--- conflicted
+++ resolved
@@ -162,11 +162,7 @@
         results = self._analyzer.analyze(
             text,
             entities=self.analyzed_fields,
-<<<<<<< HEAD
-            language=self.language,
-=======
             language=language,
->>>>>>> 65e1606d
         )
 
         return self._anonymizer.anonymize(
