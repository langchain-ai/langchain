--- conflicted
+++ resolved
@@ -1,11 +1,6 @@
 [tool.poetry]
-<<<<<<< HEAD
 name = "gigachain-experimental"
-version = "0.0.24"
-=======
-name = "langchain-experimental"
 version = "0.0.26"
->>>>>>> 57ade13b
 description = "Building applications with LLMs through composability"
 authors = []
 license = "MIT"
@@ -17,11 +12,7 @@
 
 [tool.poetry.dependencies]
 python = ">=3.8.1,<4.0"
-<<<<<<< HEAD
-gigachain = ">=0.0.239"
-=======
-langchain = ">=0.0.308"
->>>>>>> 57ade13b
+gigachain = ">=0.0.308"
 presidio-anonymizer = {version = "^2.2.33", optional = true}
 presidio-analyzer = {version = "^2.2.33", optional = true}
 faker = {version = "^19.3.1", optional = true}
