--- conflicted
+++ resolved
@@ -201,8 +201,6 @@
             "role": "tool",
             "tool_call_id": message.tool_call_id,
             "content": message.content,
-<<<<<<< HEAD
-=======
             "name": message.name or message.additional_kwargs.get("name"),
         }
     elif isinstance(message, FunctionMessage):
@@ -210,7 +208,6 @@
             "role": "tool",
             "tool_call_id": "",
             "content": message.content,
->>>>>>> 29aa9d67
             "name": message.name,
         }
     else:
@@ -242,7 +239,6 @@
 
             pip install dashscope
             export DASHSCOPE_API_KEY="your-api-key"
-<<<<<<< HEAD
 
     Key init args — completion params:
         model: str
@@ -260,25 +256,6 @@
 
     See full list of supported init args and their descriptions in the params section.
 
-=======
-
-    Key init args — completion params:
-        model: str
-            Name of Qianfan model to use.
-        top_p: float
-            Total probability mass of tokens to consider at each step.
-        streaming: bool
-            Whether to stream the results or not.
-
-    Key init args — client params:
-        api_key: Optional[str]
-            Dashscope API KEY. If not passed in will be read from env var DASHSCOPE_API_KEY.
-        max_retries: int
-            Maximum number of retries to make when generating.
-
-    See full list of supported init args and their descriptions in the params section.
-
->>>>>>> 29aa9d67
     Instantiate:
         .. code-block:: python
 
