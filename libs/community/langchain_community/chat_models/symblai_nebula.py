--- conflicted
+++ resolved
@@ -1,8 +1,5 @@
 import json
-<<<<<<< HEAD
-=======
 from json import JSONDecodeError
->>>>>>> 9c35ee4c
 from typing import Any, AsyncIterator, Dict, Iterator, List, Optional
 
 import requests
@@ -54,13 +51,8 @@
 
     API Reference: https://docs.symbl.ai/reference/nebula-chat
 
-<<<<<<< HEAD
     To use, set the environment variable ``NEBULA_API_KEY``,
     or pass it as a named parameter to the constructor.
-=======
-    To use, you should have the environment variable ``NEBULA_API_KEY`` set with your
-    API key, or pass it as a named parameter to the constructor.
->>>>>>> 9c35ee4c
     To request an API key, visit https://platform.symbl.ai/#/login
     Example:
         .. code-block:: python
@@ -72,11 +64,7 @@
 
             messages = [
             SystemMessage(
-<<<<<<< HEAD
                 content="You are a helpful assistant."
-=======
-                "You are a helpful assistant that answers general knowledge questions."
->>>>>>> 9c35ee4c
             ),
             HumanMessage(
                 "Answer the following question. How can I help save the world."
