--- conflicted
+++ resolved
@@ -1,10 +1,6 @@
-<<<<<<< HEAD
-from typing import Any, Dict, Iterator, List, Optional, Sequence
-=======
 import re
 from collections import defaultdict
-from typing import Any, Dict, Iterator, List, Optional, Tuple, Union
->>>>>>> b8b42ccb
+from typing import Any, Dict, Iterator, List, Optional, Sequence, Tuple, Union
 
 from langchain_core.callbacks import (
     CallbackManagerForLLMRun,
@@ -15,13 +11,10 @@
     AIMessage,
     AIMessageChunk,
     BaseMessage,
-<<<<<<< HEAD
-    get_buffer_string,
-=======
     ChatMessage,
     HumanMessage,
     SystemMessage,
->>>>>>> b8b42ccb
+    get_buffer_string,
 )
 from langchain_core.outputs import ChatGeneration, ChatGenerationChunk, ChatResult
 from langchain_core.prompt_values import PromptValue, StringPromptValue
@@ -338,15 +331,13 @@
             return super().get_token_ids(text)
 
     def _convert_input(self, input: LanguageModelInput) -> PromptValue:
-        if (self._model_is_anthropic
-                and not isinstance(input, str)
-                and isinstance(input, Sequence)
-        ) :
+        if (
+            self._model_is_anthropic
+            and not isinstance(input, str)
+            and isinstance(input, Sequence)
+        ):
             return StringPromptValue(
-                text=get_buffer_string(
-                    input,
-                    ai_prefix="Assistant"
-                )
+                text=get_buffer_string(input, ai_prefix="Assistant")
             )
         else:
             return super()._convert_input(input)