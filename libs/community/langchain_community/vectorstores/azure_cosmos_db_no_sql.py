--- conflicted
+++ resolved
@@ -14,12 +14,6 @@
 from langchain_community.vectorstores.utils import maximal_marginal_relevance
 
 if TYPE_CHECKING:
-<<<<<<< HEAD
-    from azure.cosmos import ContainerProxy, CosmosClient
-    from azure.identity import ClientSecretCredential
-
-USER_AGENT = ("LangChain-CDBNoSql-VectorStore-Python",)
-=======
     from azure.cosmos import CosmosClient
     from azure.identity import DefaultAzureCredential
 
@@ -44,7 +38,6 @@
     FULL_TEXT_SEARCH = "full_text_search"
     FULL_TEXT_RANK = "full_text_rank"
     HYBRID = "hybrid"
->>>>>>> d5d18c62
 
 
 class AzureCosmosDBNoSqlVectorSearch(VectorStore):
@@ -322,22 +315,14 @@
     def from_connection_string_and_aad(
         cls,
         connection_string: str,
-<<<<<<< HEAD
-        clientSecretCredential: ClientSecretCredential,
-=======
         defaultAzureCredential: DefaultAzureCredential,
->>>>>>> d5d18c62
         texts: List[str],
         embedding: Embeddings,
         metadatas: Optional[List[dict]] = None,
         **kwargs: Any,
     ) -> AzureCosmosDBNoSqlVectorSearch:
         cosmos_client = CosmosClient(
-<<<<<<< HEAD
-            connection_string, clientSecretCredential, user_agent=USER_AGENT
-=======
             connection_string, defaultAzureCredential, user_agent=USER_AGENT
->>>>>>> d5d18c62
         )
         kwargs["cosmos_client"] = cosmos_client
         vectorstore = cls._from_kwargs(embedding, **kwargs)
@@ -433,26 +418,6 @@
             projection_mapping=projection_mapping,
         )
 
-<<<<<<< HEAD
-        items = list(
-            self._container.query_items(
-                query=query,
-                parameters=parameters,
-                enable_cross_partition_query=True,
-            )
-        )
-        for item in items:
-            text = item["text"]
-            metadata = item.pop("metadata", {})
-            metadata["id"] = item["id"]
-            score = item["SimilarityScore"]
-            if with_embedding:
-                metadata[self._embedding_key] = item[self._embedding_key]
-            docs_and_scores.append(
-                (Document(page_content=text, metadata=metadata), score)
-            )
-        return docs_and_scores
-=======
         return self._execute_query(
             query=query,
             query_type=query_type,
@@ -460,7 +425,6 @@
             with_embedding=False,
             projection_mapping=projection_mapping,
         )
->>>>>>> d5d18c62
 
     def _hybrid_search_with_score(
         self,
@@ -637,10 +601,6 @@
         )
         return docs
 
-<<<<<<< HEAD
-    def get_container(self) -> ContainerProxy:
-        return self._container
-=======
     def _construct_query(
         self,
         k: int,
@@ -898,5 +858,4 @@
             "$full_text_contains_all": "FullTextContainsAll",
             "$full_text_contains_any": "FullTextContainsAny",
         }
-        return operator_map
->>>>>>> d5d18c62
+        return operator_map