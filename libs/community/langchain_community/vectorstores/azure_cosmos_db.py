from __future__ import annotations

import logging
from enum import Enum
from typing import (
    TYPE_CHECKING,
    Any,
    Dict,
    Generator,
    Iterable,
    List,
    Optional,
    Tuple,
    Union,
)

import numpy as np
from langchain_core.documents import Document
from langchain_core.vectorstores import VectorStore

from langchain_community.vectorstores.utils import maximal_marginal_relevance

if TYPE_CHECKING:
    from langchain_core.embeddings import Embeddings
    from pymongo.collection import Collection


# Before Python 3.11 native StrEnum is not available
class CosmosDBSimilarityType(str, Enum):
    """Cosmos DB Similarity Type as enumerator."""

    COS = "COS"
    """CosineSimilarity"""
    IP = "IP"
    """inner - product"""
    L2 = "L2"
    """Euclidean distance"""


class CosmosDBVectorSearchType(str, Enum):
    """Cosmos DB Vector Search Type as enumerator."""

    VECTOR_IVF = "vector-ivf"
    """IVF vector index"""
    VECTOR_HNSW = "vector-hnsw"
    """HNSW vector index"""
    VECTOR_DISKANN = "vector-diskann"
    """DISKANN vector index"""


logger = logging.getLogger(__name__)

DEFAULT_INSERT_BATCH_SIZE = 128


class AzureCosmosDBVectorSearch(VectorStore):
    """`Azure Cosmos DB for MongoDB vCore` vector store.

    To use, you should have both:
    - the ``pymongo`` python package installed
    - a connection string associated with a MongoDB VCore Cluster

    Example:
        . code-block:: python

            from langchain_community.vectorstores import
            AzureCosmosDBVectorSearch
            from langchain_community.embeddings.openai import OpenAIEmbeddings
            from pymongo import MongoClient

            mongo_client = MongoClient("<YOUR-CONNECTION-STRING>")
            collection = mongo_client["<db_name>"]["<collection_name>"]
            embeddings = OpenAIEmbeddings()
            vectorstore = AzureCosmosDBVectorSearch(collection, embeddings)
    """

    def __init__(
        self,
        collection: Collection,
        embedding: Embeddings,
        *,
        index_name: str = "vectorSearchIndex",
        text_key: str = "textContent",
        embedding_key: str = "vectorContent",
        application_name: str = "LangChain-CDBMongoVCore-VectorStore-Python",
    ):
        """Constructor for AzureCosmosDBVectorSearch

        Args:
            collection: MongoDB collection to add the texts to.
            embedding: Text embedding model to use.
            index_name: Name of the Atlas Search index.
            text_key: MongoDB field that will contain the text
                for each document.
            embedding_key: MongoDB field that will contain the embedding
                for each document.
        """
        self._collection = collection
        self._embedding = embedding
        self._index_name = index_name
        self._text_key = text_key
        self._embedding_key = embedding_key
        self._application_name = application_name

    @property
    def embeddings(self) -> Embeddings:
        return self._embedding

    def get_index_name(self) -> str:
        """Returns the index name

        Returns:
            Returns the index name

        """
        return self._index_name

    @classmethod
    def from_connection_string(
        cls,
        connection_string: str,
        namespace: str,
        embedding: Embeddings,
        application_name: str = "LangChain-CDBMongoVCore-VectorStore-Python",
        **kwargs: Any,
    ) -> AzureCosmosDBVectorSearch:
        """Creates an Instance of AzureCosmosDBVectorSearch
        from a Connection String

        Args:
            connection_string: The MongoDB vCore instance connection string
            namespace: The namespace (database.collection)
            embedding: The embedding utility
<<<<<<< HEAD
            application_name:
=======
            application_name: The user agent for telemetry
>>>>>>> d5d18c62
            **kwargs: Dynamic keyword arguments

        Returns:
            an instance of the vector store

        """
        try:
            from pymongo import MongoClient
        except ImportError:
            raise ImportError(
                "Could not import pymongo, please install it with "
                "`pip install pymongo`."
            )
        appname = application_name
        client: MongoClient = MongoClient(connection_string, appname=appname)
        db_name, collection_name = namespace.split(".")
        collection = client[db_name][collection_name]
        return cls(collection, embedding, **kwargs)

    def index_exists(self) -> bool:
        """Verifies if the specified index name during instance
            construction exists on the collection

        Returns:
          Returns True on success and False if no such index exists
            on the collection
        """
        cursor = self._collection.list_indexes()
        index_name = self._index_name

        for res in cursor:
            current_index_name = res.pop("name")
            if current_index_name == index_name:
                return True

        return False

    def delete_index(self) -> None:
        """Deletes the index specified during instance construction if it exists"""
        if self.index_exists():
            self._collection.drop_index(self._index_name)
            # Raises OperationFailure on an error (e.g. trying to drop
            # an index that does not exist)

    def create_index(
        self,
        num_lists: int = 100,
        dimensions: int = 1536,
        similarity: CosmosDBSimilarityType = CosmosDBSimilarityType.COS,
        kind: str = "vector-ivf",
        m: int = 16,
        ef_construction: int = 64,
        max_degree: int = 32,
        l_build: int = 50,
    ) -> dict[str, Any]:
        """Creates an index using the index name specified at
            instance construction

        Setting the numLists parameter correctly is important for achieving
            good accuracy and performance.
            Since the vector store uses IVF as the indexing strategy,
            you should create the index only after you
            have loaded a large enough sample documents to ensure that the
            centroids for the respective buckets are
            faily distributed.

        We recommend that numLists is set to documentCount/1000 for up
            to 1 million documents
            and to sqrt(documentCount) for more than 1 million documents.
            As the number of items in your database grows, you should
            tune numLists to be larger
            in order to achieve good latency performance for vector search.

            If you're experimenting with a new scenario or creating a
            small demo, you can start with numLists
            set to 1 to perform a brute-force search across all vectors.
            This should provide you with the most
            accurate results from the vector search, however be aware that
            the search speed and latency will be slow.
            After your initial setup, you should go ahead and tune
            the numLists parameter using the above guidance.

        Args:
            kind: Type of vector index to create.
                Possible options are:
                    - vector-ivf
                    - vector-hnsw: available as a preview feature only,
                                   to enable visit https://learn.microsoft.com/en-us/azure/azure-resource-manager/management/preview-features
                    - vector-diskann: available as a preview feature only
            num_lists: This integer is the number of clusters that the
                inverted file (IVF) index uses to group the vector data.
                We recommend that numLists is set to documentCount/1000
                for up to 1 million documents and to sqrt(documentCount)
                for more than 1 million documents.
                Using a numLists value of 1 is akin to performing
                brute-force search, which has limited performance
            dimensions: Number of dimensions for vector similarity.
                The maximum number of supported dimensions is 2000
            similarity: Similarity metric to use with the IVF index.

                Possible options are:
                    - CosmosDBSimilarityType.COS (cosine distance),
                    - CosmosDBSimilarityType.L2 (Euclidean distance), and
                    - CosmosDBSimilarityType.IP (inner product).
            m: The max number of connections per layer (16 by default, minimum
               value is 2, maximum value is 100). Higher m is suitable for datasets
               with high dimensionality and/or high accuracy requirements.
            ef_construction: the size of the dynamic candidate list for constructing
                            the graph (64 by default, minimum value is 4, maximum
                            value is 1000). Higher ef_construction will result in
                            better index quality and higher accuracy, but it will
                            also increase the time required to build the index.
                            ef_construction has to be at least 2 * m
            max_degree: Max number of neighbors.
                Default value is 32, range from 20 to 2048.
                Only vector-diskann search supports this for now.
            l_build: l value for index building.
                Default value is 50, range from 10 to 500.
                Only vector-diskann search supports this for now.
        Returns:
            An object describing the created index

        """
        # check the kind of vector search to be performed
        # prepare the command accordingly
        create_index_commands = {}
        if kind == CosmosDBVectorSearchType.VECTOR_IVF:
            create_index_commands = self._get_vector_index_ivf(
                kind, num_lists, similarity, dimensions
            )
        elif kind == CosmosDBVectorSearchType.VECTOR_HNSW:
            create_index_commands = self._get_vector_index_hnsw(
                kind, m, ef_construction, similarity, dimensions
            )
        elif kind == CosmosDBVectorSearchType.VECTOR_DISKANN:
            create_index_commands = self._get_vector_index_diskann(
                kind, max_degree, l_build, similarity, dimensions
            )

        # retrieve the database object
        current_database = self._collection.database

        # invoke the command from the database object
        create_index_responses: dict[str, Any] = current_database.command(
            create_index_commands
        )

        return create_index_responses

    def _get_vector_index_ivf(
        self, kind: str, num_lists: int, similarity: str, dimensions: int
    ) -> Dict[str, Any]:
        command = {
            "createIndexes": self._collection.name,
            "indexes": [
                {
                    "name": self._index_name,
                    "key": {self._embedding_key: "cosmosSearch"},
                    "cosmosSearchOptions": {
                        "kind": kind,
                        "numLists": num_lists,
                        "similarity": similarity,
                        "dimensions": dimensions,
                    },
                }
            ],
        }
        return command

    def _get_vector_index_hnsw(
        self, kind: str, m: int, ef_construction: int, similarity: str, dimensions: int
    ) -> Dict[str, Any]:
        command = {
            "createIndexes": self._collection.name,
            "indexes": [
                {
                    "name": self._index_name,
                    "key": {self._embedding_key: "cosmosSearch"},
                    "cosmosSearchOptions": {
                        "kind": kind,
                        "m": m,
                        "efConstruction": ef_construction,
                        "similarity": similarity,
                        "dimensions": dimensions,
                    },
                }
            ],
        }
        return command

    def _get_vector_index_diskann(
        self, kind: str, max_degree: int, l_build: int, similarity: str, dimensions: int
    ) -> Dict[str, Any]:
        command = {
            "createIndexes": self._collection.name,
            "indexes": [
                {
                    "name": self._index_name,
                    "key": {self._embedding_key: "cosmosSearch"},
                    "cosmosSearchOptions": {
                        "kind": kind,
                        "maxDegree": max_degree,
                        "lBuild": l_build,
                        "similarity": similarity,
                        "dimensions": dimensions,
                    },
                }
            ],
        }
        return command

    def create_filter_index(
        self,
        property_to_filter: str,
        index_name: str,
    ) -> dict[str, Any]:
        command = {
            "createIndexes": self._collection.name,
            "indexes": [
                {
                    "key": {property_to_filter: 1},
                    "name": index_name,
                }
            ],
        }
        # retrieve the database object
        current_database = self._collection.database

        # invoke the command from the database object
        create_index_responses: dict[str, Any] = current_database.command(command)
        return create_index_responses

    def add_texts(
        self,
        texts: Iterable[str],
        metadatas: Optional[List[Dict[str, Any]]] = None,
        **kwargs: Any,
    ) -> List:
        batch_size = kwargs.get("batch_size", DEFAULT_INSERT_BATCH_SIZE)
        _metadatas: Union[List, Generator] = metadatas or ({} for _ in texts)
        texts_batch = []
        metadatas_batch = []
        result_ids = []
        for i, (text, metadata) in enumerate(zip(texts, _metadatas)):
            texts_batch.append(text)
            metadatas_batch.append(metadata)
            if (i + 1) % batch_size == 0:
                result_ids.extend(self._insert_texts(texts_batch, metadatas_batch))
                texts_batch = []
                metadatas_batch = []
        if texts_batch:
            result_ids.extend(self._insert_texts(texts_batch, metadatas_batch))
        return result_ids

    def _insert_texts(self, texts: List[str], metadatas: List[Dict[str, Any]]) -> List:
        """Used to Load Documents into the collection

        Args:
            texts: The list of documents strings to load
            metadatas: The list of metadata objects associated with each document

        Returns:

        """
        # If the text is empty, then exit early
        if not texts:
            return []

        # Embed and create the documents
        embeddings = self._embedding.embed_documents(texts)
        to_insert = [
            {self._text_key: t, self._embedding_key: embedding, "metadata": m}
            for t, m, embedding in zip(texts, metadatas, embeddings)
        ]
        # insert the documents in Cosmos DB
        insert_result = self._collection.insert_many(to_insert)  # type: ignore
        return insert_result.inserted_ids

    @classmethod
    def from_texts(
        cls,
        texts: List[str],
        embedding: Embeddings,
        metadatas: Optional[List[dict]] = None,
        collection: Optional[Collection] = None,
        **kwargs: Any,
    ) -> AzureCosmosDBVectorSearch:
        if collection is None:
            raise ValueError("Must provide 'collection' named parameter.")
        vectorstore = cls(collection, embedding, **kwargs)
        vectorstore.add_texts(texts, metadatas=metadatas)
        return vectorstore

    def delete(self, ids: Optional[List[str]] = None, **kwargs: Any) -> Optional[bool]:
        if ids is None:
            raise ValueError("No document ids provided to delete.")

        for document_id in ids:
            self.delete_document_by_id(document_id)
        return True

    def delete_document_by_id(self, document_id: Optional[str] = None) -> None:
        """Removes a Specific Document by Id

        Args:
            document_id: The document identifier
        """
        try:
            from bson.objectid import ObjectId
        except ImportError as e:
            raise ImportError(
                "Unable to import bson, please install with `pip install bson`."
            ) from e
        if document_id is None:
            raise ValueError("No document id provided to delete.")

        self._collection.delete_one({"_id": ObjectId(document_id)})

    def _similarity_search_with_score(
        self,
        embeddings: List[float],
        k: int = 4,
        kind: CosmosDBVectorSearchType = CosmosDBVectorSearchType.VECTOR_IVF,
        pre_filter: Optional[Dict] = None,
        ef_search: int = 40,
        score_threshold: float = 0.0,
        l_search: int = 40,
        with_embedding: bool = False,
    ) -> List[Tuple[Document, float]]:
        """Returns a list of documents with their scores

        Args:
            embeddings: The query vector
            k: the number of documents to return
            kind: Type of vector index to create.
                Possible options are:
                    - vector-ivf
                    - vector-hnsw: available as a preview feature only,
                                   to enable visit https://learn.microsoft.com/en-us/azure/azure-resource-manager/management/preview-features
                    - vector-diskann: available as a preview feature only
            ef_search: The size of the dynamic candidate list for search
                       (40 by default). A higher value provides better
                       recall at the cost of speed.
            score_threshold: (Optional[float], optional): Maximum vector distance
                between selected documents and the query vector. Defaults to None.
                Only vector-ivf search supports this for now.
            l_search: l value for index searching.
                Default value is 40, range from 10 to 10000.
                Only vector-diskann search supports this.

        Returns:
            A list of documents closest to the query vector
        """
        pipeline: List[dict[str, Any]] = []
        if kind == CosmosDBVectorSearchType.VECTOR_IVF:
            pipeline = self._get_pipeline_vector_ivf(embeddings, k, pre_filter)
        elif kind == CosmosDBVectorSearchType.VECTOR_HNSW:
            pipeline = self._get_pipeline_vector_hnsw(
                embeddings, k, ef_search, pre_filter
            )
        elif kind == CosmosDBVectorSearchType.VECTOR_DISKANN:
            pipeline = self._get_pipeline_vector_diskann(
                embeddings, k, l_search, pre_filter
            )

        cursor = self._collection.aggregate(pipeline)

        docs = []
        for res in cursor:
            score = res.pop("similarityScore")
            if score < score_threshold:
                continue
            document_object_field = res.pop("document")
            text = document_object_field.pop(self._text_key)
            metadata = document_object_field.pop("metadata", {})
            metadata["_id"] = document_object_field.pop(
                "_id"
            )  # '_id' is in new position
            if with_embedding:
                metadata[self._embedding_key] = document_object_field.pop(
                    self._embedding_key
                )

            docs.append((Document(page_content=text, metadata=metadata), score))
        return docs

    def _get_pipeline_vector_ivf(
        self, embeddings: List[float], k: int = 4, pre_filter: Optional[Dict] = None
    ) -> List[dict[str, Any]]:
        params = {
            "vector": embeddings,
            "path": self._embedding_key,
            "k": k,
        }
        if pre_filter:
            params["filter"] = pre_filter

        pipeline: List[dict[str, Any]] = [
            {
                "$search": {
                    "cosmosSearch": params,
                    "returnStoredSource": True,
                }
            },
            {
                "$project": {
                    "similarityScore": {"$meta": "searchScore"},
                    "document": "$$ROOT",
                }
            },
        ]
        return pipeline

    def _get_pipeline_vector_hnsw(
        self,
        embeddings: List[float],
        k: int = 4,
        ef_search: int = 40,
        pre_filter: Optional[Dict] = None,
    ) -> List[dict[str, Any]]:
        params = {
            "vector": embeddings,
            "path": self._embedding_key,
            "k": k,
            "efSearch": ef_search,
        }
        if pre_filter:
            params["filter"] = pre_filter

        pipeline: List[dict[str, Any]] = [
            {
                "$search": {
                    "cosmosSearch": params,
                }
            },
            {
                "$project": {
                    "similarityScore": {"$meta": "searchScore"},
                    "document": "$$ROOT",
                }
            },
        ]
        return pipeline

    def _get_pipeline_vector_diskann(
        self,
        embeddings: List[float],
        k: int = 4,
        l_search: int = 40,
        pre_filter: Optional[Dict] = None,
    ) -> List[dict[str, Any]]:
        params = {
            "vector": embeddings,
            "path": self._embedding_key,
            "k": k,
            "lSearch": l_search,
        }
        if pre_filter:
            params["filter"] = pre_filter

        pipeline: List[dict[str, Any]] = [
            {
                "$search": {
                    "cosmosSearch": params,
                }
            },
            {
                "$project": {
                    "similarityScore": {"$meta": "searchScore"},
                    "document": "$$ROOT",
                }
            },
        ]
        return pipeline

    def similarity_search_with_score(
        self,
        query: str,
        k: int = 4,
        kind: CosmosDBVectorSearchType = CosmosDBVectorSearchType.VECTOR_IVF,
        pre_filter: Optional[Dict] = None,
        ef_search: int = 40,
        score_threshold: float = 0.0,
        l_search: int = 40,
        with_embedding: bool = False,
    ) -> List[Tuple[Document, float]]:
        embeddings = self._embedding.embed_query(query)
        docs = self._similarity_search_with_score(
            embeddings=embeddings,
            k=k,
            kind=kind,
            pre_filter=pre_filter,
            ef_search=ef_search,
            score_threshold=score_threshold,
            l_search=l_search,
            with_embedding=with_embedding,
        )
        return docs

    def similarity_search(
        self,
        query: str,
        k: int = 4,
        kind: CosmosDBVectorSearchType = CosmosDBVectorSearchType.VECTOR_IVF,
        pre_filter: Optional[Dict] = None,
        ef_search: int = 40,
        score_threshold: float = 0.0,
        l_search: int = 40,
        with_embedding: bool = False,
        **kwargs: Any,
    ) -> List[Document]:
        docs_and_scores = self.similarity_search_with_score(
            query,
            k=k,
            kind=kind,
            pre_filter=pre_filter,
            ef_search=ef_search,
            score_threshold=score_threshold,
            l_search=l_search,
            with_embedding=with_embedding,
        )
        return [doc for doc, _ in docs_and_scores]

    def max_marginal_relevance_search_by_vector(
        self,
        embedding: List[float],
        k: int = 4,
        fetch_k: int = 20,
        lambda_mult: float = 0.5,
        kind: CosmosDBVectorSearchType = CosmosDBVectorSearchType.VECTOR_IVF,
        pre_filter: Optional[Dict] = None,
        ef_search: int = 40,
        score_threshold: float = 0.0,
        l_search: int = 40,
        with_embedding: bool = False,
        **kwargs: Any,
    ) -> List[Document]:
        # Retrieves the docs with similarity scores
        # sorted by similarity scores in DESC order
        docs = self._similarity_search_with_score(
            embedding,
            k=fetch_k,
            kind=kind,
            pre_filter=pre_filter,
            ef_search=ef_search,
            score_threshold=score_threshold,
            l_search=l_search,
            with_embedding=with_embedding,
        )

        # Re-ranks the docs using MMR
        mmr_doc_indexes = maximal_marginal_relevance(
            np.array(embedding),
            [doc.metadata[self._embedding_key] for doc, _ in docs],
            k=k,
            lambda_mult=lambda_mult,
        )
        mmr_docs = [docs[i][0] for i in mmr_doc_indexes]
        return mmr_docs

    def max_marginal_relevance_search(
        self,
        query: str,
        k: int = 4,
        fetch_k: int = 20,
        lambda_mult: float = 0.5,
        kind: CosmosDBVectorSearchType = CosmosDBVectorSearchType.VECTOR_IVF,
        pre_filter: Optional[Dict] = None,
        ef_search: int = 40,
        score_threshold: float = 0.0,
        l_search: int = 40,
        with_embedding: bool = False,
        **kwargs: Any,
    ) -> List[Document]:
        # compute the embeddings vector from the query string
        embeddings = self._embedding.embed_query(query)

        docs = self.max_marginal_relevance_search_by_vector(
            embeddings,
            k=k,
            fetch_k=fetch_k,
            lambda_mult=lambda_mult,
            kind=kind,
            pre_filter=pre_filter,
            ef_search=ef_search,
            score_threshold=score_threshold,
            l_search=l_search,
            with_embedding=with_embedding,
        )
        return docs

    def get_collection(self) -> Collection:
        return self._collection<|MERGE_RESOLUTION|>--- conflicted
+++ resolved
@@ -131,11 +131,7 @@
             connection_string: The MongoDB vCore instance connection string
             namespace: The namespace (database.collection)
             embedding: The embedding utility
-<<<<<<< HEAD
-            application_name:
-=======
             application_name: The user agent for telemetry
->>>>>>> d5d18c62
             **kwargs: Dynamic keyword arguments
 
         Returns:
