from __future__ import annotations

import logging
from enum import Enum
from typing import (
    TYPE_CHECKING,
    Any,
    Dict,
    Generator,
    Iterable,
    List,
    Optional,
    Tuple,
    Union,
)

import numpy as np
from langchain_core.documents import Document
from langchain_core.vectorstores import VectorStore

from langchain_community.vectorstores.utils import maximal_marginal_relevance

if TYPE_CHECKING:
    from langchain_core.embeddings import Embeddings
    from pymongo.collection import Collection


# Before Python 3.11 native StrEnum is not available
class CosmosDBSimilarityType(str, Enum):
    """Cosmos DB Similarity Type as enumerator."""

    COS = "COS"
    """CosineSimilarity"""
    IP = "IP"
    """inner - product"""
    L2 = "L2"
    """Euclidean distance"""


class CosmosDBVectorSearchType(str, Enum):
    """Cosmos DB Vector Search Type as enumerator."""

    VECTOR_IVF = "vector-ivf"
    """IVF vector index"""
    VECTOR_HNSW = "vector-hnsw"
    """HNSW vector index"""
    VECTOR_DISKANN = "vector-diskann"
    """DISKANN vector index"""


logger = logging.getLogger(__name__)

DEFAULT_INSERT_BATCH_SIZE = 128


class AzureCosmosDBVectorSearch(VectorStore):
    """`Azure Cosmos DB for MongoDB vCore` vector store.

    To use, you should have both:
    - the ``pymongo`` python package installed
    - a connection string associated with a MongoDB VCore Cluster

    Example:
        . code-block:: python

            from langchain_community.vectorstores import
            AzureCosmosDBVectorSearch
            from langchain_community.embeddings.openai import OpenAIEmbeddings
            from pymongo import MongoClient

            mongo_client = MongoClient("<YOUR-CONNECTION-STRING>")
            collection = mongo_client["<db_name>"]["<collection_name>"]
            embeddings = OpenAIEmbeddings()
            vectorstore = AzureCosmosDBVectorSearch(collection, embeddings)
    """

    def __init__(
        self,
        collection: Collection,
        embedding: Embeddings,
        *,
        index_name: str = "vectorSearchIndex",
        text_key: str = "textContent",
        embedding_key: str = "vectorContent",
        application_name: str = "LANGCHAIN_PYTHON",
    ):
        """Constructor for AzureCosmosDBVectorSearch

        Args:
            collection: MongoDB collection to add the texts to.
            embedding: Text embedding model to use.
            index_name: Name of the Atlas Search index.
            text_key: MongoDB field that will contain the text
                for each document.
            embedding_key: MongoDB field that will contain the embedding
                for each document.
        """
        self._collection = collection
        self._embedding = embedding
        self._index_name = index_name
        self._text_key = text_key
        self._embedding_key = embedding_key
        self._application_name = application_name

    @property
    def embeddings(self) -> Embeddings:
        return self._embedding

    def get_index_name(self) -> str:
        """Returns the index name

        Returns:
            Returns the index name

        """
        return self._index_name

    @classmethod
    def from_connection_string(
        cls,
        connection_string: str,
        namespace: str,
        embedding: Embeddings,
        application_name: str = "LANGCHAIN_PYTHON",
        **kwargs: Any,
    ) -> AzureCosmosDBVectorSearch:
        """Creates an Instance of AzureCosmosDBVectorSearch
        from a Connection String

        Args:
            connection_string: The MongoDB vCore instance connection string
            namespace: The namespace (database.collection)
            embedding: The embedding utility
            **kwargs: Dynamic keyword arguments

        Returns:
            an instance of the vector store

        """
        try:
            from pymongo import MongoClient
        except ImportError:
            raise ImportError(
                "Could not import pymongo, please install it with "
                "`pip install pymongo`."
            )
        appname = application_name
        client: MongoClient = MongoClient(connection_string, appname=appname)
        db_name, collection_name = namespace.split(".")
        collection = client[db_name][collection_name]
        return cls(collection, embedding, **kwargs)

    def index_exists(self) -> bool:
        """Verifies if the specified index name during instance
            construction exists on the collection

        Returns:
          Returns True on success and False if no such index exists
            on the collection
        """
        cursor = self._collection.list_indexes()
        index_name = self._index_name

        for res in cursor:
            current_index_name = res.pop("name")
            if current_index_name == index_name:
                return True

        return False

    def delete_index(self) -> None:
        """Deletes the index specified during instance construction if it exists"""
        if self.index_exists():
            self._collection.drop_index(self._index_name)
            # Raises OperationFailure on an error (e.g. trying to drop
            # an index that does not exist)

    def create_index(
        self,
        num_lists: int = 100,
        dimensions: int = 1536,
        similarity: CosmosDBSimilarityType = CosmosDBSimilarityType.COS,
        kind: str = "vector-ivf",
        m: int = 16,
        ef_construction: int = 64,
        max_degree: int = 32,
        l_build: int = 50,
    ) -> dict[str, Any]:
        """Creates an index using the index name specified at
            instance construction

        Setting the numLists parameter correctly is important for achieving
            good accuracy and performance.
            Since the vector store uses IVF as the indexing strategy,
            you should create the index only after you
            have loaded a large enough sample documents to ensure that the
            centroids for the respective buckets are
            faily distributed.

        We recommend that numLists is set to documentCount/1000 for up
            to 1 million documents
            and to sqrt(documentCount) for more than 1 million documents.
            As the number of items in your database grows, you should
            tune numLists to be larger
            in order to achieve good latency performance for vector search.

            If you're experimenting with a new scenario or creating a
            small demo, you can start with numLists
            set to 1 to perform a brute-force search across all vectors.
            This should provide you with the most
            accurate results from the vector search, however be aware that
            the search speed and latency will be slow.
            After your initial setup, you should go ahead and tune
            the numLists parameter using the above guidance.

        Args:
            kind: Type of vector index to create.
                Possible options are:
                    - vector-ivf
                    - vector-hnsw: available as a preview feature only,
                                   to enable visit https://learn.microsoft.com/en-us/azure/azure-resource-manager/management/preview-features
                    - vector-diskann: available as a preview feature only
            num_lists: This integer is the number of clusters that the
                inverted file (IVF) index uses to group the vector data.
                We recommend that numLists is set to documentCount/1000
                for up to 1 million documents and to sqrt(documentCount)
                for more than 1 million documents.
                Using a numLists value of 1 is akin to performing
                brute-force search, which has limited performance
            dimensions: Number of dimensions for vector similarity.
                The maximum number of supported dimensions is 2000
            similarity: Similarity metric to use with the IVF index.

                Possible options are:
                    - CosmosDBSimilarityType.COS (cosine distance),
                    - CosmosDBSimilarityType.L2 (Euclidean distance), and
                    - CosmosDBSimilarityType.IP (inner product).
            m: The max number of connections per layer (16 by default, minimum
               value is 2, maximum value is 100). Higher m is suitable for datasets
               with high dimensionality and/or high accuracy requirements.
            ef_construction: the size of the dynamic candidate list for constructing
                            the graph (64 by default, minimum value is 4, maximum
                            value is 1000). Higher ef_construction will result in
                            better index quality and higher accuracy, but it will
                            also increase the time required to build the index.
                            ef_construction has to be at least 2 * m
            max_degree: Max number of neighbors.
                Default value is 32, range from 20 to 2048.
                Only vector-diskann search supports this for now.
            l_build: l value for index building.
                Default value is 50, range from 10 to 500.
                Only vector-diskann search supports this for now.
        Returns:
            An object describing the created index

        """
        # check the kind of vector search to be performed
        # prepare the command accordingly
        create_index_commands = {}
        if kind == CosmosDBVectorSearchType.VECTOR_IVF:
            create_index_commands = self._get_vector_index_ivf(
                kind, num_lists, similarity, dimensions
            )
        elif kind == CosmosDBVectorSearchType.VECTOR_HNSW:
            create_index_commands = self._get_vector_index_hnsw(
                kind, m, ef_construction, similarity, dimensions
            )
        elif kind == CosmosDBVectorSearchType.VECTOR_DISKANN:
            create_index_commands = self._get_vector_index_diskann(
                kind, max_degree, l_build, similarity, dimensions
            )

        # retrieve the database object
        current_database = self._collection.database

        # invoke the command from the database object
        create_index_responses: dict[str, Any] = current_database.command(
            create_index_commands
        )

        return create_index_responses

    def _get_vector_index_ivf(
        self, kind: str, num_lists: int, similarity: str, dimensions: int
    ) -> Dict[str, Any]:
        command = {
            "createIndexes": self._collection.name,
            "indexes": [
                {
                    "name": self._index_name,
                    "key": {self._embedding_key: "cosmosSearch"},
                    "cosmosSearchOptions": {
                        "kind": kind,
                        "numLists": num_lists,
                        "similarity": similarity,
                        "dimensions": dimensions,
                    },
                }
            ],
        }
        return command

    def _get_vector_index_hnsw(
        self, kind: str, m: int, ef_construction: int, similarity: str, dimensions: int
    ) -> Dict[str, Any]:
        command = {
            "createIndexes": self._collection.name,
            "indexes": [
                {
                    "name": self._index_name,
                    "key": {self._embedding_key: "cosmosSearch"},
                    "cosmosSearchOptions": {
                        "kind": kind,
                        "m": m,
                        "efConstruction": ef_construction,
                        "similarity": similarity,
                        "dimensions": dimensions,
                    },
                }
            ],
        }
        return command

    def _get_vector_index_diskann(
        self, kind: str, max_degree: int, l_build: int, similarity: str, dimensions: int
    ) -> Dict[str, Any]:
        command = {
            "createIndexes": self._collection.name,
            "indexes": [
                {
                    "name": self._index_name,
                    "key": {self._embedding_key: "cosmosSearch"},
                    "cosmosSearchOptions": {
                        "kind": kind,
                        "maxDegree": max_degree,
                        "lBuild": l_build,
                        "similarity": similarity,
                        "dimensions": dimensions,
                    },
                }
            ],
        }
        return command

    def create_filter_index(
        self,
        property_to_filter: str,
        index_name: str,
    ) -> dict[str, Any]:
        command = {
            "createIndexes": self._collection.name,
            "indexes": [
                {
                    "key": {property_to_filter: 1},
                    "name": index_name,
                }
            ],
        }
        # retrieve the database object
        current_database = self._collection.database

        # invoke the command from the database object
        create_index_responses: dict[str, Any] = current_database.command(command)
        return create_index_responses

    def add_texts(
        self,
        texts: Iterable[str],
        metadatas: Optional[List[Dict[str, Any]]] = None,
        **kwargs: Any,
    ) -> List:
        batch_size = kwargs.get("batch_size", DEFAULT_INSERT_BATCH_SIZE)
        _metadatas: Union[List, Generator] = metadatas or ({} for _ in texts)
        texts_batch = []
        metadatas_batch = []
        result_ids = []
        for i, (text, metadata) in enumerate(zip(texts, _metadatas)):
            texts_batch.append(text)
            metadatas_batch.append(metadata)
            if (i + 1) % batch_size == 0:
                result_ids.extend(self._insert_texts(texts_batch, metadatas_batch))
                texts_batch = []
                metadatas_batch = []
        if texts_batch:
            result_ids.extend(self._insert_texts(texts_batch, metadatas_batch))
        return result_ids

    def _insert_texts(self, texts: List[str], metadatas: List[Dict[str, Any]]) -> List:
        """Used to Load Documents into the collection

        Args:
            texts: The list of documents strings to load
            metadatas: The list of metadata objects associated with each document

        Returns:

        """
        # If the text is empty, then exit early
        if not texts:
            return []

        # Embed and create the documents
        embeddings = self._embedding.embed_documents(texts)
        to_insert = [
            {self._text_key: t, self._embedding_key: embedding, "metadata": m}
            for t, m, embedding in zip(texts, metadatas, embeddings)
        ]
        # insert the documents in Cosmos DB
        insert_result = self._collection.insert_many(to_insert)  # type: ignore
        return insert_result.inserted_ids

    @classmethod
    def from_texts(
        cls,
        texts: List[str],
        embedding: Embeddings,
        metadatas: Optional[List[dict]] = None,
        collection: Optional[Collection] = None,
        **kwargs: Any,
    ) -> AzureCosmosDBVectorSearch:
        if collection is None:
            raise ValueError("Must provide 'collection' named parameter.")
        vectorstore = cls(collection, embedding, **kwargs)
        vectorstore.add_texts(texts, metadatas=metadatas)
        return vectorstore

    def delete(self, ids: Optional[List[str]] = None, **kwargs: Any) -> Optional[bool]:
        if ids is None:
            raise ValueError("No document ids provided to delete.")

        for document_id in ids:
            self.delete_document_by_id(document_id)
        return True

    def delete_document_by_id(self, document_id: Optional[str] = None) -> None:
        """Removes a Specific Document by Id

        Args:
            document_id: The document identifier
        """
        try:
            from bson.objectid import ObjectId
        except ImportError as e:
            raise ImportError(
                "Unable to import bson, please install with `pip install bson`."
            ) from e
        if document_id is None:
            raise ValueError("No document id provided to delete.")

        self._collection.delete_one({"_id": ObjectId(document_id)})

    def _similarity_search_with_score(
        self,
        embeddings: List[float],
        k: int = 4,
        kind: CosmosDBVectorSearchType = CosmosDBVectorSearchType.VECTOR_IVF,
        pre_filter: Optional[Dict] = None,
        ef_search: int = 40,
        score_threshold: float = 0.0,
        l_search: int = 40,
        with_embedding: bool = False,
    ) -> List[Tuple[Document, float]]:
        """Returns a list of documents with their scores

        Args:
            embeddings: The query vector
            k: the number of documents to return
            kind: Type of vector index to create.
                Possible options are:
                    - vector-ivf
                    - vector-hnsw: available as a preview feature only,
                                   to enable visit https://learn.microsoft.com/en-us/azure/azure-resource-manager/management/preview-features
                    - vector-diskann: available as a preview feature only
            ef_search: The size of the dynamic candidate list for search
                       (40 by default). A higher value provides better
                       recall at the cost of speed.
            score_threshold: (Optional[float], optional): Maximum vector distance
                between selected documents and the query vector. Defaults to None.
                Only vector-ivf search supports this for now.
            l_search: l value for index searching.
                Default value is 40, range from 10 to 10000.
                Only vector-diskann search supports this.

        Returns:
            A list of documents closest to the query vector
        """
        pipeline: List[dict[str, Any]] = []
        if kind == CosmosDBVectorSearchType.VECTOR_IVF:
            pipeline = self._get_pipeline_vector_ivf(embeddings, k, pre_filter)
        elif kind == CosmosDBVectorSearchType.VECTOR_HNSW:
            pipeline = self._get_pipeline_vector_hnsw(
                embeddings, k, ef_search, pre_filter
            )
        elif kind == CosmosDBVectorSearchType.VECTOR_DISKANN:
            pipeline = self._get_pipeline_vector_diskann(
                embeddings, k, l_search, pre_filter
            )

        cursor = self._collection.aggregate(pipeline)

        docs = []
        for res in cursor:
            score = res.pop("similarityScore")
            if score < score_threshold:
                continue
            document_object_field = res.pop("document")
            text = document_object_field.pop(self._text_key)
<<<<<<< HEAD
            metadata = document_object_field.pop("metadata")
            metadata["_id"] = document_object_field.pop(
                "_id"
            )  # '_id' is in new position
=======
            metadata = document_object_field.pop("metadata", {})
>>>>>>> 3952ee31
            if with_embedding:
                metadata[self._embedding_key] = document_object_field.pop(
                    self._embedding_key
                )

            docs.append((Document(page_content=text, metadata=metadata), score))
        return docs

    def _get_pipeline_vector_ivf(
        self, embeddings: List[float], k: int = 4, pre_filter: Optional[Dict] = None
    ) -> List[dict[str, Any]]:
        params = {
            "vector": embeddings,
            "path": self._embedding_key,
            "k": k,
        }
        if pre_filter:
            params["filter"] = pre_filter

        pipeline: List[dict[str, Any]] = [
            {
                "$search": {
                    "cosmosSearch": params,
                    "returnStoredSource": True,
                }
            },
            {
                "$project": {
                    "similarityScore": {"$meta": "searchScore"},
                    "document": "$$ROOT",
                }
            },
        ]
        return pipeline

    def _get_pipeline_vector_hnsw(
        self,
        embeddings: List[float],
        k: int = 4,
        ef_search: int = 40,
        pre_filter: Optional[Dict] = None,
    ) -> List[dict[str, Any]]:
        params = {
            "vector": embeddings,
            "path": self._embedding_key,
            "k": k,
            "efSearch": ef_search,
        }
        if pre_filter:
            params["filter"] = pre_filter

        pipeline: List[dict[str, Any]] = [
            {
                "$search": {
                    "cosmosSearch": params,
                }
            },
            {
                "$project": {
                    "similarityScore": {"$meta": "searchScore"},
                    "document": "$$ROOT",
                }
            },
        ]
        return pipeline

    def _get_pipeline_vector_diskann(
        self,
        embeddings: List[float],
        k: int = 4,
        l_search: int = 40,
        pre_filter: Optional[Dict] = None,
    ) -> List[dict[str, Any]]:
        params = {
            "vector": embeddings,
            "path": self._embedding_key,
            "k": k,
            "lSearch": l_search,
        }
        if pre_filter:
            params["filter"] = pre_filter

        pipeline: List[dict[str, Any]] = [
            {
                "$search": {
                    "cosmosSearch": params,
                }
            },
            {
                "$project": {
                    "similarityScore": {"$meta": "searchScore"},
                    "document": "$$ROOT",
                }
            },
        ]
        return pipeline

    def similarity_search_with_score(
        self,
        query: str,
        k: int = 4,
        kind: CosmosDBVectorSearchType = CosmosDBVectorSearchType.VECTOR_IVF,
        pre_filter: Optional[Dict] = None,
        ef_search: int = 40,
        score_threshold: float = 0.0,
        l_search: int = 40,
        with_embedding: bool = False,
    ) -> List[Tuple[Document, float]]:
        embeddings = self._embedding.embed_query(query)
        docs = self._similarity_search_with_score(
            embeddings=embeddings,
            k=k,
            kind=kind,
            pre_filter=pre_filter,
            ef_search=ef_search,
            score_threshold=score_threshold,
            l_search=l_search,
            with_embedding=with_embedding,
        )
        return docs

    def similarity_search(
        self,
        query: str,
        k: int = 4,
        kind: CosmosDBVectorSearchType = CosmosDBVectorSearchType.VECTOR_IVF,
        pre_filter: Optional[Dict] = None,
        ef_search: int = 40,
        score_threshold: float = 0.0,
        l_search: int = 40,
        with_embedding: bool = False,
        **kwargs: Any,
    ) -> List[Document]:
        docs_and_scores = self.similarity_search_with_score(
            query,
            k=k,
            kind=kind,
            pre_filter=pre_filter,
            ef_search=ef_search,
            score_threshold=score_threshold,
            l_search=l_search,
            with_embedding=with_embedding,
        )
        return [doc for doc, _ in docs_and_scores]

    def max_marginal_relevance_search_by_vector(
        self,
        embedding: List[float],
        k: int = 4,
        fetch_k: int = 20,
        lambda_mult: float = 0.5,
        kind: CosmosDBVectorSearchType = CosmosDBVectorSearchType.VECTOR_IVF,
        pre_filter: Optional[Dict] = None,
        ef_search: int = 40,
        score_threshold: float = 0.0,
        l_search: int = 40,
        with_embedding: bool = False,
        **kwargs: Any,
    ) -> List[Document]:
        # Retrieves the docs with similarity scores
        # sorted by similarity scores in DESC order
        docs = self._similarity_search_with_score(
            embedding,
            k=fetch_k,
            kind=kind,
            pre_filter=pre_filter,
            ef_search=ef_search,
            score_threshold=score_threshold,
            l_search=l_search,
            with_embedding=with_embedding,
        )

        # Re-ranks the docs using MMR
        mmr_doc_indexes = maximal_marginal_relevance(
            np.array(embedding),
            [doc.metadata[self._embedding_key] for doc, _ in docs],
            k=k,
            lambda_mult=lambda_mult,
        )
        mmr_docs = [docs[i][0] for i in mmr_doc_indexes]
        return mmr_docs

    def max_marginal_relevance_search(
        self,
        query: str,
        k: int = 4,
        fetch_k: int = 20,
        lambda_mult: float = 0.5,
        kind: CosmosDBVectorSearchType = CosmosDBVectorSearchType.VECTOR_IVF,
        pre_filter: Optional[Dict] = None,
        ef_search: int = 40,
        score_threshold: float = 0.0,
        l_search: int = 40,
        with_embedding: bool = False,
        **kwargs: Any,
    ) -> List[Document]:
        # compute the embeddings vector from the query string
        embeddings = self._embedding.embed_query(query)

        docs = self.max_marginal_relevance_search_by_vector(
            embeddings,
            k=k,
            fetch_k=fetch_k,
            lambda_mult=lambda_mult,
            kind=kind,
            pre_filter=pre_filter,
            ef_search=ef_search,
            score_threshold=score_threshold,
            l_search=l_search,
            with_embedding=with_embedding,
        )
        return docs

    def get_collection(self) -> Collection:
        return self._collection<|MERGE_RESOLUTION|>--- conflicted
+++ resolved
@@ -505,14 +505,10 @@
                 continue
             document_object_field = res.pop("document")
             text = document_object_field.pop(self._text_key)
-<<<<<<< HEAD
-            metadata = document_object_field.pop("metadata")
+            metadata = document_object_field.pop("metadata", {})
             metadata["_id"] = document_object_field.pop(
                 "_id"
             )  # '_id' is in new position
-=======
-            metadata = document_object_field.pop("metadata", {})
->>>>>>> 3952ee31
             if with_embedding:
                 metadata[self._embedding_key] = document_object_field.pop(
                     self._embedding_key
