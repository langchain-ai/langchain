--- conflicted
+++ resolved
@@ -556,12 +556,7 @@
         filter: Optional[Dict[str, str]] = None,
     ) -> List[Any]:
         """Query the collection."""
-<<<<<<< HEAD
-
-        with Session(self._conn) as session:
-=======
         with Session(self._bind) as session:
->>>>>>> 62d32bd2
             collection = self.get_collection(session)
             if not collection:
                 raise ValueError("Collection not found")
