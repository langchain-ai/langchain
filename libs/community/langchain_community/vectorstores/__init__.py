--- conflicted
+++ resolved
@@ -41,6 +41,7 @@
     "Clarifai": "langchain_community.vectorstores.clarifai",
     "Clickhouse": "langchain_community.vectorstores.clickhouse",
     "ClickhouseSettings": "langchain_community.vectorstores.clickhouse",
+    "CouchbaseVectorStore": "langchain_community.vectorstores.couchbase",
     "DashVector": "langchain_community.vectorstores.dashvector",
     "DatabricksVectorSearch": "langchain_community.vectorstores.databricks_vector_search",  # noqa: E501
     "DeepLake": "langchain_community.vectorstores.deeplake",
@@ -115,264 +116,10 @@
 
 
 def __getattr__(name: str) -> Any:
-<<<<<<< HEAD
-    if name == "AnalyticDB":
-        return _import_analyticdb()
-    elif name == "AlibabaCloudOpenSearch":
-        return _import_alibaba_cloud_open_search()
-    elif name == "AlibabaCloudOpenSearchSettings":
-        return _import_alibaba_cloud_open_search_settings()
-    elif name == "AzureCosmosDBVectorSearch":
-        return _import_azure_cosmos_db()
-    elif name == "ElasticKnnSearch":
-        return _import_elastic_knn_search()
-    elif name == "ElasticVectorSearch":
-        return _import_elastic_vector_search()
-    elif name == "Annoy":
-        return _import_annoy()
-    elif name == "ApacheDoris":
-        return _import_apache_doris()
-    elif name == "AtlasDB":
-        return _import_atlas()
-    elif name == "AwaDB":
-        return _import_awadb()
-    elif name == "AzureSearch":
-        return _import_azuresearch()
-    elif name == "Bagel":
-        return _import_bageldb()
-    elif name == "BigQueryVectorSearch":
-        return _import_bigquery()
-    elif name == "BESVectorStore":
-        return _import_baiducloud_vector_search()
-    elif name == "Cassandra":
-        return _import_cassandra()
-    elif name == "AstraDB":
-        return _import_astradb()
-    elif name == "Chroma":
-        return _import_chroma()
-    elif name == "Clarifai":
-        return _import_clarifai()
-    elif name == "ClickhouseSettings":
-        return _import_clickhouse_settings()
-    elif name == "Clickhouse":
-        return _import_clickhouse()
-    elif name == "DashVector":
-        return _import_dashvector()
-    elif name == "DatabricksVectorSearch":
-        return _import_databricks_vector_search()
-    elif name == "DeepLake":
-        return _import_deeplake()
-    elif name == "Dingo":
-        return _import_dingo()
-    elif name == "DocArrayInMemorySearch":
-        return _import_docarray_inmemory()
-    elif name == "DocumentDBVectorSearch":
-        return _import_documentdb()
-    elif name == "DocArrayHnswSearch":
-        return _import_docarray_hnsw()
-    elif name == "ElasticsearchStore":
-        return _import_elasticsearch()
-    elif name == "Epsilla":
-        return _import_epsilla()
-    elif name == "FAISS":
-        return _import_faiss()
-    elif name == "HanaDB":
-        return _import_hanavector()
-    elif name == "Hologres":
-        return _import_hologres()
-    elif name == "InfinispanVS":
-        return _import_infinispanvs()
-    elif name == "KDBAI":
-        return _import_kdbai()
-    elif name == "DistanceStrategy":
-        return _import_distance_strategy()
-    elif name == "KineticaSettings":
-        return _import_kinetica_settings()
-    elif name == "Kinetica":
-        return _import_kinetica()
-    elif name == "LanceDB":
-        return _import_lancedb()
-    elif name == "LLMRails":
-        return _import_llm_rails()
-    elif name == "Marqo":
-        return _import_marqo()
-    elif name == "MatchingEngine":
-        return _import_matching_engine()
-    elif name == "Meilisearch":
-        return _import_meilisearch()
-    elif name == "Milvus":
-        return _import_milvus()
-    elif name == "MomentoVectorIndex":
-        return _import_momento_vector_index()
-    elif name == "MongoDBAtlasVectorSearch":
-        return _import_mongodb_atlas()
-    elif name == "MyScaleSettings":
-        return _import_myscale_settings()
-    elif name == "MyScale":
-        return _import_myscale()
-    elif name == "Neo4jVector":
-        return _import_neo4j_vector()
-    elif name == "OpenSearchVectorSearch":
-        return _import_opensearch_vector_search()
-    elif name == "PGEmbedding":
-        return _import_pgembedding()
-    elif name == "PGVector":
-        return _import_pgvector()
-    elif name == "Pinecone":
-        return _import_pinecone()
-    elif name == "Qdrant":
-        return _import_qdrant()
-    elif name == "Redis":
-        return _import_redis()
-    elif name == "Rockset":
-        return _import_rocksetdb()
-    elif name == "ScaNN":
-        return _import_scann()
-    elif name == "SemaDB":
-        return _import_semadb()
-    elif name == "SingleStoreDB":
-        return _import_singlestoredb()
-    elif name == "SKLearnVectorStore":
-        return _import_sklearn()
-    elif name == "SQLiteVSS":
-        return _import_sqlitevss()
-    elif name == "StarRocks":
-        return _import_starrocks()
-    elif name == "SupabaseVectorStore":
-        return _import_supabase()
-    elif name == "SurrealDBStore":
-        return _import_surrealdb()
-    elif name == "Tair":
-        return _import_tair()
-    elif name == "TencentVectorDB":
-        return _import_tencentvectordb()
-    elif name == "TiDBVectorStore":
-        return _import_tidb_vectorstore()
-    elif name == "TileDB":
-        return _import_tiledb()
-    elif name == "Tigris":
-        return _import_tigris()
-    elif name == "TimescaleVector":
-        return _import_timescalevector()
-    elif name == "Typesense":
-        return _import_typesense()
-    elif name == "USearch":
-        return _import_usearch()
-    elif name == "Vald":
-        return _import_vald()
-    elif name == "Vearch":
-        return _import_vearch()
-    elif name == "Vectara":
-        return _import_vectara()
-    elif name == "Weaviate":
-        return _import_weaviate()
-    elif name == "Yellowbrick":
-        return _import_yellowbrick()
-    elif name == "ZepVectorStore":
-        return _import_zep()
-    elif name == "Zilliz":
-        return _import_zilliz()
-    elif name == "VespaStore":
-        return _import_vespa()
-    elif name == "NeuralDBVectorStore":
-        return _import_neuraldb()
-    elif name == "Lantern":
-        return _import_lantern()
-    elif name == "CouchbaseVectorStore":
-        return _import_couchbase()
-    else:
-        raise AttributeError(f"Could not find: {name}")
-
-
-__all__ = [
-    "AlibabaCloudOpenSearch",
-    "AlibabaCloudOpenSearchSettings",
-    "AnalyticDB",
-    "Annoy",
-    "ApacheDoris",
-    "AtlasDB",
-    "AwaDB",
-    "AzureSearch",
-    "Bagel",
-    "Cassandra",
-    "AstraDB",
-    "Chroma",
-    "Clarifai",
-    "Clickhouse",
-    "ClickhouseSettings",
-    "DashVector",
-    "DatabricksVectorSearch",
-    "DeepLake",
-    "Dingo",
-    "DocArrayHnswSearch",
-    "DocArrayInMemorySearch",
-    "ElasticKnnSearch",
-    "ElasticVectorSearch",
-    "ElasticsearchStore",
-    "Epsilla",
-    "FAISS",
-    "HanaDB",
-    "Hologres",
-    "InfinispanVS",
-    "KDBAI",
-    "DistanceStrategy",
-    "Kinetica",
-    "KineticaSettings",
-    "LanceDB",
-    "LLMRails",
-    "Marqo",
-    "MatchingEngine",
-    "Meilisearch",
-    "Milvus",
-    "MomentoVectorIndex",
-    "MongoDBAtlasVectorSearch",
-    "MyScale",
-    "MyScaleSettings",
-    "Neo4jVector",
-    "OpenSearchVectorSearch",
-    "PGEmbedding",
-    "PGVector",
-    "Pinecone",
-    "Qdrant",
-    "Redis",
-    "Rockset",
-    "SKLearnVectorStore",
-    "ScaNN",
-    "SemaDB",
-    "SingleStoreDB",
-    "SQLiteVSS",
-    "StarRocks",
-    "SupabaseVectorStore",
-    "SurrealDBStore",
-    "Tair",
-    "TiDBVectorStore",
-    "TileDB",
-    "Tigris",
-    "TimescaleVector",
-    "Typesense",
-    "USearch",
-    "Vald",
-    "Vearch",
-    "Vectara",
-    "VespaStore",
-    "Weaviate",
-    "Yellowbrick",
-    "ZepVectorStore",
-    "Zilliz",
-    "TencentVectorDB",
-    "AzureCosmosDBVectorSearch",
-    "VectorStore",
-    "NeuralDBVectorStore",
-    "Lantern",
-    "CouchbaseVectorStore",
-    "DocumentDBVectorSearch",
-]
-=======
     if name in _module_lookup:
         module = importlib.import_module(_module_lookup[name])
         return getattr(module, name)
     raise AttributeError(f"module {__name__} has no attribute {name}")
 
 
-__all__ = list(_module_lookup.keys())
->>>>>>> 9c8523b5
+__all__ = list(_module_lookup.keys())