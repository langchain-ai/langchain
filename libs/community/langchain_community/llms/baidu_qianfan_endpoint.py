--- conflicted
+++ resolved
@@ -69,51 +69,26 @@
     Invoke:
         .. code-block:: python
 
-<<<<<<< HEAD
-            messages = [
-                ("system", "你是一名专业的翻译家，可以将用户的中文翻译为英文。"),
-                ("human", "我喜欢编程。"),
-            ]
-            llm.invoke(messages)
-
-        .. code-block:: python
-
-            'I like programming.'
-=======
             input_text = "用50个字左右阐述，生命的意义在于"
             llm.invoke(input_text)
 
         .. code-block:: python
 
             '生命的意义在于体验、成长、爱与被爱、贡献与传承，以及对未知的勇敢探索与自我超越。'
->>>>>>> 99f9a664
 
     Stream:
         .. code-block:: python
 
-<<<<<<< HEAD
-            for chunk in llm.stream(messages):
-=======
             for chunk in llm.stream(input_text):
->>>>>>> 99f9a664
                 print(chunk)
 
         .. code-block:: python
 
-<<<<<<< HEAD
-            I like
-            programming.
-
-        .. code-block:: python
-
-            stream = llm.stream(messages)
-=======
             生命的意义 | 在于不断探索 | 与成长 | ，实现 | 自我价值，| 给予爱 | 并接受 | 爱， | 在经历 | 中感悟 | ，让 | 短暂的存在 | 绽放出无限 | 的光彩 | 与温暖 | 。
 
         .. code-block:: python
 
             stream = llm.stream(input_text)
->>>>>>> 99f9a664
             full = next(stream)
             for chunk in stream:
                 full += chunk
@@ -121,29 +96,11 @@
 
         .. code-block::
 
-<<<<<<< HEAD
-            'I like programming.'
-=======
             '生命的意义在于探索、成长、爱与被爱、贡献价值、体验世界之美，以及在有限的时间里追求内心的平和与幸福。'
->>>>>>> 99f9a664
 
     Async:
         .. code-block:: python
 
-<<<<<<< HEAD
-            await llm.ainvoke(messages)
-
-            # stream:
-            # async for chunk in llm.astream(messages):
-            #    print(chunk)
-
-            # batch:
-            # await llm.abatch([messages])
-
-        .. code-block:: python
-
-            'I like programming.'
-=======
             await llm.ainvoke(input_text)
 
             # stream:
@@ -156,7 +113,6 @@
         .. code-block:: python
 
             '生命的意义在于探索、成长、爱与被爱、贡献社会，在有限的时间里追寻无限的可能，实现自我价值，让生活充满色彩与意义。'
->>>>>>> 99f9a664
 
     """  # noqa: E501
 
