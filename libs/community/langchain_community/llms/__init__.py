--- conflicted
+++ resolved
@@ -295,17 +295,13 @@
     return LlamaCpp
 
 
-<<<<<<< HEAD
-def _import_llamafile() -> Any:
+def _import_llamafile() -> Type[BaseLLM]:
     from langchain_community.llms.llamafile import Llamafile
 
     return Llamafile
 
 
-def _import_manifest() -> Any:
-=======
 def _import_manifest() -> Type[BaseLLM]:
->>>>>>> 11cf95e8
     from langchain_community.llms.manifest import ManifestWrapper
 
     return ManifestWrapper
