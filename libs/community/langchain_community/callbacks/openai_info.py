--- conflicted
+++ resolved
@@ -38,11 +38,8 @@
     "gpt-4o-cached": 0.00125,
     "gpt-4o-2024-05-13": 0.005,
     "gpt-4o-2024-08-06": 0.0025,
-<<<<<<< HEAD
     "gpt-4o-2024-08-06-cached": 0.00125,
-=======
     "gpt-4o-2024-11-20": 0.0025,
->>>>>>> f723a845
     # GPT-4o output
     "gpt-4o-completion": 0.01,
     "gpt-4o-2024-05-13-completion": 0.015,
