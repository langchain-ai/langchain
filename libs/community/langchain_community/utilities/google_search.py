--- conflicted
+++ resolved
@@ -66,27 +66,9 @@
     k: int = 10
     siterestrict: bool = False
 
-<<<<<<< HEAD
-    def __init__(
-        self,
-        **kwargs: Any,
-    ) -> None:
-        try:
-            import httplib2
-        except ImportError as e:
-            raise ImportError(
-                "Unable to import httplib2, please install with `pip install httplib2`."
-            ) from e
-        super().__init__(**kwargs)
-        self.http: Optional[httplib2.Http] = None
-
-    class Config:
-        extra = "forbid"
-=======
     model_config = ConfigDict(
         extra="forbid",
     )
->>>>>>> 16f5fdb3
 
     def _google_search_results(self, search_term: str, **kwargs: Any) -> List[dict]:
         cse = self.search_engine.cse()
