import logging
import time
import os
from typing import Dict, Iterator, Optional, Tuple

from langchain_core.documents import Document

from langchain_community.document_loaders.base import BaseBlobParser
from langchain_community.document_loaders.blob_loaders import Blob
from langchain_community.utils.openai import is_openai_v1

logger = logging.getLogger(__name__)


class OpenAIWhisperParser(BaseBlobParser):
    """Transcribe and parse audio files.

<<<<<<< HEAD
    def __init__(self, api_key: Optional[str] = None, base_url: Optional[str] = None):
        self.api_key = api_key
        self.base_url= base_url
=======
    Audio transcription is with OpenAI Whisper model.

    Args:
        api_key: OpenAI API key
        chunk_duration_threshold: minimum duration of a chunk in seconds
            NOTE: According to the OpenAI API, the chunk duration should be at least 0.1
            seconds. If the chunk duration is less or equal than the threshold,
            it will be skipped.
    """

    def __init__(
        self, api_key: Optional[str] = None, *, chunk_duration_threshold: float = 0.1
    ):
        self.api_key = api_key
        self.chunk_duration_threshold = chunk_duration_threshold
>>>>>>> 248c5b84

    def lazy_parse(self, blob: Blob) -> Iterator[Document]:
        """Lazily parse the blob."""

        import io

        try:
            import openai
        except ImportError:
            raise ImportError(
                "openai package not found, please install it with "
                "`pip install openai`"
            )
        try:
            from pydub import AudioSegment
        except ImportError:
            raise ImportError(
                "pydub package not found, please install it with " "`pip install pydub`"
            )

        if is_openai_v1():
            # api_key optional, defaults to `os.environ['OPENAI_API_KEY']`
            self.base_url = os.environ.get("OPENAI_API_BASE")
            client = openai.OpenAI(api_key=self.api_key, base_url=self.base_url)
        else:
            # Set the API key if provided
            if self.api_key:
                openai.api_key = self.api_key
            if self.base_url:
                openai.base_url = self.base_url

        # Audio file from disk
        audio = AudioSegment.from_file(blob.path)

        # Define the duration of each chunk in minutes
        # Need to meet 25MB size limit for Whisper API
        chunk_duration = 20
        chunk_duration_ms = chunk_duration * 60 * 1000

        # Split the audio into chunk_duration_ms chunks
        for split_number, i in enumerate(range(0, len(audio), chunk_duration_ms)):
            # Audio chunk
            chunk = audio[i : i + chunk_duration_ms]
            # Skip chunks that are too short to transcribe
            if chunk.duration_seconds <= self.chunk_duration_threshold:
                continue
            file_obj = io.BytesIO(chunk.export(format="mp3").read())
            if blob.source is not None:
                file_obj.name = blob.source + f"_part_{split_number}.mp3"
            else:
                file_obj.name = f"part_{split_number}.mp3"

            # Transcribe
            print(f"Transcribing part {split_number + 1}!")  # noqa: T201
            attempts = 0
            while attempts < 3:
                try:
                    if is_openai_v1():
                        transcript = client.audio.transcriptions.create(
                            model="whisper-1", file=file_obj
                        )
                    else:
                        transcript = openai.Audio.transcribe("whisper-1", file_obj)
                    break
                except Exception as e:
                    attempts += 1
                    print(f"Attempt {attempts} failed. Exception: {str(e)}")  # noqa: T201
                    time.sleep(5)
            else:
                print("Failed to transcribe after 3 attempts.")  # noqa: T201
                continue

            yield Document(
                page_content=transcript.text,
                metadata={"source": blob.source, "chunk": split_number},
            )


class OpenAIWhisperParserLocal(BaseBlobParser):
    """Transcribe and parse audio files with OpenAI Whisper model.

    Audio transcription with OpenAI Whisper model locally from transformers.

    Parameters:
    device - device to use
        NOTE: By default uses the gpu if available,
        if you want to use cpu, please set device = "cpu"
    lang_model - whisper model to use, for example "openai/whisper-medium"
    forced_decoder_ids - id states for decoder in multilanguage model,
        usage example:
        from transformers import WhisperProcessor
        processor = WhisperProcessor.from_pretrained("openai/whisper-medium")
        forced_decoder_ids = WhisperProcessor.get_decoder_prompt_ids(language="french",
          task="transcribe")
        forced_decoder_ids = WhisperProcessor.get_decoder_prompt_ids(language="french",
        task="translate")



    """

    def __init__(
        self,
        device: str = "0",
        lang_model: Optional[str] = None,
        batch_size: int = 8,
        chunk_length: int = 30,
        forced_decoder_ids: Optional[Tuple[Dict]] = None,
    ):
        """Initialize the parser.

        Args:
            device: device to use.
            lang_model: whisper model to use, for example "openai/whisper-medium".
              Defaults to None.
            forced_decoder_ids: id states for decoder in a multilanguage model.
              Defaults to None.
            batch_size: batch size used for decoding
              Defaults to 8.
            chunk_length: chunk length used during inference.
              Defaults to 30s.
        """
        try:
            from transformers import pipeline
        except ImportError:
            raise ImportError(
                "transformers package not found, please install it with "
                "`pip install transformers`"
            )
        try:
            import torch
        except ImportError:
            raise ImportError(
                "torch package not found, please install it with " "`pip install torch`"
            )

        # Determine the device to use
        if device == "cpu":
            self.device = "cpu"
        else:
            self.device = "cuda:0" if torch.cuda.is_available() else "cpu"

        if self.device == "cpu":
            default_model = "openai/whisper-base"
            self.lang_model = lang_model if lang_model else default_model
        else:
            # Set the language model based on the device and available memory
            mem = torch.cuda.get_device_properties(self.device).total_memory / (1024**2)
            if mem < 5000:
                rec_model = "openai/whisper-base"
            elif mem < 7000:
                rec_model = "openai/whisper-small"
            elif mem < 12000:
                rec_model = "openai/whisper-medium"
            else:
                rec_model = "openai/whisper-large"
            self.lang_model = lang_model if lang_model else rec_model

        print("Using the following model: ", self.lang_model)  # noqa: T201

        self.batch_size = batch_size

        # load model for inference
        self.pipe = pipeline(
            "automatic-speech-recognition",
            model=self.lang_model,
            chunk_length_s=chunk_length,
            device=self.device,
        )
        if forced_decoder_ids is not None:
            try:
                self.pipe.model.config.forced_decoder_ids = forced_decoder_ids
            except Exception as exception_text:
                logger.info(
                    "Unable to set forced_decoder_ids parameter for whisper model"
                    f"Text of exception: {exception_text}"
                    "Therefore whisper model will use default mode for decoder"
                )

    def lazy_parse(self, blob: Blob) -> Iterator[Document]:
        """Lazily parse the blob."""

        import io

        try:
            from pydub import AudioSegment
        except ImportError:
            raise ImportError(
                "pydub package not found, please install it with `pip install pydub`"
            )

        try:
            import librosa
        except ImportError:
            raise ImportError(
                "librosa package not found, please install it with "
                "`pip install librosa`"
            )

        # Audio file from disk
        audio = AudioSegment.from_file(blob.path)

        file_obj = io.BytesIO(audio.export(format="mp3").read())

        # Transcribe
        print(f"Transcribing part {blob.path}!")  # noqa: T201

        y, sr = librosa.load(file_obj, sr=16000)

        prediction = self.pipe(y.copy(), batch_size=self.batch_size)["text"]

        yield Document(
            page_content=prediction,
            metadata={"source": blob.source},
        )


class YandexSTTParser(BaseBlobParser):
    """Transcribe and parse audio files.
    Audio transcription is with OpenAI Whisper model."""

    def __init__(
        self,
        *,
        api_key: Optional[str] = None,
        iam_token: Optional[str] = None,
        model: str = "general",
        language: str = "auto",
    ):
        """Initialize the parser.

        Args:
            api_key: API key for a service account
            with the `ai.speechkit-stt.user` role.
            iam_token: IAM token for a service account
            with the `ai.speechkit-stt.user` role.
            model: Recognition model name.
              Defaults to general.
            language: The language in ISO 639-1 format.
              Defaults to automatic language recognition.
        Either `api_key` or `iam_token` must be provided, but not both.
        """
        if (api_key is None) == (iam_token is None):
            raise ValueError(
                "Either 'api_key' or 'iam_token' must be provided, but not both."
            )
        self.api_key = api_key
        self.iam_token = iam_token
        self.model = model
        self.language = language

    def lazy_parse(self, blob: Blob) -> Iterator[Document]:
        """Lazily parse the blob."""

        try:
            from speechkit import configure_credentials, creds, model_repository
            from speechkit.stt import AudioProcessingType
        except ImportError:
            raise ImportError(
                "yandex-speechkit package not found, please install it with "
                "`pip install yandex-speechkit`"
            )
        try:
            from pydub import AudioSegment
        except ImportError:
            raise ImportError(
                "pydub package not found, please install it with " "`pip install pydub`"
            )

        if self.api_key:
            configure_credentials(
                yandex_credentials=creds.YandexCredentials(api_key=self.api_key)
            )
        else:
            configure_credentials(
                yandex_credentials=creds.YandexCredentials(iam_token=self.iam_token)
            )

        audio = AudioSegment.from_file(blob.path)

        model = model_repository.recognition_model()

        model.model = self.model
        model.language = self.language
        model.audio_processing_type = AudioProcessingType.Full

        result = model.transcribe(audio)

        for res in result:
            yield Document(
                page_content=res.normalized_text,
                metadata={"source": blob.source},
            )<|MERGE_RESOLUTION|>--- conflicted
+++ resolved
@@ -15,11 +15,6 @@
 class OpenAIWhisperParser(BaseBlobParser):
     """Transcribe and parse audio files.
 
-<<<<<<< HEAD
-    def __init__(self, api_key: Optional[str] = None, base_url: Optional[str] = None):
-        self.api_key = api_key
-        self.base_url= base_url
-=======
     Audio transcription is with OpenAI Whisper model.
 
     Args:
@@ -31,11 +26,13 @@
     """
 
     def __init__(
-        self, api_key: Optional[str] = None, *, chunk_duration_threshold: float = 0.1
+        self, api_key: Optional[str] = None, *, chunk_duration_threshold: float = 0.1,\
+		base_url: Optional[str] = None
     ):
         self.api_key = api_key
         self.chunk_duration_threshold = chunk_duration_threshold
->>>>>>> 248c5b84
+		self.base_url= base_url
+
 
     def lazy_parse(self, blob: Blob) -> Iterator[Document]:
         """Lazily parse the blob."""
