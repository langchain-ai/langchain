--- conflicted
+++ resolved
@@ -23,39 +23,12 @@
         *,
         filter_criteria: Optional[Dict] = None,
         field_names: Optional[Sequence[str]] = None,
-<<<<<<< HEAD
         cursor_builder: Optional[Callable] = None,
         page_content_mapper: Optional[Callable[..., str]] = None,
+        include_db_collection_in_metadata: bool = True,
+        metadata_names: Optional[Sequence[str]] = None,
         metadata_mapper: Optional[Callable[..., Dict[str, Any]]] = None,
         enable_total_count_check: bool = True,
-    ) -> None:
-        """
-        Args:
-            connection_string: The connection string for the MongoDB database.
-            db_name: The name of the MongoDB database.
-            collection_name: The name of the collection within the database.
-            filter_criteria: Optional dictionary to filter documents in the
-                collection. Defaults to an empty dictionary if not provided.
-            field_names: Optional sequence of field names to include in the
-                loaded documents. If not provided, all fields will be included.
-            cursor_builder: Optional function to build a cursor for querying
-                the collection. Defaults to `default_cursor_builder` if not
-                provided.
-            page_content_mapper: Optional function to map a document to its
-                page content. Defaults to `page_content_default_mapper` if
-                not provided.
-            metadata_mapper: Optional function to map a document to its metadata.
-                Defaults to `metadata_default_mapper` if not provided.
-            enable_total_count_check: Whether to check the total count of
-                documents in the collection to ensure completeness. Defaults
-                to True.
-        Raises:
-            ValueError: If `connection_string`, `db_name`, or `collection_name`
-                is not provided.
-            ImportError: If `motor` is not installed and cannot be imported.
-=======
-        metadata_names: Optional[Sequence[str]] = None,
-        include_db_collection_in_metadata: bool = True,
     ) -> None:
         """
         Initializes the MongoDB loader with necessary database connection
@@ -69,15 +42,25 @@
             documents.
             field_names (Optional[Sequence[str]]): List of field names to retrieve
             from documents.
+            cursor_builder (Optional[Callable]): Optional function to build a cursor
+            for querying the collection. Defaults to `default_cursor_builder` if
+            not provided.
+            page_content_mapper (Optional[Callable[..., str]]): Optional function to
+            map a document to its page content. Defaults to 
+            `page_content_default_mapper` if not provided.
             metadata_names (Optional[Sequence[str]]): Additional metadata fields to
             extract from documents.
             include_db_collection_in_metadata (bool): Flag to include database and
             collection names in metadata.
+            metadata_mapper (Optional[Callable[..., Dict[str, Any]]]): Optional 
+            function to map a document to its metadata. Defaults to 
+            `metadata_default_mapper` if not provided.
+            enable_total_count_check (bool): Whether to check the total count of
+            documents in the collection to ensure completeness. Defaults to True.
 
         Raises:
             ImportError: If the motor library is not installed.
             ValueError: If any necessary argument is missing.
->>>>>>> ce2669cb
         """
         try:
             from motor.motor_asyncio import AsyncIOMotorClient
@@ -144,10 +127,7 @@
         """
         Converts a doc into a "metadata" dictionary.
         """
-        return {
-            "database": db_name,
-            "collection": collection_name,
-        }
+        return self._extract_fields(doc, self.metadata_names, default="")
 
     @staticmethod
     def page_content_default_mapper(
@@ -157,20 +137,8 @@
         Converts a record into a "page content" string.
         """
         # Extract text content from filtered fields or use the entire document
-        if field_names is not None:
-            fields = {}
-            for name in field_names:
-                # Split the field names to handle nested fields
-                keys = name.split(".")
-                value: Union[Dict, str] = doc
-                for key in keys:
-                    if key in doc:
-                        value = doc[key]
-                    else:
-                        value = ""
-                        break
-                fields[name] = value
-
+        if self.field_names is not None:
+            fields = self._extract_fields(doc, self.field_names, default="")
             texts = [str(value) for value in fields.values()]
             text = " ".join(texts)
         else:
@@ -185,45 +153,25 @@
 
         projection = self._construct_projection()
 
-<<<<<<< HEAD
         async for doc in self.cursor_builder(
             self.collection, self.filter_criteria, projection
         ):
             metadata = self.metadata_mapper(self.db_name, self.collection_name, doc)
-            page_content = self.page_content_mapper(doc, self.field_names)
-            result.append(Document(page_content=page_content, metadata=metadata))
-
-        if self.enable_total_count_check and len(result) != total_docs:
-=======
-        async for doc in self.collection.find(self.filter_criteria, projection):
-            metadata = self._extract_fields(doc, self.metadata_names, default="")
-
+           
             # Optionally add database and collection names to metadata
             if self.include_db_collection_in_metadata:
                 metadata.update(
                     {"database": self.db_name, "collection": self.collection_name}
                 )
-
-            # Extract text content from filtered fields or use the entire document
-            if self.field_names is not None:
-                fields = self._extract_fields(doc, self.field_names, default="")
-                texts = [str(value) for value in fields.values()]
-                text = " ".join(texts)
-            else:
-                text = str(doc)
-
-            result.append(Document(page_content=text, metadata=metadata))
-
-        if len(result) != total_docs:
->>>>>>> ce2669cb
+            
+            page_content = self.page_content_mapper(doc, self.field_names)
+            result.append(Document(page_content=page_content, metadata=metadata))
+
+        if self.enable_total_count_check and len(result) != total_docs:
             logger.warning(
                 f"Only partial collection of documents returned. "
                 f"Loaded {len(result)} docs, expected {total_docs}."
             )
-<<<<<<< HEAD
-        return result
-=======
-
         return result
 
     def _construct_projection(self) -> Optional[Dict]:
@@ -250,5 +198,4 @@
                     break
             new_field_name = field.replace(".", "_")
             extracted[new_field_name] = value
-        return extracted
->>>>>>> ce2669cb
+        return extracted