--- conflicted
+++ resolved
@@ -22,17 +22,11 @@
 
 
 class BaseNeptuneGraph(ABC):
-<<<<<<< HEAD
-    @property
-    def get_schema(self) -> str:
-        """Returns the schema of the Neptune database"""
-=======
     """Abstract base class for Neptune"""
 
     @property
     def get_schema(self) -> str:
         """Return the schema of the Neptune database"""
->>>>>>> cd4c5428
         return self.schema
 
     @abstractmethod
@@ -204,21 +198,13 @@
                     self.client = session.client("neptune-graph")
 
         except ImportError:
-<<<<<<< HEAD
-            raise ModuleNotFoundError(
-=======
             raise ImportError(
->>>>>>> cd4c5428
                 "Could not import boto3 python package. "
                 "Please install it with `pip install boto3`."
             )
         except Exception as e:
             if type(e).__name__ == "UnknownServiceError":
-<<<<<<< HEAD
-                raise ModuleNotFoundError(
-=======
                 raise ImportError(
->>>>>>> cd4c5428
                     "NeptuneGraph requires a boto3 version 1.34.40 or greater."
                     "Please install it with `pip install -U boto3`."
                 ) from e
