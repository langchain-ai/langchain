from typing import Any, Dict, List, Optional

from langchain_core.utils import get_from_env

from langchain_community.graphs.graph_document import GraphDocument
from langchain_community.graphs.graph_store import GraphStore

node_properties_query = """
CALL apoc.meta.data()
YIELD label, other, elementType, type, property
WHERE NOT type = "RELATIONSHIP" AND elementType = "node"
WITH label AS nodeLabels, collect({property:property, type:type}) AS properties
RETURN {labels: nodeLabels, properties: properties} AS output

"""

rel_properties_query = """
CALL apoc.meta.data()
YIELD label, other, elementType, type, property
WHERE NOT type = "RELATIONSHIP" AND elementType = "relationship"
WITH label AS nodeLabels, collect({property:property, type:type}) AS properties
RETURN {type: nodeLabels, properties: properties} AS output
"""

rel_query = """
CALL apoc.meta.data()
YIELD label, other, elementType, type, property
WHERE type = "RELATIONSHIP" AND elementType = "node"
UNWIND other AS other_node
RETURN {start: label, type: property, end: toString(other_node)} AS output
"""


def value_sanitize(d: Dict[str, Any]) -> Dict[str, Any]:
    """
    Sanitizes the input dictionary by removing embedding-like values,
    lists with more than 128 elements, that are mostly irrelevant for
    generating answers in a LLM context. These properties, if left in
    results, can occupy significant context space and detract from
    the LLM's performance by introducing unnecessary noise and cost.
    """
    LIST_LIMIT = 128
    # Create a new dictionary to avoid changing size during iteration
    new_dict = {}
    for key, value in d.items():
        if isinstance(value, dict):
            # Recurse to handle nested dictionaries
            new_dict[key] = value_sanitize(value)
        elif isinstance(value, list):
            # check if it has less than LIST_LIMIT values
            if len(value) < LIST_LIMIT:
                # if value is a list, check if it contains dictionaries to clean
                cleaned_list = []
                for item in value:
                    if isinstance(item, dict):
                        cleaned_list.append(value_sanitize(item))
                    else:
                        cleaned_list.append(item)
                new_dict[key] = cleaned_list
        else:
            new_dict[key] = value
    return new_dict


class Neo4jGraph(GraphStore):
    """Provides a connection to a Neo4j database for various graph operations.
    Parameters:
    url (Optional[str]): The URL of the Neo4j database server.
    username (Optional[str]): The username for database authentication.
    password (Optional[str]): The password for database authentication.
    database (str): The name of the database to connect to. Default is 'neo4j'.
    timeout (Optional[float]): The timeout for transactions in seconds.
            Useful for terminating long-running queries.
            By default, there is no timeout set.
    sanitize (bool): A flag to indicate whether to remove lists with
            more than 128 elements from results. Useful for removing
            embedding-like properties from database responses. Default is False.

    *Security note*: Make sure that the database connection uses credentials
        that are narrowly-scoped to only include necessary permissions.
        Failure to do so may result in data corruption or loss, since the calling
        code may attempt commands that would result in deletion, mutation
        of data if appropriately prompted or reading sensitive data if such
        data is present in the database.
        The best way to guard against such negative outcomes is to (as appropriate)
        limit the permissions granted to the credentials used with this tool.

        See https://python.langchain.com/docs/security for more information.
    """

    def __init__(
        self,
        url: Optional[str] = None,
        username: Optional[str] = None,
        password: Optional[str] = None,
        database: str = "neo4j",
        timeout: Optional[float] = None,
        sanitize: bool = False,
    ) -> None:
        """Create a new Neo4j graph wrapper instance."""
        try:
            import neo4j
        except ImportError:
            raise ValueError(
                "Could not import neo4j python package. "
                "Please install it with `pip install neo4j`."
            )

        url = get_from_env("url", "NEO4J_URI", url)
        username = get_from_env("username", "NEO4J_USERNAME", username)
        password = get_from_env("password", "NEO4J_PASSWORD", password)
        database = get_from_env("database", "NEO4J_DATABASE", database)

        self._driver = neo4j.GraphDatabase.driver(url, auth=(username, password))
        self._database = database
        self.timeout = timeout
        self.sanitize = sanitize
        self.schema: str = ""
        self.structured_schema: Dict[str, Any] = {}
        # Verify connection
        try:
            self._driver.verify_connectivity()
        except neo4j.exceptions.ServiceUnavailable:
            raise ValueError(
                "Could not connect to Neo4j database. "
                "Please ensure that the url is correct"
            )
        except neo4j.exceptions.AuthError:
            raise ValueError(
                "Could not connect to Neo4j database. "
                "Please ensure that the username and password are correct"
            )
        # Set schema
        try:
            self.refresh_schema()
        except neo4j.exceptions.ClientError:
            raise ValueError(
                "Could not use APOC procedures. "
                "Please ensure the APOC plugin is installed in Neo4j and that "
                "'apoc.meta.data()' is allowed in Neo4j configuration "
            )

    @property
    def get_schema(self) -> str:
        """Returns the schema of the Graph"""
        return self.schema

    @property
    def get_structured_schema(self) -> Dict[str, Any]:
        """Returns the structured schema of the Graph"""
        return self.structured_schema

    def query(self, query: str, params: dict = {}) -> List[Dict[str, Any]]:
        """Query Neo4j database."""
        from neo4j import Query
        from neo4j.exceptions import CypherSyntaxError

        with self._driver.session(database=self._database) as session:
            try:
                data = session.run(Query(text=query, timeout=self.timeout), params)
                json_data = [r.data() for r in data]
                if self.sanitize:
<<<<<<< HEAD
                    json_data = value_sanitize(json_data)
=======
                    json_data = [value_sanitize(el) for el in json_data]
>>>>>>> c37ca458
                return json_data
            except CypherSyntaxError as e:
                raise ValueError(f"Generated Cypher Statement is not valid\n{e}")

    def refresh_schema(self) -> None:
        """
        Refreshes the Neo4j graph schema information.
        """
        node_properties = [el["output"] for el in self.query(node_properties_query)]
        rel_properties = [el["output"] for el in self.query(rel_properties_query)]
        relationships = [el["output"] for el in self.query(rel_query)]

        self.structured_schema = {
            "node_props": {el["labels"]: el["properties"] for el in node_properties},
            "rel_props": {el["type"]: el["properties"] for el in rel_properties},
            "relationships": relationships,
        }

        # Format node properties
        formatted_node_props = []
        for el in node_properties:
            props_str = ", ".join(
                [f"{prop['property']}: {prop['type']}" for prop in el["properties"]]
            )
            formatted_node_props.append(f"{el['labels']} {{{props_str}}}")

        # Format relationship properties
        formatted_rel_props = []
        for el in rel_properties:
            props_str = ", ".join(
                [f"{prop['property']}: {prop['type']}" for prop in el["properties"]]
            )
            formatted_rel_props.append(f"{el['type']} {{{props_str}}}")

        # Format relationships
        formatted_rels = [
            f"(:{el['start']})-[:{el['type']}]->(:{el['end']})" for el in relationships
        ]

        self.schema = "\n".join(
            [
                "Node properties are the following:",
                ",".join(formatted_node_props),
                "Relationship properties are the following:",
                ",".join(formatted_rel_props),
                "The relationships are the following:",
                ",".join(formatted_rels),
            ]
        )

    def add_graph_documents(
        self, graph_documents: List[GraphDocument], include_source: bool = False
    ) -> None:
        """
        Take GraphDocument as input as uses it to construct a graph.
        """
        for document in graph_documents:
            include_docs_query = (
                "CREATE (d:Document) "
                "SET d.text = $document.page_content "
                "SET d += $document.metadata "
                "WITH d "
            )
            # Import nodes
            self.query(
                (
                    f"{include_docs_query if include_source else ''}"
                    "UNWIND $data AS row "
                    "CALL apoc.merge.node([row.type], {id: row.id}, "
                    "row.properties, {}) YIELD node "
                    f"{'MERGE (d)-[:MENTIONS]->(node) ' if include_source else ''}"
                    "RETURN distinct 'done' AS result"
                ),
                {
                    "data": [el.__dict__ for el in document.nodes],
                    "document": document.source.__dict__,
                },
            )
            # Import relationships
            self.query(
                "UNWIND $data AS row "
                "CALL apoc.merge.node([row.source_label], {id: row.source},"
                "{}, {}) YIELD node as source "
                "CALL apoc.merge.node([row.target_label], {id: row.target},"
                "{}, {}) YIELD node as target "
                "CALL apoc.merge.relationship(source, row.type, "
                "{}, row.properties, target) YIELD rel "
                "RETURN distinct 'done'",
                {
                    "data": [
                        {
                            "source": el.source.id,
                            "source_label": el.source.type,
                            "target": el.target.id,
                            "target_label": el.target.type,
                            "type": el.type.replace(" ", "_").upper(),
                            "properties": el.properties,
                        }
                        for el in document.relationships
                    ]
                },
            )<|MERGE_RESOLUTION|>--- conflicted
+++ resolved
@@ -160,11 +160,7 @@
                 data = session.run(Query(text=query, timeout=self.timeout), params)
                 json_data = [r.data() for r in data]
                 if self.sanitize:
-<<<<<<< HEAD
-                    json_data = value_sanitize(json_data)
-=======
                     json_data = [value_sanitize(el) for el in json_data]
->>>>>>> c37ca458
                 return json_data
             except CypherSyntaxError as e:
                 raise ValueError(f"Generated Cypher Statement is not valid\n{e}")
