"""**Retriever** class returns Documents given a text **query**.

It is more general than a vector store. A retriever does not need to be able to
store documents, only to return (or retrieve) it. Vector stores can be used as
the backbone of a retriever, but there are other types of retrievers as well.

**Class hierarchy:**

.. code-block::

    BaseRetriever --> <name>Retriever  # Examples: ArxivRetriever, MergerRetriever

**Main helpers:**

.. code-block::

    Document, Serializable, Callbacks,
    CallbackManagerForRetrieverRun, AsyncCallbackManagerForRetrieverRun
"""

import importlib
from typing import TYPE_CHECKING, Any

if TYPE_CHECKING:
    from langchain_community.retrievers.arcee import (
<<<<<<< HEAD
        ArceeRetriever,  # noqa: F401
    )
    from langchain_community.retrievers.arxiv import (
        ArxivRetriever,  # noqa: F401
    )
    from langchain_community.retrievers.azure_cognitive_search import (
        AzureCognitiveSearchRetriever,  # noqa: F401
    )
    from langchain_community.retrievers.bedrock import (
        AmazonKnowledgeBasesRetriever,  # noqa: F401
    )
    from langchain_community.retrievers.bm25 import (
        BM25Retriever,  # noqa: F401
    )
    from langchain_community.retrievers.breebs import (
        BreebsRetriever,  # noqa: F401
    )
    from langchain_community.retrievers.chaindesk import (
        ChaindeskRetriever,  # noqa: F401
    )
    from langchain_community.retrievers.chatgpt_plugin_retriever import (
        ChatGPTPluginRetriever,  # noqa: F401
    )
    from langchain_community.retrievers.cohere_rag_retriever import (
        CohereRagRetriever,  # noqa: F401
    )
    from langchain_community.retrievers.docarray import (
        DocArrayRetriever,  # noqa: F401
    )
    from langchain_community.retrievers.dria_index import (
        DriaRetriever,  # noqa: F401
    )
    from langchain_community.retrievers.elastic_search_bm25 import (
        ElasticSearchBM25Retriever,  # noqa: F401
    )
    from langchain_community.retrievers.embedchain import (
        EmbedchainRetriever,  # noqa: F401
    )
    from langchain_community.retrievers.google_cloud_documentai_warehouse import (
        GoogleDocumentAIWarehouseRetriever,  # noqa: F401
    )
    from langchain_community.retrievers.google_vertex_ai_search import (
        GoogleCloudEnterpriseSearchRetriever,  # noqa: F401
        GoogleVertexAIMultiTurnSearchRetriever,  # noqa: F401
        GoogleVertexAISearchRetriever,  # noqa: F401
    )
    from langchain_community.retrievers.kay import (
        KayAiRetriever,  # noqa: F401
    )
    from langchain_community.retrievers.kendra import (
        AmazonKendraRetriever,  # noqa: F401
    )
    from langchain_community.retrievers.knn import (
        KNNRetriever,  # noqa: F401
    )
    from langchain_community.retrievers.llama_index import (
        LlamaIndexGraphRetriever,  # noqa: F401
        LlamaIndexRetriever,  # noqa: F401
    )
    from langchain_community.retrievers.metal import (
        MetalRetriever,  # noqa: F401
    )
    from langchain_community.retrievers.milvus import (
        MilvusRetriever,  # noqa: F401
    )
    from langchain_community.retrievers.outline import (
        OutlineRetriever,  # noqa: F401
    )
    from langchain_community.retrievers.pinecone_hybrid_search import (
        PineconeHybridSearchRetriever,  # noqa: F401
    )
    from langchain_community.retrievers.pubmed import (
        PubMedRetriever,  # noqa: F401
    )
    from langchain_community.retrievers.qdrant_sparse_vector_retriever import (
        QdrantSparseVectorRetriever,  # noqa: F401
    )
    from langchain_community.retrievers.remote_retriever import (
        RemoteLangChainRetriever,  # noqa: F401
    )
    from langchain_community.retrievers.svm import (
        SVMRetriever,  # noqa: F401
    )
    from langchain_community.retrievers.tavily_search_api import (
        TavilySearchAPIRetriever,  # noqa: F401
    )
    from langchain_community.retrievers.tfidf import (
        TFIDFRetriever,  # noqa: F401
    )
    from langchain_community.retrievers.vespa_retriever import (
        VespaRetriever,  # noqa: F401
    )
    from langchain_community.retrievers.weaviate_hybrid_search import (
        WeaviateHybridSearchRetriever,  # noqa: F401
    )
    from langchain_community.retrievers.wikipedia import (
        WikipediaRetriever,  # noqa: F401
    )
    from langchain_community.retrievers.you import (
        YouRetriever,  # noqa: F401
    )
    from langchain_community.retrievers.zep import (
        ZepRetriever,  # noqa: F401
    )
    from langchain_community.retrievers.zilliz import (
        ZillizRetriever,  # noqa: F401
    )

__all__ = [
    "AmazonKendraRetriever",
    "AmazonKnowledgeBasesRetriever",
    "ArceeRetriever",
    "ArxivRetriever",
    "AzureCognitiveSearchRetriever",
    "BM25Retriever",
    "BreebsRetriever",
    "ChaindeskRetriever",
    "ChatGPTPluginRetriever",
    "CohereRagRetriever",
    "DocArrayRetriever",
    "DriaRetriever",
    "ElasticSearchBM25Retriever",
    "EmbedchainRetriever",
    "GoogleCloudEnterpriseSearchRetriever",
    "GoogleDocumentAIWarehouseRetriever",
    "GoogleVertexAIMultiTurnSearchRetriever",
    "GoogleVertexAISearchRetriever",
    "KNNRetriever",
    "KayAiRetriever",
    "LlamaIndexGraphRetriever",
    "LlamaIndexRetriever",
    "MetalRetriever",
    "MilvusRetriever",
    "OutlineRetriever",
    "PineconeHybridSearchRetriever",
    "PubMedRetriever",
    "QdrantSparseVectorRetriever",
    "RemoteLangChainRetriever",
    "SVMRetriever",
    "TFIDFRetriever",
    "TavilySearchAPIRetriever",
    "VespaRetriever",
    "WeaviateHybridSearchRetriever",
    "WikipediaRetriever",
    "YouRetriever",
    "ZepRetriever",
    "ZillizRetriever",
]
=======
        ArceeRetriever,
    )
    from langchain_community.retrievers.arxiv import (
        ArxivRetriever,
    )
    from langchain_community.retrievers.azure_ai_search import (
        AzureAISearchRetriever,
        AzureCognitiveSearchRetriever,
    )
    from langchain_community.retrievers.bedrock import (
        AmazonKnowledgeBasesRetriever,
    )
    from langchain_community.retrievers.bm25 import (
        BM25Retriever,
    )
    from langchain_community.retrievers.breebs import (
        BreebsRetriever,
    )
    from langchain_community.retrievers.chaindesk import (
        ChaindeskRetriever,
    )
    from langchain_community.retrievers.chatgpt_plugin_retriever import (
        ChatGPTPluginRetriever,
    )
    from langchain_community.retrievers.cohere_rag_retriever import (
        CohereRagRetriever,
    )
    from langchain_community.retrievers.docarray import (
        DocArrayRetriever,
    )
    from langchain_community.retrievers.dria_index import (
        DriaRetriever,
    )
    from langchain_community.retrievers.elastic_search_bm25 import (
        ElasticSearchBM25Retriever,
    )
    from langchain_community.retrievers.embedchain import (
        EmbedchainRetriever,
    )
    from langchain_community.retrievers.google_cloud_documentai_warehouse import (
        GoogleDocumentAIWarehouseRetriever,
    )
    from langchain_community.retrievers.google_vertex_ai_search import (
        GoogleCloudEnterpriseSearchRetriever,
        GoogleVertexAIMultiTurnSearchRetriever,
        GoogleVertexAISearchRetriever,
    )
    from langchain_community.retrievers.kay import (
        KayAiRetriever,
    )
    from langchain_community.retrievers.kendra import (
        AmazonKendraRetriever,
    )
    from langchain_community.retrievers.knn import (
        KNNRetriever,
    )
    from langchain_community.retrievers.llama_index import (
        LlamaIndexGraphRetriever,
        LlamaIndexRetriever,
    )
    from langchain_community.retrievers.metal import (
        MetalRetriever,
    )
    from langchain_community.retrievers.milvus import (
        MilvusRetriever,
    )
    from langchain_community.retrievers.outline import (
        OutlineRetriever,
    )
    from langchain_community.retrievers.pinecone_hybrid_search import (
        PineconeHybridSearchRetriever,
    )
    from langchain_community.retrievers.pubmed import (
        PubMedRetriever,
    )
    from langchain_community.retrievers.qdrant_sparse_vector_retriever import (
        QdrantSparseVectorRetriever,
    )
    from langchain_community.retrievers.rememberizer import (
        RememberizerRetriever,
    )
    from langchain_community.retrievers.remote_retriever import (
        RemoteLangChainRetriever,
    )
    from langchain_community.retrievers.svm import (
        SVMRetriever,
    )
    from langchain_community.retrievers.tavily_search_api import (
        TavilySearchAPIRetriever,
    )
    from langchain_community.retrievers.tfidf import (
        TFIDFRetriever,
    )
    from langchain_community.retrievers.thirdai_neuraldb import NeuralDBRetriever
    from langchain_community.retrievers.vespa_retriever import (
        VespaRetriever,
    )
    from langchain_community.retrievers.weaviate_hybrid_search import (
        WeaviateHybridSearchRetriever,
    )
    from langchain_community.retrievers.wikipedia import (
        WikipediaRetriever,
    )
    from langchain_community.retrievers.you import (
        YouRetriever,
    )
    from langchain_community.retrievers.zep import (
        ZepRetriever,
    )
    from langchain_community.retrievers.zilliz import (
        ZillizRetriever,
    )

>>>>>>> cd4c5428

_module_lookup = {
    "AmazonKendraRetriever": "langchain_community.retrievers.kendra",
    "AmazonKnowledgeBasesRetriever": "langchain_community.retrievers.bedrock",
    "ArceeRetriever": "langchain_community.retrievers.arcee",
    "ArxivRetriever": "langchain_community.retrievers.arxiv",
<<<<<<< HEAD
    "AzureAISearchRetriever": "langchain_community.retrievers.azure_ai_search",  # noqa: E501
    "AzureCognitiveSearchRetriever": "langchain_community.retrievers.azure_ai_search",  # noqa: E501
=======
    "AzureAISearchRetriever": "langchain_community.retrievers.azure_ai_search",
    "AzureCognitiveSearchRetriever": "langchain_community.retrievers.azure_ai_search",
>>>>>>> cd4c5428
    "BM25Retriever": "langchain_community.retrievers.bm25",
    "BreebsRetriever": "langchain_community.retrievers.breebs",
    "ChaindeskRetriever": "langchain_community.retrievers.chaindesk",
    "ChatGPTPluginRetriever": "langchain_community.retrievers.chatgpt_plugin_retriever",
    "CohereRagRetriever": "langchain_community.retrievers.cohere_rag_retriever",
    "DocArrayRetriever": "langchain_community.retrievers.docarray",
    "DriaRetriever": "langchain_community.retrievers.dria_index",
    "ElasticSearchBM25Retriever": "langchain_community.retrievers.elastic_search_bm25",
    "EmbedchainRetriever": "langchain_community.retrievers.embedchain",
    "GoogleCloudEnterpriseSearchRetriever": "langchain_community.retrievers.google_vertex_ai_search",  # noqa: E501
    "GoogleDocumentAIWarehouseRetriever": "langchain_community.retrievers.google_cloud_documentai_warehouse",  # noqa: E501
    "GoogleVertexAIMultiTurnSearchRetriever": "langchain_community.retrievers.google_vertex_ai_search",  # noqa: E501
    "GoogleVertexAISearchRetriever": "langchain_community.retrievers.google_vertex_ai_search",  # noqa: E501
    "KNNRetriever": "langchain_community.retrievers.knn",
    "KayAiRetriever": "langchain_community.retrievers.kay",
    "LlamaIndexGraphRetriever": "langchain_community.retrievers.llama_index",
    "LlamaIndexRetriever": "langchain_community.retrievers.llama_index",
    "MetalRetriever": "langchain_community.retrievers.metal",
    "MilvusRetriever": "langchain_community.retrievers.milvus",
    "OutlineRetriever": "langchain_community.retrievers.outline",
    "PineconeHybridSearchRetriever": "langchain_community.retrievers.pinecone_hybrid_search",  # noqa: E501
    "PubMedRetriever": "langchain_community.retrievers.pubmed",
    "QdrantSparseVectorRetriever": "langchain_community.retrievers.qdrant_sparse_vector_retriever",  # noqa: E501
    "RememberizerRetriever": "langchain_community.retrievers.rememberizer",
    "RemoteLangChainRetriever": "langchain_community.retrievers.remote_retriever",
    "SVMRetriever": "langchain_community.retrievers.svm",
    "TFIDFRetriever": "langchain_community.retrievers.tfidf",
    "TavilySearchAPIRetriever": "langchain_community.retrievers.tavily_search_api",
    "VespaRetriever": "langchain_community.retrievers.vespa_retriever",
    "WeaviateHybridSearchRetriever": "langchain_community.retrievers.weaviate_hybrid_search",  # noqa: E501
    "WikipediaRetriever": "langchain_community.retrievers.wikipedia",
    "YouRetriever": "langchain_community.retrievers.you",
    "ZepRetriever": "langchain_community.retrievers.zep",
    "ZillizRetriever": "langchain_community.retrievers.zilliz",
    "NeuralDBRetriever": "langchain_community.retrievers.thirdai_neuraldb",
}


def __getattr__(name: str) -> Any:
    if name in _module_lookup:
        module = importlib.import_module(_module_lookup[name])
        return getattr(module, name)
    raise AttributeError(f"module {__name__} has no attribute {name}")


__all__ = [
    "AmazonKendraRetriever",
    "AmazonKnowledgeBasesRetriever",
    "ArceeRetriever",
    "ArxivRetriever",
    "AzureCognitiveSearchRetriever",
    "AzureAISearchRetriever",
    "BM25Retriever",
    "BreebsRetriever",
    "ChaindeskRetriever",
    "ChatGPTPluginRetriever",
    "CohereRagRetriever",
    "DocArrayRetriever",
    "DriaRetriever",
    "ElasticSearchBM25Retriever",
    "EmbedchainRetriever",
    "GoogleCloudEnterpriseSearchRetriever",
    "GoogleDocumentAIWarehouseRetriever",
    "GoogleVertexAIMultiTurnSearchRetriever",
    "GoogleVertexAISearchRetriever",
    "KNNRetriever",
    "KayAiRetriever",
    "LlamaIndexGraphRetriever",
    "LlamaIndexRetriever",
    "MetalRetriever",
    "MilvusRetriever",
    "NeuralDBRetriever",
    "OutlineRetriever",
    "PineconeHybridSearchRetriever",
    "PubMedRetriever",
    "QdrantSparseVectorRetriever",
    "RememberizerRetriever",
    "RemoteLangChainRetriever",
    "SVMRetriever",
    "TFIDFRetriever",
    "TavilySearchAPIRetriever",
    "VespaRetriever",
    "WeaviateHybridSearchRetriever",
    "WikipediaRetriever",
    "YouRetriever",
    "ZepRetriever",
    "ZillizRetriever",
]<|MERGE_RESOLUTION|>--- conflicted
+++ resolved
@@ -23,156 +23,6 @@
 
 if TYPE_CHECKING:
     from langchain_community.retrievers.arcee import (
-<<<<<<< HEAD
-        ArceeRetriever,  # noqa: F401
-    )
-    from langchain_community.retrievers.arxiv import (
-        ArxivRetriever,  # noqa: F401
-    )
-    from langchain_community.retrievers.azure_cognitive_search import (
-        AzureCognitiveSearchRetriever,  # noqa: F401
-    )
-    from langchain_community.retrievers.bedrock import (
-        AmazonKnowledgeBasesRetriever,  # noqa: F401
-    )
-    from langchain_community.retrievers.bm25 import (
-        BM25Retriever,  # noqa: F401
-    )
-    from langchain_community.retrievers.breebs import (
-        BreebsRetriever,  # noqa: F401
-    )
-    from langchain_community.retrievers.chaindesk import (
-        ChaindeskRetriever,  # noqa: F401
-    )
-    from langchain_community.retrievers.chatgpt_plugin_retriever import (
-        ChatGPTPluginRetriever,  # noqa: F401
-    )
-    from langchain_community.retrievers.cohere_rag_retriever import (
-        CohereRagRetriever,  # noqa: F401
-    )
-    from langchain_community.retrievers.docarray import (
-        DocArrayRetriever,  # noqa: F401
-    )
-    from langchain_community.retrievers.dria_index import (
-        DriaRetriever,  # noqa: F401
-    )
-    from langchain_community.retrievers.elastic_search_bm25 import (
-        ElasticSearchBM25Retriever,  # noqa: F401
-    )
-    from langchain_community.retrievers.embedchain import (
-        EmbedchainRetriever,  # noqa: F401
-    )
-    from langchain_community.retrievers.google_cloud_documentai_warehouse import (
-        GoogleDocumentAIWarehouseRetriever,  # noqa: F401
-    )
-    from langchain_community.retrievers.google_vertex_ai_search import (
-        GoogleCloudEnterpriseSearchRetriever,  # noqa: F401
-        GoogleVertexAIMultiTurnSearchRetriever,  # noqa: F401
-        GoogleVertexAISearchRetriever,  # noqa: F401
-    )
-    from langchain_community.retrievers.kay import (
-        KayAiRetriever,  # noqa: F401
-    )
-    from langchain_community.retrievers.kendra import (
-        AmazonKendraRetriever,  # noqa: F401
-    )
-    from langchain_community.retrievers.knn import (
-        KNNRetriever,  # noqa: F401
-    )
-    from langchain_community.retrievers.llama_index import (
-        LlamaIndexGraphRetriever,  # noqa: F401
-        LlamaIndexRetriever,  # noqa: F401
-    )
-    from langchain_community.retrievers.metal import (
-        MetalRetriever,  # noqa: F401
-    )
-    from langchain_community.retrievers.milvus import (
-        MilvusRetriever,  # noqa: F401
-    )
-    from langchain_community.retrievers.outline import (
-        OutlineRetriever,  # noqa: F401
-    )
-    from langchain_community.retrievers.pinecone_hybrid_search import (
-        PineconeHybridSearchRetriever,  # noqa: F401
-    )
-    from langchain_community.retrievers.pubmed import (
-        PubMedRetriever,  # noqa: F401
-    )
-    from langchain_community.retrievers.qdrant_sparse_vector_retriever import (
-        QdrantSparseVectorRetriever,  # noqa: F401
-    )
-    from langchain_community.retrievers.remote_retriever import (
-        RemoteLangChainRetriever,  # noqa: F401
-    )
-    from langchain_community.retrievers.svm import (
-        SVMRetriever,  # noqa: F401
-    )
-    from langchain_community.retrievers.tavily_search_api import (
-        TavilySearchAPIRetriever,  # noqa: F401
-    )
-    from langchain_community.retrievers.tfidf import (
-        TFIDFRetriever,  # noqa: F401
-    )
-    from langchain_community.retrievers.vespa_retriever import (
-        VespaRetriever,  # noqa: F401
-    )
-    from langchain_community.retrievers.weaviate_hybrid_search import (
-        WeaviateHybridSearchRetriever,  # noqa: F401
-    )
-    from langchain_community.retrievers.wikipedia import (
-        WikipediaRetriever,  # noqa: F401
-    )
-    from langchain_community.retrievers.you import (
-        YouRetriever,  # noqa: F401
-    )
-    from langchain_community.retrievers.zep import (
-        ZepRetriever,  # noqa: F401
-    )
-    from langchain_community.retrievers.zilliz import (
-        ZillizRetriever,  # noqa: F401
-    )
-
-__all__ = [
-    "AmazonKendraRetriever",
-    "AmazonKnowledgeBasesRetriever",
-    "ArceeRetriever",
-    "ArxivRetriever",
-    "AzureCognitiveSearchRetriever",
-    "BM25Retriever",
-    "BreebsRetriever",
-    "ChaindeskRetriever",
-    "ChatGPTPluginRetriever",
-    "CohereRagRetriever",
-    "DocArrayRetriever",
-    "DriaRetriever",
-    "ElasticSearchBM25Retriever",
-    "EmbedchainRetriever",
-    "GoogleCloudEnterpriseSearchRetriever",
-    "GoogleDocumentAIWarehouseRetriever",
-    "GoogleVertexAIMultiTurnSearchRetriever",
-    "GoogleVertexAISearchRetriever",
-    "KNNRetriever",
-    "KayAiRetriever",
-    "LlamaIndexGraphRetriever",
-    "LlamaIndexRetriever",
-    "MetalRetriever",
-    "MilvusRetriever",
-    "OutlineRetriever",
-    "PineconeHybridSearchRetriever",
-    "PubMedRetriever",
-    "QdrantSparseVectorRetriever",
-    "RemoteLangChainRetriever",
-    "SVMRetriever",
-    "TFIDFRetriever",
-    "TavilySearchAPIRetriever",
-    "VespaRetriever",
-    "WeaviateHybridSearchRetriever",
-    "WikipediaRetriever",
-    "YouRetriever",
-    "ZepRetriever",
-    "ZillizRetriever",
-]
-=======
         ArceeRetriever,
     )
     from langchain_community.retrievers.arxiv import (
@@ -286,20 +136,14 @@
         ZillizRetriever,
     )
 
->>>>>>> cd4c5428
 
 _module_lookup = {
     "AmazonKendraRetriever": "langchain_community.retrievers.kendra",
     "AmazonKnowledgeBasesRetriever": "langchain_community.retrievers.bedrock",
     "ArceeRetriever": "langchain_community.retrievers.arcee",
     "ArxivRetriever": "langchain_community.retrievers.arxiv",
-<<<<<<< HEAD
-    "AzureAISearchRetriever": "langchain_community.retrievers.azure_ai_search",  # noqa: E501
-    "AzureCognitiveSearchRetriever": "langchain_community.retrievers.azure_ai_search",  # noqa: E501
-=======
     "AzureAISearchRetriever": "langchain_community.retrievers.azure_ai_search",
     "AzureCognitiveSearchRetriever": "langchain_community.retrievers.azure_ai_search",
->>>>>>> cd4c5428
     "BM25Retriever": "langchain_community.retrievers.bm25",
     "BreebsRetriever": "langchain_community.retrievers.breebs",
     "ChaindeskRetriever": "langchain_community.retrievers.chaindesk",
