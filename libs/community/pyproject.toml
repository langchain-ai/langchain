--- conflicted
+++ resolved
@@ -95,14 +95,10 @@
 oci = {version = "^2.119.1", optional = true}
 rdflib = {version = "7.0.0", optional = true}
 nvidia-riva-client = {version = "^2.14.0", optional = true}
-<<<<<<< HEAD
-langchain-openai = {path = "../partners/openai", develop = true}
-=======
 tidb-vector = {version = ">=0.0.3,<1.0.0", optional = true}
 friendli-client = {version = "^1.2.4", optional = true}
 premai = {version = "^0.3.25", optional = true}
 vdms = {version = "^0.0.20", optional = true}
->>>>>>> 44a34845
 
 [tool.poetry.group.test]
 optional = true
