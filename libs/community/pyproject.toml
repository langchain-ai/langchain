[build-system]
requires = ["poetry-core>=1.0.0"]
build-backend = "poetry.core.masonry.api"

[tool.poetry]
<<<<<<< HEAD
name = "gigachain-community"
version = "0.2.11post2"
description = "Community contributed GigaChain integrations."
=======
name = "langchain-community"
version = "0.2.12"
description = "Community contributed LangChain integrations."
>>>>>>> 99f9a664
authors = []
license = "MIT"
readme = "README.md"
repository = "https://github.com/ai-forever/gigachain"
packages = [
    {include = "langchain_community"}
]

[tool.ruff]
exclude = [
    "tests/examples/non-utf8-encoding.py",
    "tests/integration_tests/examples/non-utf8-encoding.py",
]

[tool.mypy]
ignore_missing_imports = "True"
disallow_untyped_defs = "True"
exclude = ["notebooks", "examples", "example_data"]

[tool.codespell]
skip = ".git,*.pdf,*.svg,*.pdf,*.yaml,*.ipynb,poetry.lock,*.min.js,*.css,package-lock.json,example_data,_dist,examples,*.trig"
ignore-regex = ".*(Stati Uniti|Tense=Pres).*"
ignore-words-list = "momento,collison,ned,foor,reworkd,parth,whats,aapply,mysogyny,unsecure,damon,crate,aadd,symbl,precesses,accademia,nin,cann"

[tool.poetry.urls]
"Source Code" = "https://github.com/ai-forever/gigachain/tree/master/libs/community"
"Release Notes" = "https://github.com/ai-forever/gigachain/releases?q=tag%3A%22gigachain-community%3D%3D0%22&expanded=true"

[tool.poetry.dependencies]
python = ">=3.8.1,<4.0"
<<<<<<< HEAD
gigachain-core = "^0.2.27"
gigachain = "^0.2.12"
=======
langchain-core = "^0.2.30"
langchain = "^0.2.13"
>>>>>>> 99f9a664
SQLAlchemy = ">=1.4,<3"
requests = "^2"
PyYAML = ">=5.3"
aiohttp = "^3.8.3"
tenacity = "^8.1.0,!=8.4.0"
dataclasses-json = ">= 0.5.7, < 0.7"
langsmith = "^0.1.0"
<<<<<<< HEAD
gigachat = "^0.1.35"
=======

>>>>>>> 99f9a664
[[tool.poetry.dependencies.numpy]]
version = "^1"
python = "<3.12"

[[tool.poetry.dependencies.numpy]]
version = "^1.26.0"
python = ">=3.12"

[tool.ruff.lint]
select = ["E", "F", "I", "T201"]

[tool.coverage.run]
omit = ["tests/*"]

[tool.pytest.ini_options]
addopts = "--strict-markers --strict-config --durations=5 --snapshot-warn-unused -vv"
markers = [
    "requires: mark tests as requiring a specific library",
    "scheduled: mark tests to run in scheduled testing",
    "compile: mark placeholder test used to compile integration tests without running them",
]
asyncio_mode = "auto"

[tool.poetry.group.test]
optional = true

[tool.poetry.group.codespell]
optional = true

[tool.poetry.group.test_integration]
optional = true

[tool.poetry.group.lint]
optional = true

[tool.poetry.group.dev]
optional = true

[tool.poetry.group.test.dependencies]
pytest = "^7.3.0"
pytest-cov = "^4.1.0"
pytest-dotenv = "^0.5.2"
duckdb-engine = "^0.11.0"
pytest-watcher = "^0.2.6"
freezegun = "^1.2.2"
responses = "^0.22.0"
pytest-asyncio = "^0.20.3"
lark = "^1.1.5"
pandas = "^2.0.0"
pytest-mock = "^3.10.0"
pytest-socket = "^0.6.0"
syrupy = "^4.0.2"
requests-mock = "^1.11.0"

[tool.poetry.group.codespell.dependencies]
codespell = "^2.2.0"

[tool.poetry.group.test_integration.dependencies]
pytest-vcr = "^1.0.2"
vcrpy = "^6"
<<<<<<< HEAD
wrapt = "^1.15.0"
openai = "^1"
python-dotenv = "^1.0.0"
cassio = "^0.1.6"
tiktoken = ">=0.3.2,<0.6.0"
anthropic = "^0.32.0"
fireworks-ai = "^0.9.0"
vdms = ">=0.0.20"
exllamav2 = "^0.0.18"
=======
>>>>>>> 99f9a664

[tool.poetry.group.lint.dependencies]
ruff = "^0.5"

[tool.poetry.group.dev.dependencies]
jupyter = "^1.0.0"
setuptools = "^67.6.1"

[tool.poetry.group.typing.dependencies]
mypy = "^1.10"
types-pyyaml = "^6.0.12.2"
types-requests = "^2.28.11.5"
types-toml = "^0.10.8.1"
types-pytz = "^2023.3.0.0"
types-chardet = "^5.0.4.6"
types-redis = "^4.3.21.6"
mypy-protobuf = "^3.0.0"

[tool.poetry.group.test.dependencies.gigachain-core]
path = "../core"
develop = true

[tool.poetry.group.test.dependencies.gigachain]
path = "../langchain"
develop = true

[tool.poetry.group.test.dependencies.gigachain-standard-tests]
path = "../standard-tests"
develop = true

<<<<<<< HEAD
[tool.poetry.group.test_integration.dependencies.gigachain-core]
path = "../core"
develop = true

[tool.poetry.group.test_integration.dependencies.gigachain]
path = "../langchain"
develop = true

[tool.poetry.group.dev.dependencies.gigachain-core]
=======
[tool.poetry.group.dev.dependencies.langchain-core]
>>>>>>> 99f9a664
path = "../core"
develop = true

[tool.poetry.group.typing.dependencies.gigachain-core]
path = "../core"
develop = true

[tool.poetry.group.typing.dependencies.gigachain-text-splitters]
path = "../text-splitters"
develop = true

[tool.poetry.group.typing.dependencies.gigachain]
path = "../langchain"
develop = true<|MERGE_RESOLUTION|>--- conflicted
+++ resolved
@@ -3,15 +3,9 @@
 build-backend = "poetry.core.masonry.api"
 
 [tool.poetry]
-<<<<<<< HEAD
 name = "gigachain-community"
-version = "0.2.11post2"
-description = "Community contributed GigaChain integrations."
-=======
-name = "langchain-community"
 version = "0.2.12"
 description = "Community contributed LangChain integrations."
->>>>>>> 99f9a664
 authors = []
 license = "MIT"
 readme = "README.md"
@@ -42,13 +36,8 @@
 
 [tool.poetry.dependencies]
 python = ">=3.8.1,<4.0"
-<<<<<<< HEAD
-gigachain-core = "^0.2.27"
-gigachain = "^0.2.12"
-=======
-langchain-core = "^0.2.30"
-langchain = "^0.2.13"
->>>>>>> 99f9a664
+gigachain-core = "^0.2.30"
+gigachain = "^0.2.13"
 SQLAlchemy = ">=1.4,<3"
 requests = "^2"
 PyYAML = ">=5.3"
@@ -56,11 +45,7 @@
 tenacity = "^8.1.0,!=8.4.0"
 dataclasses-json = ">= 0.5.7, < 0.7"
 langsmith = "^0.1.0"
-<<<<<<< HEAD
 gigachat = "^0.1.35"
-=======
-
->>>>>>> 99f9a664
 [[tool.poetry.dependencies.numpy]]
 version = "^1"
 python = "<3.12"
@@ -121,18 +106,6 @@
 [tool.poetry.group.test_integration.dependencies]
 pytest-vcr = "^1.0.2"
 vcrpy = "^6"
-<<<<<<< HEAD
-wrapt = "^1.15.0"
-openai = "^1"
-python-dotenv = "^1.0.0"
-cassio = "^0.1.6"
-tiktoken = ">=0.3.2,<0.6.0"
-anthropic = "^0.32.0"
-fireworks-ai = "^0.9.0"
-vdms = ">=0.0.20"
-exllamav2 = "^0.0.18"
-=======
->>>>>>> 99f9a664
 
 [tool.poetry.group.lint.dependencies]
 ruff = "^0.5"
@@ -163,19 +136,7 @@
 path = "../standard-tests"
 develop = true
 
-<<<<<<< HEAD
-[tool.poetry.group.test_integration.dependencies.gigachain-core]
-path = "../core"
-develop = true
-
-[tool.poetry.group.test_integration.dependencies.gigachain]
-path = "../langchain"
-develop = true
-
 [tool.poetry.group.dev.dependencies.gigachain-core]
-=======
-[tool.poetry.group.dev.dependencies.langchain-core]
->>>>>>> 99f9a664
 path = "../core"
 develop = true
 
