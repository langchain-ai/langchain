--- conflicted
+++ resolved
@@ -102,12 +102,8 @@
 vdms = {version = "^0.0.20", optional = true}
 httpx-sse = {version = "^0.4.0", optional = true}
 pyjwt = {version = "^2.8.0", optional = true}
-<<<<<<< HEAD
-pyodbc = "^5.1.0"
-aioodbc = "^0.5.0"
-=======
-oracledb = {version = "^2.2.0", optional = true}
->>>>>>> 416549be
+pyodbc = {version = "^5.1.0", optional = true}
+aioodbc = {version = "^0.5.0", optional = true}
 
 [tool.poetry.group.test]
 optional = true
