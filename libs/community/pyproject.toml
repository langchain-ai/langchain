--- conflicted
+++ resolved
@@ -4,7 +4,7 @@
 
 [project]
 authors = []
-license = {text = "MIT"}
+license = { text = "MIT" }
 requires-python = "<4.0,>=3.9"
 dependencies = [
     "langchain-core<1.0.0,>=0.3.34",
@@ -48,6 +48,7 @@
     "syrupy<5.0.0,>=4.0.2",
     "requests-mock<2.0.0,>=1.11.0",
     "pytest-xdist<4.0.0,>=3.6.1",
+    "blockbuster<1.6,>=1.5.13",
     "cffi<1.17.1; python_version < \"3.10\"",
     "cffi; python_version >= \"3.10\"",
     "langchain-core @ file:///${PROJECT_ROOT}/../core",
@@ -55,13 +56,8 @@
     "langchain-tests @ file:///${PROJECT_ROOT}/../standard-tests",
     "toml>=0.10.2",
 ]
-codespell = [
-    "codespell<3.0.0,>=2.2.0",
-]
-test_integration = [
-    "pytest-vcr<2.0.0,>=1.0.2",
-    "vcrpy<7,>=6",
-]
+codespell = ["codespell<3.0.0,>=2.2.0"]
+test_integration = ["pytest-vcr<2.0.0,>=1.0.2", "vcrpy<7,>=6"]
 lint = [
     "ruff<0.6,>=0.5",
     "cffi<1.17.1; python_version < \"3.10\"",
@@ -121,107 +117,4 @@
     "ignore::langchain_core._api.beta_decorator.LangChainBetaWarning",
     "ignore::langchain_core._api.deprecation.LangChainDeprecationWarning:test",
     "ignore::langchain_core._api.deprecation.LangChainPendingDeprecationWarning:test",
-<<<<<<< HEAD
-]
-
-[tool.poetry.group.test]
-optional = true
-
-[tool.poetry.group.codespell]
-optional = true
-
-[tool.poetry.group.test_integration]
-optional = true
-
-[tool.poetry.group.lint]
-optional = true
-
-[tool.poetry.group.dev]
-optional = true
-
-[tool.poetry.group.test.dependencies]
-pytest = "^7.4.4"
-pytest-cov = "^4.1.0"
-pytest-dotenv = "^0.5.2"
-duckdb-engine = "^0.13.6"
-pytest-watcher = "^0.2.6"
-freezegun = "^1.2.2"
-responses = "^0.22.0"
-pytest-asyncio = "^0.20.3"
-lark = "^1.1.5"
-pandas = "^2.0.0"
-pytest-mock = "^3.10.0"
-pytest-socket = "^0.6.0"
-syrupy = "^4.0.2"
-requests-mock = "^1.11.0"
-pytest-xdist = "^3.6.1"
-blockbuster = "~1.5.13"
-[[tool.poetry.group.test.dependencies.cffi]]
-version = "<1.17.1"
-python = "<3.10"
-
-[[tool.poetry.group.test.dependencies.cffi]]
-version = "*"
-python = ">=3.10"
-
-[tool.poetry.group.codespell.dependencies]
-codespell = "^2.2.0"
-
-[tool.poetry.group.test_integration.dependencies]
-pytest-vcr = "^1.0.2"
-vcrpy = "^6"
-
-[tool.poetry.group.lint.dependencies]
-ruff = "^0.5"
-[[tool.poetry.group.lint.dependencies.cffi]]
-version = "<1.17.1"
-python = "<3.10"
-
-[[tool.poetry.group.lint.dependencies.cffi]]
-version = "*"
-python = ">=3.10"
-
-[tool.poetry.group.dev.dependencies]
-jupyter = "^1.0.0"
-setuptools = "^67.6.1"
-
-[tool.poetry.group.typing.dependencies]
-mypy = "^1.12"
-types-pyyaml = "^6.0.12.2"
-types-requests = "^2.28.11.5"
-types-toml = "^0.10.8.1"
-types-pytz = "^2023.3.0.0"
-types-chardet = "^5.0.4.6"
-types-redis = "^4.3.21.6"
-mypy-protobuf = "^3.0.0"
-
-[tool.poetry.group.test.dependencies.langchain-core]
-path = "../core"
-develop = true
-
-[tool.poetry.group.test.dependencies.langchain]
-path = "../langchain"
-develop = true
-
-[tool.poetry.group.test.dependencies.langchain-tests]
-path = "../standard-tests"
-develop = true
-
-[tool.poetry.group.dev.dependencies.langchain-core]
-path = "../core"
-develop = true
-
-[tool.poetry.group.typing.dependencies.langchain-core]
-path = "../core"
-develop = true
-
-[tool.poetry.group.typing.dependencies.langchain-text-splitters]
-path = "../text-splitters"
-develop = true
-
-[tool.poetry.group.typing.dependencies.langchain]
-path = "../langchain"
-develop = true
-=======
-]
->>>>>>> 4fa3ef0d
+]