"""Structured prompt template for a language model."""

from collections.abc import AsyncIterator, Callable, Iterator, Mapping, Sequence
from typing import (
    Any,
)

from pydantic import BaseModel, Field
from typing_extensions import override

from langchain_core._api.beta_decorator import beta
from langchain_core.language_models.base import BaseLanguageModel
from langchain_core.prompts.chat import (
    ChatPromptTemplate,
    MessageLikeRepresentation,
)
from langchain_core.prompts.string import PromptTemplateFormat
from langchain_core.runnables.base import (
    Other,
    Runnable,
    RunnableSequence,
    RunnableSerializable,
)
from langchain_core.utils import get_pydantic_field_names


@beta()
class StructuredPrompt(ChatPromptTemplate):
    """Structured prompt template for a language model."""

    schema_: dict | type
    """Schema for the structured prompt."""
    structured_output_kwargs: dict[str, Any] = Field(default_factory=dict)

    def __init__(
        self,
        messages: Sequence[MessageLikeRepresentation],
        schema_: dict | type[BaseModel] | None = None,
        *,
        structured_output_kwargs: dict[str, Any] | None = None,
        template_format: PromptTemplateFormat = "f-string",
        **kwargs: Any,
    ) -> None:
        """Create a structured prompt template.

        Args:
            messages: sequence of messages.
            schema_: schema for the structured prompt.
            structured_output_kwargs: additional kwargs for structured output.
            template_format: template format for the prompt.
        """
        schema_ = schema_ or kwargs.pop("schema")
        structured_output_kwargs = structured_output_kwargs or {}
        for k in set(kwargs).difference(get_pydantic_field_names(self.__class__)):
            structured_output_kwargs[k] = kwargs.pop(k)
        super().__init__(
            messages=messages,
            schema_=schema_,
            structured_output_kwargs=structured_output_kwargs,
            template_format=template_format,
            **kwargs,
        )

    @classmethod
    def get_lc_namespace(cls) -> list[str]:
        """Get the namespace of the langchain object.

        For example, if the class is `langchain.llms.openai.OpenAI`, then the
        namespace is `["langchain", "llms", "openai"]`

        Returns:
            The namespace of the langchain object.
        """
        return cls.__module__.split(".")

    @classmethod
    def from_messages_and_schema(
        cls,
        messages: Sequence[MessageLikeRepresentation],
        schema: dict | type,
        **kwargs: Any,
    ) -> ChatPromptTemplate:
        """Create a chat prompt template from a variety of message formats.

        Examples:
            Instantiation from a list of message templates:

            .. code-block:: python

                from langchain_core.prompts import StructuredPrompt


                class OutputSchema(BaseModel):
                    name: str
                    value: int


                template = StructuredPrompt(
                    [
                        ("human", "Hello, how are you?"),
                        ("ai", "I'm doing well, thanks!"),
                        ("human", "That's good to hear."),
                    ],
                    OutputSchema,
                )

        Args:
            messages: sequence of message representations.
                A message can be represented using the following formats:
                (1) BaseMessagePromptTemplate, (2) BaseMessage, (3) 2-tuple of
                (message type, template); e.g., ("human", "{user_input}"),
                (4) 2-tuple of (message class, template), (5) a string which is
                shorthand for ("human", template); e.g., "{user_input}"
            schema: a dictionary representation of function call, or a Pydantic model.
<<<<<<< HEAD
            kwargs: Any additional kwargs to pass through to
                `ChatModel.with_structured_output(schema, **kwargs)`.
=======
            **kwargs: Any additional kwargs to pass through to
                ``ChatModel.with_structured_output(schema, **kwargs)``.
>>>>>>> f405a2c5

        Returns:
            a structured prompt template

        """
        return cls(messages, schema, **kwargs)

    @override
    def __or__(
        self,
        other: Runnable[Any, Other]
        | Callable[[Iterator[Any]], Iterator[Other]]
        | Callable[[AsyncIterator[Any]], AsyncIterator[Other]]
        | Callable[[Any], Other]
        | Mapping[str, Runnable[Any, Other] | Callable[[Any], Other] | Any],
    ) -> RunnableSerializable[dict, Other]:
        return self.pipe(other)

    def pipe(
        self,
        *others: Runnable[Any, Other]
        | Callable[[Iterator[Any]], Iterator[Other]]
        | Callable[[AsyncIterator[Any]], AsyncIterator[Other]]
        | Callable[[Any], Other]
        | Mapping[str, Runnable[Any, Other] | Callable[[Any], Other] | Any],
        name: str | None = None,
    ) -> RunnableSerializable[dict, Other]:
        """Pipe the structured prompt to a language model.

        Args:
            others: The language model to pipe the structured prompt to.
            name: The name of the pipeline. Defaults to `None`.

        Returns:
            A RunnableSequence object.

        Raises:
            NotImplementedError: If the first element of `others`
            is not a language model.
        """
        if (others and isinstance(others[0], BaseLanguageModel)) or hasattr(
            others[0], "with_structured_output"
        ):
            return RunnableSequence(
                self,
                others[0].with_structured_output(
                    self.schema_, **self.structured_output_kwargs
                ),
                *others[1:],
                name=name,
            )
        msg = "Structured prompts need to be piped to a language model."
        raise NotImplementedError(msg)<|MERGE_RESOLUTION|>--- conflicted
+++ resolved
@@ -112,13 +112,8 @@
                 (4) 2-tuple of (message class, template), (5) a string which is
                 shorthand for ("human", template); e.g., "{user_input}"
             schema: a dictionary representation of function call, or a Pydantic model.
-<<<<<<< HEAD
-            kwargs: Any additional kwargs to pass through to
+            **kwargs: Any additional kwargs to pass through to
                 `ChatModel.with_structured_output(schema, **kwargs)`.
-=======
-            **kwargs: Any additional kwargs to pass through to
-                ``ChatModel.with_structured_output(schema, **kwargs)``.
->>>>>>> f405a2c5
 
         Returns:
             a structured prompt template
