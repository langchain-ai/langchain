--- conflicted
+++ resolved
@@ -55,87 +55,6 @@
     from collections.abc import Sequence
 
 
-<<<<<<< HEAD
-=======
-class BaseMessagePromptTemplate(Serializable, ABC):
-    """Base class for message prompt templates."""
-
-    @classmethod
-    def is_lc_serializable(cls) -> bool:
-        """Return whether or not the class is serializable.
-
-        Returns: True.
-        """
-        return True
-
-    @classmethod
-    def get_lc_namespace(cls) -> list[str]:
-        """Get the namespace of the langchain object.
-
-        Default namespace is ["langchain", "prompts", "chat"].
-        """
-        return ["langchain", "prompts", "chat"]
-
-    @abstractmethod
-    def format_messages(self, **kwargs: Any) -> list[BaseMessage]:
-        """Format messages from kwargs. Should return a list of BaseMessages.
-
-        Args:
-            **kwargs: Keyword arguments to use for formatting.
-
-        Returns:
-            List of BaseMessages.
-        """
-
-    async def aformat_messages(self, **kwargs: Any) -> list[BaseMessage]:
-        """Async format messages from kwargs.
-
-        Args:
-            **kwargs: Keyword arguments to use for formatting.
-
-        Returns:
-            List of BaseMessages.
-        """
-        return self.format_messages(**kwargs)
-
-    @property
-    @abstractmethod
-    def input_variables(self) -> list[str]:
-        """Input variables for this prompt template.
-
-        Returns:
-            List of input variables.
-        """
-
-    def pretty_repr(self, html: bool = False) -> str:
-        """Human-readable representation.
-
-        Args:
-            html: Whether to format as HTML. Defaults to False.
-
-        Returns:
-            Human-readable representation.
-        """
-        raise NotImplementedError
-
-    def pretty_print(self) -> None:
-        """Print a human-readable representation."""
-        print(self.pretty_repr(html=is_interactive_env()))  # noqa: T201
-
-    def __add__(self, other: Any) -> ChatPromptTemplate:
-        """Combine two prompt templates.
-
-        Args:
-            other: Another prompt template.
-
-        Returns:
-            Combined prompt template.
-        """
-        prompt = ChatPromptTemplate(messages=[self])  # type: ignore[call-arg]
-        return prompt + other
-
-
->>>>>>> 9cfb95e6
 class MessagesPlaceholder(BaseMessagePromptTemplate):
     """Prompt template that assumes variable is already list of messages.
 
