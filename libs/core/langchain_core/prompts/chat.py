--- conflicted
+++ resolved
@@ -559,8 +559,7 @@
             Human-readable representation.
         """
         # Delegate to the inner template's representation
-        inner_repr = self.template.pretty_repr(html=html)
-        return inner_repr
+        return self.template.pretty_repr(html=html)
 
 
 class _StringImageMessagePromptTemplate(BaseMessagePromptTemplate):
@@ -762,28 +761,13 @@
             return self._msg_class(
                 content=text, additional_kwargs=self.additional_kwargs
             )
-<<<<<<< HEAD
-        else:
-            content: list = []
-            for prompt in self.prompt:
-                inputs = {var: kwargs[var] for var in prompt.input_variables}
-                if isinstance(prompt, _PromptBlockWrapper):
-                    block = prompt.format(**inputs)
-                    content.append(block)
-                elif isinstance(prompt, StringPromptTemplate):
-                    formatted: Union[str, ImageURL] = prompt.format(**inputs)
-                    content.append({"type": "text", "text": formatted})
-                elif isinstance(prompt, ImagePromptTemplate):
-                    formatted = prompt.format(**inputs)
-                    content.append({"type": "image_url", "image_url": formatted})
-            return self._msg_class(
-                content=content, additional_kwargs=self.additional_kwargs
-            )
-=======
         content: list = []
         for prompt in self.prompt:
             inputs = {var: kwargs[var] for var in prompt.input_variables}
-            if isinstance(prompt, StringPromptTemplate):
+            if isinstance(prompt, _PromptBlockWrapper):
+                block = prompt.format(**inputs)
+                content.append(block)
+            elif isinstance(prompt, StringPromptTemplate):
                 formatted: Union[str, ImageURL] = prompt.format(**inputs)
                 content.append({"type": "text", "text": formatted})
             elif isinstance(prompt, ImagePromptTemplate):
@@ -792,7 +776,6 @@
         return self._msg_class(
             content=content, additional_kwargs=self.additional_kwargs
         )
->>>>>>> 30af9b81
 
     async def aformat(self, **kwargs: Any) -> BaseMessage:
         """Async format the prompt template.
@@ -808,28 +791,13 @@
             return self._msg_class(
                 content=text, additional_kwargs=self.additional_kwargs
             )
-<<<<<<< HEAD
-        else:
-            content: list = []
-            for prompt in self.prompt:
-                inputs = {var: kwargs[var] for var in prompt.input_variables}
-                if isinstance(prompt, _PromptBlockWrapper):
-                    block = await prompt.aformat(**inputs)
-                    content.append(block)
-                elif isinstance(prompt, StringPromptTemplate):
-                    formatted: Union[str, ImageURL] = await prompt.aformat(**inputs)
-                    content.append({"type": "text", "text": formatted})
-                elif isinstance(prompt, ImagePromptTemplate):
-                    formatted = await prompt.aformat(**inputs)
-                    content.append({"type": "image_url", "image_url": formatted})
-            return self._msg_class(
-                content=content, additional_kwargs=self.additional_kwargs
-            )
-=======
         content: list = []
         for prompt in self.prompt:
             inputs = {var: kwargs[var] for var in prompt.input_variables}
-            if isinstance(prompt, StringPromptTemplate):
+            if isinstance(prompt, _PromptBlockWrapper):
+                block = await prompt.aformat(**inputs)
+                content.append(block)
+            elif isinstance(prompt, StringPromptTemplate):
                 formatted: Union[str, ImageURL] = await prompt.aformat(**inputs)
                 content.append({"type": "text", "text": formatted})
             elif isinstance(prompt, ImagePromptTemplate):
@@ -838,7 +806,6 @@
         return self._msg_class(
             content=content, additional_kwargs=self.additional_kwargs
         )
->>>>>>> 30af9b81
 
     def pretty_repr(self, html: bool = False) -> str:
         """Human-readable representation.
