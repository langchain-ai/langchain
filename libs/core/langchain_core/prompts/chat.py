--- conflicted
+++ resolved
@@ -587,16 +587,11 @@
         for prompt in self.prompt:
             inputs = {var: kwargs[var] for var in prompt.input_variables}
             if isinstance(prompt, StringPromptTemplate):
-<<<<<<< HEAD
-                formatted: Union[str, ImageURL, dict[str, Any]] = prompt.format(
+                formatted: str | ImageURL | dict[str, Any] = prompt.format(
                     **inputs
                 )
                 if formatted:
                     content.append({"type": "text", "text": formatted})
-=======
-                formatted: str | ImageURL | dict[str, Any] = prompt.format(**inputs)
-                content.append({"type": "text", "text": formatted})
->>>>>>> cf595dcc
             elif isinstance(prompt, ImagePromptTemplate):
                 formatted = prompt.format(**inputs)
                 content.append({"type": "image_url", "image_url": formatted})
