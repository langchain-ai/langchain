"""Base message."""

from __future__ import annotations

from typing import TYPE_CHECKING, Any, Optional, Union, cast, overload

from pydantic import ConfigDict, Field

from langchain_core.load.serializable import Serializable
<<<<<<< HEAD
from langchain_core.messages import content as types
=======
from langchain_core.messages.block_translators.langchain import (
    _convert_legacy_v0_content_block_to_v1,
    _convert_v0_multimodal_input_to_v1,
)
from langchain_core.messages.block_translators.openai import (
    _convert_to_v1_from_chat_completions_input,
)
>>>>>>> 5bcf7d00
from langchain_core.utils import get_bolded_text
from langchain_core.utils._merge import merge_dicts, merge_lists
from langchain_core.utils.interactive_env import is_interactive_env

if TYPE_CHECKING:
    from collections.abc import Sequence

    from langchain_core.prompts.chat import ChatPromptTemplate


class BaseMessage(Serializable):
    """Base abstract message class.

    Messages are the inputs and outputs of ChatModels.
    """

    content: Union[str, list[Union[str, dict]]]
    """The string contents of the message."""

    additional_kwargs: dict = Field(default_factory=dict)
    """Reserved for additional payload data associated with the message.

    For example, for a message from an AI, this could include tool calls as
    encoded by the model provider.
    """

    response_metadata: dict = Field(default_factory=dict)
    """Response metadata. For example: response headers, logprobs, token counts, model
    name."""

    type: str
    """The type of the message. Must be a string that is unique to the message type.

    The purpose of this field is to allow for easy identification of the message type
    when deserializing messages.
    """

    name: Optional[str] = None
    """An optional name for the message.

    This can be used to provide a human-readable name for the message.

    Usage of this field is optional, and whether it's used or not is up to the
    model implementation.
    """

    id: Optional[str] = Field(default=None, coerce_numbers_to_str=True)
    """An optional unique identifier for the message. This should ideally be
    provided by the provider/model which created the message."""

    model_config = ConfigDict(
        extra="allow",
    )

    @overload
    def __init__(
        self,
        content: Union[str, list[Union[str, dict]]],
        **kwargs: Any,
    ) -> None: ...

    @overload
    def __init__(
        self,
        content: Optional[Union[str, list[Union[str, dict]]]] = None,
        content_blocks: Optional[list[types.ContentBlock]] = None,
        **kwargs: Any,
    ) -> None: ...

    def __init__(
        self,
        content: Optional[Union[str, list[Union[str, dict]]]] = None,
        content_blocks: Optional[list[types.ContentBlock]] = None,
        **kwargs: Any,
    ) -> None:
        """Specify ``content`` as positional arg or ``content_blocks`` for typing."""
        if content_blocks is not None:
            super().__init__(content=content_blocks, **kwargs)
        else:
            super().__init__(content=content, **kwargs)

    @classmethod
    def is_lc_serializable(cls) -> bool:
        """BaseMessage is serializable.

        Returns:
            True
        """
        return True

    @classmethod
    def get_lc_namespace(cls) -> list[str]:
        """Get the namespace of the langchain object.

        Default is ["langchain", "schema", "messages"].
        """
        return ["langchain", "schema", "messages"]

    @property
    def content_blocks(self) -> list[types.ContentBlock]:
        """Return the content as a list of standard ``ContentBlock``s.

        To use this property, the corresponding chat model must support
        ``message_version='v1'`` or higher:

        .. code-block:: python

            from langchain.chat_models import init_chat_model
            llm = init_chat_model("...", message_version="v1")

        Otherwise, does best-effort parsing to standard types.

        """
        from langchain_core.messages import content as types
        from langchain_core.messages.block_translators.anthropic import (
            _convert_to_v1_from_anthropic_input,
        )

        blocks: list[types.ContentBlock] = []

<<<<<<< HEAD
        # First pass converting to standard blocks
=======
        # First pass: convert to standard blocks
>>>>>>> 5bcf7d00
        content = (
            [self.content]
            if isinstance(self.content, str) and self.content
            else self.content
        )
        for item in content:
            if isinstance(item, str):
                blocks.append({"type": "text", "text": item})
            elif isinstance(item, dict):
                item_type = item.get("type")
<<<<<<< HEAD
                if item_type not in types.KNOWN_BLOCK_TYPES:
                    blocks.append({"type": "non_standard", "value": item})
                else:
                    blocks.append(cast("types.ContentBlock", item))
            else:
                pass

        # Subsequent passes attempt to unpack non-standard blocks
        blocks = _convert_to_v1_from_anthropic_input(blocks)

        return blocks  # noqa: RET504
=======
                # Try to convert potential v0 format first
                converted_block = _convert_legacy_v0_content_block_to_v1(item)
                if converted_block is not item:  # Conversion happened
                    blocks.append(cast("types.ContentBlock", converted_block))
                elif item_type is None or item_type not in types.KNOWN_BLOCK_TYPES:
                    blocks.append(
                        cast(
                            "types.ContentBlock",
                            {"type": "non_standard", "value": item},
                        )
                    )
                else:
                    blocks.append(cast("types.ContentBlock", item))

        # Subsequent passes: attempt to unpack non-standard blocks
        blocks = _convert_v0_multimodal_input_to_v1(blocks)
        # blocks = _convert_to_v1_from_anthropic_input(blocks)
        # ...

        return _convert_to_v1_from_chat_completions_input(blocks)
>>>>>>> 5bcf7d00

    def text(self) -> str:
        """Get the text content of the message.

        Returns:
            The text content of the message.
        """
        if isinstance(self.content, str):
            return self.content

        # must be a list
        blocks = [
            block
            for block in self.content
            if isinstance(block, str)
            or (block.get("type") == "text" and isinstance(block.get("text"), str))
        ]
        return "".join(
            block if isinstance(block, str) else block["text"] for block in blocks
        )

    def __add__(self, other: Any) -> ChatPromptTemplate:
        """Concatenate this message with another message."""
        from langchain_core.prompts.chat import ChatPromptTemplate

        prompt = ChatPromptTemplate(messages=[self])
        return prompt + other

    def pretty_repr(
        self,
        html: bool = False,  # noqa: FBT001,FBT002
    ) -> str:
        """Get a pretty representation of the message.

        Args:
            html: Whether to format the message as HTML. If True, the message will be
                formatted with HTML tags. Default is False.

        Returns:
            A pretty representation of the message.
        """
        title = get_msg_title_repr(self.type.title() + " Message", bold=html)
        # TODO: handle non-string content.
        if self.name is not None:
            title += f"\nName: {self.name}"
        return f"{title}\n\n{self.content}"

    def pretty_print(self) -> None:
        """Print a pretty representation of the message."""
        print(self.pretty_repr(html=is_interactive_env()))  # noqa: T201


def merge_content(
    first_content: Union[str, list[Union[str, dict]]],
    *contents: Union[str, list[Union[str, dict]]],
) -> Union[str, list[Union[str, dict]]]:
    """Merge multiple message contents.

    Args:
        first_content: The first content. Can be a string or a list.
        contents: The other contents. Can be a string or a list.

    Returns:
        The merged content.
    """
    merged: Union[str, list[Union[str, dict]]]
    merged = "" if first_content is None else first_content

    for content in contents:
        # If current is a string
        if isinstance(merged, str):
            # If the next chunk is also a string, then merge them naively
            if isinstance(content, str):
                merged += content
            # If the next chunk is a list, add the current to the start of the list
            else:
                merged = [merged, *content]
        elif isinstance(content, list):
            # If both are lists
            merged = merge_lists(cast("list", merged), content)  # type: ignore[assignment]
        # If the first content is a list, and the second content is a string
        # If the last element of the first content is a string
        # Add the second content to the last element
        elif merged and isinstance(merged[-1], str):
            merged[-1] += content
        # If second content is an empty string, treat as a no-op
        elif content == "":
            pass
        # Otherwise, add the second content as a new element of the list
        elif merged:
            merged.append(content)
    return merged


class BaseMessageChunk(BaseMessage):
    """Message chunk, which can be concatenated with other Message chunks."""

    def __add__(self, other: Any) -> BaseMessageChunk:  # type: ignore[override]
        """Message chunks support concatenation with other message chunks.

        This functionality is useful to combine message chunks yielded from
        a streaming model into a complete message.

        Args:
            other: Another message chunk to concatenate with this one.

        Returns:
            A new message chunk that is the concatenation of this message chunk
            and the other message chunk.

        Raises:
            TypeError: If the other object is not a message chunk.

        For example,

        `AIMessageChunk(content="Hello") + AIMessageChunk(content=" World")`

        will give `AIMessageChunk(content="Hello World")`
        """
        if isinstance(other, BaseMessageChunk):
            # If both are (subclasses of) BaseMessageChunk,
            # concat into a single BaseMessageChunk

            return self.__class__(
                id=self.id,
                type=self.type,
                content=merge_content(self.content, other.content),
                additional_kwargs=merge_dicts(
                    self.additional_kwargs, other.additional_kwargs
                ),
                response_metadata=merge_dicts(
                    self.response_metadata, other.response_metadata
                ),
            )
        if isinstance(other, list) and all(
            isinstance(o, BaseMessageChunk) for o in other
        ):
            content = merge_content(self.content, *(o.content for o in other))
            additional_kwargs = merge_dicts(
                self.additional_kwargs, *(o.additional_kwargs for o in other)
            )
            response_metadata = merge_dicts(
                self.response_metadata, *(o.response_metadata for o in other)
            )
            return self.__class__(  # type: ignore[call-arg]
                id=self.id,
                content=content,
                additional_kwargs=additional_kwargs,
                response_metadata=response_metadata,
            )
        msg = (
            'unsupported operand type(s) for +: "'
            f"{self.__class__.__name__}"
            f'" and "{other.__class__.__name__}"'
        )
        raise TypeError(msg)


def message_to_dict(message: BaseMessage) -> dict:
    """Convert a Message to a dictionary.

    Args:
        message: Message to convert.

    Returns:
        Message as a dict. The dict will have a "type" key with the message type
        and a "data" key with the message data as a dict.
    """
    return {"type": message.type, "data": message.model_dump()}


def messages_to_dict(messages: Sequence[BaseMessage]) -> list[dict]:
    """Convert a sequence of Messages to a list of dictionaries.

    Args:
        messages: Sequence of messages (as BaseMessages) to convert.

    Returns:
        List of messages as dicts.
    """
    return [message_to_dict(m) for m in messages]


def get_msg_title_repr(title: str, *, bold: bool = False) -> str:
    """Get a title representation for a message.

    Args:
        title: The title.
        bold: Whether to bold the title. Default is False.

    Returns:
        The title representation.
    """
    padded = " " + title + " "
    sep_len = (80 - len(padded)) // 2
    sep = "=" * sep_len
    second_sep = sep + "=" if len(padded) % 2 else sep
    if bold:
        padded = get_bolded_text(padded)
    return f"{sep}{padded}{second_sep}"<|MERGE_RESOLUTION|>--- conflicted
+++ resolved
@@ -7,17 +7,13 @@
 from pydantic import ConfigDict, Field
 
 from langchain_core.load.serializable import Serializable
-<<<<<<< HEAD
 from langchain_core.messages import content as types
-=======
 from langchain_core.messages.block_translators.langchain import (
-    _convert_legacy_v0_content_block_to_v1,
     _convert_v0_multimodal_input_to_v1,
 )
 from langchain_core.messages.block_translators.openai import (
     _convert_to_v1_from_chat_completions_input,
 )
->>>>>>> 5bcf7d00
 from langchain_core.utils import get_bolded_text
 from langchain_core.utils._merge import merge_dicts, merge_lists
 from langchain_core.utils.interactive_env import is_interactive_env
@@ -138,11 +134,7 @@
 
         blocks: list[types.ContentBlock] = []
 
-<<<<<<< HEAD
-        # First pass converting to standard blocks
-=======
         # First pass: convert to standard blocks
->>>>>>> 5bcf7d00
         content = (
             [self.content]
             if isinstance(self.content, str) and self.content
@@ -153,40 +145,19 @@
                 blocks.append({"type": "text", "text": item})
             elif isinstance(item, dict):
                 item_type = item.get("type")
-<<<<<<< HEAD
                 if item_type not in types.KNOWN_BLOCK_TYPES:
                     blocks.append({"type": "non_standard", "value": item})
                 else:
                     blocks.append(cast("types.ContentBlock", item))
-            else:
-                pass
-
-        # Subsequent passes attempt to unpack non-standard blocks
-        blocks = _convert_to_v1_from_anthropic_input(blocks)
-
-        return blocks  # noqa: RET504
-=======
-                # Try to convert potential v0 format first
-                converted_block = _convert_legacy_v0_content_block_to_v1(item)
-                if converted_block is not item:  # Conversion happened
-                    blocks.append(cast("types.ContentBlock", converted_block))
-                elif item_type is None or item_type not in types.KNOWN_BLOCK_TYPES:
-                    blocks.append(
-                        cast(
-                            "types.ContentBlock",
-                            {"type": "non_standard", "value": item},
-                        )
-                    )
-                else:
-                    blocks.append(cast("types.ContentBlock", item))
 
         # Subsequent passes: attempt to unpack non-standard blocks
-        blocks = _convert_v0_multimodal_input_to_v1(blocks)
-        # blocks = _convert_to_v1_from_anthropic_input(blocks)
-        # ...
-
-        return _convert_to_v1_from_chat_completions_input(blocks)
->>>>>>> 5bcf7d00
+        for parsing_step in [
+            _convert_v0_multimodal_input_to_v1,
+            _convert_to_v1_from_chat_completions_input,
+            _convert_to_v1_from_anthropic_input,
+        ]:
+            blocks = parsing_step(blocks)
+        return blocks
 
     def text(self) -> str:
         """Get the text content of the message.
