"""Base message."""

from __future__ import annotations

from typing import TYPE_CHECKING, Any, Optional, Union, cast, overload

from pydantic import ConfigDict, Field

from langchain_core.load.serializable import Serializable
<<<<<<< HEAD
from langchain_core.messages import content_blocks as types
from langchain_core.messages.block_translators.anthropic_input import (
    _convert_to_v1_from_anthropic_input,
)
=======
>>>>>>> 0444e260
from langchain_core.utils import get_bolded_text
from langchain_core.utils._merge import merge_dicts, merge_lists
from langchain_core.utils.interactive_env import is_interactive_env

if TYPE_CHECKING:
    from collections.abc import Sequence

    from langchain_core.messages import content as types
    from langchain_core.prompts.chat import ChatPromptTemplate


class BaseMessage(Serializable):
    """Base abstract message class.

    Messages are the inputs and outputs of ChatModels.
    """

    content: Union[str, list[Union[str, dict]]]
    """The string contents of the message."""

    additional_kwargs: dict = Field(default_factory=dict)
    """Reserved for additional payload data associated with the message.

    For example, for a message from an AI, this could include tool calls as
    encoded by the model provider.
    """

    response_metadata: dict = Field(default_factory=dict)
    """Response metadata. For example: response headers, logprobs, token counts, model
    name."""

    type: str
    """The type of the message. Must be a string that is unique to the message type.

    The purpose of this field is to allow for easy identification of the message type
    when deserializing messages.
    """

    name: Optional[str] = None
    """An optional name for the message.

    This can be used to provide a human-readable name for the message.

    Usage of this field is optional, and whether it's used or not is up to the
    model implementation.
    """

    id: Optional[str] = Field(default=None, coerce_numbers_to_str=True)
    """An optional unique identifier for the message. This should ideally be
    provided by the provider/model which created the message."""

    model_config = ConfigDict(
        extra="allow",
    )

    @overload
    def __init__(
        self,
        content: Union[str, list[Union[str, dict]]],
        **kwargs: Any,
    ) -> None: ...

    @overload
    def __init__(
        self,
        content: Optional[Union[str, list[Union[str, dict]]]] = None,
        content_blocks: Optional[list[types.ContentBlock]] = None,
        **kwargs: Any,
    ) -> None: ...

    def __init__(
        self,
        content: Optional[Union[str, list[Union[str, dict]]]] = None,
        content_blocks: Optional[list[types.ContentBlock]] = None,
        **kwargs: Any,
    ) -> None:
        """Specify ``content`` as positional arg or ``content_blocks`` for typing."""
        if content_blocks is not None:
            super().__init__(content=content_blocks, **kwargs)
        else:
            super().__init__(content=content, **kwargs)

    @classmethod
    def is_lc_serializable(cls) -> bool:
        """BaseMessage is serializable.

        Returns:
            True
        """
        return True

    @classmethod
    def get_lc_namespace(cls) -> list[str]:
        """Get the namespace of the langchain object.

        Default is ["langchain", "schema", "messages"].
        """
        return ["langchain", "schema", "messages"]

    @property
    def content_blocks(self) -> list[types.ContentBlock]:
        """Return the content as a list of standard ``ContentBlock``s.

        To use this property, the corresponding chat model must support
        ``message_version='v1'`` or higher:

        .. code-block:: python

            from langchain.chat_models import init_chat_model
            llm = init_chat_model("...", message_version="v1")

        Otherwise, does best-effort parsing to standard types.

        """
        from langchain_core.messages import content as types

        blocks: list[types.ContentBlock] = []

        # First pass converting to standard blocks
        content = (
            [self.content]
            if isinstance(self.content, str) and self.content
            else self.content
        )
        for item in content:
            if isinstance(item, str):
                blocks.append({"type": "text", "text": item})
            elif isinstance(item, dict):
                item_type = item.get("type")
                if item_type not in types.KNOWN_BLOCK_TYPES:
                    blocks.append({"type": "non_standard", "value": item})
                else:
                    blocks.append(cast("types.ContentBlock", item))
            else:
                pass

        # Subsequent passes attempt to unpack non-standard blocks
        blocks = _convert_to_v1_from_anthropic_input(blocks)

        return blocks  # noqa: RET504

    def text(self) -> str:
        """Get the text content of the message.

        Returns:
            The text content of the message.
        """
        if isinstance(self.content, str):
            return self.content

        # must be a list
        blocks = [
            block
            for block in self.content
            if isinstance(block, str)
            or (block.get("type") == "text" and isinstance(block.get("text"), str))
        ]
        return "".join(
            block if isinstance(block, str) else block["text"] for block in blocks
        )

    def __add__(self, other: Any) -> ChatPromptTemplate:
        """Concatenate this message with another message."""
        from langchain_core.prompts.chat import ChatPromptTemplate

        prompt = ChatPromptTemplate(messages=[self])
        return prompt + other

    def pretty_repr(
        self,
        html: bool = False,  # noqa: FBT001,FBT002
    ) -> str:
        """Get a pretty representation of the message.

        Args:
            html: Whether to format the message as HTML. If True, the message will be
                formatted with HTML tags. Default is False.

        Returns:
            A pretty representation of the message.
        """
        title = get_msg_title_repr(self.type.title() + " Message", bold=html)
        # TODO: handle non-string content.
        if self.name is not None:
            title += f"\nName: {self.name}"
        return f"{title}\n\n{self.content}"

    def pretty_print(self) -> None:
        """Print a pretty representation of the message."""
        print(self.pretty_repr(html=is_interactive_env()))  # noqa: T201


def merge_content(
    first_content: Union[str, list[Union[str, dict]]],
    *contents: Union[str, list[Union[str, dict]]],
) -> Union[str, list[Union[str, dict]]]:
    """Merge multiple message contents.

    Args:
        first_content: The first content. Can be a string or a list.
        contents: The other contents. Can be a string or a list.

    Returns:
        The merged content.
    """
    merged = first_content
    for content in contents:
        # If current is a string
        if isinstance(merged, str):
            # If the next chunk is also a string, then merge them naively
            if isinstance(content, str):
                merged += content
            # If the next chunk is a list, add the current to the start of the list
            else:
                merged = [merged, *content]
        elif isinstance(content, list):
            # If both are lists
            merged = merge_lists(cast("list", merged), content)  # type: ignore[assignment]
        # If the first content is a list, and the second content is a string
        # If the last element of the first content is a string
        # Add the second content to the last element
        elif merged and isinstance(merged[-1], str):
            merged[-1] += content
        # If second content is an empty string, treat as a no-op
        elif content == "":
            pass
        else:
            # Otherwise, add the second content as a new element of the list
            merged.append(content)
    return merged


class BaseMessageChunk(BaseMessage):
    """Message chunk, which can be concatenated with other Message chunks."""

    def __add__(self, other: Any) -> BaseMessageChunk:  # type: ignore[override]
        """Message chunks support concatenation with other message chunks.

        This functionality is useful to combine message chunks yielded from
        a streaming model into a complete message.

        Args:
            other: Another message chunk to concatenate with this one.

        Returns:
            A new message chunk that is the concatenation of this message chunk
            and the other message chunk.

        Raises:
            TypeError: If the other object is not a message chunk.

        For example,

        `AIMessageChunk(content="Hello") + AIMessageChunk(content=" World")`

        will give `AIMessageChunk(content="Hello World")`
        """
        if isinstance(other, BaseMessageChunk):
            # If both are (subclasses of) BaseMessageChunk,
            # concat into a single BaseMessageChunk

            return self.__class__(
                id=self.id,
                type=self.type,
                content=merge_content(self.content, other.content),
                additional_kwargs=merge_dicts(
                    self.additional_kwargs, other.additional_kwargs
                ),
                response_metadata=merge_dicts(
                    self.response_metadata, other.response_metadata
                ),
            )
        if isinstance(other, list) and all(
            isinstance(o, BaseMessageChunk) for o in other
        ):
            content = merge_content(self.content, *(o.content for o in other))
            additional_kwargs = merge_dicts(
                self.additional_kwargs, *(o.additional_kwargs for o in other)
            )
            response_metadata = merge_dicts(
                self.response_metadata, *(o.response_metadata for o in other)
            )
            return self.__class__(  # type: ignore[call-arg]
                id=self.id,
                content=content,
                additional_kwargs=additional_kwargs,
                response_metadata=response_metadata,
            )
        msg = (
            'unsupported operand type(s) for +: "'
            f"{self.__class__.__name__}"
            f'" and "{other.__class__.__name__}"'
        )
        raise TypeError(msg)


def message_to_dict(message: BaseMessage) -> dict:
    """Convert a Message to a dictionary.

    Args:
        message: Message to convert.

    Returns:
        Message as a dict. The dict will have a "type" key with the message type
        and a "data" key with the message data as a dict.
    """
    return {"type": message.type, "data": message.model_dump()}


def messages_to_dict(messages: Sequence[BaseMessage]) -> list[dict]:
    """Convert a sequence of Messages to a list of dictionaries.

    Args:
        messages: Sequence of messages (as BaseMessages) to convert.

    Returns:
        List of messages as dicts.
    """
    return [message_to_dict(m) for m in messages]


def get_msg_title_repr(title: str, *, bold: bool = False) -> str:
    """Get a title representation for a message.

    Args:
        title: The title.
        bold: Whether to bold the title. Default is False.

    Returns:
        The title representation.
    """
    padded = " " + title + " "
    sep_len = (80 - len(padded)) // 2
    sep = "=" * sep_len
    second_sep = sep + "=" if len(padded) % 2 else sep
    if bold:
        padded = get_bolded_text(padded)
    return f"{sep}{padded}{second_sep}"<|MERGE_RESOLUTION|>--- conflicted
+++ resolved
@@ -7,13 +7,10 @@
 from pydantic import ConfigDict, Field
 
 from langchain_core.load.serializable import Serializable
-<<<<<<< HEAD
-from langchain_core.messages import content_blocks as types
+from langchain_core.messages import content as types
 from langchain_core.messages.block_translators.anthropic_input import (
     _convert_to_v1_from_anthropic_input,
 )
-=======
->>>>>>> 0444e260
 from langchain_core.utils import get_bolded_text
 from langchain_core.utils._merge import merge_dicts, merge_lists
 from langchain_core.utils.interactive_env import is_interactive_env
@@ -21,7 +18,6 @@
 if TYPE_CHECKING:
     from collections.abc import Sequence
 
-    from langchain_core.messages import content as types
     from langchain_core.prompts.chat import ChatPromptTemplate
 
 
