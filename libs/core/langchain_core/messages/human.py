"""Human message."""

from typing import Any, Literal, Optional, Union, cast, overload

from langchain_core.messages import content as types
from langchain_core.messages.base import BaseMessage, BaseMessageChunk


class HumanMessage(BaseMessage):
    """Message from a human.

    ``HumanMessage``s are messages that are passed in from a human to the model.

    Example:

        .. code-block:: python

            from langchain_core.messages import HumanMessage, SystemMessage

            messages = [
                SystemMessage(content="You are a helpful assistant! Your name is Bob."),
                HumanMessage(content="What is your name?"),
            ]

            # Instantiate a chat model and invoke it with the messages
            model = ...
            print(model.invoke(messages))

    """

<<<<<<< HEAD
=======
    example: bool = False
    """Use to denote that a message is part of an example conversation.

    At the moment, this is ignored by most models. Usage is discouraged.
    Defaults to False.

    """

>>>>>>> 4783a9c1
    type: Literal["human"] = "human"
    """The type of the message (used for serialization).

    Defaults to ``'human'``.

    """

    @overload
    def __init__(
        self,
        content: Union[str, list[Union[str, dict]]],
        **kwargs: Any,
<<<<<<< HEAD
    ) -> None: ...
=======
    ) -> None:
        """Initialize ``HumanMessage``.
>>>>>>> 4783a9c1

    @overload
    def __init__(
        self,
        content: Optional[Union[str, list[Union[str, dict]]]] = None,
        content_blocks: Optional[list[types.ContentBlock]] = None,
        **kwargs: Any,
    ) -> None: ...

    def __init__(
        self,
        content: Optional[Union[str, list[Union[str, dict]]]] = None,
        content_blocks: Optional[list[types.ContentBlock]] = None,
        **kwargs: Any,
    ) -> None:
        """Specify ``content`` as positional arg or ``content_blocks`` for typing."""
        if content_blocks is not None:
            super().__init__(
                content=cast("Union[str, list[Union[str, dict]]]", content_blocks),
                **kwargs,
            )
        else:
            super().__init__(content=content, **kwargs)


class HumanMessageChunk(HumanMessage, BaseMessageChunk):
    """Human Message chunk."""

    # Ignoring mypy re-assignment here since we're overriding the value
    # to make sure that the chunk variant can be discriminated from the
    # non-chunk variant.
    type: Literal["HumanMessageChunk"] = "HumanMessageChunk"  # type: ignore[assignment]
    """The type of the message (used for serialization).
    Defaults to "HumanMessageChunk"."""<|MERGE_RESOLUTION|>--- conflicted
+++ resolved
@@ -28,17 +28,6 @@
 
     """
 
-<<<<<<< HEAD
-=======
-    example: bool = False
-    """Use to denote that a message is part of an example conversation.
-
-    At the moment, this is ignored by most models. Usage is discouraged.
-    Defaults to False.
-
-    """
-
->>>>>>> 4783a9c1
     type: Literal["human"] = "human"
     """The type of the message (used for serialization).
 
@@ -51,12 +40,7 @@
         self,
         content: Union[str, list[Union[str, dict]]],
         **kwargs: Any,
-<<<<<<< HEAD
     ) -> None: ...
-=======
-    ) -> None:
-        """Initialize ``HumanMessage``.
->>>>>>> 4783a9c1
 
     @overload
     def __init__(
