"""Messages for tools."""

import json
from typing import Any, Literal, Optional, Union
from uuid import UUID

from pydantic import Field, model_validator
from typing_extensions import override

from langchain_core.messages.base import BaseMessage, BaseMessageChunk, merge_content
from langchain_core.messages.content_blocks import InvalidToolCall as InvalidToolCall
from langchain_core.messages.content_blocks import ToolCall as ToolCall
from langchain_core.messages.content_blocks import ToolCallChunk as ToolCallChunk
from langchain_core.utils._merge import merge_dicts, merge_obj


class ToolOutputMixin:
    """Mixin for objects that tools can return directly.

    If a custom BaseTool is invoked with a ToolCall and the output of custom code is
    not an instance of ToolOutputMixin, the output will automatically be coerced to a
    string and wrapped in a ToolMessage.
    """


class ToolMessage(BaseMessage, ToolOutputMixin):
    """Message for passing the result of executing a tool back to a model.

    ToolMessages contain the result of a tool invocation. Typically, the result
    is encoded inside the `content` field.

    Example: A ToolMessage representing a result of 42 from a tool call with id

        .. code-block:: python

            from langchain_core.messages import ToolMessage

            ToolMessage(content='42', tool_call_id='call_Jja7J89XsjrOLA5r!MEOW!SL')


    Example: A ToolMessage where only part of the tool output is sent to the model
        and the full output is passed in to artifact.

        .. versionadded:: 0.2.17

        .. code-block:: python

            from langchain_core.messages import ToolMessage

            tool_output = {
                "stdout": "From the graph we can see that the correlation between x and y is ...",
                "stderr": None,
                "artifacts": {"type": "image", "base64_data": "/9j/4gIcSU..."},
            }

            ToolMessage(
                content=tool_output["stdout"],
                artifact=tool_output,
                tool_call_id='call_Jja7J89XsjrOLA5r!MEOW!SL',
            )

    The tool_call_id field is used to associate the tool call request with the
    tool call response. This is useful in situations where a chat model is able
    to request multiple tool calls in parallel.

    """  # noqa: E501

    tool_call_id: str
    """Tool call that this message is responding to."""

    type: Literal["tool"] = "tool"
    """The type of the message (used for serialization). Defaults to "tool"."""

    artifact: Any = None
    """Artifact of the Tool execution which is not meant to be sent to the model.

    Should only be specified if it is different from the message content, e.g. if only
    a subset of the full tool output is being passed as message content but the full
    output is needed in other parts of the code.

    .. versionadded:: 0.2.17
    """

    status: Literal["success", "error"] = "success"
    """Status of the tool invocation.

    .. versionadded:: 0.2.24
    """

    additional_kwargs: dict = Field(default_factory=dict, repr=False)
    """Currently inherited from BaseMessage, but not used."""
    response_metadata: dict = Field(default_factory=dict, repr=False)
    """Currently inherited from BaseMessage, but not used."""

    @model_validator(mode="before")
    @classmethod
    def coerce_args(cls, values: dict) -> dict:
        """Coerce the model arguments to the correct types.

        Args:
            values: The model arguments.
        """
        content = values["content"]
        if isinstance(content, tuple):
            content = list(content)

        if not isinstance(content, (str, list)):
            try:
                values["content"] = str(content)
            except ValueError as e:
                msg = (
                    "ToolMessage content should be a string or a list of string/dicts. "
                    f"Received:\n\n{content=}\n\n which could not be coerced into a "
                    "string."
                )
                raise ValueError(msg) from e
        elif isinstance(content, list):
            values["content"] = []
            for i, x in enumerate(content):
                if not isinstance(x, (str, dict)):
                    try:
                        values["content"].append(str(x))
                    except ValueError as e:
                        msg = (
                            "ToolMessage content should be a string or a list of "
                            "string/dicts. Received a list but "
                            f"element ToolMessage.content[{i}] is not a dict and could "
                            f"not be coerced to a string.:\n\n{x}"
                        )
                        raise ValueError(msg) from e
                else:
                    values["content"].append(x)

        tool_call_id = values["tool_call_id"]
        if isinstance(tool_call_id, (UUID, int, float)):
            values["tool_call_id"] = str(tool_call_id)
        return values

    def __init__(
        self, content: Union[str, list[Union[str, dict]]], **kwargs: Any
    ) -> None:
        """Create a ToolMessage.

        Args:
            content: The string contents of the message.
            **kwargs: Additional fields.
        """
        super().__init__(content=content, **kwargs)


class ToolMessageChunk(ToolMessage, BaseMessageChunk):
    """Tool Message chunk."""

    # Ignoring mypy re-assignment here since we're overriding the value
    # to make sure that the chunk variant can be discriminated from the
    # non-chunk variant.
    type: Literal["ToolMessageChunk"] = "ToolMessageChunk"  # type: ignore[assignment]

    @override
    def __add__(self, other: Any) -> BaseMessageChunk:  # type: ignore[override]
        if isinstance(other, ToolMessageChunk):
            if self.tool_call_id != other.tool_call_id:
                msg = "Cannot concatenate ToolMessageChunks with different names."
                raise ValueError(msg)

            return self.__class__(
                tool_call_id=self.tool_call_id,
                content=merge_content(self.content, other.content),
                artifact=merge_obj(self.artifact, other.artifact),
                additional_kwargs=merge_dicts(
                    self.additional_kwargs, other.additional_kwargs
                ),
                response_metadata=merge_dicts(
                    self.response_metadata, other.response_metadata
                ),
                id=self.id,
                status=_merge_status(self.status, other.status),
            )

        return super().__add__(other)


<<<<<<< HEAD
class ToolCall(TypedDict):
    """Represents a request to call a tool.

    Example:

        .. code-block:: python

            {
                "name": "foo",
                "args": {"a": 1},
                "id": "123"
            }

        This represents a request to call the tool named "foo" with arguments {"a": 1}
        and an identifier of "123".

    """

    name: str
    """The name of the tool to be called."""
    args: dict[str, Any]
    """The arguments to the tool call."""
    id: Optional[str]
    """An identifier associated with the tool call.

    An identifier is needed to associate a tool call request with a tool
    call result in events when multiple concurrent tool calls are made.
    """
    type: NotRequired[Literal["tool_call"]]


=======
>>>>>>> 3d9e694f
def tool_call(
    *,
    name: str,
    args: dict[str, Any],
    id: Optional[str],
) -> ToolCall:
    """Create a tool call.

    Args:
        name: The name of the tool to be called.
        args: The arguments to the tool call.
        id: An identifier associated with the tool call.
    """
    return ToolCall(name=name, args=args, id=id, type="tool_call")


<<<<<<< HEAD
class ToolCallChunk(TypedDict):
    """A chunk of a tool call (e.g., as part of a stream).

    When merging ToolCallChunks (e.g., via AIMessageChunk.__add__),
    all string attributes are concatenated. Chunks are only merged if their
    values of `index` are equal and not None.

    Example:

    .. code-block:: python

        left_chunks = [ToolCallChunk(name="foo", args='{"a":', index=0)]
        right_chunks = [ToolCallChunk(name=None, args='1}', index=0)]

        (
            AIMessageChunk(content="", tool_call_chunks=left_chunks)
            + AIMessageChunk(content="", tool_call_chunks=right_chunks)
        ).tool_call_chunks == [ToolCallChunk(name='foo', args='{"a":1}', index=0)]

    """

    name: Optional[str]
    """The name of the tool to be called."""
    args: Optional[str]
    """The arguments to the tool call."""
    id: Optional[str]
    """An identifier associated with the tool call."""
    index: Optional[int]
    """The index of the tool call in a sequence."""
    type: NotRequired[Literal["tool_call_chunk"]]


=======
>>>>>>> 3d9e694f
def tool_call_chunk(
    *,
    name: Optional[str] = None,
    args: Optional[str] = None,
    id: Optional[str] = None,
    index: Optional[int] = None,
) -> ToolCallChunk:
    """Create a tool call chunk.

    Args:
        name: The name of the tool to be called.
        args: The arguments to the tool call.
        id: An identifier associated with the tool call.
        index: The index of the tool call in a sequence.
    """
    return ToolCallChunk(
        name=name, args=args, id=id, index=index, type="tool_call_chunk"
    )


def invalid_tool_call(
    *,
    name: Optional[str] = None,
    args: Optional[str] = None,
    id: Optional[str] = None,
    error: Optional[str] = None,
) -> InvalidToolCall:
    """Create an invalid tool call.

    Args:
        name: The name of the tool to be called.
        args: The arguments to the tool call.
        id: An identifier associated with the tool call.
        error: An error message associated with the tool call.
    """
    return InvalidToolCall(
        name=name, args=args, id=id, error=error, type="invalid_tool_call"
    )


def default_tool_parser(
    raw_tool_calls: list[dict],
) -> tuple[list[ToolCall], list[InvalidToolCall]]:
    """Best-effort parsing of tools."""
    tool_calls = []
    invalid_tool_calls = []
    for raw_tool_call in raw_tool_calls:
        if "function" not in raw_tool_call:
            continue
        function_name = raw_tool_call["function"]["name"]
        try:
            function_args = json.loads(raw_tool_call["function"]["arguments"])
            parsed = tool_call(
                name=function_name or "",
                args=function_args or {},
                id=raw_tool_call.get("id"),
            )
            tool_calls.append(parsed)
        except json.JSONDecodeError:
            invalid_tool_calls.append(
                invalid_tool_call(
                    name=function_name,
                    args=raw_tool_call["function"]["arguments"],
                    id=raw_tool_call.get("id"),
                    error=None,
                )
            )
    return tool_calls, invalid_tool_calls


def default_tool_chunk_parser(raw_tool_calls: list[dict]) -> list[ToolCallChunk]:
    """Best-effort parsing of tool chunks."""
    tool_call_chunks = []
    for tool_call in raw_tool_calls:
        if "function" not in tool_call:
            function_args = None
            function_name = None
        else:
            function_args = tool_call["function"]["arguments"]
            function_name = tool_call["function"]["name"]
        parsed = tool_call_chunk(
            name=function_name,
            args=function_args,
            id=tool_call.get("id"),
            index=tool_call.get("index"),
        )
        tool_call_chunks.append(parsed)
    return tool_call_chunks


def _merge_status(
    left: Literal["success", "error"], right: Literal["success", "error"]
) -> Literal["success", "error"]:
    return "error" if "error" in {left, right} else "success"<|MERGE_RESOLUTION|>--- conflicted
+++ resolved
@@ -180,40 +180,6 @@
         return super().__add__(other)
 
 
-<<<<<<< HEAD
-class ToolCall(TypedDict):
-    """Represents a request to call a tool.
-
-    Example:
-
-        .. code-block:: python
-
-            {
-                "name": "foo",
-                "args": {"a": 1},
-                "id": "123"
-            }
-
-        This represents a request to call the tool named "foo" with arguments {"a": 1}
-        and an identifier of "123".
-
-    """
-
-    name: str
-    """The name of the tool to be called."""
-    args: dict[str, Any]
-    """The arguments to the tool call."""
-    id: Optional[str]
-    """An identifier associated with the tool call.
-
-    An identifier is needed to associate a tool call request with a tool
-    call result in events when multiple concurrent tool calls are made.
-    """
-    type: NotRequired[Literal["tool_call"]]
-
-
-=======
->>>>>>> 3d9e694f
 def tool_call(
     *,
     name: str,
@@ -230,41 +196,6 @@
     return ToolCall(name=name, args=args, id=id, type="tool_call")
 
 
-<<<<<<< HEAD
-class ToolCallChunk(TypedDict):
-    """A chunk of a tool call (e.g., as part of a stream).
-
-    When merging ToolCallChunks (e.g., via AIMessageChunk.__add__),
-    all string attributes are concatenated. Chunks are only merged if their
-    values of `index` are equal and not None.
-
-    Example:
-
-    .. code-block:: python
-
-        left_chunks = [ToolCallChunk(name="foo", args='{"a":', index=0)]
-        right_chunks = [ToolCallChunk(name=None, args='1}', index=0)]
-
-        (
-            AIMessageChunk(content="", tool_call_chunks=left_chunks)
-            + AIMessageChunk(content="", tool_call_chunks=right_chunks)
-        ).tool_call_chunks == [ToolCallChunk(name='foo', args='{"a":1}', index=0)]
-
-    """
-
-    name: Optional[str]
-    """The name of the tool to be called."""
-    args: Optional[str]
-    """The arguments to the tool call."""
-    id: Optional[str]
-    """An identifier associated with the tool call."""
-    index: Optional[int]
-    """The index of the tool call in a sequence."""
-    type: NotRequired[Literal["tool_call_chunk"]]
-
-
-=======
->>>>>>> 3d9e694f
 def tool_call_chunk(
     *,
     name: Optional[str] = None,
