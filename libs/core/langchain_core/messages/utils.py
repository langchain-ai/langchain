"""Module contains utility functions for working with messages.

Some examples of what you can do with these functions include:

* Convert messages to strings (serialization)
* Convert messages from dicts to Message objects (deserialization)
* Filter messages from a list of messages based on name, type or id etc.
"""

from __future__ import annotations

import base64
import inspect
import json
import logging
import math
from collections.abc import Iterable, Sequence
from functools import partial
from typing import (
    TYPE_CHECKING,
    Annotated,
    Any,
    Callable,
    Literal,
    Optional,
    Union,
    cast,
    overload,
)

from pydantic import Discriminator, Field, Tag

from langchain_core.exceptions import ErrorCode, create_message
from langchain_core.messages import convert_to_openai_data_block, is_data_content_block
from langchain_core.messages.ai import AIMessage, AIMessageChunk
from langchain_core.messages.base import BaseMessage, BaseMessageChunk
from langchain_core.messages.chat import ChatMessage, ChatMessageChunk
from langchain_core.messages.function import FunctionMessage, FunctionMessageChunk
from langchain_core.messages.human import HumanMessage, HumanMessageChunk
from langchain_core.messages.modifier import RemoveMessage
from langchain_core.messages.system import SystemMessage, SystemMessageChunk
from langchain_core.messages.tool import ToolCall, ToolMessage, ToolMessageChunk
from langchain_core.messages.v1 import AIMessage as AIMessageV1
from langchain_core.messages.v1 import AIMessageChunk as AIMessageChunkV1
from langchain_core.messages.v1 import HumanMessage as HumanMessageV1
from langchain_core.messages.v1 import MessageV1, MessageV1Types
from langchain_core.messages.v1 import SystemMessage as SystemMessageV1
from langchain_core.messages.v1 import ToolMessage as ToolMessageV1

if TYPE_CHECKING:
    from langchain_text_splitters import TextSplitter

    from langchain_core.language_models import BaseLanguageModel
    from langchain_core.prompt_values import PromptValue
    from langchain_core.runnables.base import Runnable

logger = logging.getLogger(__name__)


def _get_type(v: Any) -> str:
    """Get the type associated with the object for serialization purposes."""
    if isinstance(v, dict) and "type" in v:
        return v["type"]
    if hasattr(v, "type"):
        return v.type
    msg = (
        f"Expected either a dictionary with a 'type' key or an object "
        f"with a 'type' attribute. Instead got type {type(v)}."
    )
    raise TypeError(msg)


AnyMessage = Annotated[
    Union[
        Annotated[AIMessage, Tag(tag="ai")],
        Annotated[HumanMessage, Tag(tag="human")],
        Annotated[ChatMessage, Tag(tag="chat")],
        Annotated[SystemMessage, Tag(tag="system")],
        Annotated[FunctionMessage, Tag(tag="function")],
        Annotated[ToolMessage, Tag(tag="tool")],
        Annotated[AIMessageChunk, Tag(tag="AIMessageChunk")],
        Annotated[HumanMessageChunk, Tag(tag="HumanMessageChunk")],
        Annotated[ChatMessageChunk, Tag(tag="ChatMessageChunk")],
        Annotated[SystemMessageChunk, Tag(tag="SystemMessageChunk")],
        Annotated[FunctionMessageChunk, Tag(tag="FunctionMessageChunk")],
        Annotated[ToolMessageChunk, Tag(tag="ToolMessageChunk")],
    ],
    Field(discriminator=Discriminator(_get_type)),
]


def get_buffer_string(
    messages: Sequence[BaseMessage], human_prefix: str = "Human", ai_prefix: str = "AI"
) -> str:
    r"""Convert a sequence of Messages to strings and concatenate them into one string.

    Args:
        messages: Messages to be converted to strings.
        human_prefix: The prefix to prepend to contents of HumanMessages.
            Default is "Human".
        ai_prefix: THe prefix to prepend to contents of AIMessages. Default is "AI".

    Returns:
        A single string concatenation of all input messages.

    Raises:
        ValueError: If an unsupported message type is encountered.

    Example:
        .. code-block:: python

            from langchain_core import AIMessage, HumanMessage

            messages = [
                HumanMessage(content="Hi, how are you?"),
                AIMessage(content="Good, how are you?"),
            ]
            get_buffer_string(messages)
            # -> "Human: Hi, how are you?\nAI: Good, how are you?"
    """
    string_messages = []
    for m in messages:
        if isinstance(m, HumanMessage):
            role = human_prefix
        elif isinstance(m, AIMessage):
            role = ai_prefix
        elif isinstance(m, SystemMessage):
            role = "System"
        elif isinstance(m, FunctionMessage):
            role = "Function"
        elif isinstance(m, ToolMessage):
            role = "Tool"
        elif isinstance(m, ChatMessage):
            role = m.role
        else:
            msg = f"Got unsupported message type: {m}"
            raise ValueError(msg)  # noqa: TRY004
        message = f"{role}: {m.text()}"
        if isinstance(m, AIMessage) and "function_call" in m.additional_kwargs:
            message += f"{m.additional_kwargs['function_call']}"
        string_messages.append(message)

    return "\n".join(string_messages)


def _message_from_dict(message: dict) -> BaseMessage:
    type_ = message["type"]
    if type_ == "human":
        return HumanMessage(**message["data"])
    if type_ == "ai":
        return AIMessage(**message["data"])
    if type_ == "system":
        return SystemMessage(**message["data"])
    if type_ == "chat":
        return ChatMessage(**message["data"])
    if type_ == "function":
        return FunctionMessage(**message["data"])
    if type_ == "tool":
        return ToolMessage(**message["data"])
    if type_ == "remove":
        return RemoveMessage(**message["data"])
    if type_ == "AIMessageChunk":
        return AIMessageChunk(**message["data"])
    if type_ == "HumanMessageChunk":
        return HumanMessageChunk(**message["data"])
    if type_ == "FunctionMessageChunk":
        return FunctionMessageChunk(**message["data"])
    if type_ == "ToolMessageChunk":
        return ToolMessageChunk(**message["data"])
    if type_ == "SystemMessageChunk":
        return SystemMessageChunk(**message["data"])
    if type_ == "ChatMessageChunk":
        return ChatMessageChunk(**message["data"])
    msg = f"Got unexpected message type: {type_}"
    raise ValueError(msg)


def messages_from_dict(messages: Sequence[dict]) -> list[BaseMessage]:
    """Convert a sequence of messages from dicts to Message objects.

    Args:
        messages: Sequence of messages (as dicts) to convert.

    Returns:
        list of messages (BaseMessages).
    """
    return [_message_from_dict(m) for m in messages]


def message_chunk_to_message(chunk: BaseMessageChunk) -> BaseMessage:
    """Convert a message chunk to a message.

    Args:
        chunk: Message chunk to convert.

    Returns:
        Message.
    """
    if not isinstance(chunk, BaseMessageChunk):
        return chunk
    # chunk classes always have the equivalent non-chunk class as their first parent
    ignore_keys = ["type"]
    if isinstance(chunk, AIMessageChunk):
        ignore_keys.append("tool_call_chunks")
    return chunk.__class__.__mro__[1](
        **{k: v for k, v in chunk.__dict__.items() if k not in ignore_keys}
    )


MessageLikeRepresentation = Union[
    BaseMessage, list[str], tuple[str, str], str, dict[str, Any], MessageV1
]


def _create_message_from_message_type(
    message_type: str,
    content: str,
    name: Optional[str] = None,
    tool_call_id: Optional[str] = None,
    tool_calls: Optional[list[dict[str, Any]]] = None,
    id: Optional[str] = None,
    **additional_kwargs: Any,
) -> BaseMessage:
    """Create a message from a message type and content string.

    Args:
        message_type: (str) the type of the message (e.g., "human", "ai", etc.).
        content: (str) the content string.
        name: (str) the name of the message. Default is None.
        tool_call_id: (str) the tool call id. Default is None.
        tool_calls: (list[dict[str, Any]]) the tool calls. Default is None.
        id: (str) the id of the message. Default is None.
        additional_kwargs: (dict[str, Any]) additional keyword arguments.

    Returns:
        a message of the appropriate type.

    Raises:
        ValueError: if the message type is not one of "human", "user", "ai",
            "assistant", "function", "tool", "system", or "developer".
    """
    kwargs: dict[str, Any] = {}
    if name is not None:
        kwargs["name"] = name
    if tool_call_id is not None:
        kwargs["tool_call_id"] = tool_call_id
    if additional_kwargs:
        if response_metadata := additional_kwargs.pop("response_metadata", None):
            kwargs["response_metadata"] = response_metadata
        kwargs["additional_kwargs"] = additional_kwargs
        additional_kwargs.update(additional_kwargs.pop("additional_kwargs", {}))
    if id is not None:
        kwargs["id"] = id
    if tool_calls is not None:
        kwargs["tool_calls"] = []
        for tool_call in tool_calls:
            # Convert OpenAI-format tool call to LangChain format.
            if "function" in tool_call:
                args = tool_call["function"]["arguments"]
                if isinstance(args, str):
                    args = json.loads(args, strict=False)
                kwargs["tool_calls"].append(
                    {
                        "name": tool_call["function"]["name"],
                        "args": args,
                        "id": tool_call["id"],
                        "type": "tool_call",
                    }
                )
            else:
                kwargs["tool_calls"].append(tool_call)
    if message_type in {"human", "user"}:
        if example := kwargs.get("additional_kwargs", {}).pop("example", False):
            kwargs["example"] = example
        message: BaseMessage = HumanMessage(content=content, **kwargs)
    elif message_type in {"ai", "assistant"}:
        if example := kwargs.get("additional_kwargs", {}).pop("example", False):
            kwargs["example"] = example
        message = AIMessage(content=content, **kwargs)
    elif message_type in {"system", "developer"}:
        if message_type == "developer":
            kwargs["additional_kwargs"] = kwargs.get("additional_kwargs") or {}
            kwargs["additional_kwargs"]["__openai_role__"] = "developer"
        message = SystemMessage(content=content, **kwargs)
    elif message_type == "function":
        message = FunctionMessage(content=content, **kwargs)
    elif message_type == "tool":
        artifact = kwargs.get("additional_kwargs", {}).pop("artifact", None)
        message = ToolMessage(content=content, artifact=artifact, **kwargs)
    elif message_type == "remove":
        message = RemoveMessage(**kwargs)
    else:
        msg = (
            f"Unexpected message type: '{message_type}'. Use one of 'human',"
            f" 'user', 'ai', 'assistant', 'function', 'tool', 'system', or 'developer'."
        )
        msg = create_message(message=msg, error_code=ErrorCode.MESSAGE_COERCION_FAILURE)
        raise ValueError(msg)
    return message


def _create_message_from_message_type_v1(
    message_type: str,
    content: str,
    name: Optional[str] = None,
    tool_call_id: Optional[str] = None,
    tool_calls: Optional[list[dict[str, Any]]] = None,
    id: Optional[str] = None,
    **kwargs: Any,
) -> MessageV1:
    """Create a message from a message type and content string.

    Args:
        message_type: (str) the type of the message (e.g., "human", "ai", etc.).
        content: (str) the content string.
        name: (str) the name of the message. Default is None.
        tool_call_id: (str) the tool call id. Default is None.
        tool_calls: (list[dict[str, Any]]) the tool calls. Default is None.
        id: (str) the id of the message. Default is None.
        kwargs: (dict[str, Any]) additional keyword arguments.

    Returns:
        a message of the appropriate type.

    Raises:
        ValueError: if the message type is not one of "human", "user", "ai",
            "assistant", "tool", "system", or "developer".
    """
    kwargs: dict[str, Any] = {}
    if name is not None:
        kwargs["name"] = name
    if tool_call_id is not None:
        kwargs["tool_call_id"] = tool_call_id
    if kwargs and (response_metadata := kwargs.pop("response_metadata", None)):
        kwargs["response_metadata"] = response_metadata
    if id is not None:
        kwargs["id"] = id
    if tool_calls is not None:
        kwargs["tool_calls"] = []
        for tool_call in tool_calls:
            # Convert OpenAI-format tool call to LangChain format.
            if "function" in tool_call:
                args = tool_call["function"]["arguments"]
                if isinstance(args, str):
                    args = json.loads(args, strict=False)
                kwargs["tool_calls"].append(
                    {
                        "name": tool_call["function"]["name"],
                        "args": args,
                        "id": tool_call["id"],
                        "type": "tool_call",
                    }
                )
            else:
                kwargs["tool_calls"].append(tool_call)
    if message_type in {"human", "user"}:
        message = HumanMessageV1(content=content, **kwargs)
    elif message_type in {"ai", "assistant"}:
        message = AIMessageV1(content=content, **kwargs)
    elif message_type in {"system", "developer"}:
        if message_type == "developer":
            kwargs["custom_role"] = "developer"
        message = SystemMessageV1(content=content, **kwargs)
    elif message_type == "tool":
        artifact = kwargs.pop("artifact", None)
        message = ToolMessageV1(content=content, artifact=artifact, **kwargs)
    else:
        msg = (
            f"Unexpected message type: '{message_type}'. Use one of 'human',"
            f" 'user', 'ai', 'assistant', 'function', 'tool', 'system', or 'developer'."
        )
        msg = create_message(message=msg, error_code=ErrorCode.MESSAGE_COERCION_FAILURE)
        raise ValueError(msg)
    return message


def _convert_from_v1_message(message: MessageV1) -> BaseMessage:
<<<<<<< HEAD
    content = cast("Union[str, list[str | dict]]", message.content)
=======
    """Compatibility layer to convert v1 messages to current messages.

    Args:
        message: MessageV1 instance to convert.

    Returns:
        BaseMessage: Converted message instance.
    """
    # type ignores here are because AIMessageV1.content is a list of dicts.
    # AIMessageV0.content expects str or list[str | dict].
>>>>>>> 3d9e694f
    if isinstance(message, AIMessageV1):
        return AIMessage(
            content=content,
            id=message.id,
            name=message.name,
            tool_calls=message.tool_calls,
            response_metadata=cast("dict", message.response_metadata),
        )
    if isinstance(message, AIMessageChunkV1):
        return AIMessageChunk(
            content=content,
            id=message.id,
            name=message.name,
            tool_call_chunks=message.tool_call_chunks,
            response_metadata=cast("dict", message.response_metadata),
        )
    if isinstance(message, HumanMessageV1):
        return HumanMessage(
            content=content,
            id=message.id,
            name=message.name,
        )
    if isinstance(message, SystemMessageV1):
        return SystemMessage(
            content=content,
            id=message.id,
        )
    if isinstance(message, ToolMessageV1):
        return ToolMessage(
            content=content,
            id=message.id,
        )
    message = f"Unsupported message type: {type(message)}"
    raise NotImplementedError(message)


def _convert_to_message(message: MessageLikeRepresentation) -> BaseMessage:
    """Instantiate a message from a variety of message formats.

    The message format can be one of the following:

    - BaseMessagePromptTemplate
    - BaseMessage
    - 2-tuple of (role string, template); e.g., ("human", "{user_input}")
    - dict: a message dict with role and content keys
    - string: shorthand for ("human", template); e.g., "{user_input}"

    Args:
        message: a representation of a message in one of the supported formats.

    Returns:
        an instance of a message or a message template.

    Raises:
        NotImplementedError: if the message type is not supported.
        ValueError: if the message dict does not contain the required keys.
    """
    if isinstance(message, BaseMessage):
        message_ = message
    elif isinstance(message, str):
        message_ = _create_message_from_message_type("human", message)
    elif isinstance(message, Sequence) and len(message) == 2:
        # mypy doesn't realise this can't be a string given the previous branch
        message_type_str, template = message  # type: ignore[misc]
        message_ = _create_message_from_message_type(message_type_str, template)
    elif isinstance(message, dict):
        msg_kwargs = message.copy()
        try:
            try:
                msg_type = msg_kwargs.pop("role")
            except KeyError:
                msg_type = msg_kwargs.pop("type")
            # None msg content is not allowed
            msg_content = msg_kwargs.pop("content") or ""
        except KeyError as e:
            msg = f"Message dict must contain 'role' and 'content' keys, got {message}"
            msg = create_message(
                message=msg, error_code=ErrorCode.MESSAGE_COERCION_FAILURE
            )
            raise ValueError(msg) from e
        message_ = _create_message_from_message_type(
            msg_type, msg_content, **msg_kwargs
        )
    elif isinstance(message, MessageV1Types):
        message_ = _convert_from_v1_message(message)
    else:
        msg = f"Unsupported message type: {type(message)}"
        msg = create_message(message=msg, error_code=ErrorCode.MESSAGE_COERCION_FAILURE)
        raise NotImplementedError(msg)

    return message_


def _convert_to_message_v1(message: MessageLikeRepresentation) -> MessageV1:
    """Instantiate a message from a variety of message formats.

    The message format can be one of the following:

    - BaseMessagePromptTemplate
    - BaseMessage
    - 2-tuple of (role string, template); e.g., ("human", "{user_input}")
    - dict: a message dict with role and content keys
    - string: shorthand for ("human", template); e.g., "{user_input}"

    Args:
        message: a representation of a message in one of the supported formats.

    Returns:
        an instance of a message or a message template.

    Raises:
        NotImplementedError: if the message type is not supported.
        ValueError: if the message dict does not contain the required keys.
    """
    if isinstance(message, MessageV1Types):
        message_ = message
    elif isinstance(message, str):
        message_ = _create_message_from_message_type_v1("human", message)
    elif isinstance(message, Sequence) and len(message) == 2:
        # mypy doesn't realise this can't be a string given the previous branch
        message_type_str, template = message  # type: ignore[misc]
        message_ = _create_message_from_message_type_v1(message_type_str, template)
    elif isinstance(message, dict):
        msg_kwargs = message.copy()
        try:
            try:
                msg_type = msg_kwargs.pop("role")
            except KeyError:
                msg_type = msg_kwargs.pop("type")
            # None msg content is not allowed
            msg_content = msg_kwargs.pop("content") or ""
        except KeyError as e:
            msg = f"Message dict must contain 'role' and 'content' keys, got {message}"
            msg = create_message(
                message=msg, error_code=ErrorCode.MESSAGE_COERCION_FAILURE
            )
            raise ValueError(msg) from e
        message_ = _create_message_from_message_type_v1(
            msg_type, msg_content, **msg_kwargs
        )
    else:
        msg = f"Unsupported message type: {type(message)}"
        msg = create_message(message=msg, error_code=ErrorCode.MESSAGE_COERCION_FAILURE)
        raise NotImplementedError(msg)

    return message_


def convert_to_messages(
    messages: Union[Iterable[MessageLikeRepresentation], PromptValue],
) -> list[BaseMessage]:
    """Convert a sequence of messages to a list of messages.

    Args:
        messages: Sequence of messages to convert.

    Returns:
        list of messages (BaseMessages).
    """
    # Import here to avoid circular imports
    from langchain_core.prompt_values import PromptValue

    if isinstance(messages, PromptValue):
        return messages.to_messages()
    return [_convert_to_message(m) for m in messages]


def convert_to_messages_v1(
    messages: Union[Iterable[MessageLikeRepresentation], PromptValue],
) -> list[MessageV1]:
    """Convert a sequence of messages to a list of messages.

    Args:
        messages: Sequence of messages to convert.

    Returns:
        list of messages (BaseMessages).
    """
    # Import here to avoid circular imports
    from langchain_core.prompt_values import PromptValue

    if isinstance(messages, PromptValue):
        return messages.to_messages(output_version="v1")
    return [_convert_to_message_v1(m) for m in messages]


def _runnable_support(func: Callable) -> Callable:
    @overload
    def wrapped(
        messages: None = None, **kwargs: Any
    ) -> Runnable[Sequence[MessageLikeRepresentation], list[BaseMessage]]: ...

    @overload
    def wrapped(
        messages: Sequence[MessageLikeRepresentation], **kwargs: Any
    ) -> list[BaseMessage]: ...

    def wrapped(
        messages: Union[Sequence[MessageLikeRepresentation], None] = None,
        **kwargs: Any,
    ) -> Union[
        list[BaseMessage],
        Runnable[Sequence[MessageLikeRepresentation], list[BaseMessage]],
    ]:
        from langchain_core.runnables.base import RunnableLambda

        if messages is not None:
            return func(messages, **kwargs)
        return RunnableLambda(partial(func, **kwargs), name=func.__name__)

    wrapped.__doc__ = func.__doc__
    return wrapped


@_runnable_support
def filter_messages(
    messages: Union[Iterable[MessageLikeRepresentation], PromptValue],
    *,
    include_names: Optional[Sequence[str]] = None,
    exclude_names: Optional[Sequence[str]] = None,
    include_types: Optional[Sequence[Union[str, type[BaseMessage]]]] = None,
    exclude_types: Optional[Sequence[Union[str, type[BaseMessage]]]] = None,
    include_ids: Optional[Sequence[str]] = None,
    exclude_ids: Optional[Sequence[str]] = None,
    exclude_tool_calls: Optional[Sequence[str] | bool] = None,
) -> list[BaseMessage]:
    """Filter messages based on name, type or id.

    Args:
        messages: Sequence Message-like objects to filter.
        include_names: Message names to include. Default is None.
        exclude_names: Messages names to exclude. Default is None.
        include_types: Message types to include. Can be specified as string names (e.g.
            "system", "human", "ai", ...) or as BaseMessage classes (e.g.
            SystemMessage, HumanMessage, AIMessage, ...). Default is None.
        exclude_types: Message types to exclude. Can be specified as string names (e.g.
            "system", "human", "ai", ...) or as BaseMessage classes (e.g.
            SystemMessage, HumanMessage, AIMessage, ...). Default is None.
        include_ids: Message IDs to include. Default is None.
        exclude_ids: Message IDs to exclude. Default is None.
        exclude_tool_calls: Tool call IDs to exclude. Default is None.
            Can be one of the following:
            - `True`: all AIMessages with tool calls and all ToolMessages will be excluded.
            - a sequence of tool call IDs to exclude:
              - ToolMessages with the corresponding tool call ID will be excluded.
              - The `tool_calls` in the AIMessage will be updated to exclude matching tool calls.
                If all tool_calls are filtered from an AIMessage, the whole message is excluded.

    Returns:
        A list of Messages that meets at least one of the incl_* conditions and none
        of the excl_* conditions. If not incl_* conditions are specified then
        anything that is not explicitly excluded will be included.

    Raises:
        ValueError if two incompatible arguments are provided.

    Example:
        .. code-block:: python

            from langchain_core.messages import filter_messages, AIMessage, HumanMessage, SystemMessage

            messages = [
                SystemMessage("you're a good assistant."),
                HumanMessage("what's your name", id="foo", name="example_user"),
                AIMessage("steve-o", id="bar", name="example_assistant"),
                HumanMessage("what's your favorite color", id="baz",),
                AIMessage("silicon blue", id="blah",),
            ]

            filter_messages(
                messages,
                incl_names=("example_user", "example_assistant"),
                incl_types=("system",),
                excl_ids=("bar",),
            )

        .. code-block:: python

            [
                SystemMessage("you're a good assistant."),
                HumanMessage("what's your name", id="foo", name="example_user"),
            ]
    """  # noqa: E501
    messages = convert_to_messages(messages)
    filtered: list[BaseMessage] = []
    for msg in messages:
        if (
            (exclude_names and msg.name in exclude_names)
            or (exclude_types and _is_message_type(msg, exclude_types))
            or (exclude_ids and msg.id in exclude_ids)
        ):
            continue

        if exclude_tool_calls is True and (
            (isinstance(msg, AIMessage) and msg.tool_calls)
            or isinstance(msg, ToolMessage)
        ):
            continue

        if isinstance(exclude_tool_calls, (list, tuple, set)):
            if isinstance(msg, AIMessage) and msg.tool_calls:
                tool_calls = [
                    tool_call
                    for tool_call in msg.tool_calls
                    if tool_call["id"] not in exclude_tool_calls
                ]
                if not tool_calls:
                    continue

                content = msg.content
                # handle Anthropic content blocks
                if isinstance(msg.content, list):
                    content = [
                        content_block
                        for content_block in msg.content
                        if (
                            not isinstance(content_block, dict)
                            or content_block.get("type") != "tool_use"
                            or content_block.get("id") not in exclude_tool_calls
                        )
                    ]

                msg = msg.model_copy(  # noqa: PLW2901
                    update={"tool_calls": tool_calls, "content": content}
                )
            elif (
                isinstance(msg, ToolMessage) and msg.tool_call_id in exclude_tool_calls
            ):
                continue

        # default to inclusion when no inclusion criteria given.
        if (
            not (include_types or include_ids or include_names)
            or (include_names and msg.name in include_names)
            or (include_types and _is_message_type(msg, include_types))
            or (include_ids and msg.id in include_ids)
        ):
            filtered.append(msg)

    return filtered


@_runnable_support
def merge_message_runs(
    messages: Union[Iterable[MessageLikeRepresentation], PromptValue],
    *,
    chunk_separator: str = "\n",
) -> list[BaseMessage]:
    r"""Merge consecutive Messages of the same type.

    **NOTE**: ToolMessages are not merged, as each has a distinct tool call id that
    can't be merged.

    Args:
        messages: Sequence Message-like objects to merge.
        chunk_separator: Specify the string to be inserted between message chunks.
        Default is "\n".

    Returns:
        list of BaseMessages with consecutive runs of message types merged into single
        messages. By default, if two messages being merged both have string contents,
        the merged content is a concatenation of the two strings with a new-line separator.
        The separator inserted between message chunks can be controlled by specifying
        any string with ``chunk_separator``. If at least one of the messages has a list of
        content blocks, the merged content is a list of content blocks.

    Example:
        .. code-block:: python

            from langchain_core.messages import (
                merge_message_runs,
                AIMessage,
                HumanMessage,
                SystemMessage,
                ToolCall,
            )

            messages = [
                SystemMessage("you're a good assistant."),
                HumanMessage("what's your favorite color", id="foo",),
                HumanMessage("wait your favorite food", id="bar",),
                AIMessage(
                    "my favorite colo",
                    tool_calls=[ToolCall(name="blah_tool", args={"x": 2}, id="123", type="tool_call")],
                    id="baz",
                ),
                AIMessage(
                    [{"type": "text", "text": "my favorite dish is lasagna"}],
                    tool_calls=[ToolCall(name="blah_tool", args={"x": -10}, id="456", type="tool_call")],
                    id="blur",
                ),
            ]

            merge_message_runs(messages)

        .. code-block:: python

            [
                SystemMessage("you're a good assistant."),
                HumanMessage("what's your favorite color\\nwait your favorite food", id="foo",),
                AIMessage(
                    [
                        "my favorite colo",
                        {"type": "text", "text": "my favorite dish is lasagna"}
                    ],
                    tool_calls=[
                        ToolCall({"name": "blah_tool", "args": {"x": 2}, "id": "123", "type": "tool_call"}),
                        ToolCall({"name": "blah_tool", "args": {"x": -10}, "id": "456", "type": "tool_call"})
                    ]
                    id="baz"
                ),
            ]

    """  # noqa: E501
    if not messages:
        return []
    messages = convert_to_messages(messages)
    merged: list[BaseMessage] = []
    for msg in messages:
        last = merged.pop() if merged else None
        if not last:
            merged.append(msg)
        elif isinstance(msg, ToolMessage) or not isinstance(msg, last.__class__):
            merged.extend([last, msg])
        else:
            last_chunk = _msg_to_chunk(last)
            curr_chunk = _msg_to_chunk(msg)
            if curr_chunk.response_metadata:
                curr_chunk.response_metadata.clear()
            if (
                isinstance(last_chunk.content, str)
                and isinstance(curr_chunk.content, str)
                and last_chunk.content
                and curr_chunk.content
            ):
                last_chunk.content += chunk_separator
            merged.append(_chunk_to_msg(last_chunk + curr_chunk))
    return merged


# TODO: Update so validation errors (for token_counter, for example) are raised on
# init not at runtime.
@_runnable_support
def trim_messages(
    messages: Union[Iterable[MessageLikeRepresentation], PromptValue],
    *,
    max_tokens: int,
    token_counter: Union[
        Callable[[list[BaseMessage]], int],
        Callable[[BaseMessage], int],
        BaseLanguageModel,
    ],
    strategy: Literal["first", "last"] = "last",
    allow_partial: bool = False,
    end_on: Optional[
        Union[str, type[BaseMessage], Sequence[Union[str, type[BaseMessage]]]]
    ] = None,
    start_on: Optional[
        Union[str, type[BaseMessage], Sequence[Union[str, type[BaseMessage]]]]
    ] = None,
    include_system: bool = False,
    text_splitter: Optional[Union[Callable[[str], list[str]], TextSplitter]] = None,
) -> list[BaseMessage]:
    r"""Trim messages to be below a token count.

    trim_messages can be used to reduce the size of a chat history to a specified token
    count or specified message count.

    In either case, if passing the trimmed chat history back into a chat model
    directly, the resulting chat history should usually satisfy the following
    properties:

    1. The resulting chat history should be valid. Most chat models expect that chat
       history starts with either (1) a `HumanMessage` or (2) a `SystemMessage` followed
       by a `HumanMessage`. To achieve this, set `start_on="human"`.
       In addition, generally a `ToolMessage` can only appear after an `AIMessage`
       that involved a tool call.
       Please see the following link for more information about messages:
       https://python.langchain.com/docs/concepts/#messages
    2. It includes recent messages and drops old messages in the chat history.
       To achieve this set the `strategy="last"`.
    3. Usually, the new chat history should include the `SystemMessage` if it
       was present in the original chat history since the `SystemMessage` includes
       special instructions to the chat model. The `SystemMessage` is almost always
       the first message in the history if present. To achieve this set the
       `include_system=True`.

    **Note** The examples below show how to configure `trim_messages` to achieve
        a behavior consistent with the above properties.

    Args:
        messages: Sequence of Message-like objects to trim.
        max_tokens: Max token count of trimmed messages.
        token_counter: Function or llm for counting tokens in a BaseMessage or a list of
            BaseMessage. If a BaseLanguageModel is passed in then
            BaseLanguageModel.get_num_tokens_from_messages() will be used.
            Set to `len` to count the number of **messages** in the chat history.

            .. note::
                Use `count_tokens_approximately` to get fast, approximate token counts.
                This is recommended for using `trim_messages` on the hot path, where
                exact token counting is not necessary.

        strategy: Strategy for trimming.
            - "first": Keep the first <= n_count tokens of the messages.
            - "last": Keep the last <= n_count tokens of the messages.
            Default is "last".
        allow_partial: Whether to split a message if only part of the message can be
            included. If ``strategy="last"`` then the last partial contents of a message
            are included. If ``strategy="first"`` then the first partial contents of a
            message are included.
            Default is False.
        end_on: The message type to end on. If specified then every message after the
            last occurrence of this type is ignored. If ``strategy=="last"`` then this
            is done before we attempt to get the last ``max_tokens``. If
            ``strategy=="first"`` then this is done after we get the first
            ``max_tokens``. Can be specified as string names (e.g. "system", "human",
            "ai", ...) or as BaseMessage classes (e.g. SystemMessage, HumanMessage,
            AIMessage, ...). Can be a single type or a list of types.
            Default is None.
        start_on: The message type to start on. Should only be specified if
            ``strategy="last"``. If specified then every message before
            the first occurrence of this type is ignored. This is done after we trim
            the initial messages to the last ``max_tokens``. Does not
            apply to a SystemMessage at index 0 if ``include_system=True``. Can be
            specified as string names (e.g. "system", "human", "ai", ...) or as
            BaseMessage classes (e.g. SystemMessage, HumanMessage, AIMessage, ...). Can
            be a single type or a list of types.
            Default is None.
        include_system: Whether to keep the SystemMessage if there is one at index 0.
            Should only be specified if ``strategy="last"``.
            Default is False.
        text_splitter: Function or ``langchain_text_splitters.TextSplitter`` for
            splitting the string contents of a message. Only used if
            ``allow_partial=True``. If ``strategy="last"`` then the last split tokens
            from a partial message will be included. if ``strategy=="first"`` then the
            first split tokens from a partial message will be included. Token splitter
            assumes that separators are kept, so that split contents can be directly
            concatenated to recreate the original text. Defaults to splitting on
            newlines.

    Returns:
        list of trimmed BaseMessages.

    Raises:
        ValueError: if two incompatible arguments are specified or an unrecognized
            ``strategy`` is specified.

    Example:
        Trim chat history based on token count, keeping the SystemMessage if
        present, and ensuring that the chat history starts with a HumanMessage (
        or a SystemMessage followed by a HumanMessage).

        .. code-block:: python

            from langchain_core.messages import (
                AIMessage,
                HumanMessage,
                BaseMessage,
                SystemMessage,
                trim_messages,
            )

            messages = [
                SystemMessage("you're a good assistant, you always respond with a joke."),
                HumanMessage("i wonder why it's called langchain"),
                AIMessage(
                    'Well, I guess they thought "WordRope" and "SentenceString" just didn\'t have the same ring to it!'
                ),
                HumanMessage("and who is harrison chasing anyways"),
                AIMessage(
                    "Hmmm let me think.\n\nWhy, he's probably chasing after the last cup of coffee in the office!"
                ),
                HumanMessage("what do you call a speechless parrot"),
            ]


            trim_messages(
                messages,
                max_tokens=45,
                strategy="last",
                token_counter=ChatOpenAI(model="gpt-4o"),
                # Most chat models expect that chat history starts with either:
                # (1) a HumanMessage or
                # (2) a SystemMessage followed by a HumanMessage
                start_on="human",
                # Usually, we want to keep the SystemMessage
                # if it's present in the original history.
                # The SystemMessage has special instructions for the model.
                include_system=True,
                allow_partial=False,
            )

        .. code-block:: python

            [
                SystemMessage(content="you're a good assistant, you always respond with a joke."),
                HumanMessage(content='what do you call a speechless parrot'),
            ]

        Trim chat history based on the message count, keeping the SystemMessage if
        present, and ensuring that the chat history starts with a HumanMessage (
        or a SystemMessage followed by a HumanMessage).

            trim_messages(
                messages,
                # When `len` is passed in as the token counter function,
                # max_tokens will count the number of messages in the chat history.
                max_tokens=4,
                strategy="last",
                # Passing in `len` as a token counter function will
                # count the number of messages in the chat history.
                token_counter=len,
                # Most chat models expect that chat history starts with either:
                # (1) a HumanMessage or
                # (2) a SystemMessage followed by a HumanMessage
                start_on="human",
                # Usually, we want to keep the SystemMessage
                # if it's present in the original history.
                # The SystemMessage has special instructions for the model.
                include_system=True,
                allow_partial=False,
            )

        .. code-block:: python

            [
                SystemMessage(content="you're a good assistant, you always respond with a joke."),
                HumanMessage(content='and who is harrison chasing anyways'),
                AIMessage(content="Hmmm let me think.\n\nWhy, he's probably chasing after the last cup of coffee in the office!"),
                HumanMessage(content='what do you call a speechless parrot'),
            ]


        Trim chat history using a custom token counter function that counts the
        number of tokens in each message.

        .. code-block:: python

            messages = [
                SystemMessage("This is a 4 token text. The full message is 10 tokens."),
                HumanMessage("This is a 4 token text. The full message is 10 tokens.", id="first"),
                AIMessage(
                    [
                        {"type": "text", "text": "This is the FIRST 4 token block."},
                        {"type": "text", "text": "This is the SECOND 4 token block."},
                    ],
                    id="second",
                ),
                HumanMessage("This is a 4 token text. The full message is 10 tokens.", id="third"),
                AIMessage("This is a 4 token text. The full message is 10 tokens.", id="fourth"),
            ]

            def dummy_token_counter(messages: list[BaseMessage]) -> int:
                # treat each message like it adds 3 default tokens at the beginning
                # of the message and at the end of the message. 3 + 4 + 3 = 10 tokens
                # per message.

                default_content_len = 4
                default_msg_prefix_len = 3
                default_msg_suffix_len = 3

                count = 0
                for msg in messages:
                    if isinstance(msg.content, str):
                        count += default_msg_prefix_len + default_content_len + default_msg_suffix_len
                    if isinstance(msg.content, list):
                        count += default_msg_prefix_len + len(msg.content) *  default_content_len + default_msg_suffix_len
                return count

        First 30 tokens, allowing partial messages:
            .. code-block:: python

                trim_messages(
                    messages,
                    max_tokens=30,
                    token_counter=dummy_token_counter,
                    strategy="first",
                    allow_partial=True,
                )

            .. code-block:: python

                [
                    SystemMessage("This is a 4 token text. The full message is 10 tokens."),
                    HumanMessage("This is a 4 token text. The full message is 10 tokens.", id="first"),
                    AIMessage( [{"type": "text", "text": "This is the FIRST 4 token block."}], id="second"),
                ]
    """  # noqa: E501
    # Validate arguments
    if start_on and strategy == "first":
        msg = "start_on parameter is only valid with strategy='last'"
        raise ValueError(msg)
    if include_system and strategy == "first":
        msg = "include_system parameter is only valid with strategy='last'"
        raise ValueError(msg)

    messages = convert_to_messages(messages)
    if hasattr(token_counter, "get_num_tokens_from_messages"):
        list_token_counter = token_counter.get_num_tokens_from_messages
    elif callable(token_counter):
        if (
            next(iter(inspect.signature(token_counter).parameters.values())).annotation
            is BaseMessage
        ):

            def list_token_counter(messages: Sequence[BaseMessage]) -> int:
                return sum(token_counter(msg) for msg in messages)  # type: ignore[arg-type, misc]

        else:
            list_token_counter = token_counter
    else:
        msg = (
            f"'token_counter' expected to be a model that implements "
            f"'get_num_tokens_from_messages()' or a function. Received object of type "
            f"{type(token_counter)}."
        )
        raise ValueError(msg)

    try:
        from langchain_text_splitters import TextSplitter
    except ImportError:
        text_splitter_fn: Optional[Callable] = cast("Optional[Callable]", text_splitter)
    else:
        if isinstance(text_splitter, TextSplitter):
            text_splitter_fn = text_splitter.split_text
        else:
            text_splitter_fn = text_splitter

    text_splitter_fn = text_splitter_fn or _default_text_splitter

    if strategy == "first":
        return _first_max_tokens(
            messages,
            max_tokens=max_tokens,
            token_counter=list_token_counter,
            text_splitter=text_splitter_fn,
            partial_strategy="first" if allow_partial else None,
            end_on=end_on,
        )
    if strategy == "last":
        return _last_max_tokens(
            messages,
            max_tokens=max_tokens,
            token_counter=list_token_counter,
            allow_partial=allow_partial,
            include_system=include_system,
            start_on=start_on,
            end_on=end_on,
            text_splitter=text_splitter_fn,
        )
    msg = f"Unrecognized {strategy=}. Supported strategies are 'last' and 'first'."
    raise ValueError(msg)


def convert_to_openai_messages(
    messages: Union[MessageLikeRepresentation, Sequence[MessageLikeRepresentation]],
    *,
    text_format: Literal["string", "block"] = "string",
) -> Union[dict, list[dict]]:
    """Convert LangChain messages into OpenAI message dicts.

    Args:
        messages: Message-like object or iterable of objects whose contents are
            in OpenAI, Anthropic, Bedrock Converse, or VertexAI formats.
        text_format: How to format string or text block contents:

                - "string":
                    If a message has a string content, this is left as a string. If
                    a message has content blocks that are all of type 'text', these are
                    joined with a newline to make a single string. If a message has
                    content blocks and at least one isn't of type 'text', then
                    all blocks are left as dicts.
                - "block":
                    If a message has a string content, this is turned into a list
                    with a single content block of type 'text'. If a message has content
                    blocks these are left as is.

    Returns:
        The return type depends on the input type:
            - dict:
                If a single message-like object is passed in, a single OpenAI message
                dict is returned.
            - list[dict]:
                If a sequence of message-like objects are passed in, a list of OpenAI
                message dicts is returned.

    Example:

        .. code-block:: python

            from langchain_core.messages import (
                convert_to_openai_messages,
                AIMessage,
                SystemMessage,
                ToolMessage,
            )

            messages = [
                SystemMessage([{"type": "text", "text": "foo"}]),
                {"role": "user", "content": [{"type": "text", "text": "whats in this"}, {"type": "image_url", "image_url": {"url": "data:image/png;base64,'/9j/4AAQSk'"}}]},
                AIMessage("", tool_calls=[{"name": "analyze", "args": {"baz": "buz"}, "id": "1", "type": "tool_call"}]),
                ToolMessage("foobar", tool_call_id="1", name="bar"),
                {"role": "assistant", "content": "thats nice"},
            ]
            oai_messages = convert_to_openai_messages(messages)
            # -> [
            #   {'role': 'system', 'content': 'foo'},
            #   {'role': 'user', 'content': [{'type': 'text', 'text': 'whats in this'}, {'type': 'image_url', 'image_url': {'url': "data:image/png;base64,'/9j/4AAQSk'"}}]},
            #   {'role': 'assistant', 'tool_calls': [{'type': 'function', 'id': '1','function': {'name': 'analyze', 'arguments': '{"baz": "buz"}'}}], 'content': ''},
            #   {'role': 'tool', 'name': 'bar', 'content': 'foobar'},
            #   {'role': 'assistant', 'content': 'thats nice'}
            # ]

    .. versionadded:: 0.3.11

    """  # noqa: E501
    if text_format not in {"string", "block"}:
        err = f"Unrecognized {text_format=}, expected one of 'string' or 'block'."
        raise ValueError(err)

    oai_messages: list = []

    if is_single := isinstance(messages, (BaseMessage, dict, str, MessageV1Types)):
        messages = [messages]

    # TODO: resolve type ignore here
    messages = convert_to_messages(messages)  # type: ignore[arg-type]

    for i, message in enumerate(messages):
        oai_msg: dict = {"role": _get_message_openai_role(message)}
        tool_messages: list = []
        content: Union[str, list[dict]]

        if message.name:
            oai_msg["name"] = message.name
        if isinstance(message, AIMessage) and message.tool_calls:
            oai_msg["tool_calls"] = _convert_to_openai_tool_calls(message.tool_calls)
        if message.additional_kwargs.get("refusal"):
            oai_msg["refusal"] = message.additional_kwargs["refusal"]
        if isinstance(message, ToolMessage):
            oai_msg["tool_call_id"] = message.tool_call_id

        if not message.content:
            content = "" if text_format == "string" else []
        elif isinstance(message.content, str):
            if text_format == "string":
                content = message.content
            else:
                content = [{"type": "text", "text": message.content}]
        elif text_format == "string" and all(
            isinstance(block, str) or block.get("type") == "text"
            for block in message.content
        ):
            content = "\n".join(
                block if isinstance(block, str) else block["text"]
                for block in message.content
            )
        else:
            content = []
            for j, block in enumerate(message.content):
                # OpenAI format
                if isinstance(block, str):
                    content.append({"type": "text", "text": block})
                elif block.get("type") == "text":
                    if missing := [k for k in ("text",) if k not in block]:
                        err = (
                            f"Unrecognized content block at "
                            f"messages[{i}].content[{j}] has 'type': 'text' "
                            f"but is missing expected key(s) "
                            f"{missing}. Full content block:\n\n{block}"
                        )
                        raise ValueError(err)
                    content.append({"type": block["type"], "text": block["text"]})
                elif block.get("type") == "image_url":
                    if missing := [k for k in ("image_url",) if k not in block]:
                        err = (
                            f"Unrecognized content block at "
                            f"messages[{i}].content[{j}] has 'type': 'image_url' "
                            f"but is missing expected key(s) "
                            f"{missing}. Full content block:\n\n{block}"
                        )
                        raise ValueError(err)
                    content.append(
                        {
                            "type": "image_url",
                            "image_url": block["image_url"],
                        }
                    )
                # Standard multi-modal content block
                elif is_data_content_block(block):
                    formatted_block = convert_to_openai_data_block(block)
                    if (
                        formatted_block.get("type") == "file"
                        and "file" in formatted_block
                        and "filename" not in formatted_block["file"]
                    ):
                        logger.info("Generating a fallback filename.")
                        formatted_block["file"]["filename"] = "LC_AUTOGENERATED"
                    content.append(formatted_block)
                # Anthropic and Bedrock converse format
                elif (block.get("type") == "image") or "image" in block:
                    # Anthropic
                    if source := block.get("source"):
                        if missing := [
                            k for k in ("media_type", "type", "data") if k not in source
                        ]:
                            err = (
                                f"Unrecognized content block at "
                                f"messages[{i}].content[{j}] has 'type': 'image' "
                                f"but 'source' is missing expected key(s) "
                                f"{missing}. Full content block:\n\n{block}"
                            )
                            raise ValueError(err)
                        content.append(
                            {
                                "type": "image_url",
                                "image_url": {
                                    "url": (
                                        f"data:{source['media_type']};"
                                        f"{source['type']},{source['data']}"
                                    )
                                },
                            }
                        )
                    # Bedrock converse
                    elif image := block.get("image"):
                        if missing := [
                            k for k in ("source", "format") if k not in image
                        ]:
                            err = (
                                f"Unrecognized content block at "
                                f"messages[{i}].content[{j}] has key 'image', "
                                f"but 'image' is missing expected key(s) "
                                f"{missing}. Full content block:\n\n{block}"
                            )
                            raise ValueError(err)
                        b64_image = _bytes_to_b64_str(image["source"]["bytes"])
                        content.append(
                            {
                                "type": "image_url",
                                "image_url": {
                                    "url": (
                                        f"data:image/{image['format']};base64,{b64_image}"
                                    )
                                },
                            }
                        )
                    else:
                        err = (
                            f"Unrecognized content block at "
                            f"messages[{i}].content[{j}] has 'type': 'image' "
                            f"but does not have a 'source' or 'image' key. Full "
                            f"content block:\n\n{block}"
                        )
                        raise ValueError(err)
                # OpenAI file format
                elif (
                    block.get("type") == "file"
                    and isinstance(block.get("file"), dict)
                    and isinstance(block.get("file", {}).get("file_data"), str)
                ):
                    if block.get("file", {}).get("filename") is None:
                        logger.info("Generating a fallback filename.")
                        block["file"]["filename"] = "LC_AUTOGENERATED"
                    content.append(block)
                # OpenAI audio format
                elif (
                    block.get("type") == "input_audio"
                    and isinstance(block.get("input_audio"), dict)
                    and isinstance(block.get("input_audio", {}).get("data"), str)
                    and isinstance(block.get("input_audio", {}).get("format"), str)
                ):
                    content.append(block)
                elif block.get("type") == "tool_use":
                    if missing := [
                        k for k in ("id", "name", "input") if k not in block
                    ]:
                        err = (
                            f"Unrecognized content block at "
                            f"messages[{i}].content[{j}] has 'type': "
                            f"'tool_use', but is missing expected key(s) "
                            f"{missing}. Full content block:\n\n{block}"
                        )
                        raise ValueError(err)
                    if not any(
                        tool_call["id"] == block["id"]
                        for tool_call in cast("AIMessage", message).tool_calls
                    ):
                        oai_msg["tool_calls"] = oai_msg.get("tool_calls", [])
                        oai_msg["tool_calls"].append(
                            {
                                "type": "function",
                                "id": block["id"],
                                "function": {
                                    "name": block["name"],
                                    "arguments": json.dumps(block["input"]),
                                },
                            }
                        )
                elif block.get("type") == "tool_result":
                    if missing := [
                        k for k in ("content", "tool_use_id") if k not in block
                    ]:
                        msg = (
                            f"Unrecognized content block at "
                            f"messages[{i}].content[{j}] has 'type': "
                            f"'tool_result', but is missing expected key(s) "
                            f"{missing}. Full content block:\n\n{block}"
                        )
                        raise ValueError(msg)
                    tool_message = ToolMessage(
                        block["content"],
                        tool_call_id=block["tool_use_id"],
                        status="error" if block.get("is_error") else "success",
                    )
                    # Recurse to make sure tool message contents are OpenAI format.
                    tool_messages.extend(
                        convert_to_openai_messages(
                            [tool_message], text_format=text_format
                        )
                    )
                elif (block.get("type") == "json") or "json" in block:
                    if "json" not in block:
                        msg = (
                            f"Unrecognized content block at "
                            f"messages[{i}].content[{j}] has 'type': 'json' "
                            f"but does not have a 'json' key. Full "
                            f"content block:\n\n{block}"
                        )
                        raise ValueError(msg)
                    content.append(
                        {
                            "type": "text",
                            "text": json.dumps(block["json"]),
                        }
                    )
                elif (block.get("type") == "guard_content") or "guard_content" in block:
                    if (
                        "guard_content" not in block
                        or "text" not in block["guard_content"]
                    ):
                        msg = (
                            f"Unrecognized content block at "
                            f"messages[{i}].content[{j}] has 'type': "
                            f"'guard_content' but does not have a "
                            f"messages[{i}].content[{j}]['guard_content']['text'] "
                            f"key. Full content block:\n\n{block}"
                        )
                        raise ValueError(msg)
                    text = block["guard_content"]["text"]
                    if isinstance(text, dict):
                        text = text["text"]
                    content.append({"type": "text", "text": text})
                # VertexAI format
                elif block.get("type") == "media":
                    if missing := [k for k in ("mime_type", "data") if k not in block]:
                        err = (
                            f"Unrecognized content block at "
                            f"messages[{i}].content[{j}] has 'type': "
                            f"'media' but does not have key(s) {missing}. Full "
                            f"content block:\n\n{block}"
                        )
                        raise ValueError(err)
                    if "image" not in block["mime_type"]:
                        err = (
                            f"OpenAI messages can only support text and image data."
                            f" Received content block with media of type:"
                            f" {block['mime_type']}"
                        )
                        raise ValueError(err)
                    b64_image = _bytes_to_b64_str(block["data"])
                    content.append(
                        {
                            "type": "image_url",
                            "image_url": {
                                "url": (f"data:{block['mime_type']};base64,{b64_image}")
                            },
                        }
                    )
                elif block.get("type") == "thinking":
                    content.append(block)
                else:
                    err = (
                        f"Unrecognized content block at "
                        f"messages[{i}].content[{j}] does not match OpenAI, "
                        f"Anthropic, Bedrock Converse, or VertexAI format. Full "
                        f"content block:\n\n{block}"
                    )
                    raise ValueError(err)
            if text_format == "string" and not any(
                block["type"] != "text" for block in content
            ):
                content = "\n".join(block["text"] for block in content)
        oai_msg["content"] = content
        if message.content and not oai_msg["content"] and tool_messages:
            oai_messages.extend(tool_messages)
        else:
            oai_messages.extend([oai_msg, *tool_messages])

    if is_single:
        return oai_messages[0]
    return oai_messages


def _first_max_tokens(
    messages: Sequence[BaseMessage],
    *,
    max_tokens: int,
    token_counter: Callable[[list[BaseMessage]], int],
    text_splitter: Callable[[str], list[str]],
    partial_strategy: Optional[Literal["first", "last"]] = None,
    end_on: Optional[
        Union[str, type[BaseMessage], Sequence[Union[str, type[BaseMessage]]]]
    ] = None,
) -> list[BaseMessage]:
    messages = list(messages)
    if not messages:
        return messages

    # Check if all messages already fit within token limit
    if token_counter(messages) <= max_tokens:
        # When all messages fit, only apply end_on filtering if needed
        if end_on:
            for _ in range(len(messages)):
                if not _is_message_type(messages[-1], end_on):
                    messages.pop()
                else:
                    break
        return messages

    # Use binary search to find the maximum number of messages within token limit
    left, right = 0, len(messages)
    max_iterations = len(messages).bit_length()
    for _ in range(max_iterations):
        if left >= right:
            break
        mid = (left + right + 1) // 2
        if token_counter(messages[:mid]) <= max_tokens:
            left = mid
            idx = mid
        else:
            right = mid - 1

    # idx now contains the maximum number of complete messages we can include
    idx = left

    if partial_strategy and idx < len(messages):
        included_partial = False
        copied = False
        if isinstance(messages[idx].content, list):
            excluded = messages[idx].model_copy(deep=True)
            copied = True
            num_block = len(excluded.content)
            if partial_strategy == "last":
                excluded.content = list(reversed(excluded.content))
            for _ in range(1, num_block):
                excluded.content = excluded.content[:-1]
                if token_counter([*messages[:idx], excluded]) <= max_tokens:
                    messages = [*messages[:idx], excluded]
                    idx += 1
                    included_partial = True
                    break
            if included_partial and partial_strategy == "last":
                excluded.content = list(reversed(excluded.content))
        if not included_partial:
            if not copied:
                excluded = messages[idx].model_copy(deep=True)
                copied = True

            # Extract text content efficiently
            text = None
            if isinstance(excluded.content, str):
                text = excluded.content
            elif isinstance(excluded.content, list) and excluded.content:
                for block in excluded.content:
                    if isinstance(block, str):
                        text = block
                        break
                    if isinstance(block, dict) and block.get("type") == "text":
                        text = block.get("text")
                        break

            if text:
                if not copied:
                    excluded = excluded.model_copy(deep=True)

                split_texts = text_splitter(text)
                base_message_count = token_counter(messages[:idx])
                if partial_strategy == "last":
                    split_texts = list(reversed(split_texts))

                # Binary search for the maximum number of splits we can include
                left, right = 0, len(split_texts)
                max_iterations = len(split_texts).bit_length()
                for _ in range(max_iterations):
                    if left >= right:
                        break
                    mid = (left + right + 1) // 2
                    excluded.content = "".join(split_texts[:mid])
                    if base_message_count + token_counter([excluded]) <= max_tokens:
                        left = mid
                    else:
                        right = mid - 1

                if left > 0:
                    content_splits = split_texts[:left]
                    if partial_strategy == "last":
                        content_splits = list(reversed(content_splits))
                    excluded.content = "".join(content_splits)
                    messages = [*messages[:idx], excluded]
                    idx += 1

    if end_on:
        for _ in range(idx):
            if idx > 0 and not _is_message_type(messages[idx - 1], end_on):
                idx -= 1
            else:
                break

    return messages[:idx]


def _last_max_tokens(
    messages: Sequence[BaseMessage],
    *,
    max_tokens: int,
    token_counter: Callable[[list[BaseMessage]], int],
    text_splitter: Callable[[str], list[str]],
    allow_partial: bool = False,
    include_system: bool = False,
    start_on: Optional[
        Union[str, type[BaseMessage], Sequence[Union[str, type[BaseMessage]]]]
    ] = None,
    end_on: Optional[
        Union[str, type[BaseMessage], Sequence[Union[str, type[BaseMessage]]]]
    ] = None,
) -> list[BaseMessage]:
    messages = list(messages)
    if len(messages) == 0:
        return []

    # Filter out messages after end_on type
    if end_on:
        for _ in range(len(messages)):
            if not _is_message_type(messages[-1], end_on):
                messages.pop()
            else:
                break

    # Handle system message preservation
    system_message = None
    if include_system and len(messages) > 0 and isinstance(messages[0], SystemMessage):
        system_message = messages[0]
        messages = messages[1:]

    # Reverse messages to use _first_max_tokens with reversed logic
    reversed_messages = messages[::-1]

    # Calculate remaining tokens after accounting for system message if present
    remaining_tokens = max_tokens
    if system_message:
        system_tokens = token_counter([system_message])
        remaining_tokens = max(0, max_tokens - system_tokens)

    reversed_result = _first_max_tokens(
        reversed_messages,
        max_tokens=remaining_tokens,
        token_counter=token_counter,
        text_splitter=text_splitter,
        partial_strategy="last" if allow_partial else None,
        end_on=start_on,
    )

    # Re-reverse the messages and add back the system message if needed
    result = reversed_result[::-1]
    if system_message:
        result = [system_message, *result]

    return result


_MSG_CHUNK_MAP: dict[type[BaseMessage], type[BaseMessageChunk]] = {
    HumanMessage: HumanMessageChunk,
    AIMessage: AIMessageChunk,
    SystemMessage: SystemMessageChunk,
    ToolMessage: ToolMessageChunk,
    FunctionMessage: FunctionMessageChunk,
    ChatMessage: ChatMessageChunk,
}
_CHUNK_MSG_MAP = {v: k for k, v in _MSG_CHUNK_MAP.items()}


def _msg_to_chunk(message: BaseMessage) -> BaseMessageChunk:
    if message.__class__ in _MSG_CHUNK_MAP:
        return _MSG_CHUNK_MAP[message.__class__](**message.model_dump(exclude={"type"}))

    for msg_cls, chunk_cls in _MSG_CHUNK_MAP.items():
        if isinstance(message, msg_cls):
            return chunk_cls(**message.model_dump(exclude={"type"}))

    msg = (
        f"Unrecognized message class {message.__class__}. Supported classes are "
        f"{list(_MSG_CHUNK_MAP.keys())}"
    )
    msg = create_message(message=msg, error_code=ErrorCode.MESSAGE_COERCION_FAILURE)
    raise ValueError(msg)


def _chunk_to_msg(chunk: BaseMessageChunk) -> BaseMessage:
    if chunk.__class__ in _CHUNK_MSG_MAP:
        return _CHUNK_MSG_MAP[chunk.__class__](
            **chunk.model_dump(exclude={"type", "tool_call_chunks"})
        )
    for chunk_cls, msg_cls in _CHUNK_MSG_MAP.items():
        if isinstance(chunk, chunk_cls):
            return msg_cls(**chunk.model_dump(exclude={"type", "tool_call_chunks"}))

    msg = (
        f"Unrecognized message chunk class {chunk.__class__}. Supported classes are "
        f"{list(_CHUNK_MSG_MAP.keys())}"
    )
    msg = create_message(message=msg, error_code=ErrorCode.MESSAGE_COERCION_FAILURE)
    raise ValueError(msg)


def _default_text_splitter(text: str) -> list[str]:
    splits = text.split("\n")
    return [s + "\n" for s in splits[:-1]] + splits[-1:]


def _is_message_type(
    message: BaseMessage,
    type_: Union[str, type[BaseMessage], Sequence[Union[str, type[BaseMessage]]]],
) -> bool:
    types = [type_] if isinstance(type_, (str, type)) else type_
    types_str = [t for t in types if isinstance(t, str)]
    types_types = tuple(t for t in types if isinstance(t, type))

    return message.type in types_str or isinstance(message, types_types)


def _bytes_to_b64_str(bytes_: bytes) -> str:
    return base64.b64encode(bytes_).decode("utf-8")


def _get_message_openai_role(message: BaseMessage) -> str:
    if isinstance(message, AIMessage):
        return "assistant"
    if isinstance(message, HumanMessage):
        return "user"
    if isinstance(message, ToolMessage):
        return "tool"
    if isinstance(message, SystemMessage):
        return message.additional_kwargs.get("__openai_role__", "system")
    if isinstance(message, FunctionMessage):
        return "function"
    if isinstance(message, ChatMessage):
        return message.role
    msg = f"Unknown BaseMessage type {message.__class__}."
    raise ValueError(msg)


def _convert_to_openai_tool_calls(tool_calls: list[ToolCall]) -> list[dict]:
    return [
        {
            "type": "function",
            "id": tool_call["id"],
            "function": {
                "name": tool_call["name"],
                "arguments": json.dumps(tool_call["args"]),
            },
        }
        for tool_call in tool_calls
    ]


def count_tokens_approximately(
    messages: Iterable[MessageLikeRepresentation],
    *,
    chars_per_token: float = 4.0,
    extra_tokens_per_message: float = 3.0,
    count_name: bool = True,
) -> int:
    """Approximate the total number of tokens in messages.

    The token count includes stringified message content, role, and (optionally) name.
    - For AI messages, the token count also includes stringified tool calls.
    - For tool messages, the token count also includes the tool call ID.

    Args:
        messages: List of messages to count tokens for.
        chars_per_token: Number of characters per token to use for the approximation.
            Default is 4 (one token corresponds to ~4 chars for common English text).
            You can also specify float values for more fine-grained control.
            See more here: https://platform.openai.com/tokenizer
        extra_tokens_per_message: Number of extra tokens to add per message.
            Default is 3 (special tokens, including beginning/end of message).
            You can also specify float values for more fine-grained control.
            See more here:
            https://github.com/openai/openai-cookbook/blob/main/examples/How_to_count_tokens_with_tiktoken.ipynb
        count_name: Whether to include message names in the count.
            Enabled by default.

    Returns:
        Approximate number of tokens in the messages.

    Note:
        This is a simple approximation that may not match the exact token count
        used by specific models. For accurate counts, use model-specific tokenizers.

    Warning:
        This function does not currently support counting image tokens.

    .. versionadded:: 0.3.46
    """
    token_count = 0.0
    for message in convert_to_messages(messages):
        message_chars = 0
        if isinstance(message.content, str):
            message_chars += len(message.content)

        # TODO: add support for approximate counting for image blocks
        else:
            content = repr(message.content)
            message_chars += len(content)

        if (
            isinstance(message, AIMessage)
            # exclude Anthropic format as tool calls are already included in the content
            and not isinstance(message.content, list)
            and message.tool_calls
        ):
            tool_calls_content = repr(message.tool_calls)
            message_chars += len(tool_calls_content)

        if isinstance(message, ToolMessage):
            message_chars += len(message.tool_call_id)

        role = _get_message_openai_role(message)
        message_chars += len(role)

        if message.name and count_name:
            message_chars += len(message.name)

        # NOTE: we're rounding up per message to ensure that
        # individual message token counts add up to the total count
        # for a list of messages
        token_count += math.ceil(message_chars / chars_per_token)

        # add extra tokens per message
        token_count += extra_tokens_per_message

    # round up once more time in case extra_tokens_per_message is a float
    return math.ceil(token_count)<|MERGE_RESOLUTION|>--- conflicted
+++ resolved
@@ -375,9 +375,6 @@
 
 
 def _convert_from_v1_message(message: MessageV1) -> BaseMessage:
-<<<<<<< HEAD
-    content = cast("Union[str, list[str | dict]]", message.content)
-=======
     """Compatibility layer to convert v1 messages to current messages.
 
     Args:
@@ -386,9 +383,7 @@
     Returns:
         BaseMessage: Converted message instance.
     """
-    # type ignores here are because AIMessageV1.content is a list of dicts.
-    # AIMessageV0.content expects str or list[str | dict].
->>>>>>> 3d9e694f
+    content = cast("Union[str, list[str | dict]]", message.content)
     if isinstance(message, AIMessageV1):
         return AIMessage(
             content=content,
