--- conflicted
+++ resolved
@@ -742,33 +742,20 @@
     Args:
         messages: Sequence of Message-like objects to trim.
         max_tokens: Max token count of trimmed messages.
-<<<<<<< HEAD
-        token_counter: Function or llm for counting tokens in a BaseMessage or a list of
-            BaseMessage. If a BaseLanguageModel is passed in then
-            BaseLanguageModel.get_num_tokens_from_messages() will be used.
-            Set to `len` to count the number of **messages** in the chat history.
-            You can also use string shortcuts for convenience:
-
-            - ``"approximate"``: Uses `count_tokens_approximately` for fast, approximate
-              token counts.
-
-            .. note::
-                Use `count_tokens_approximately` (or the shortcut ``"approximate"``) to get
-                fast, approximate token counts. This is recommended for using
-                `trim_messages` on the hot path, where exact token counting is not
-                necessary.
-=======
         token_counter: Function or llm for counting tokens in a ``BaseMessage`` or a
             list of ``BaseMessage``. If a ``BaseLanguageModel`` is passed in then
             ``BaseLanguageModel.get_num_tokens_from_messages()`` will be used.
             Set to ``len`` to count the number of **messages** in the chat history.
+            
+            You can also use string shortcuts for convenience:
+            - ``"approximate"``: Uses `count_tokens_approximately` for fast, approximate
+              token counts.
 
             .. note::
                 Use ``count_tokens_approximately`` to get fast, approximate token
                 counts.
                 This is recommended for using ``trim_messages`` on the hot path, where
                 exact token counting is not necessary.
->>>>>>> 50012d95
 
         strategy: Strategy for trimming.
             - ``'first'``: Keep the first ``<= n_count`` tokens of the messages.
@@ -874,7 +861,6 @@
                 HumanMessage(content="what do you call a speechless parrot"),
             ]
 
-<<<<<<< HEAD
         Trim chat history using approximate token counting with the "approximate" shortcut:
 
         .. code-block:: python
@@ -904,14 +890,9 @@
                 include_system=True,
             )
 
-        Trim chat history based on the message count, keeping the SystemMessage if
-        present, and ensuring that the chat history starts with a HumanMessage (
-        or a SystemMessage followed by a HumanMessage).
-=======
         Trim chat history based on the message count, keeping the ``SystemMessage`` if
         present, and ensuring that the chat history starts with a ``HumanMessage`` (
         or a ``SystemMessage`` followed by a ``HumanMessage``).
->>>>>>> 50012d95
 
             trim_messages(
                 messages,
