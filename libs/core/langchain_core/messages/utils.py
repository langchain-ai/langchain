"""Module contains utility functions for working with messages.

Some examples of what you can do with these functions include:

* Convert messages to strings (serialization)
* Convert messages from dicts to Message objects (deserialization)
* Filter messages from a list of messages based on name, type or id etc.
"""

from __future__ import annotations

import base64
import inspect
import json
import logging
import math
from collections.abc import Callable, Iterable, Sequence
from functools import partial
from typing import (
    TYPE_CHECKING,
    Annotated,
    Any,
    Literal,
    cast,
    overload,
)

from pydantic import Discriminator, Field, Tag

from langchain_core.exceptions import ErrorCode, create_message
from langchain_core.messages.ai import AIMessage, AIMessageChunk
from langchain_core.messages.base import BaseMessage, BaseMessageChunk
from langchain_core.messages.block_translators.openai import (
    convert_to_openai_data_block,
)
from langchain_core.messages.chat import ChatMessage, ChatMessageChunk
from langchain_core.messages.content import (
    is_data_content_block,
)
from langchain_core.messages.function import FunctionMessage, FunctionMessageChunk
from langchain_core.messages.human import HumanMessage, HumanMessageChunk
from langchain_core.messages.modifier import RemoveMessage
from langchain_core.messages.system import SystemMessage, SystemMessageChunk
from langchain_core.messages.tool import ToolCall, ToolMessage, ToolMessageChunk

if TYPE_CHECKING:
    from langchain_core.language_models import BaseLanguageModel
    from langchain_core.prompt_values import PromptValue
    from langchain_core.runnables.base import Runnable

try:
    from langchain_text_splitters import TextSplitter

    _HAS_LANGCHAIN_TEXT_SPLITTERS = True
except ImportError:
    _HAS_LANGCHAIN_TEXT_SPLITTERS = False

logger = logging.getLogger(__name__)


def _get_type(v: Any) -> str:
    """Get the type associated with the object for serialization purposes."""
    if isinstance(v, dict) and "type" in v:
        return v["type"]
    if hasattr(v, "type"):
        return v.type
    msg = (
        f"Expected either a dictionary with a 'type' key or an object "
        f"with a 'type' attribute. Instead got type {type(v)}."
    )
    raise TypeError(msg)


AnyMessage = Annotated[
    Annotated[AIMessage, Tag(tag="ai")]
    | Annotated[HumanMessage, Tag(tag="human")]
    | Annotated[ChatMessage, Tag(tag="chat")]
    | Annotated[SystemMessage, Tag(tag="system")]
    | Annotated[FunctionMessage, Tag(tag="function")]
    | Annotated[ToolMessage, Tag(tag="tool")]
    | Annotated[AIMessageChunk, Tag(tag="AIMessageChunk")]
    | Annotated[HumanMessageChunk, Tag(tag="HumanMessageChunk")]
    | Annotated[ChatMessageChunk, Tag(tag="ChatMessageChunk")]
    | Annotated[SystemMessageChunk, Tag(tag="SystemMessageChunk")]
    | Annotated[FunctionMessageChunk, Tag(tag="FunctionMessageChunk")]
    | Annotated[ToolMessageChunk, Tag(tag="ToolMessageChunk")],
    Field(discriminator=Discriminator(_get_type)),
]
"""A type representing any defined `Message` or `MessageChunk` type."""


def get_buffer_string(
    messages: Sequence[BaseMessage], human_prefix: str = "Human", ai_prefix: str = "AI"
) -> str:
    r"""Convert a sequence of messages to strings and concatenate them into one string.

    Args:
        messages: Messages to be converted to strings.
        human_prefix: The prefix to prepend to contents of `HumanMessage`s.
        ai_prefix: The prefix to prepend to contents of `AIMessage`.

    Returns:
        A single string concatenation of all input messages.

    Raises:
        ValueError: If an unsupported message type is encountered.

    Example:
        ```python
        from langchain_core import AIMessage, HumanMessage

        messages = [
            HumanMessage(content="Hi, how are you?"),
            AIMessage(content="Good, how are you?"),
        ]
        get_buffer_string(messages)
        # -> "Human: Hi, how are you?\nAI: Good, how are you?"
        ```
    """
    string_messages = []
    for m in messages:
        if isinstance(m, HumanMessage):
            role = human_prefix
        elif isinstance(m, AIMessage):
            role = ai_prefix
        elif isinstance(m, SystemMessage):
            role = "System"
        elif isinstance(m, FunctionMessage):
            role = "Function"
        elif isinstance(m, ToolMessage):
            role = "Tool"
        elif isinstance(m, ChatMessage):
            role = m.role
        else:
            msg = f"Got unsupported message type: {m}"
            raise ValueError(msg)  # noqa: TRY004
        message = f"{role}: {m.text}"
        if isinstance(m, AIMessage) and "function_call" in m.additional_kwargs:
            message += f"{m.additional_kwargs['function_call']}"
        string_messages.append(message)

    return "\n".join(string_messages)


def _message_from_dict(message: dict) -> BaseMessage:
    type_ = message["type"]
    if type_ == "human":
        return HumanMessage(**message["data"])
    if type_ == "ai":
        return AIMessage(**message["data"])
    if type_ == "system":
        return SystemMessage(**message["data"])
    if type_ == "chat":
        return ChatMessage(**message["data"])
    if type_ == "function":
        return FunctionMessage(**message["data"])
    if type_ == "tool":
        return ToolMessage(**message["data"])
    if type_ == "remove":
        return RemoveMessage(**message["data"])
    if type_ == "AIMessageChunk":
        return AIMessageChunk(**message["data"])
    if type_ == "HumanMessageChunk":
        return HumanMessageChunk(**message["data"])
    if type_ == "FunctionMessageChunk":
        return FunctionMessageChunk(**message["data"])
    if type_ == "ToolMessageChunk":
        return ToolMessageChunk(**message["data"])
    if type_ == "SystemMessageChunk":
        return SystemMessageChunk(**message["data"])
    if type_ == "ChatMessageChunk":
        return ChatMessageChunk(**message["data"])
    msg = f"Got unexpected message type: {type_}"
    raise ValueError(msg)


def messages_from_dict(messages: Sequence[dict]) -> list[BaseMessage]:
    """Convert a sequence of messages from dicts to `Message` objects.

    Args:
        messages: Sequence of messages (as dicts) to convert.

    Returns:
        list of messages (BaseMessages).

    """
    return [_message_from_dict(m) for m in messages]


def message_chunk_to_message(chunk: BaseMessage) -> BaseMessage:
    """Convert a message chunk to a `Message`.

    Args:
        chunk: Message chunk to convert.

    Returns:
        Message.
    """
    if not isinstance(chunk, BaseMessageChunk):
        return chunk
    # chunk classes always have the equivalent non-chunk class as their first parent
    ignore_keys = ["type"]
    if isinstance(chunk, AIMessageChunk):
        ignore_keys.extend(["tool_call_chunks", "chunk_position"])
    return chunk.__class__.__mro__[1](
        **{k: v for k, v in chunk.__dict__.items() if k not in ignore_keys}
    )


MessageLikeRepresentation = (
    BaseMessage | list[str] | tuple[str, str] | str | dict[str, Any]
)
"""A type representing the various ways a message can be represented."""


def _create_message_from_message_type(
    message_type: str,
    content: str,
    name: str | None = None,
    tool_call_id: str | None = None,
    tool_calls: list[dict[str, Any]] | None = None,
    id: str | None = None,
    **additional_kwargs: Any,
) -> BaseMessage:
    """Create a message from a `Message` type and content string.

    Args:
        message_type: (str) the type of the message (e.g., `'human'`, `'ai'`, etc.).
        content: (str) the content string.
        name: (str) the name of the message.
        tool_call_id: (str) the tool call id.
        tool_calls: (list[dict[str, Any]]) the tool calls.
        id: (str) the id of the message.
        additional_kwargs: (dict[str, Any]) additional keyword arguments.

    Returns:
        a message of the appropriate type.

    Raises:
        ValueError: if the message type is not one of `'human'`, `'user'`, `'ai'`,
            `'assistant'`, `'function'`, `'tool'`, `'system'`, or
            `'developer'`.
    """
    kwargs: dict[str, Any] = {}
    if name is not None:
        kwargs["name"] = name
    if tool_call_id is not None:
        kwargs["tool_call_id"] = tool_call_id
    if additional_kwargs:
        if response_metadata := additional_kwargs.pop("response_metadata", None):
            kwargs["response_metadata"] = response_metadata
        kwargs["additional_kwargs"] = additional_kwargs
        additional_kwargs.update(additional_kwargs.pop("additional_kwargs", {}))
    if id is not None:
        kwargs["id"] = id
    if tool_calls is not None:
        kwargs["tool_calls"] = []
        for tool_call in tool_calls:
            # Convert OpenAI-format tool call to LangChain format.
            if "function" in tool_call:
                args = tool_call["function"]["arguments"]
                if isinstance(args, str):
                    args = json.loads(args, strict=False)
                kwargs["tool_calls"].append(
                    {
                        "name": tool_call["function"]["name"],
                        "args": args,
                        "id": tool_call["id"],
                        "type": "tool_call",
                    }
                )
            else:
                kwargs["tool_calls"].append(tool_call)
    if message_type in {"human", "user"}:
        if example := kwargs.get("additional_kwargs", {}).pop("example", False):
            kwargs["example"] = example
        message: BaseMessage = HumanMessage(content=content, **kwargs)
    elif message_type in {"ai", "assistant"}:
        if example := kwargs.get("additional_kwargs", {}).pop("example", False):
            kwargs["example"] = example
        message = AIMessage(content=content, **kwargs)
    elif message_type in {"system", "developer"}:
        if message_type == "developer":
            kwargs["additional_kwargs"] = kwargs.get("additional_kwargs") or {}
            kwargs["additional_kwargs"]["__openai_role__"] = "developer"
        message = SystemMessage(content=content, **kwargs)
    elif message_type == "function":
        message = FunctionMessage(content=content, **kwargs)
    elif message_type == "tool":
        artifact = kwargs.get("additional_kwargs", {}).pop("artifact", None)
        status = kwargs.get("additional_kwargs", {}).pop("status", None)
        if status is not None:
            kwargs["status"] = status
        message = ToolMessage(content=content, artifact=artifact, **kwargs)
    elif message_type == "remove":
        message = RemoveMessage(**kwargs)
    else:
        msg = (
            f"Unexpected message type: '{message_type}'. Use one of 'human',"
            f" 'user', 'ai', 'assistant', 'function', 'tool', 'system', or 'developer'."
        )
        msg = create_message(message=msg, error_code=ErrorCode.MESSAGE_COERCION_FAILURE)
        raise ValueError(msg)
    return message


def _convert_to_message(message: MessageLikeRepresentation) -> BaseMessage:
    """Instantiate a `Message` from a variety of message formats.

    The message format can be one of the following:

    - `BaseMessagePromptTemplate`
    - `BaseMessage`
    - 2-tuple of (role string, template); e.g., (`'human'`, `'{user_input}'`)
    - dict: a message dict with role and content keys
    - string: shorthand for (`'human'`, template); e.g., `'{user_input}'`

    Args:
        message: a representation of a message in one of the supported formats.

    Returns:
        An instance of a message or a message template.

    Raises:
        NotImplementedError: if the message type is not supported.
        ValueError: if the message dict does not contain the required keys.

    """
    if isinstance(message, BaseMessage):
        message_ = message
    elif isinstance(message, Sequence):
        if isinstance(message, str):
            message_ = _create_message_from_message_type("human", message)
        else:
            try:
                message_type_str, template = message
            except ValueError as e:
                msg = "Message as a sequence must be (role string, template)"
                raise NotImplementedError(msg) from e
            message_ = _create_message_from_message_type(message_type_str, template)
    elif isinstance(message, dict):
        msg_kwargs = message.copy()
        try:
            try:
                msg_type = msg_kwargs.pop("role")
            except KeyError:
                msg_type = msg_kwargs.pop("type")
            # None msg content is not allowed
            msg_content = msg_kwargs.pop("content") or ""
        except KeyError as e:
            msg = f"Message dict must contain 'role' and 'content' keys, got {message}"
            msg = create_message(
                message=msg, error_code=ErrorCode.MESSAGE_COERCION_FAILURE
            )
            raise ValueError(msg) from e
        message_ = _create_message_from_message_type(
            msg_type, msg_content, **msg_kwargs
        )
    else:
        msg = f"Unsupported message type: {type(message)}"
        msg = create_message(message=msg, error_code=ErrorCode.MESSAGE_COERCION_FAILURE)
        raise NotImplementedError(msg)

    return message_


def convert_to_messages(
    messages: Iterable[MessageLikeRepresentation] | PromptValue,
) -> list[BaseMessage]:
    """Convert a sequence of messages to a list of messages.

    Args:
        messages: Sequence of messages to convert.

    Returns:
        list of messages (BaseMessages).

    """
    # Import here to avoid circular imports
    from langchain_core.prompt_values import PromptValue  # noqa: PLC0415

    if isinstance(messages, PromptValue):
        return messages.to_messages()
    return [_convert_to_message(m) for m in messages]


def _runnable_support(func: Callable) -> Callable:
    @overload
    def wrapped(
        messages: None = None, **kwargs: Any
    ) -> Runnable[Sequence[MessageLikeRepresentation], list[BaseMessage]]: ...

    @overload
    def wrapped(
        messages: Sequence[MessageLikeRepresentation], **kwargs: Any
    ) -> list[BaseMessage]: ...

    def wrapped(
        messages: Sequence[MessageLikeRepresentation] | None = None,
        **kwargs: Any,
    ) -> (
        list[BaseMessage]
        | Runnable[Sequence[MessageLikeRepresentation], list[BaseMessage]]
    ):
        # Import locally to prevent circular import.
        from langchain_core.runnables.base import RunnableLambda  # noqa: PLC0415

        if messages is not None:
            return func(messages, **kwargs)
        return RunnableLambda(partial(func, **kwargs), name=func.__name__)

    wrapped.__doc__ = func.__doc__
    return wrapped


@_runnable_support
def filter_messages(
    messages: Iterable[MessageLikeRepresentation] | PromptValue,
    *,
    include_names: Sequence[str] | None = None,
    exclude_names: Sequence[str] | None = None,
    include_types: Sequence[str | type[BaseMessage]] | None = None,
    exclude_types: Sequence[str | type[BaseMessage]] | None = None,
    include_ids: Sequence[str] | None = None,
    exclude_ids: Sequence[str] | None = None,
    exclude_tool_calls: Sequence[str] | bool | None = None,
) -> list[BaseMessage]:
    """Filter messages based on `name`, `type` or `id`.

    Args:
        messages: Sequence Message-like objects to filter.
        include_names: Message names to include.
        exclude_names: Messages names to exclude.
        include_types: Message types to include. Can be specified as string names
            (e.g. `'system'`, `'human'`, `'ai'`, ...) or as `BaseMessage`
            classes (e.g. `SystemMessage`, `HumanMessage`, `AIMessage`, ...).

        exclude_types: Message types to exclude. Can be specified as string names
            (e.g. `'system'`, `'human'`, `'ai'`, ...) or as `BaseMessage`
            classes (e.g. `SystemMessage`, `HumanMessage`, `AIMessage`, ...).

        include_ids: Message IDs to include.
        exclude_ids: Message IDs to exclude.
        exclude_tool_calls: Tool call IDs to exclude.
            Can be one of the following:
            - `True`: All `AIMessage` objects with tool calls and all `ToolMessage`
                objects will be excluded.
            - a sequence of tool call IDs to exclude:
                - `ToolMessage` objects with the corresponding tool call ID will be
                    excluded.
                - The `tool_calls` in the AIMessage will be updated to exclude
                    matching tool calls. If all `tool_calls` are filtered from an
                    AIMessage, the whole message is excluded.

    Returns:
        A list of Messages that meets at least one of the `incl_*` conditions and none
        of the `excl_*` conditions. If not `incl_*` conditions are specified then
        anything that is not explicitly excluded will be included.

    Raises:
        ValueError: If two incompatible arguments are provided.

    Example:
        ```python
        from langchain_core.messages import (
            filter_messages,
            AIMessage,
            HumanMessage,
            SystemMessage,
        )

        messages = [
            SystemMessage("you're a good assistant."),
            HumanMessage("what's your name", id="foo", name="example_user"),
            AIMessage("steve-o", id="bar", name="example_assistant"),
            HumanMessage(
                "what's your favorite color",
                id="baz",
            ),
            AIMessage(
                "silicon blue",
                id="blah",
            ),
        ]

        filter_messages(
            messages,
            incl_names=("example_user", "example_assistant"),
            incl_types=("system",),
            excl_ids=("bar",),
        )
        ```

        ```python
        [
            SystemMessage("you're a good assistant."),
            HumanMessage("what's your name", id="foo", name="example_user"),
        ]
        ```
    """
    messages = convert_to_messages(messages)
    filtered: list[BaseMessage] = []
    for msg in messages:
        if (
            (exclude_names and msg.name in exclude_names)
            or (exclude_types and _is_message_type(msg, exclude_types))
            or (exclude_ids and msg.id in exclude_ids)
        ):
            continue

        if exclude_tool_calls is True and (
            (isinstance(msg, AIMessage) and msg.tool_calls)
            or isinstance(msg, ToolMessage)
        ):
            continue

        if isinstance(exclude_tool_calls, (list, tuple, set)):
            if isinstance(msg, AIMessage) and msg.tool_calls:
                tool_calls = [
                    tool_call
                    for tool_call in msg.tool_calls
                    if tool_call["id"] not in exclude_tool_calls
                ]
                if not tool_calls:
                    continue

                content = msg.content
                # handle Anthropic content blocks
                if isinstance(msg.content, list):
                    content = [
                        content_block
                        for content_block in msg.content
                        if (
                            not isinstance(content_block, dict)
                            or content_block.get("type") != "tool_use"
                            or content_block.get("id") not in exclude_tool_calls
                        )
                    ]

                msg = msg.model_copy(  # noqa: PLW2901
                    update={"tool_calls": tool_calls, "content": content}
                )
            elif (
                isinstance(msg, ToolMessage) and msg.tool_call_id in exclude_tool_calls
            ):
                continue

        # default to inclusion when no inclusion criteria given.
        if (
            not (include_types or include_ids or include_names)
            or (include_names and msg.name in include_names)
            or (include_types and _is_message_type(msg, include_types))
            or (include_ids and msg.id in include_ids)
        ):
            filtered.append(msg)

    return filtered


@_runnable_support
def merge_message_runs(
    messages: Iterable[MessageLikeRepresentation] | PromptValue,
    *,
    chunk_separator: str = "\n",
) -> list[BaseMessage]:
    r"""Merge consecutive Messages of the same type.

    !!! note
        `ToolMessage` objects are not merged, as each has a distinct tool call id that
        can't be merged.

    Args:
        messages: Sequence Message-like objects to merge.
        chunk_separator: Specify the string to be inserted between message chunks.

    Returns:
        list of BaseMessages with consecutive runs of message types merged into single
        messages. By default, if two messages being merged both have string contents,
        the merged content is a concatenation of the two strings with a new-line
        separator.
        The separator inserted between message chunks can be controlled by specifying
        any string with `chunk_separator`. If at least one of the messages has a list
        of content blocks, the merged content is a list of content blocks.

    Example:
        ```python
        from langchain_core.messages import (
            merge_message_runs,
            AIMessage,
            HumanMessage,
            SystemMessage,
            ToolCall,
        )

        messages = [
            SystemMessage("you're a good assistant."),
            HumanMessage(
                "what's your favorite color",
                id="foo",
            ),
            HumanMessage(
                "wait your favorite food",
                id="bar",
            ),
            AIMessage(
                "my favorite colo",
                tool_calls=[
                    ToolCall(
                        name="blah_tool", args={"x": 2}, id="123", type="tool_call"
                    )
                ],
                id="baz",
            ),
            AIMessage(
                [{"type": "text", "text": "my favorite dish is lasagna"}],
                tool_calls=[
                    ToolCall(
                        name="blah_tool",
                        args={"x": -10},
                        id="456",
                        type="tool_call",
                    )
                ],
                id="blur",
            ),
        ]

        merge_message_runs(messages)
        ```

        ```python
        [
            SystemMessage("you're a good assistant."),
            HumanMessage(
                "what's your favorite color\\n"
                "wait your favorite food", id="foo",
            ),
            AIMessage(
                [
                    "my favorite colo",
                    {"type": "text", "text": "my favorite dish is lasagna"}
                ],
                tool_calls=[
                    ToolCall({
                        "name": "blah_tool",
                        "args": {"x": 2},
                        "id": "123",
                        "type": "tool_call"
                    }),
                    ToolCall({
                        "name": "blah_tool",
                        "args": {"x": -10},
                        "id": "456",
                        "type": "tool_call"
                    })
                ]
                id="baz"
            ),
        ]

        ```
    """
    if not messages:
        return []
    messages = convert_to_messages(messages)
    merged: list[BaseMessage] = []
    for msg in messages:
        last = merged.pop() if merged else None
        if not last:
            merged.append(msg)
        elif isinstance(msg, ToolMessage) or not isinstance(msg, last.__class__):
            merged.extend([last, msg])
        else:
            last_chunk = _msg_to_chunk(last)
            curr_chunk = _msg_to_chunk(msg)
            if curr_chunk.response_metadata:
                curr_chunk.response_metadata.clear()
            if (
                isinstance(last_chunk.content, str)
                and isinstance(curr_chunk.content, str)
                and last_chunk.content
                and curr_chunk.content
            ):
                last_chunk.content += chunk_separator
            merged.append(_chunk_to_msg(last_chunk + curr_chunk))
    return merged


# TODO: Update so validation errors (for token_counter, for example) are raised on
# init not at runtime.
@_runnable_support
def trim_messages(
    messages: Iterable[MessageLikeRepresentation] | PromptValue,
    *,
    max_tokens: int,
    token_counter: Callable[[list[BaseMessage]], int]
    | Callable[[BaseMessage], int]
    | BaseLanguageModel,
    strategy: Literal["first", "last"] = "last",
    allow_partial: bool = False,
    end_on: str | type[BaseMessage] | Sequence[str | type[BaseMessage]] | None = None,
    start_on: str | type[BaseMessage] | Sequence[str | type[BaseMessage]] | None = None,
    include_system: bool = False,
    text_splitter: Callable[[str], list[str]] | TextSplitter | None = None,
) -> list[BaseMessage]:
    r"""Trim messages to be below a token count.

    `trim_messages` can be used to reduce the size of a chat history to a specified
    token or message count.

    In either case, if passing the trimmed chat history back into a chat model
    directly, the resulting chat history should usually satisfy the following
    properties:

    1. The resulting chat history should be valid. Most chat models expect that chat
        history starts with either (1) a `HumanMessage` or (2) a `SystemMessage`
        followed by a `HumanMessage`. To achieve this, set `start_on='human'`.
        In addition, generally a `ToolMessage` can only appear after an `AIMessage`
        that involved a tool call.
    2. It includes recent messages and drops old messages in the chat history.
        To achieve this set the `strategy='last'`.
    3. Usually, the new chat history should include the `SystemMessage` if it
        was present in the original chat history since the `SystemMessage` includes
        special instructions to the chat model. The `SystemMessage` is almost always
        the first message in the history if present. To achieve this set the
        `include_system=True`.

    !!! note
        The examples below show how to configure `trim_messages` to achieve a behavior
        consistent with the above properties.

    Args:
        messages: Sequence of Message-like objects to trim.
        max_tokens: Max token count of trimmed messages.
        token_counter: Function or llm for counting tokens in a `BaseMessage` or a
            list of `BaseMessage`. If a `BaseLanguageModel` is passed in then
            `BaseLanguageModel.get_num_tokens_from_messages()` will be used.
            Set to `len` to count the number of **messages** in the chat history.

            !!! note
                Use `count_tokens_approximately` to get fast, approximate token
                counts.
                This is recommended for using `trim_messages` on the hot path, where
                exact token counting is not necessary.

        strategy: Strategy for trimming.
            - `'first'`: Keep the first `<= n_count` tokens of the messages.
            - `'last'`: Keep the last `<= n_count` tokens of the messages.
        allow_partial: Whether to split a message if only part of the message can be
            included. If `strategy='last'` then the last partial contents of a message
            are included. If `strategy='first'` then the first partial contents of a
            message are included.
        end_on: The message type to end on. If specified then every message after the
            last occurrence of this type is ignored. If `strategy='last'` then this
            is done before we attempt to get the last `max_tokens`. If
            `strategy='first'` then this is done after we get the first
            `max_tokens`. Can be specified as string names (e.g. `'system'`,
            `'human'`, `'ai'`, ...) or as `BaseMessage` classes (e.g.
            `SystemMessage`, `HumanMessage`, `AIMessage`, ...). Can be a single
            type or a list of types.

        start_on: The message type to start on. Should only be specified if
            `strategy='last'`. If specified then every message before
            the first occurrence of this type is ignored. This is done after we trim
            the initial messages to the last `max_tokens`. Does not
            apply to a `SystemMessage` at index 0 if `include_system=True`. Can be
            specified as string names (e.g. `'system'`, `'human'`, `'ai'`, ...) or
            as `BaseMessage` classes (e.g. `SystemMessage`, `HumanMessage`,
            `AIMessage`, ...). Can be a single type or a list of types.

        include_system: Whether to keep the `SystemMessage` if there is one at index
            `0`. Should only be specified if `strategy="last"`.
        text_splitter: Function or `langchain_text_splitters.TextSplitter` for
            splitting the string contents of a message. Only used if
            `allow_partial=True`. If `strategy='last'` then the last split tokens
            from a partial message will be included. if `strategy='first'` then the
            first split tokens from a partial message will be included. Token splitter
            assumes that separators are kept, so that split contents can be directly
            concatenated to recreate the original text. Defaults to splitting on
            newlines.

    Returns:
        List of trimmed `BaseMessage`.

    Raises:
        ValueError: if two incompatible arguments are specified or an unrecognized
            `strategy` is specified.

    Example:
        Trim chat history based on token count, keeping the `SystemMessage` if
        present, and ensuring that the chat history starts with a `HumanMessage` (
        or a `SystemMessage` followed by a `HumanMessage`).

        ```python
        from langchain_core.messages import (
            AIMessage,
            HumanMessage,
            BaseMessage,
            SystemMessage,
            trim_messages,
        )

        messages = [
            SystemMessage("you're a good assistant, you always respond with a joke."),
            HumanMessage("i wonder why it's called langchain"),
            AIMessage(
                'Well, I guess they thought "WordRope" and "SentenceString" just '
                "didn't have the same ring to it!"
            ),
            HumanMessage("and who is harrison chasing anyways"),
            AIMessage(
                "Hmmm let me think.\n\nWhy, he's probably chasing after the last "
                "cup of coffee in the office!"
            ),
            HumanMessage("what do you call a speechless parrot"),
        ]


        trim_messages(
            messages,
            max_tokens=45,
            strategy="last",
            token_counter=ChatOpenAI(model="gpt-4o"),
            # Most chat models expect that chat history starts with either:
            # (1) a HumanMessage or
            # (2) a SystemMessage followed by a HumanMessage
            start_on="human",
            # Usually, we want to keep the SystemMessage
            # if it's present in the original history.
            # The SystemMessage has special instructions for the model.
            include_system=True,
            allow_partial=False,
        )
        ```

        ```python
        [
            SystemMessage(
                content="you're a good assistant, you always respond with a joke."
            ),
            HumanMessage(content="what do you call a speechless parrot"),
        ]
        ```

        Trim chat history based on the message count, keeping the `SystemMessage` if
        present, and ensuring that the chat history starts with a `HumanMessage` (
        or a `SystemMessage` followed by a `HumanMessage`).

            trim_messages(
                messages,
                # When `len` is passed in as the token counter function,
                # max_tokens will count the number of messages in the chat history.
                max_tokens=4,
                strategy="last",
                # Passing in `len` as a token counter function will
                # count the number of messages in the chat history.
                token_counter=len,
                # Most chat models expect that chat history starts with either:
                # (1) a HumanMessage or
                # (2) a SystemMessage followed by a HumanMessage
                start_on="human",
                # Usually, we want to keep the SystemMessage
                # if it's present in the original history.
                # The SystemMessage has special instructions for the model.
                include_system=True,
                allow_partial=False,
            )

        ```python
        [
            SystemMessage(
                content="you're a good assistant, you always respond with a joke."
            ),
            HumanMessage(content="and who is harrison chasing anyways"),
            AIMessage(
                content="Hmmm let me think.\n\nWhy, he's probably chasing after "
                "the last cup of coffee in the office!"
            ),
            HumanMessage(content="what do you call a speechless parrot"),
        ]
        ```
        Trim chat history using a custom token counter function that counts the
        number of tokens in each message.

        ```python
        messages = [
            SystemMessage("This is a 4 token text. The full message is 10 tokens."),
            HumanMessage(
                "This is a 4 token text. The full message is 10 tokens.", id="first"
            ),
            AIMessage(
                [
                    {"type": "text", "text": "This is the FIRST 4 token block."},
                    {"type": "text", "text": "This is the SECOND 4 token block."},
                ],
                id="second",
            ),
            HumanMessage(
                "This is a 4 token text. The full message is 10 tokens.", id="third"
            ),
            AIMessage(
                "This is a 4 token text. The full message is 10 tokens.",
                id="fourth",
            ),
        ]


        def dummy_token_counter(messages: list[BaseMessage]) -> int:
            # treat each message like it adds 3 default tokens at the beginning
            # of the message and at the end of the message. 3 + 4 + 3 = 10 tokens
            # per message.

            default_content_len = 4
            default_msg_prefix_len = 3
            default_msg_suffix_len = 3

            count = 0
            for msg in messages:
                if isinstance(msg.content, str):
                    count += (
                        default_msg_prefix_len
                        + default_content_len
                        + default_msg_suffix_len
                    )
                if isinstance(msg.content, list):
                    count += (
                        default_msg_prefix_len
                        + len(msg.content) * default_content_len
                        + default_msg_suffix_len
                    )
            return count
        ```

        First 30 tokens, allowing partial messages:
        ```python
        trim_messages(
            messages,
            max_tokens=30,
            token_counter=dummy_token_counter,
            strategy="first",
            allow_partial=True,
        )
        ```

        ```python
        [
            SystemMessage("This is a 4 token text. The full message is 10 tokens."),
            HumanMessage(
                "This is a 4 token text. The full message is 10 tokens.",
                id="first",
            ),
            AIMessage(
                [{"type": "text", "text": "This is the FIRST 4 token block."}],
                id="second",
            ),
        ]
        ```
    """
    # Validate arguments
    if start_on and strategy == "first":
        msg = "start_on parameter is only valid with strategy='last'"
        raise ValueError(msg)
    if include_system and strategy == "first":
        msg = "include_system parameter is only valid with strategy='last'"
        raise ValueError(msg)

    messages = convert_to_messages(messages)
    if hasattr(token_counter, "get_num_tokens_from_messages"):
        list_token_counter = token_counter.get_num_tokens_from_messages
    elif callable(token_counter):
        if (
            next(iter(inspect.signature(token_counter).parameters.values())).annotation
            is BaseMessage
        ):

            def list_token_counter(messages: Sequence[BaseMessage]) -> int:
                return sum(token_counter(msg) for msg in messages)  # type: ignore[arg-type, misc]

        else:
            list_token_counter = token_counter
    else:
        msg = (
            f"'token_counter' expected to be a model that implements "
            f"'get_num_tokens_from_messages()' or a function. Received object of type "
            f"{type(token_counter)}."
        )
        raise ValueError(msg)

    if _HAS_LANGCHAIN_TEXT_SPLITTERS and isinstance(text_splitter, TextSplitter):
        text_splitter_fn = text_splitter.split_text
    elif text_splitter:
        text_splitter_fn = cast("Callable", text_splitter)
    else:
        text_splitter_fn = _default_text_splitter

    if strategy == "first":
        return _first_max_tokens(
            messages,
            max_tokens=max_tokens,
            token_counter=list_token_counter,
            text_splitter=text_splitter_fn,
            partial_strategy="first" if allow_partial else None,
            end_on=end_on,
        )
    if strategy == "last":
        return _last_max_tokens(
            messages,
            max_tokens=max_tokens,
            token_counter=list_token_counter,
            allow_partial=allow_partial,
            include_system=include_system,
            start_on=start_on,
            end_on=end_on,
            text_splitter=text_splitter_fn,
        )
    msg = f"Unrecognized {strategy=}. Supported strategies are 'last' and 'first'."
    raise ValueError(msg)


@overload
def convert_to_openai_messages(
<<<<<<< HEAD
    messages: BaseMessage | dict | str,
    *,
    text_format: Literal["string", "block"] = "string",
) -> dict: ...


@overload
def convert_to_openai_messages(
    messages: Sequence[BaseMessage | list[str] | tuple[str, str] | dict[str, Any]],
    *,
    text_format: Literal["string", "block"] = "string",
) -> list[dict]: ...


def convert_to_openai_messages(
    messages: Union[BaseMessage, dict, str, Sequence[MessageLikeRepresentation]],
=======
    messages: MessageLikeRepresentation | Sequence[MessageLikeRepresentation],
>>>>>>> cf595dcc
    *,
    text_format: Literal["string", "block"] = "string",
    include_id: bool = False,
) -> dict | list[dict]:
    """Convert LangChain messages into OpenAI message dicts.

    Args:
        messages: Message-like object or iterable of objects whose contents are
            in OpenAI, Anthropic, Bedrock Converse, or VertexAI formats.
        text_format: How to format string or text block contents:
            - `'string'`:
                If a message has a string content, this is left as a string. If
                a message has content blocks that are all of type `'text'`, these
                are joined with a newline to make a single string. If a message has
                content blocks and at least one isn't of type `'text'`, then
                all blocks are left as dicts.
            - `'block'`:
                If a message has a string content, this is turned into a list
                with a single content block of type `'text'`. If a message has
                content blocks these are left as is.
        include_id: Whether to include message IDs in the openai messages, if they
            are present in the source messages.

    Raises:
        ValueError: if an unrecognized `text_format` is specified, or if a message
            content block is missing expected keys.

    Returns:
        The return type depends on the input type:

        - dict:
            If a single message-like object is passed in, a single OpenAI message
            dict is returned.
        - list[dict]:
            If a sequence of message-like objects are passed in, a list of OpenAI
            message dicts is returned.

    Example:
        ```python
        from langchain_core.messages import (
            convert_to_openai_messages,
            AIMessage,
            SystemMessage,
            ToolMessage,
        )

        messages = [
            SystemMessage([{"type": "text", "text": "foo"}]),
            {
                "role": "user",
                "content": [
                    {"type": "text", "text": "whats in this"},
                    {
                        "type": "image_url",
                        "image_url": {"url": "data:image/png;base64,'/9j/4AAQSk'"},
                    },
                ],
            },
            AIMessage(
                "",
                tool_calls=[
                    {
                        "name": "analyze",
                        "args": {"baz": "buz"},
                        "id": "1",
                        "type": "tool_call",
                    }
                ],
            ),
            ToolMessage("foobar", tool_call_id="1", name="bar"),
            {"role": "assistant", "content": "thats nice"},
        ]
        oai_messages = convert_to_openai_messages(messages)
        # -> [
        #   {'role': 'system', 'content': 'foo'},
        #   {'role': 'user', 'content': [{'type': 'text', 'text': 'whats in this'}, {'type': 'image_url', 'image_url': {'url': "data:image/png;base64,'/9j/4AAQSk'"}}]},
        #   {'role': 'assistant', 'tool_calls': [{'type': 'function', 'id': '1','function': {'name': 'analyze', 'arguments': '{"baz": "buz"}'}}], 'content': ''},
        #   {'role': 'tool', 'name': 'bar', 'content': 'foobar'},
        #   {'role': 'assistant', 'content': 'thats nice'}
        # ]
        ```

    !!! version-added "Added in `langchain-core` 0.3.11"

    """  # noqa: E501
    if text_format not in {"string", "block"}:
        err = f"Unrecognized {text_format=}, expected one of 'string' or 'block'."
        raise ValueError(err)

    oai_messages: list = []

    if is_single := isinstance(messages, (BaseMessage, dict, str)):
        messages = [messages]

    messages = convert_to_messages(messages)

    for i, message in enumerate(messages):
        oai_msg: dict = {"role": _get_message_openai_role(message)}
        tool_messages: list = []
        content: str | list[dict]

        if message.name:
            oai_msg["name"] = message.name
        if isinstance(message, AIMessage) and message.tool_calls:
            oai_msg["tool_calls"] = _convert_to_openai_tool_calls(message.tool_calls)
        if message.additional_kwargs.get("refusal"):
            oai_msg["refusal"] = message.additional_kwargs["refusal"]
        if isinstance(message, ToolMessage):
            oai_msg["tool_call_id"] = message.tool_call_id
        if include_id and message.id:
            oai_msg["id"] = message.id

        if not message.content:
            content = "" if text_format == "string" else []
        elif isinstance(message.content, str):
            if text_format == "string":
                content = message.content
            else:
                content = [{"type": "text", "text": message.content}]
        elif text_format == "string" and all(
            isinstance(block, str) or block.get("type") == "text"
            for block in message.content
        ):
            content = "\n".join(
                block if isinstance(block, str) else block["text"]
                for block in message.content
            )
        else:
            content = []
            for j, block in enumerate(message.content):
                # OpenAI format
                if isinstance(block, str):
                    content.append({"type": "text", "text": block})
                elif block.get("type") == "text":
                    if missing := [k for k in ("text",) if k not in block]:
                        err = (
                            f"Unrecognized content block at "
                            f"messages[{i}].content[{j}] has 'type': 'text' "
                            f"but is missing expected key(s) "
                            f"{missing}. Full content block:\n\n{block}"
                        )
                        raise ValueError(err)
                    content.append({"type": block["type"], "text": block["text"]})
                elif block.get("type") == "image_url":
                    if missing := [k for k in ("image_url",) if k not in block]:
                        err = (
                            f"Unrecognized content block at "
                            f"messages[{i}].content[{j}] has 'type': 'image_url' "
                            f"but is missing expected key(s) "
                            f"{missing}. Full content block:\n\n{block}"
                        )
                        raise ValueError(err)
                    content.append(
                        {
                            "type": "image_url",
                            "image_url": block["image_url"],
                        }
                    )
                # Standard multi-modal content block
                elif is_data_content_block(block):
                    formatted_block = convert_to_openai_data_block(block)
                    if (
                        formatted_block.get("type") == "file"
                        and "file" in formatted_block
                        and "filename" not in formatted_block["file"]
                    ):
                        logger.info("Generating a fallback filename.")
                        formatted_block["file"]["filename"] = "LC_AUTOGENERATED"
                    content.append(formatted_block)
                # Anthropic and Bedrock converse format
                elif (block.get("type") == "image") or "image" in block:
                    # Anthropic
                    if source := block.get("source"):
                        if missing := [
                            k for k in ("media_type", "type", "data") if k not in source
                        ]:
                            err = (
                                f"Unrecognized content block at "
                                f"messages[{i}].content[{j}] has 'type': 'image' "
                                f"but 'source' is missing expected key(s) "
                                f"{missing}. Full content block:\n\n{block}"
                            )
                            raise ValueError(err)
                        content.append(
                            {
                                "type": "image_url",
                                "image_url": {
                                    "url": (
                                        f"data:{source['media_type']};"
                                        f"{source['type']},{source['data']}"
                                    )
                                },
                            }
                        )
                    # Bedrock converse
                    elif image := block.get("image"):
                        if missing := [
                            k for k in ("source", "format") if k not in image
                        ]:
                            err = (
                                f"Unrecognized content block at "
                                f"messages[{i}].content[{j}] has key 'image', "
                                f"but 'image' is missing expected key(s) "
                                f"{missing}. Full content block:\n\n{block}"
                            )
                            raise ValueError(err)
                        b64_image = _bytes_to_b64_str(image["source"]["bytes"])
                        content.append(
                            {
                                "type": "image_url",
                                "image_url": {
                                    "url": (
                                        f"data:image/{image['format']};base64,{b64_image}"
                                    )
                                },
                            }
                        )
                    else:
                        err = (
                            f"Unrecognized content block at "
                            f"messages[{i}].content[{j}] has 'type': 'image' "
                            f"but does not have a 'source' or 'image' key. Full "
                            f"content block:\n\n{block}"
                        )
                        raise ValueError(err)
                # OpenAI file format
                elif (
                    block.get("type") == "file"
                    and isinstance(block.get("file"), dict)
                    and isinstance(block.get("file", {}).get("file_data"), str)
                ):
                    if block.get("file", {}).get("filename") is None:
                        logger.info("Generating a fallback filename.")
                        block["file"]["filename"] = "LC_AUTOGENERATED"
                    content.append(block)
                # OpenAI audio format
                elif (
                    block.get("type") == "input_audio"
                    and isinstance(block.get("input_audio"), dict)
                    and isinstance(block.get("input_audio", {}).get("data"), str)
                    and isinstance(block.get("input_audio", {}).get("format"), str)
                ):
                    content.append(block)
                elif block.get("type") == "tool_use":
                    if missing := [
                        k for k in ("id", "name", "input") if k not in block
                    ]:
                        err = (
                            f"Unrecognized content block at "
                            f"messages[{i}].content[{j}] has 'type': "
                            f"'tool_use', but is missing expected key(s) "
                            f"{missing}. Full content block:\n\n{block}"
                        )
                        raise ValueError(err)
                    if not any(
                        tool_call["id"] == block["id"]
                        for tool_call in cast("AIMessage", message).tool_calls
                    ):
                        oai_msg["tool_calls"] = oai_msg.get("tool_calls", [])
                        oai_msg["tool_calls"].append(
                            {
                                "type": "function",
                                "id": block["id"],
                                "function": {
                                    "name": block["name"],
                                    "arguments": json.dumps(
                                        block["input"], ensure_ascii=False
                                    ),
                                },
                            }
                        )
                elif block.get("type") == "tool_result":
                    if missing := [
                        k for k in ("content", "tool_use_id") if k not in block
                    ]:
                        msg = (
                            f"Unrecognized content block at "
                            f"messages[{i}].content[{j}] has 'type': "
                            f"'tool_result', but is missing expected key(s) "
                            f"{missing}. Full content block:\n\n{block}"
                        )
                        raise ValueError(msg)
                    tool_message = ToolMessage(
                        block["content"],
                        tool_call_id=block["tool_use_id"],
                        status="error" if block.get("is_error") else "success",
                    )
                    # Recurse to make sure tool message contents are OpenAI format.
                    tool_messages.extend(
                        convert_to_openai_messages(
                            [tool_message], text_format=text_format
                        )
                    )
                elif (block.get("type") == "json") or "json" in block:
                    if "json" not in block:
                        msg = (
                            f"Unrecognized content block at "
                            f"messages[{i}].content[{j}] has 'type': 'json' "
                            f"but does not have a 'json' key. Full "
                            f"content block:\n\n{block}"
                        )
                        raise ValueError(msg)
                    content.append(
                        {
                            "type": "text",
                            "text": json.dumps(block["json"]),
                        }
                    )
                elif (block.get("type") == "guard_content") or "guard_content" in block:
                    if (
                        "guard_content" not in block
                        or "text" not in block["guard_content"]
                    ):
                        msg = (
                            f"Unrecognized content block at "
                            f"messages[{i}].content[{j}] has 'type': "
                            f"'guard_content' but does not have a "
                            f"messages[{i}].content[{j}]['guard_content']['text'] "
                            f"key. Full content block:\n\n{block}"
                        )
                        raise ValueError(msg)
                    text = block["guard_content"]["text"]
                    if isinstance(text, dict):
                        text = text["text"]
                    content.append({"type": "text", "text": text})
                # VertexAI format
                elif block.get("type") == "media":
                    if missing := [k for k in ("mime_type", "data") if k not in block]:
                        err = (
                            f"Unrecognized content block at "
                            f"messages[{i}].content[{j}] has 'type': "
                            f"'media' but does not have key(s) {missing}. Full "
                            f"content block:\n\n{block}"
                        )
                        raise ValueError(err)
                    if "image" not in block["mime_type"]:
                        err = (
                            f"OpenAI messages can only support text and image data."
                            f" Received content block with media of type:"
                            f" {block['mime_type']}"
                        )
                        raise ValueError(err)
                    b64_image = _bytes_to_b64_str(block["data"])
                    content.append(
                        {
                            "type": "image_url",
                            "image_url": {
                                "url": (f"data:{block['mime_type']};base64,{b64_image}")
                            },
                        }
                    )
                elif block.get("type") in ["thinking", "reasoning"]:
                    content.append(block)
                else:
                    err = (
                        f"Unrecognized content block at "
                        f"messages[{i}].content[{j}] does not match OpenAI, "
                        f"Anthropic, Bedrock Converse, or VertexAI format. Full "
                        f"content block:\n\n{block}"
                    )
                    raise ValueError(err)
            if text_format == "string" and not any(
                block["type"] != "text" for block in content
            ):
                content = "\n".join(block["text"] for block in content)
        oai_msg["content"] = content
        if message.content and not oai_msg["content"] and tool_messages:
            oai_messages.extend(tool_messages)
        else:
            oai_messages.extend([oai_msg, *tool_messages])

    if is_single:
        return oai_messages[0]
    return oai_messages


def _first_max_tokens(
    messages: Sequence[BaseMessage],
    *,
    max_tokens: int,
    token_counter: Callable[[list[BaseMessage]], int],
    text_splitter: Callable[[str], list[str]],
    partial_strategy: Literal["first", "last"] | None = None,
    end_on: str | type[BaseMessage] | Sequence[str | type[BaseMessage]] | None = None,
) -> list[BaseMessage]:
    messages = list(messages)
    if not messages:
        return messages

    # Check if all messages already fit within token limit
    if token_counter(messages) <= max_tokens:
        # When all messages fit, only apply end_on filtering if needed
        if end_on:
            for _ in range(len(messages)):
                if not _is_message_type(messages[-1], end_on):
                    messages.pop()
                else:
                    break
        return messages

    # Use binary search to find the maximum number of messages within token limit
    left, right = 0, len(messages)
    max_iterations = len(messages).bit_length()
    for _ in range(max_iterations):
        if left >= right:
            break
        mid = (left + right + 1) // 2
        if token_counter(messages[:mid]) <= max_tokens:
            left = mid
            idx = mid
        else:
            right = mid - 1

    # idx now contains the maximum number of complete messages we can include
    idx = left

    if partial_strategy and idx < len(messages):
        included_partial = False
        copied = False
        if isinstance(messages[idx].content, list):
            excluded = messages[idx].model_copy(deep=True)
            copied = True
            num_block = len(excluded.content)
            if partial_strategy == "last":
                excluded.content = list(reversed(excluded.content))
            for _ in range(1, num_block):
                excluded.content = excluded.content[:-1]
                if token_counter([*messages[:idx], excluded]) <= max_tokens:
                    messages = [*messages[:idx], excluded]
                    idx += 1
                    included_partial = True
                    break
            if included_partial and partial_strategy == "last":
                excluded.content = list(reversed(excluded.content))
        if not included_partial:
            if not copied:
                excluded = messages[idx].model_copy(deep=True)
                copied = True

            # Extract text content efficiently
            text = None
            if isinstance(excluded.content, str):
                text = excluded.content
            elif isinstance(excluded.content, list) and excluded.content:
                for block in excluded.content:
                    if isinstance(block, str):
                        text = block
                        break
                    if isinstance(block, dict) and block.get("type") == "text":
                        text = block.get("text")
                        break

            if text:
                if not copied:
                    excluded = excluded.model_copy(deep=True)

                split_texts = text_splitter(text)
                base_message_count = token_counter(messages[:idx])
                if partial_strategy == "last":
                    split_texts = list(reversed(split_texts))

                # Binary search for the maximum number of splits we can include
                left, right = 0, len(split_texts)
                max_iterations = len(split_texts).bit_length()
                for _ in range(max_iterations):
                    if left >= right:
                        break
                    mid = (left + right + 1) // 2
                    excluded.content = "".join(split_texts[:mid])
                    if base_message_count + token_counter([excluded]) <= max_tokens:
                        left = mid
                    else:
                        right = mid - 1

                if left > 0:
                    content_splits = split_texts[:left]
                    if partial_strategy == "last":
                        content_splits = list(reversed(content_splits))
                    excluded.content = "".join(content_splits)
                    messages = [*messages[:idx], excluded]
                    idx += 1

    if end_on:
        for _ in range(idx):
            if idx > 0 and not _is_message_type(messages[idx - 1], end_on):
                idx -= 1
            else:
                break

    return messages[:idx]


def _last_max_tokens(
    messages: Sequence[BaseMessage],
    *,
    max_tokens: int,
    token_counter: Callable[[list[BaseMessage]], int],
    text_splitter: Callable[[str], list[str]],
    allow_partial: bool = False,
    include_system: bool = False,
    start_on: str | type[BaseMessage] | Sequence[str | type[BaseMessage]] | None = None,
    end_on: str | type[BaseMessage] | Sequence[str | type[BaseMessage]] | None = None,
) -> list[BaseMessage]:
    messages = list(messages)
    if len(messages) == 0:
        return []

    # Filter out messages after end_on type
    if end_on:
        for _ in range(len(messages)):
            if not _is_message_type(messages[-1], end_on):
                messages.pop()
            else:
                break

    # Handle system message preservation
    system_message = None
    if include_system and len(messages) > 0 and isinstance(messages[0], SystemMessage):
        system_message = messages[0]
        messages = messages[1:]

    # Reverse messages to use _first_max_tokens with reversed logic
    reversed_messages = messages[::-1]

    # Calculate remaining tokens after accounting for system message if present
    remaining_tokens = max_tokens
    if system_message:
        system_tokens = token_counter([system_message])
        remaining_tokens = max(0, max_tokens - system_tokens)

    reversed_result = _first_max_tokens(
        reversed_messages,
        max_tokens=remaining_tokens,
        token_counter=token_counter,
        text_splitter=text_splitter,
        partial_strategy="last" if allow_partial else None,
        end_on=start_on,
    )

    # Re-reverse the messages and add back the system message if needed
    result = reversed_result[::-1]
    if system_message:
        result = [system_message, *result]

    return result


_MSG_CHUNK_MAP: dict[type[BaseMessage], type[BaseMessageChunk]] = {
    HumanMessage: HumanMessageChunk,
    AIMessage: AIMessageChunk,
    SystemMessage: SystemMessageChunk,
    ToolMessage: ToolMessageChunk,
    FunctionMessage: FunctionMessageChunk,
    ChatMessage: ChatMessageChunk,
}
_CHUNK_MSG_MAP = {v: k for k, v in _MSG_CHUNK_MAP.items()}


def _msg_to_chunk(message: BaseMessage) -> BaseMessageChunk:
    if message.__class__ in _MSG_CHUNK_MAP:
        return _MSG_CHUNK_MAP[message.__class__](**message.model_dump(exclude={"type"}))

    for msg_cls, chunk_cls in _MSG_CHUNK_MAP.items():
        if isinstance(message, msg_cls):
            return chunk_cls(**message.model_dump(exclude={"type"}))

    msg = (
        f"Unrecognized message class {message.__class__}. Supported classes are "
        f"{list(_MSG_CHUNK_MAP.keys())}"
    )
    msg = create_message(message=msg, error_code=ErrorCode.MESSAGE_COERCION_FAILURE)
    raise ValueError(msg)


def _chunk_to_msg(chunk: BaseMessageChunk) -> BaseMessage:
    if chunk.__class__ in _CHUNK_MSG_MAP:
        return _CHUNK_MSG_MAP[chunk.__class__](
            **chunk.model_dump(exclude={"type", "tool_call_chunks", "chunk_position"})
        )
    for chunk_cls, msg_cls in _CHUNK_MSG_MAP.items():
        if isinstance(chunk, chunk_cls):
            return msg_cls(
                **chunk.model_dump(
                    exclude={"type", "tool_call_chunks", "chunk_position"}
                )
            )

    msg = (
        f"Unrecognized message chunk class {chunk.__class__}. Supported classes are "
        f"{list(_CHUNK_MSG_MAP.keys())}"
    )
    msg = create_message(message=msg, error_code=ErrorCode.MESSAGE_COERCION_FAILURE)
    raise ValueError(msg)


def _default_text_splitter(text: str) -> list[str]:
    splits = text.split("\n")
    return [s + "\n" for s in splits[:-1]] + splits[-1:]


def _is_message_type(
    message: BaseMessage,
    type_: str | type[BaseMessage] | Sequence[str | type[BaseMessage]],
) -> bool:
    types = [type_] if isinstance(type_, (str, type)) else type_
    types_str = [t for t in types if isinstance(t, str)]
    types_types = tuple(t for t in types if isinstance(t, type))

    return message.type in types_str or isinstance(message, types_types)


def _bytes_to_b64_str(bytes_: bytes) -> str:
    return base64.b64encode(bytes_).decode("utf-8")


def _get_message_openai_role(message: BaseMessage) -> str:
    if isinstance(message, AIMessage):
        return "assistant"
    if isinstance(message, HumanMessage):
        return "user"
    if isinstance(message, ToolMessage):
        return "tool"
    if isinstance(message, SystemMessage):
        return message.additional_kwargs.get("__openai_role__", "system")
    if isinstance(message, FunctionMessage):
        return "function"
    if isinstance(message, ChatMessage):
        return message.role
    msg = f"Unknown BaseMessage type {message.__class__}."
    raise ValueError(msg)


def _convert_to_openai_tool_calls(tool_calls: list[ToolCall]) -> list[dict]:
    return [
        {
            "type": "function",
            "id": tool_call["id"],
            "function": {
                "name": tool_call["name"],
                "arguments": json.dumps(tool_call["args"], ensure_ascii=False),
            },
        }
        for tool_call in tool_calls
    ]


def count_tokens_approximately(
    messages: Iterable[MessageLikeRepresentation],
    *,
    chars_per_token: float = 4.0,
    extra_tokens_per_message: float = 3.0,
    count_name: bool = True,
) -> int:
    """Approximate the total number of tokens in messages.

    The token count includes stringified message content, role, and (optionally) name.
    - For AI messages, the token count also includes stringified tool calls.
    - For tool messages, the token count also includes the tool call ID.

    Args:
        messages: List of messages to count tokens for.
        chars_per_token: Number of characters per token to use for the approximation.
            One token corresponds to ~4 chars for common English text.
            You can also specify `float` values for more fine-grained control.
            [See more here](https://platform.openai.com/tokenizer).
        extra_tokens_per_message: Number of extra tokens to add per message, e.g.
            special tokens, including beginning/end of message.
            You can also specify `float` values for more fine-grained control.
            [See more here](https://github.com/openai/openai-cookbook/blob/main/examples/How_to_count_tokens_with_tiktoken.ipynb).
        count_name: Whether to include message names in the count.
            Enabled by default.

    Returns:
        Approximate number of tokens in the messages.

    !!! note
        This is a simple approximation that may not match the exact token count used by
        specific models. For accurate counts, use model-specific tokenizers.

    Warning:
        This function does not currently support counting image tokens.

    !!! version-added "Added in `langchain-core` 0.3.46"

    """
    token_count = 0.0
    for message in convert_to_messages(messages):
        message_chars = 0
        if isinstance(message.content, str):
            message_chars += len(message.content)

        # TODO: add support for approximate counting for image blocks
        else:
            content = repr(message.content)
            message_chars += len(content)

        if (
            isinstance(message, AIMessage)
            # exclude Anthropic format as tool calls are already included in the content
            and not isinstance(message.content, list)
            and message.tool_calls
        ):
            tool_calls_content = repr(message.tool_calls)
            message_chars += len(tool_calls_content)

        if isinstance(message, ToolMessage):
            message_chars += len(message.tool_call_id)

        role = _get_message_openai_role(message)
        message_chars += len(role)

        if message.name and count_name:
            message_chars += len(message.name)

        # NOTE: we're rounding up per message to ensure that
        # individual message token counts add up to the total count
        # for a list of messages
        token_count += math.ceil(message_chars / chars_per_token)

        # add extra tokens per message
        token_count += extra_tokens_per_message

    # round up once more time in case extra_tokens_per_message is a float
    return math.ceil(token_count)<|MERGE_RESOLUTION|>--- conflicted
+++ resolved
@@ -1019,8 +1019,7 @@
 
 @overload
 def convert_to_openai_messages(
-<<<<<<< HEAD
-    messages: BaseMessage | dict | str,
+    messages: MessageLikeRepresentation,
     *,
     text_format: Literal["string", "block"] = "string",
 ) -> dict: ...
@@ -1028,17 +1027,14 @@
 
 @overload
 def convert_to_openai_messages(
-    messages: Sequence[BaseMessage | list[str] | tuple[str, str] | dict[str, Any]],
+    messages: Sequence[BMessageLikeRepresentation],
     *,
     text_format: Literal["string", "block"] = "string",
 ) -> list[dict]: ...
 
 
 def convert_to_openai_messages(
-    messages: Union[BaseMessage, dict, str, Sequence[MessageLikeRepresentation]],
-=======
     messages: MessageLikeRepresentation | Sequence[MessageLikeRepresentation],
->>>>>>> cf595dcc
     *,
     text_format: Literal["string", "block"] = "string",
     include_id: bool = False,
