--- conflicted
+++ resolved
@@ -32,13 +32,8 @@
     is subject to deprecation in future releases as we move towards PEP 728.
 
 !!! note
-<<<<<<< HEAD
-    Following widespread adoption of `PEP 728 <https://peps.python.org/pep-0728/>`__, we
+    Following widespread adoption of [PEP 728](https://peps.python.org/pep-0728/), we
     will add `extra_items=Any` as a param to Content Blocks. This will signify to type
-=======
-    Following widespread adoption of [PEP 728](https://peps.python.org/pep-0728/), we
-    will add ``extra_items=Any`` as a param to Content Blocks. This will signify to type
->>>>>>> f405a2c5
     checkers that additional provider-specific fields are allowed outside of the
     `extras` field, and that will become the new standard approach to adding
     provider-specific metadata.
