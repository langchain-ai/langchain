"""Derivations of standard content blocks from Anthropic content."""

import json
from collections.abc import Iterable
from typing import Any, Optional, cast

from langchain_core.messages import AIMessage, AIMessageChunk
from langchain_core.messages import content as types


def _populate_extras(
    standard_block: types.ContentBlock, block: dict[str, Any], known_fields: set[str]
) -> types.ContentBlock:
    """Mutate a block, populating extras."""
    if standard_block.get("type") == "non_standard":
        return standard_block

    for key, value in block.items():
        if key not in known_fields:
            if "extras" not in block:
                # Below type-ignores are because mypy thinks a non-standard block can
                # get here, although we exclude them above.
                standard_block["extras"] = {}  # type: ignore[typeddict-unknown-key]
            standard_block["extras"][key] = value  # type: ignore[typeddict-item]

    return standard_block


def _convert_to_v1_from_anthropic_input(
    content: list[types.ContentBlock],
) -> list[types.ContentBlock]:
    """Attempt to unpack non-standard blocks."""

    def _iter_blocks() -> Iterable[types.ContentBlock]:
        blocks: list[dict[str, Any]] = [
            cast("dict[str, Any]", block)
            if block.get("type") != "non_standard"
            else block["value"]  # type: ignore[typeddict-item]  # this is only non-standard blocks
            for block in content
        ]
        for block in blocks:
            block_type = block.get("type")

            if (
                block_type == "document"
                and "source" in block
                and "type" in block["source"]
            ):
                if block["source"]["type"] == "base64":
                    file_block: types.FileContentBlock = {
                        "type": "file",
                        "base64": block["source"]["data"],
                        "mime_type": block["source"]["media_type"],
                    }
                    _populate_extras(file_block, block, {"type", "source"})
                    yield file_block

                elif block["source"]["type"] == "url":
                    file_block = {
                        "type": "file",
                        "url": block["source"]["url"],
                    }
                    _populate_extras(file_block, block, {"type", "source"})
                    yield file_block

                elif block["source"]["type"] == "file":
                    file_block = {
                        "type": "file",
                        "id": block["source"]["file_id"],
                    }
                    _populate_extras(file_block, block, {"type", "source"})
                    yield file_block

                elif block["source"]["type"] == "text":
                    plain_text_block: types.PlainTextContentBlock = {
                        "type": "text-plain",
                        "text": block["source"]["data"],
                        "mime_type": block.get("media_type", "text/plain"),
                    }
                    _populate_extras(plain_text_block, block, {"type", "source"})
                    yield plain_text_block

                else:
                    yield {"type": "non_standard", "value": block}

            elif (
                block_type == "image"
                and "source" in block
                and "type" in block["source"]
            ):
                if block["source"]["type"] == "base64":
                    image_block: types.ImageContentBlock = {
                        "type": "image",
                        "base64": block["source"]["data"],
                        "mime_type": block["source"]["media_type"],
                    }
                    _populate_extras(image_block, block, {"type", "source"})
                    yield image_block

                elif block["source"]["type"] == "url":
                    image_block = {
                        "type": "image",
                        "url": block["source"]["url"],
                    }
                    _populate_extras(image_block, block, {"type", "source"})
                    yield image_block

                elif block["source"]["type"] == "file":
                    image_block = {
                        "type": "image",
                        "id": block["source"]["file_id"],
                    }
                    _populate_extras(image_block, block, {"type", "source"})
                    yield image_block

                else:
                    yield {"type": "non_standard", "value": block}

            elif block_type in types.KNOWN_BLOCK_TYPES:
                yield cast("types.ContentBlock", block)

            else:
                yield {"type": "non_standard", "value": block}

    return list(_iter_blocks())


def _convert_citation_to_v1(citation: dict[str, Any]) -> types.Annotation:
    citation_type = citation.get("type")

    if citation_type == "web_search_result_location":
        url_citation: types.Citation = {
            "type": "citation",
            "cited_text": citation["cited_text"],
            "url": citation["url"],
        }
        if title := citation.get("title"):
            url_citation["title"] = title
        known_fields = {"type", "cited_text", "url", "title", "index", "extras"}
        for key, value in citation.items():
            if key not in known_fields:
                if "extras" not in url_citation:
                    url_citation["extras"] = {}
                url_citation["extras"][key] = value

        return url_citation

    if citation_type in (
        "char_location",
        "content_block_location",
        "page_location",
        "search_result_location",
    ):
        document_citation: types.Citation = {
            "type": "citation",
            "cited_text": citation["cited_text"],
        }
        if "document_title" in citation:
            document_citation["title"] = citation["document_title"]
        elif title := citation.get("title"):
            document_citation["title"] = title
        else:
            pass
        known_fields = {
            "type",
            "cited_text",
            "document_title",
            "title",
            "index",
            "extras",
        }
        for key, value in citation.items():
            if key not in known_fields:
                if "extras" not in document_citation:
                    document_citation["extras"] = {}
                document_citation["extras"][key] = value

        return document_citation

    return {
        "type": "non_standard_annotation",
        "value": citation,
    }


def _convert_to_v1_from_anthropic(message: AIMessage) -> list[types.ContentBlock]:
    """Convert Anthropic message content to v1 format."""
    if isinstance(message.content, str):
        message.content = [{"type": "text", "text": message.content}]

    def _iter_blocks() -> Iterable[types.ContentBlock]:
        for block in message.content:
            if not isinstance(block, dict):
                continue
            block_type = block.get("type")

            if block_type == "text":
                if citations := block.get("citations"):
                    text_block: types.TextContentBlock = {
                        "type": "text",
                        "text": block.get("text", ""),
                        "annotations": [_convert_citation_to_v1(a) for a in citations],
                    }
                else:
                    text_block = {"type": "text", "text": block["text"]}
                if "index" in block:
                    text_block["index"] = block["index"]
                yield text_block

            elif block_type == "thinking":
                reasoning_block: types.ReasoningContentBlock = {
                    "type": "reasoning",
                    "reasoning": block.get("thinking", ""),
                }
                if "index" in block:
                    reasoning_block["index"] = block["index"]
                known_fields = {"type", "thinking", "index", "extras"}
                for key in block:
                    if key not in known_fields:
                        if "extras" not in reasoning_block:
                            reasoning_block["extras"] = {}
                        reasoning_block["extras"][key] = block[key]
                yield reasoning_block

            elif block_type == "tool_use":
                if (
                    isinstance(message, AIMessageChunk)
                    and len(message.tool_call_chunks) == 1
                    and message.chunk_position != "last"
                ):
                    # Isolated chunk
                    tool_call_chunk: types.ToolCallChunk = (
                        message.tool_call_chunks[0].copy()  # type: ignore[assignment]
                    )
                    if "type" not in tool_call_chunk:
                        tool_call_chunk["type"] = "tool_call_chunk"
                    yield tool_call_chunk
<<<<<<< HEAD
                else:
                    tool_call_block: Optional[types.ToolCall] = None
                    # Non-streaming or gathered chunk
                    if len(message.tool_calls) == 1:
                        tool_call_block = message.tool_calls[0]
                    elif call_id := block.get("id"):
                        for tc in message.tool_calls:
                            if tc.get("id") == call_id:
                                tool_call_block = tc
                                break
                    else:
                        pass
                    if not tool_call_block:
                        tool_call_block = {
                            "type": "tool_call",
                            "name": block.get("name", ""),
                            "args": block.get("input", {}),
                            "id": block.get("id", ""),
                        }
=======
                elif (
                    not isinstance(message, AIMessageChunk)
                    and len(message.tool_calls) == 1
                ):
                    tool_call_block: types.ToolCall = {
                        "type": "tool_call",
                        "name": message.tool_calls[0]["name"],
                        "args": message.tool_calls[0]["args"],
                        "id": message.tool_calls[0].get("id"),
                    }
>>>>>>> 2d9fe703
                    if "index" in block:
                        tool_call_block["index"] = block["index"]
                    yield tool_call_block

            elif (
                block_type == "input_json_delta"
                and isinstance(message, AIMessageChunk)
                and len(message.tool_call_chunks) == 1
            ):
                tool_call_chunk = (
                    message.tool_call_chunks[0].copy()  # type: ignore[assignment]
                )
                if "type" not in tool_call_chunk:
                    tool_call_chunk["type"] = "tool_call_chunk"
                yield tool_call_chunk

            elif block_type == "server_tool_use":
                if block.get("name") == "web_search":
                    web_search_call: types.WebSearchCall = {"type": "web_search_call"}

                    if query := block.get("input", {}).get("query"):
                        web_search_call["query"] = query

                    elif block.get("input") == {} and "partial_json" in block:
                        try:
                            input_ = json.loads(block["partial_json"])
                            if isinstance(input_, dict) and "query" in input_:
                                web_search_call["query"] = input_["query"]
                        except json.JSONDecodeError:
                            pass

                    if "id" in block:
                        web_search_call["id"] = block["id"]
                    if "index" in block:
                        web_search_call["index"] = block["index"]
                    known_fields = {"type", "name", "input", "id", "index"}
                    for key, value in block.items():
                        if key not in known_fields:
                            if "extras" not in web_search_call:
                                web_search_call["extras"] = {}
                            web_search_call["extras"][key] = value
                    yield web_search_call

                elif block.get("name") == "code_execution":
                    code_interpreter_call: types.CodeInterpreterCall = {
                        "type": "code_interpreter_call"
                    }

                    if code := block.get("input", {}).get("code"):
                        code_interpreter_call["code"] = code

                    elif block.get("input") == {} and "partial_json" in block:
                        try:
                            input_ = json.loads(block["partial_json"])
                            if isinstance(input_, dict) and "code" in input_:
                                code_interpreter_call["code"] = input_["code"]
                        except json.JSONDecodeError:
                            pass

                    if "id" in block:
                        code_interpreter_call["id"] = block["id"]
                    if "index" in block:
                        code_interpreter_call["index"] = block["index"]
                    known_fields = {"type", "name", "input", "id", "index"}
                    for key, value in block.items():
                        if key not in known_fields:
                            if "extras" not in code_interpreter_call:
                                code_interpreter_call["extras"] = {}
                            code_interpreter_call["extras"][key] = value
                    yield code_interpreter_call

                else:
                    new_block: types.NonStandardContentBlock = {
                        "type": "non_standard",
                        "value": block,
                    }
                    if "index" in new_block["value"]:
                        new_block["index"] = new_block["value"].pop("index")
                    yield new_block

            elif block_type == "web_search_tool_result":
                web_search_result: types.WebSearchResult = {"type": "web_search_result"}
                if "tool_use_id" in block:
                    web_search_result["id"] = block["tool_use_id"]
                if "index" in block:
                    web_search_result["index"] = block["index"]

                if web_search_result_content := block.get("content", []):
                    if "extras" not in web_search_result:
                        web_search_result["extras"] = {}
                    urls = []
                    extra_content = []
                    for result_content in web_search_result_content:
                        if isinstance(result_content, dict):
                            if "url" in result_content:
                                urls.append(result_content["url"])
                            extra_content.append(result_content)
                    web_search_result["extras"]["content"] = extra_content
                    if urls:
                        web_search_result["urls"] = urls
                yield web_search_result

            elif block_type == "code_execution_tool_result":
                code_interpreter_result: types.CodeInterpreterResult = {
                    "type": "code_interpreter_result",
                    "output": [],
                }
                if "tool_use_id" in block:
                    code_interpreter_result["id"] = block["tool_use_id"]
                if "index" in block:
                    code_interpreter_result["index"] = block["index"]

                code_interpreter_output: types.CodeInterpreterOutput = {
                    "type": "code_interpreter_output"
                }

                code_execution_content = block.get("content", {})
                if code_execution_content.get("type") == "code_execution_result":
                    if "return_code" in code_execution_content:
                        code_interpreter_output["return_code"] = code_execution_content[
                            "return_code"
                        ]
                    if "stdout" in code_execution_content:
                        code_interpreter_output["stdout"] = code_execution_content[
                            "stdout"
                        ]
                    if stderr := code_execution_content.get("stderr"):
                        code_interpreter_output["stderr"] = stderr
                    if (
                        output := code_interpreter_output.get("content")
                    ) and isinstance(output, list):
                        if "extras" not in code_interpreter_result:
                            code_interpreter_result["extras"] = {}
                        code_interpreter_result["extras"]["content"] = output
                        for output_block in output:
                            if "file_id" in output_block:
                                if "file_ids" not in code_interpreter_output:
                                    code_interpreter_output["file_ids"] = []
                                code_interpreter_output["file_ids"].append(
                                    output_block["file_id"]
                                )
                    code_interpreter_result["output"].append(code_interpreter_output)

                elif (
                    code_execution_content.get("type")
                    == "code_execution_tool_result_error"
                ):
                    if "extras" not in code_interpreter_result:
                        code_interpreter_result["extras"] = {}
                    code_interpreter_result["extras"]["error_code"] = (
                        code_execution_content.get("error_code")
                    )

                yield code_interpreter_result

            else:
                new_block = {"type": "non_standard", "value": block}
                if "index" in new_block["value"]:
                    new_block["index"] = new_block["value"].pop("index")
                yield new_block

    return list(_iter_blocks())


def translate_content(message: AIMessage) -> list[types.ContentBlock]:
    """Derive standard content blocks from a message with OpenAI content."""
    return _convert_to_v1_from_anthropic(message)


def translate_content_chunk(message: AIMessageChunk) -> list[types.ContentBlock]:
    """Derive standard content blocks from a message chunk with OpenAI content."""
    return _convert_to_v1_from_anthropic(message)


def _register_anthropic_translator() -> None:
    """Register the Anthropic translator with the central registry.

    Run automatically when the module is imported.
    """
    from langchain_core.messages.block_translators import register_translator

    register_translator("anthropic", translate_content, translate_content_chunk)


_register_anthropic_translator()<|MERGE_RESOLUTION|>--- conflicted
+++ resolved
@@ -235,16 +235,25 @@
                     if "type" not in tool_call_chunk:
                         tool_call_chunk["type"] = "tool_call_chunk"
                     yield tool_call_chunk
-<<<<<<< HEAD
                 else:
                     tool_call_block: Optional[types.ToolCall] = None
                     # Non-streaming or gathered chunk
                     if len(message.tool_calls) == 1:
-                        tool_call_block = message.tool_calls[0]
+                        tool_call_block = {
+                            "type": "tool_call",
+                            "name": message.tool_calls[0]["name"],
+                            "args": message.tool_calls[0]["args"],
+                            "id": message.tool_calls[0].get("id"),
+                        }
                     elif call_id := block.get("id"):
                         for tc in message.tool_calls:
                             if tc.get("id") == call_id:
-                                tool_call_block = tc
+                                tool_call_block = {
+                                    "type": "tool_call",
+                                    "name": tc["name"],
+                                    "args": tc["args"],
+                                    "id": tc.get("id"),
+                                }
                                 break
                     else:
                         pass
@@ -255,18 +264,6 @@
                             "args": block.get("input", {}),
                             "id": block.get("id", ""),
                         }
-=======
-                elif (
-                    not isinstance(message, AIMessageChunk)
-                    and len(message.tool_calls) == 1
-                ):
-                    tool_call_block: types.ToolCall = {
-                        "type": "tool_call",
-                        "name": message.tool_calls[0]["name"],
-                        "args": message.tool_calls[0]["args"],
-                        "id": message.tool_calls[0].get("id"),
-                    }
->>>>>>> 2d9fe703
                     if "index" in block:
                         tool_call_block["index"] = block["index"]
                     yield tool_call_block
