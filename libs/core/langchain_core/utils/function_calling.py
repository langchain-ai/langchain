--- conflicted
+++ resolved
@@ -19,11 +19,8 @@
     cast,
 )
 
-<<<<<<< HEAD
-=======
 from pydantic import BaseModel
 from pydantic.v1 import BaseModel as BaseModelV1
->>>>>>> 9cd20080
 from typing_extensions import TypedDict, get_args, get_origin, is_typeddict
 
 from langchain_core._api import beta, deprecated
@@ -32,8 +29,6 @@
 from langchain_core.utils.pydantic import is_basemodel_subclass
 
 if TYPE_CHECKING:
-    from pydantic import BaseModel
-
     from langchain_core.tools import BaseTool
 
 logger = logging.getLogger(__name__)
