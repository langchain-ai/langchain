--- conflicted
+++ resolved
@@ -188,20 +188,15 @@
     removal="0.3.0",
 )
 def format_tool_to_openai_function(tool: BaseTool) -> FunctionDescription:
-<<<<<<< HEAD
-    """Format tool into the OpenAI function API."""
+    """Format tool into the OpenAI function API.
+
+    Args:
+        tool: The tool to format.
+
+    Returns:
+        The function description.
+    """
     if tool.tool_call_schema:
-=======
-    """Format tool into the OpenAI function API.
-
-    Args:
-        tool: The tool to format.
-
-    Returns:
-        The function description.
-    """
-    if tool.args_schema:
->>>>>>> 5171ffc0
         return convert_pydantic_to_openai_function(
             tool.tool_call_schema, name=tool.name, description=tool.description
         )
