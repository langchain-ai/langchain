--- conflicted
+++ resolved
@@ -12,9 +12,20 @@
 
 @overload
 def tool(
-<<<<<<< HEAD
-    *args: Union[str, Callable[..., Any], Runnable],
-=======
+    *,
+    return_direct: bool = False,
+    args_schema: Optional[type[BaseModel]] = None,
+    infer_schema: bool = True,
+    response_format: Literal["content", "content_and_artifact"] = "content",
+    parse_docstring: bool = False,
+    error_on_invalid_docstring: bool = True,
+) -> Callable[[Union[Callable, Runnable]], BaseTool]: ...
+
+
+@overload
+def tool(
+    name_or_callable: str,
+    runnable: Runnable,
     *,
     return_direct: bool = False,
     args_schema: Optional[type] = None,
@@ -22,24 +33,6 @@
     response_format: Literal["content", "content_and_artifact"] = "content",
     parse_docstring: bool = False,
     error_on_invalid_docstring: bool = True,
-) -> Callable[[Union[Callable, Runnable]], BaseTool]: ...
-
-
-@overload
-def tool(
-    name_or_callable: str,
-    runnable: Runnable,
-    *,
->>>>>>> 4c9acdfb
-    return_direct: bool = False,
-    args_schema: Optional[type[BaseModel]] = None,
-    infer_schema: bool = True,
-    response_format: Literal["content", "content_and_artifact"] = "content",
-    parse_docstring: bool = False,
-    error_on_invalid_docstring: bool = True,
-<<<<<<< HEAD
-) -> StructuredTool:
-=======
 ) -> BaseTool: ...
 
 
@@ -83,7 +76,6 @@
     BaseTool,
     Callable[[Union[Callable, Runnable]], BaseTool],
 ]:
->>>>>>> 4c9acdfb
     """Make tools out of functions, can be used with or without arguments.
 
     Args:
@@ -208,12 +200,6 @@
                 return bar
     """
 
-<<<<<<< HEAD
-    def _make_with_name(
-        tool_name: str,
-    ) -> Callable[[Callable[..., Any]], StructuredTool]:
-        def _make_tool(dec_func: Callable[..., Any]) -> StructuredTool:
-=======
     def _create_tool_factory(
         tool_name: str,
     ) -> Callable[[Union[Callable, Runnable]], BaseTool]:
@@ -227,7 +213,6 @@
         """
 
         def _tool_factory(dec_func: Union[Callable, Runnable]) -> BaseTool:
->>>>>>> 4c9acdfb
             if isinstance(dec_func, Runnable):
                 runnable = dec_func
 
@@ -286,29 +271,8 @@
                 coroutine=coroutine,
                 response_format=response_format,
             )
-<<<<<<< HEAD
-            
-        return _make_tool
-
-    if len(args) == 2 and isinstance(args[0], str) and isinstance(args[1], Runnable):
-        return _make_with_name(args[0])(args[1])
-    elif len(args) == 1 and isinstance(args[0], str):
-        # if the argument is a string, then we use the string as the tool name
-        # Example usage: @tool("search", return_direct=True)
-        return _make_with_name(args[0])
-    elif len(args) == 1 and callable(args[0]):
-        # if the argument is a function, then we use the function name as the tool name
-        # Example usage: @tool
-        return _make_with_name(args[0].__name__)(args[0])
-    elif len(args) == 0:
-        # if there are no arguments, then we use the function name as the tool name
-        # Example usage: @tool(return_direct=True)
-        def _partial(func: Callable[..., Any]) -> StructuredTool:
-            return _make_with_name(func.__name__)(func)
-=======
 
         return _tool_factory
->>>>>>> 4c9acdfb
 
     if len(args) != 0:
         # Triggered if a user attempts to use positional arguments that
