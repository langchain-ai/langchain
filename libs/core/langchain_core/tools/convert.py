"""Convert functions and runnables to tools."""

import inspect
from collections.abc import Callable
from typing import Any, Literal, get_type_hints, overload

from pydantic import BaseModel, Field, create_model

from langchain_core.callbacks import Callbacks
from langchain_core.runnables import Runnable
from langchain_core.tools.base import ArgsSchema, BaseTool
from langchain_core.tools.simple import Tool
from langchain_core.tools.structured import StructuredTool


@overload
def tool(
    *,
    description: str | None = None,
    return_direct: bool = False,
    args_schema: ArgsSchema | None = None,
    infer_schema: bool = True,
    response_format: Literal["content", "content_and_artifact"] = "content",
    parse_docstring: bool = False,
    error_on_invalid_docstring: bool = True,
<<<<<<< HEAD
) -> Callable[[Union[Callable[..., Any], Runnable[Any, Any]]], BaseTool]: ...
=======
) -> Callable[[Callable | Runnable], BaseTool]: ...
>>>>>>> ee630b45


@overload
def tool(
    name_or_callable: str,
    runnable: Runnable[Any, Any],
    *,
    description: str | None = None,
    return_direct: bool = False,
    args_schema: ArgsSchema | None = None,
    infer_schema: bool = True,
    response_format: Literal["content", "content_and_artifact"] = "content",
    parse_docstring: bool = False,
    error_on_invalid_docstring: bool = True,
) -> BaseTool: ...


@overload
def tool(
    name_or_callable: Callable[..., Any],
    *,
    description: str | None = None,
    return_direct: bool = False,
    args_schema: ArgsSchema | None = None,
    infer_schema: bool = True,
    response_format: Literal["content", "content_and_artifact"] = "content",
    parse_docstring: bool = False,
    error_on_invalid_docstring: bool = True,
) -> BaseTool: ...


@overload
def tool(
    name_or_callable: str,
    *,
    description: str | None = None,
    return_direct: bool = False,
    args_schema: ArgsSchema | None = None,
    infer_schema: bool = True,
    response_format: Literal["content", "content_and_artifact"] = "content",
    parse_docstring: bool = False,
    error_on_invalid_docstring: bool = True,
<<<<<<< HEAD
) -> Callable[[Union[Callable[..., Any], Runnable[Any, Any]]], BaseTool]: ...


def tool(
    name_or_callable: Optional[Union[str, Callable[..., Any]]] = None,
    runnable: Optional[Runnable[Any, Any]] = None,
=======
) -> Callable[[Callable | Runnable], BaseTool]: ...


def tool(
    name_or_callable: str | Callable | None = None,
    runnable: Runnable | None = None,
>>>>>>> ee630b45
    *args: Any,
    description: str | None = None,
    return_direct: bool = False,
    args_schema: ArgsSchema | None = None,
    infer_schema: bool = True,
    response_format: Literal["content", "content_and_artifact"] = "content",
    parse_docstring: bool = False,
    error_on_invalid_docstring: bool = True,
<<<<<<< HEAD
) -> Union[
    BaseTool,
    Callable[[Union[Callable[..., Any], Runnable[Any, Any]]], BaseTool],
]:
    """Make tools out of functions, can be used with or without arguments.
=======
) -> BaseTool | Callable[[Callable | Runnable], BaseTool]:
    """Convert Python functions and `Runnables` to LangChain tools.

    Can be used as a decorator with or without arguments to create tools from functions.

    Functions can have any signature - the tool will automatically infer input schemas
    unless disabled.

    !!! note "Requirements"
        - Functions must have type hints for proper schema inference
        - When `infer_schema=False`, functions must be `(str) -> str` and have
            docstrings
        - When using with `Runnable`, a string name must be provided
>>>>>>> ee630b45

    Args:
        name_or_callable: Optional name of the tool or the `Callable` to be
            converted to a tool. Overrides the function's name.

            Must be provided as a positional argument.
        runnable: Optional `Runnable` to convert to a tool.

            Must be provided as a positional argument.
        description: Optional description for the tool.

            Precedence for the tool description value is as follows:

            - This `description` argument
                (used even if docstring and/or `args_schema` are provided)
            - Tool function docstring
                (used even if `args_schema` is provided)
            - `args_schema` description
                (used only if `description` and docstring are not provided)
        *args: Extra positional arguments. Must be empty.
        return_direct: Whether to return directly from the tool rather than continuing
            the agent loop.
        args_schema: Optional argument schema for user to specify.
        infer_schema: Whether to infer the schema of the arguments from the function's
            signature. This also makes the resultant tool accept a dictionary input to
            its `run()` function.
        response_format: The tool response format.

            If `'content'`, then the output of the tool is interpreted as the contents
            of a `ToolMessage`.

            If `'content_and_artifact'`, then the output is expected to be a two-tuple
            corresponding to the `(content, artifact)` of a `ToolMessage`.
        parse_docstring: If `infer_schema` and `parse_docstring`, will attempt to
            parse parameter descriptions from Google Style function docstrings.
        error_on_invalid_docstring: If `parse_docstring` is provided, configure
            whether to raise `ValueError` on invalid Google Style docstrings.

    Raises:
        ValueError: If too many positional arguments are provided (e.g. violating the
            `*args` constraint).
        ValueError: If a `Runnable` is provided without a string name. When using `tool`
            with a `Runnable`, a `str` name must be provided as the `name_or_callable`.
        ValueError: If the first argument is not a string or callable with
            a `__name__` attribute.
        ValueError: If the function does not have a docstring and description
            is not provided and `infer_schema` is `False`.
        ValueError: If `parse_docstring` is `True` and the function has an invalid
            Google-style docstring and `error_on_invalid_docstring` is True.
        ValueError: If a `Runnable` is provided that does not have an object schema.

    Returns:
        The tool.

    Examples:
        ```python
        @tool
        def search_api(query: str) -> str:
            # Searches the API for the query.
            return


        @tool("search", return_direct=True)
        def search_api(query: str) -> str:
            # Searches the API for the query.
            return


        @tool(response_format="content_and_artifact")
        def search_api(query: str) -> tuple[str, dict]:
            return "partial json of results", {"full": "object of results"}
        ```

        Parse Google-style docstrings:

        ```python
        @tool(parse_docstring=True)
        def foo(bar: str, baz: int) -> str:
            \"\"\"The foo.

            Args:
                bar: The bar.
                baz: The baz.
            \"\"\"
            return bar

        foo.args_schema.model_json_schema()
        ```

        ```python
        {
            "title": "foo",
            "description": "The foo.",
            "type": "object",
            "properties": {
                "bar": {
                    "title": "Bar",
                    "description": "The bar.",
                    "type": "string",
                },
                "baz": {
                    "title": "Baz",
                    "description": "The baz.",
                    "type": "integer",
                },
            },
            "required": ["bar", "baz"],
        }
        ```

        Note that parsing by default will raise `ValueError` if the docstring
        is considered invalid. A docstring is considered invalid if it contains
        arguments not in the function signature, or is unable to be parsed into
        a summary and `"Args:"` blocks. Examples below:

        ```python
        # No args section
        def invalid_docstring_1(bar: str, baz: int) -> str:
            \"\"\"The foo.\"\"\"
            return bar

        # Improper whitespace between summary and args section
        def invalid_docstring_2(bar: str, baz: int) -> str:
            \"\"\"The foo.
            Args:
                bar: The bar.
                baz: The baz.
            \"\"\"
            return bar

        # Documented args absent from function signature
        def invalid_docstring_3(bar: str, baz: int) -> str:
            \"\"\"The foo.

            Args:
                banana: The bar.
                monkey: The baz.
            \"\"\"
            return bar

        ```
    """  # noqa: D214, D410, D411  # We're intentionally showing bad formatting in examples

    def _create_tool_factory(
        tool_name: str,
    ) -> Callable[[Callable | Runnable], BaseTool]:
        """Create a decorator that takes a callable and returns a tool.

        Args:
            tool_name: The name that will be assigned to the tool.

        Returns:
            A function that takes a callable or Runnable and returns a tool.
        """

        def _tool_factory(dec_func: Callable | Runnable) -> BaseTool:
            tool_description = description
            if isinstance(dec_func, Runnable):
                runnable = dec_func

                if runnable.input_schema.model_json_schema().get("type") != "object":
                    msg = "Runnable must have an object schema."
                    raise ValueError(msg)

                async def ainvoke_wrapper(
                    callbacks: Callbacks | None = None, **kwargs: Any
                ) -> Any:
                    return await runnable.ainvoke(kwargs, {"callbacks": callbacks})

                def invoke_wrapper(
                    callbacks: Callbacks | None = None, **kwargs: Any
                ) -> Any:
                    return runnable.invoke(kwargs, {"callbacks": callbacks})

                coroutine = ainvoke_wrapper
                func = invoke_wrapper
                schema: ArgsSchema | None = runnable.input_schema
                tool_description = description or repr(runnable)
            elif inspect.iscoroutinefunction(dec_func):
                coroutine = dec_func
                func = None
                schema = args_schema
            else:
                coroutine = None
                func = dec_func
                schema = args_schema

            if infer_schema or args_schema is not None:
                return StructuredTool.from_function(
                    func,
                    coroutine,
                    name=tool_name,
                    description=tool_description,
                    return_direct=return_direct,
                    args_schema=schema,
                    infer_schema=infer_schema,
                    response_format=response_format,
                    parse_docstring=parse_docstring,
                    error_on_invalid_docstring=error_on_invalid_docstring,
                )
            # If someone doesn't want a schema applied, we must treat it as
            # a simple string->string function
            if dec_func.__doc__ is None:
                msg = (
                    "Function must have a docstring if "
                    "description not provided and infer_schema is False."
                )
                raise ValueError(msg)
            return Tool(
                name=tool_name,
                func=func,
                description=f"{tool_name} tool",
                return_direct=return_direct,
                coroutine=coroutine,
                response_format=response_format,
            )

        return _tool_factory

    if len(args) != 0:
        # Triggered if a user attempts to use positional arguments that
        # do not exist in the function signature
        # e.g., @tool("name", runnable, "extra_arg")
        # Here, "extra_arg" is not a valid argument
        msg = "Too many arguments for tool decorator. A decorator "
        raise ValueError(msg)

    if runnable is not None:
        # tool is used as a function
        # for instance tool_from_runnable = tool("name", runnable)
        if not name_or_callable:
            msg = "Runnable without name for tool constructor"
            raise ValueError(msg)
        if not isinstance(name_or_callable, str):
            msg = "Name must be a string for tool constructor"
            raise ValueError(msg)
        return _create_tool_factory(name_or_callable)(runnable)
    if name_or_callable is not None:
        if callable(name_or_callable) and hasattr(name_or_callable, "__name__"):
            # Used as a decorator without parameters
            # @tool
            # def my_tool():
            #    pass
            return _create_tool_factory(name_or_callable.__name__)(name_or_callable)
        if isinstance(name_or_callable, str):
            # Used with a new name for the tool
            # @tool("search")
            # def my_tool():
            #    pass
            #
            # or
            #
            # @tool("search", parse_docstring=True)
            # def my_tool():
            #    pass
            return _create_tool_factory(name_or_callable)
        msg = (
            f"The first argument must be a string or a callable with a __name__ "
            f"for tool decorator. Got {type(name_or_callable)}"
        )
        raise ValueError(msg)

    # Tool is used as a decorator with parameters specified
    # @tool(parse_docstring=True)
    # def my_tool():
    #    pass
    def _partial(func: Callable | Runnable) -> BaseTool:
        """Partial function that takes a callable and returns a tool."""
        name_ = func.get_name() if isinstance(func, Runnable) else func.__name__
        tool_factory = _create_tool_factory(name_)
        return tool_factory(func)

    return _partial


def _get_description_from_runnable(runnable: Runnable) -> str:
    """Generate a placeholder description of a runnable."""
    input_schema = runnable.input_schema.model_json_schema()
    return f"Takes {input_schema}."


def _get_schema_from_runnable_and_arg_types(
    runnable: Runnable,
    name: str,
    arg_types: dict[str, type] | None = None,
) -> type[BaseModel]:
    """Infer args_schema for tool."""
    if arg_types is None:
        try:
            arg_types = get_type_hints(runnable.InputType)
        except TypeError as e:
            msg = (
                "Tool input must be str or dict. If dict, dict arguments must be "
                "typed. Either annotate types (e.g., with TypedDict) or pass "
                f"arg_types into `.as_tool` to specify. {e}"
            )
            raise TypeError(msg) from e
    fields = {key: (key_type, Field(...)) for key, key_type in arg_types.items()}
    return create_model(name, **fields)  # type: ignore[call-overload]


def convert_runnable_to_tool(
    runnable: Runnable,
    args_schema: type[BaseModel] | None = None,
    *,
    name: str | None = None,
    description: str | None = None,
    arg_types: dict[str, type] | None = None,
) -> BaseTool:
    """Convert a Runnable into a BaseTool.

    Args:
        runnable: The runnable to convert.
        args_schema: The schema for the tool's input arguments.
        name: The name of the tool.
        description: The description of the tool.
        arg_types: The types of the arguments.

    Returns:
        The tool.
    """
    if args_schema:
        runnable = runnable.with_types(input_type=args_schema)
    description = description or _get_description_from_runnable(runnable)
    name = name or runnable.get_name()

    schema = runnable.input_schema.model_json_schema()
    if schema.get("type") == "string":
        return Tool(
            name=name,
            func=runnable.invoke,
            coroutine=runnable.ainvoke,
            description=description,
        )

    async def ainvoke_wrapper(callbacks: Callbacks | None = None, **kwargs: Any) -> Any:
        return await runnable.ainvoke(kwargs, config={"callbacks": callbacks})

    def invoke_wrapper(callbacks: Callbacks | None = None, **kwargs: Any) -> Any:
        return runnable.invoke(kwargs, config={"callbacks": callbacks})

    if (
        arg_types is None
        and schema.get("type") == "object"
        and schema.get("properties")
    ):
        args_schema = runnable.input_schema
    else:
        args_schema = _get_schema_from_runnable_and_arg_types(
            runnable, name, arg_types=arg_types
        )

    return StructuredTool.from_function(
        name=name,
        func=invoke_wrapper,
        coroutine=ainvoke_wrapper,
        description=description,
        args_schema=args_schema,
    )<|MERGE_RESOLUTION|>--- conflicted
+++ resolved
@@ -23,11 +23,7 @@
     response_format: Literal["content", "content_and_artifact"] = "content",
     parse_docstring: bool = False,
     error_on_invalid_docstring: bool = True,
-<<<<<<< HEAD
-) -> Callable[[Union[Callable[..., Any], Runnable[Any, Any]]], BaseTool]: ...
-=======
 ) -> Callable[[Callable | Runnable], BaseTool]: ...
->>>>>>> ee630b45
 
 
 @overload
@@ -70,21 +66,12 @@
     response_format: Literal["content", "content_and_artifact"] = "content",
     parse_docstring: bool = False,
     error_on_invalid_docstring: bool = True,
-<<<<<<< HEAD
-) -> Callable[[Union[Callable[..., Any], Runnable[Any, Any]]], BaseTool]: ...
-
-
-def tool(
-    name_or_callable: Optional[Union[str, Callable[..., Any]]] = None,
-    runnable: Optional[Runnable[Any, Any]] = None,
-=======
 ) -> Callable[[Callable | Runnable], BaseTool]: ...
 
 
 def tool(
     name_or_callable: str | Callable | None = None,
     runnable: Runnable | None = None,
->>>>>>> ee630b45
     *args: Any,
     description: str | None = None,
     return_direct: bool = False,
@@ -93,13 +80,6 @@
     response_format: Literal["content", "content_and_artifact"] = "content",
     parse_docstring: bool = False,
     error_on_invalid_docstring: bool = True,
-<<<<<<< HEAD
-) -> Union[
-    BaseTool,
-    Callable[[Union[Callable[..., Any], Runnable[Any, Any]]], BaseTool],
-]:
-    """Make tools out of functions, can be used with or without arguments.
-=======
 ) -> BaseTool | Callable[[Callable | Runnable], BaseTool]:
     """Convert Python functions and `Runnables` to LangChain tools.
 
@@ -113,7 +93,6 @@
         - When `infer_schema=False`, functions must be `(str) -> str` and have
             docstrings
         - When using with `Runnable`, a string name must be provided
->>>>>>> ee630b45
 
     Args:
         name_or_callable: Optional name of the tool or the `Callable` to be
