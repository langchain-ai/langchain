--- conflicted
+++ resolved
@@ -144,11 +144,7 @@
         _package: str = package,
     ) -> T:
         """Implementation of the decorator returned by `deprecated`."""
-<<<<<<< HEAD
-        from pydantic.v1.fields import FieldInfo  # pydantic: ignore
-=======
         from langchain_core.utils.pydantic import FieldInfoV1
->>>>>>> 99f9a664
 
         def emit_warning() -> None:
             """Emit the warning."""
@@ -223,29 +219,11 @@
                 )
                 return cast(T, obj)
 
-<<<<<<< HEAD
-        elif isinstance(obj, FieldInfo):
-            from langchain_core.pydantic_v1 import Field
-
-=======
         elif isinstance(obj, FieldInfoV1):
->>>>>>> 99f9a664
             wrapped = None
             if not _obj_type:
                 _obj_type = "attribute"
             if not _name:
-<<<<<<< HEAD
-                raise ValueError()
-            old_doc = obj.description
-
-            def finalize(wrapper: Callable[..., Any], new_doc: str) -> T:
-                return Field(
-                    default=obj.default,
-                    default_factory=obj.default_factory,
-                    description=new_doc,
-                    alias=obj.alias,
-                    exclude=obj.exclude,
-=======
                 raise ValueError(f"Field {obj} must have a name to be deprecated.")
             old_doc = obj.description
 
@@ -259,7 +237,6 @@
                         alias=obj.alias,
                         exclude=obj.exclude,
                     ),
->>>>>>> 99f9a664
                 )
 
         elif isinstance(obj, property):
