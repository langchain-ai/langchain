--- conflicted
+++ resolved
@@ -99,13 +99,7 @@
     `AIMessage.usage_metadata`.
 
     Args:
-<<<<<<< HEAD
-        name (str): The name of the context variable. Defaults to
-            `'usage_metadata_callback'`.
-=======
-        name: The name of the context variable. Defaults to
-            ``'usage_metadata_callback'``.
->>>>>>> f405a2c5
+        name: The name of the context variable.
 
     Yields:
         The usage metadata callback.
