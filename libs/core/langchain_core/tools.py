"""**Tools** are classes that an Agent uses to interact with the world.

Each tool has a **description**. Agent uses the description to choose the right
tool for the job.

**Class hierarchy:**

.. code-block::

    RunnableSerializable --> BaseTool --> <name>Tool  # Examples: AIPluginTool, BaseGraphQLTool
                                          <name>      # Examples: BraveSearch, HumanInputRun

**Main helpers:**

.. code-block::

    CallbackManagerForToolRun, AsyncCallbackManagerForToolRun
"""  # noqa: E501

from __future__ import annotations

import asyncio
import functools
import inspect
import json
import textwrap
import uuid
import warnings
from abc import ABC, abstractmethod
from contextvars import copy_context
from functools import partial
from inspect import signature
from typing import (
    Any,
    Awaitable,
    Callable,
    Dict,
    List,
    Literal,
    Optional,
    Sequence,
    Tuple,
    Type,
    Union,
    get_type_hints,
)

from typing_extensions import Annotated, TypeVar, cast, get_args, get_origin

from langchain_core._api import deprecated
from langchain_core.callbacks import (
    AsyncCallbackManager,
    AsyncCallbackManagerForToolRun,
    BaseCallbackManager,
    CallbackManager,
    CallbackManagerForToolRun,
)
from langchain_core.callbacks.manager import (
    Callbacks,
)
from langchain_core.load.serializable import Serializable
from langchain_core.messages.tool import ToolCall, ToolMessage
from langchain_core.prompts import (
    BasePromptTemplate,
    PromptTemplate,
    aformat_document,
    format_document,
)
from langchain_core.pydantic_v1 import (
    BaseModel,
    Extra,
    Field,
    ValidationError,
    create_model,
    root_validator,
    validate_arguments,
)
from langchain_core.retrievers import BaseRetriever
from langchain_core.runnables import (
    Runnable,
    RunnableConfig,
    RunnableSerializable,
    ensure_config,
)
from langchain_core.runnables.config import (
    _set_config_context,
    patch_config,
    run_in_executor,
)
from langchain_core.runnables.utils import accepts_context
from langchain_core.utils.function_calling import (
    _parse_google_docstring,
    _py_38_safe_origin,
)
from langchain_core.utils.pydantic import (
    TypeBaseModel,
    _create_subset_model,
    is_basemodel_subclass,
    is_pydantic_v1_subclass,
    is_pydantic_v2_subclass,
)

FILTERED_ARGS = ("run_manager", "callbacks")


class SchemaAnnotationError(TypeError):
    """Raised when 'args_schema' is missing or has an incorrect type annotation."""


def _is_annotated_type(typ: Type[Any]) -> bool:
    return get_origin(typ) is Annotated


def _get_annotation_description(arg_type: Type) -> str | None:
    if _is_annotated_type(arg_type):
        annotated_args = get_args(arg_type)
        for annotation in annotated_args[1:]:
            if isinstance(annotation, str):
                return annotation
    return None


def _get_filtered_args(
    inferred_model: Type[BaseModel],
    func: Callable,
    *,
    filter_args: Sequence[str],
    include_injected: bool = True,
) -> dict:
    """Get the arguments from a function's signature."""
    schema = inferred_model.schema()["properties"]
    valid_keys = signature(func).parameters
    return {
        k: schema[k]
        for i, (k, param) in enumerate(valid_keys.items())
        if k not in filter_args
        and (i > 0 or param.name not in ("self", "cls"))
        and (include_injected or not _is_injected_arg_type(param.annotation))
    }


def _parse_python_function_docstring(
    function: Callable, annotations: dict, error_on_invalid_docstring: bool = False
) -> Tuple[str, dict]:
    """Parse the function and argument descriptions from the docstring of a function.

    Assumes the function docstring follows Google Python style guide.
    """
    docstring = inspect.getdoc(function)
    return _parse_google_docstring(
        docstring,
        list(annotations),
        error_on_invalid_docstring=error_on_invalid_docstring,
    )


def _validate_docstring_args_against_annotations(
    arg_descriptions: dict, annotations: dict
) -> None:
    """Raise error if docstring arg is not in type annotations."""
    for docstring_arg in arg_descriptions:
        if docstring_arg not in annotations:
            raise ValueError(
                f"Arg {docstring_arg} in docstring not found in function signature."
            )


def _infer_arg_descriptions(
    fn: Callable,
    *,
    parse_docstring: bool = False,
    error_on_invalid_docstring: bool = False,
) -> Tuple[str, dict]:
    """Infer argument descriptions from a function's docstring."""
    if hasattr(inspect, "get_annotations"):
        # This is for python < 3.10
        annotations = inspect.get_annotations(fn)  # type: ignore
    else:
        annotations = getattr(fn, "__annotations__", {})
    if parse_docstring:
        description, arg_descriptions = _parse_python_function_docstring(
            fn, annotations, error_on_invalid_docstring=error_on_invalid_docstring
        )
    else:
        description = inspect.getdoc(fn) or ""
        arg_descriptions = {}
    if parse_docstring:
        _validate_docstring_args_against_annotations(arg_descriptions, annotations)
    for arg, arg_type in annotations.items():
        if arg in arg_descriptions:
            continue
        if desc := _get_annotation_description(arg_type):
            arg_descriptions[arg] = desc
    return description, arg_descriptions


class _SchemaConfig:
    """Configuration for the pydantic model.

    This is used to configure the pydantic model created from
    a function's signature.

    Parameters:
        extra: Whether to allow extra fields in the model.
        arbitrary_types_allowed: Whether to allow arbitrary types in the model.
            Defaults to True.
    """

    extra: Any = Extra.forbid
    arbitrary_types_allowed: bool = True


def create_return_schema_from_function(
    model_name: str,
    func: Callable,
) -> Optional[Type[BaseModel]]:
    return_type = get_type_hints(func).get("return", Any)
    if (
        return_type is not str
        and return_type is not int
        and return_type is not float
        and return_type is not None
    ):
        if isinstance(return_type, type) and issubclass(return_type, BaseModel):
            return return_type

    return None


def create_schema_from_function(
    model_name: str,
    func: Callable,
    *,
    filter_args: Optional[Sequence[str]] = None,
    parse_docstring: bool = False,
    error_on_invalid_docstring: bool = False,
    include_injected: bool = True,
) -> Type[BaseModel]:
    """Create a pydantic schema from a function's signature.

    Args:
        model_name: Name to assign to the generated pydantic schema.
        func: Function to generate the schema from.
        filter_args: Optional list of arguments to exclude from the schema.
            Defaults to FILTERED_ARGS.
        parse_docstring: Whether to parse the function's docstring for descriptions
            for each argument. Defaults to False.
        error_on_invalid_docstring: if ``parse_docstring`` is provided, configure
            whether to raise ValueError on invalid Google Style docstrings.
            Defaults to False.
        include_injected: Whether to include injected arguments in the schema.
            Defaults to True, since we want to include them in the schema
            when *validating* tool inputs.

    Returns:
        A pydantic model with the same arguments as the function.
    """
    # https://docs.pydantic.dev/latest/usage/validation_decorator/
    validated = validate_arguments(func, config=_SchemaConfig)  # type: ignore
    inferred_model = validated.model  # type: ignore
    filter_args = filter_args if filter_args is not None else FILTERED_ARGS
    for arg in filter_args:
        if arg in inferred_model.__fields__:
            del inferred_model.__fields__[arg]
    description, arg_descriptions = _infer_arg_descriptions(
        func,
        parse_docstring=parse_docstring,
        error_on_invalid_docstring=error_on_invalid_docstring,
    )
    # Pydantic adds placeholder virtual fields we need to strip
    valid_properties = _get_filtered_args(
        inferred_model, func, filter_args=filter_args, include_injected=include_injected
    )
    return _create_subset_model(
        f"{model_name}Schema",
        inferred_model,
        list(valid_properties),
        descriptions=arg_descriptions,
        fn_description=description,
    )


class ToolException(Exception):
    """Optional exception that tool throws when execution error occurs.

    When this exception is thrown, the agent will not stop working,
    but it will handle the exception according to the handle_tool_error
    variable of the tool, and the processing result will be returned
    to the agent as observation, and printed in red on the console.
    """

    pass


FewShotExamples = Optional[List[Dict[str, Any]]]


class BaseTool(RunnableSerializable[Union[str, Dict, ToolCall], Any]):
    """Interface LangChain tools must implement."""

    def __init_subclass__(cls, **kwargs: Any) -> None:
        """Create the definition of the new tool class."""
        super().__init_subclass__(**kwargs)

        args_schema_type = cls.__annotations__.get("args_schema", None)

        if args_schema_type is not None and args_schema_type == BaseModel:
            # Throw errors for common mis-annotations.
            # TODO: Use get_args / get_origin and fully
            # specify valid annotations.
            typehint_mandate = """
class ChildTool(BaseTool):
    ...
    args_schema: Type[BaseModel] = SchemaClass
    ..."""
            name = cls.__name__
            raise SchemaAnnotationError(
                f"Tool definition for {name} must include valid type annotations"
                f" for argument 'args_schema' to behave as expected.\n"
                f"Expected annotation of 'Type[BaseModel]'"
                f" but got '{args_schema_type}'.\n"
                f"Expected class looks like:\n"
                f"{typehint_mandate}"
            )

    name: str
    """The unique name of the tool that clearly communicates its purpose."""
    description: str
    """Used to tell the model how/when/why to use the tool.
    
    You can provide few-shot examples as a part of the description.
    """
    args_schema: Optional[TypeBaseModel] = None
    """Pydantic model class to validate and parse the tool's input arguments.
    
    Args schema should be either: 
    
    - A subclass of pydantic.BaseModel.
    or 
    - A subclass of pydantic.v1.BaseModel if accessing v1 namespace in pydantic 2
    """
    return_schema: Optional[TypeBaseModel] = None
    """Pydantic model class to validate and parse the tool's output arguments."""
    return_direct: bool = False
    """Whether to return the tool's output directly. 
    
    Setting this to True means    
    that after the tool is called, the AgentExecutor will stop looping.
    """
    verbose: bool = False
    """Whether to log the tool's progress."""

    callbacks: Callbacks = Field(default=None, exclude=True)
    """Callbacks to be called during tool execution."""
    callback_manager: Optional[BaseCallbackManager] = Field(default=None, exclude=True)
    """Deprecated. Please use callbacks instead."""
    tags: Optional[List[str]] = None
    """Optional list of tags associated with the tool. Defaults to None.
    These tags will be associated with each call to this tool,
    and passed as arguments to the handlers defined in `callbacks`.
    You can use these to eg identify a specific instance of a tool with its use case.
    """
    metadata: Optional[Dict[str, Any]] = None
    """Optional metadata associated with the tool. Defaults to None.
    This metadata will be associated with each call to this tool,
    and passed as arguments to the handlers defined in `callbacks`.
    You can use these to eg identify a specific instance of a tool with its use case.
    """
    few_shot_examples: FewShotExamples = None
    """Few-shot examples to help the model understand how to use the tool."""

    handle_tool_error: Optional[Union[bool, str, Callable[[ToolException], str]]] = (
        False
    )
    """Handle the content of the ToolException thrown."""

    handle_validation_error: Optional[
        Union[bool, str, Callable[[ValidationError], str]]
    ] = False
    """Handle the content of the ValidationError thrown."""

    response_format: Literal["content", "content_and_artifact"] = "content"
    """The tool response format. Defaults to 'content'.

    If "content" then the output of the tool is interpreted as the contents of a 
    ToolMessage. If "content_and_artifact" then the output is expected to be a 
    two-tuple corresponding to the (content, artifact) of a ToolMessage.
    """

    def __init__(self, **kwargs: Any) -> None:
        """Initialize the tool."""
        if "args_schema" in kwargs and kwargs["args_schema"] is not None:
            if not is_basemodel_subclass(kwargs["args_schema"]):
                raise TypeError(
                    f"args_schema must be a subclass of pydantic BaseModel. "
                    f"Got: {kwargs['args_schema']}."
                )
        super().__init__(**kwargs)

    class Config(Serializable.Config):
        """Configuration for this pydantic object."""

        arbitrary_types_allowed = True

    @property
    def is_single_input(self) -> bool:
        """Whether the tool only accepts a single input."""
        keys = {k for k in self.args if k != "kwargs"}
        return len(keys) == 1

    @property
    def args(self) -> dict:
        return self.get_input_schema().schema()["properties"]

    @property
    def tool_call_schema(self) -> Type[BaseModel]:
        full_schema = self.get_input_schema()
        fields = []
        for name, type_ in _get_all_basemodel_annotations(full_schema).items():
            if not _is_injected_arg_type(type_):
                fields.append(name)
        return _create_subset_model(
            self.name, full_schema, fields, fn_description=self.description
        )

    # --- Runnable ---

    def get_input_schema(
        self, config: Optional[RunnableConfig] = None
    ) -> Type[BaseModel]:
        """The tool's input schema.

        Args:
            config: The configuration for the tool.

        Returns:
            The input schema for the tool.
        """
        if self.args_schema is not None:
            return self.args_schema
        else:
            return create_schema_from_function(self.name, self._run)

    def invoke(
        self,
        input: Union[str, Dict, ToolCall],
        config: Optional[RunnableConfig] = None,
        **kwargs: Any,
    ) -> Any:
        tool_input, kwargs = _prep_run_args(input, config, **kwargs)
        return self.run(tool_input, **kwargs)

    async def ainvoke(
        self,
        input: Union[str, Dict, ToolCall],
        config: Optional[RunnableConfig] = None,
        **kwargs: Any,
    ) -> Any:
        tool_input, kwargs = _prep_run_args(input, config, **kwargs)
        return await self.arun(tool_input, **kwargs)

    # --- Tool ---

    def _parse_input(self, tool_input: Union[str, Dict]) -> Union[str, Dict[str, Any]]:
        """Convert tool input to a pydantic model.

        Args:
            tool_input: The input to the tool.
        """
        input_args = self.args_schema
        if isinstance(tool_input, str):
            if input_args is not None:
                key_ = next(iter(input_args.__fields__.keys()))
                input_args.validate({key_: tool_input})
            return tool_input
        else:
            if input_args is not None:
                result = input_args.parse_obj(tool_input)
                return {
                    k: getattr(result, k)
                    for k, v in result.dict().items()
                    if k in tool_input
                }
            return tool_input

    @root_validator(pre=True)
    def raise_deprecation(cls, values: Dict) -> Dict:
        """Raise deprecation warning if callback_manager is used.

        Args:
            values: The values to validate.

        Returns:
            The validated values.
        """
        if values.get("callback_manager") is not None:
            warnings.warn(
                "callback_manager is deprecated. Please use callbacks instead.",
                DeprecationWarning,
            )
            values["callbacks"] = values.pop("callback_manager", None)
        return values

    @abstractmethod
    def _run(self, *args: Any, **kwargs: Any) -> Any:
        """Use the tool.

        Add run_manager: Optional[CallbackManagerForToolRun] = None
        to child implementations to enable tracing.
        """

    async def _arun(self, *args: Any, **kwargs: Any) -> Any:
        """Use the tool asynchronously.

        Add run_manager: Optional[AsyncCallbackManagerForToolRun] = None
        to child implementations to enable tracing.
        """
        if kwargs.get("run_manager") and signature(self._run).parameters.get(
            "run_manager"
        ):
            kwargs["run_manager"] = kwargs["run_manager"].get_sync()
        return await run_in_executor(None, self._run, *args, **kwargs)

    def _to_args_and_kwargs(self, tool_input: Union[str, Dict]) -> Tuple[Tuple, Dict]:
        tool_input = self._parse_input(tool_input)
        # For backwards compatibility, if run_input is a string,
        # pass as a positional argument.
        if isinstance(tool_input, str):
            return (tool_input,), {}
        else:
            return (), tool_input

    def run(
        self,
        tool_input: Union[str, Dict[str, Any]],
        verbose: Optional[bool] = None,
        start_color: Optional[str] = "green",
        color: Optional[str] = "green",
        callbacks: Callbacks = None,
        *,
        tags: Optional[List[str]] = None,
        metadata: Optional[Dict[str, Any]] = None,
        run_name: Optional[str] = None,
        run_id: Optional[uuid.UUID] = None,
        config: Optional[RunnableConfig] = None,
        tool_call_id: Optional[str] = None,
        **kwargs: Any,
    ) -> Any:
        """Run the tool.

        Args:
            tool_input: The input to the tool.
            verbose: Whether to log the tool's progress. Defaults to None.
            start_color: The color to use when starting the tool. Defaults to 'green'.
            color: The color to use when ending the tool. Defaults to 'green'.
            callbacks: Callbacks to be called during tool execution. Defaults to None.
            tags: Optional list of tags associated with the tool. Defaults to None.
            metadata: Optional metadata associated with the tool. Defaults to None.
            run_name: The name of the run. Defaults to None.
            run_id: The id of the run. Defaults to None.
            config: The configuration for the tool. Defaults to None.
            tool_call_id: The id of the tool call. Defaults to None.
            kwargs: Additional arguments to pass to the tool

        Returns:
            The output of the tool.

        Raises:
            ToolException: If an error occurs during tool execution.
        """
        callback_manager = CallbackManager.configure(
            callbacks,
            self.callbacks,
            self.verbose or bool(verbose),
            tags,
            self.tags,
            metadata,
            self.metadata,
        )

        run_manager = callback_manager.on_tool_start(
            {"name": self.name, "description": self.description},
            tool_input if isinstance(tool_input, str) else str(tool_input),
            color=start_color,
            name=run_name,
            run_id=run_id,
            # Inputs by definition should always be dicts.
            # For now, it's unclear whether this assumption is ever violated,
            # but if it is we will send a `None` value to the callback instead
            # TODO: will need to address issue via a patch.
            inputs=tool_input if isinstance(tool_input, dict) else None,
            **kwargs,
        )

        content = None
        artifact = None
        error_to_raise: Union[Exception, KeyboardInterrupt, None] = None
        try:
            child_config = patch_config(config, callbacks=run_manager.get_child())
            context = copy_context()
            context.run(_set_config_context, child_config)
            tool_args, tool_kwargs = self._to_args_and_kwargs(tool_input)
            if signature(self._run).parameters.get("run_manager"):
                tool_kwargs["run_manager"] = run_manager

            if config_param := _get_runnable_config_param(self._run):
                tool_kwargs[config_param] = config
            response = context.run(self._run, *tool_args, **tool_kwargs)
            if self.response_format == "content_and_artifact":
                if not isinstance(response, tuple) or len(response) != 2:
                    raise ValueError(
                        "Since response_format='content_and_artifact' "
                        "a two-tuple of the message content and raw tool output is "
                        f"expected. Instead generated response of type: "
                        f"{type(response)}."
                    )
                content, artifact = response
            else:
                content = response
            status = "success"
        except ValidationError as e:
            if not self.handle_validation_error:
                error_to_raise = e
            else:
                content = _handle_validation_error(e, flag=self.handle_validation_error)
            status = "error"
        except ToolException as e:
            if not self.handle_tool_error:
                error_to_raise = e
            else:
                content = _handle_tool_error(e, flag=self.handle_tool_error)
            status = "error"
        except (Exception, KeyboardInterrupt) as e:
            error_to_raise = e
            status = "error"

        if error_to_raise:
            run_manager.on_tool_error(error_to_raise)
            raise error_to_raise
        output = _format_output(content, artifact, tool_call_id, self.name, status)
        run_manager.on_tool_end(output, color=color, name=self.name, **kwargs)
        return output

    async def arun(
        self,
        tool_input: Union[str, Dict],
        verbose: Optional[bool] = None,
        start_color: Optional[str] = "green",
        color: Optional[str] = "green",
        callbacks: Callbacks = None,
        *,
        tags: Optional[List[str]] = None,
        metadata: Optional[Dict[str, Any]] = None,
        run_name: Optional[str] = None,
        run_id: Optional[uuid.UUID] = None,
        config: Optional[RunnableConfig] = None,
        tool_call_id: Optional[str] = None,
        **kwargs: Any,
    ) -> Any:
        """Run the tool asynchronously.

        Args:
            tool_input: The input to the tool.
            verbose: Whether to log the tool's progress. Defaults to None.
            start_color: The color to use when starting the tool. Defaults to 'green'.
            color: The color to use when ending the tool. Defaults to 'green'.
            callbacks: Callbacks to be called during tool execution. Defaults to None.
            tags: Optional list of tags associated with the tool. Defaults to None.
            metadata: Optional metadata associated with the tool. Defaults to None.
            run_name: The name of the run. Defaults to None.
            run_id: The id of the run. Defaults to None.
            config: The configuration for the tool. Defaults to None.
            tool_call_id: The id of the tool call. Defaults to None.
            kwargs: Additional arguments to pass to the tool

        Returns:
            The output of the tool.

        Raises:
            ToolException: If an error occurs during tool execution.
        """
        callback_manager = AsyncCallbackManager.configure(
            callbacks,
            self.callbacks,
            self.verbose or bool(verbose),
            tags,
            self.tags,
            metadata,
            self.metadata,
        )
        run_manager = await callback_manager.on_tool_start(
            {"name": self.name, "description": self.description},
            tool_input if isinstance(tool_input, str) else str(tool_input),
            color=start_color,
            name=run_name,
            run_id=run_id,
            # Inputs by definition should always be dicts.
            # For now, it's unclear whether this assumption is ever violated,
            # but if it is we will send a `None` value to the callback instead
            # TODO: will need to address issue via a patch.
            inputs=tool_input if isinstance(tool_input, dict) else None,
            **kwargs,
        )
        content = None
        artifact = None
        error_to_raise: Optional[Union[Exception, KeyboardInterrupt]] = None
        try:
            tool_args, tool_kwargs = self._to_args_and_kwargs(tool_input)
            child_config = patch_config(config, callbacks=run_manager.get_child())
            context = copy_context()
            context.run(_set_config_context, child_config)
            func_to_check = (
                self._run if self.__class__._arun is BaseTool._arun else self._arun
            )
            if signature(func_to_check).parameters.get("run_manager"):
                tool_kwargs["run_manager"] = run_manager
            if config_param := _get_runnable_config_param(func_to_check):
                tool_kwargs[config_param] = config

            coro = context.run(self._arun, *tool_args, **tool_kwargs)
            if accepts_context(asyncio.create_task):
                response = await asyncio.create_task(coro, context=context)  # type: ignore
            else:
                response = await coro
            if self.response_format == "content_and_artifact":
                if not isinstance(response, tuple) or len(response) != 2:
                    raise ValueError(
                        "Since response_format='content_and_artifact' "
                        "a two-tuple of the message content and raw tool output is "
                        f"expected. Instead generated response of type: "
                        f"{type(response)}."
                    )
                content, artifact = response
            else:
                content = response
            status = "success"
        except ValidationError as e:
            if not self.handle_validation_error:
                error_to_raise = e
            else:
                content = _handle_validation_error(e, flag=self.handle_validation_error)
            status = "error"
        except ToolException as e:
            if not self.handle_tool_error:
                error_to_raise = e
            else:
                content = _handle_tool_error(e, flag=self.handle_tool_error)
            status = "error"
        except (Exception, KeyboardInterrupt) as e:
            error_to_raise = e
            status = "error"

        if error_to_raise:
            await run_manager.on_tool_error(error_to_raise)
            raise error_to_raise

        output = _format_output(content, artifact, tool_call_id, self.name, status)
        await run_manager.on_tool_end(output, color=color, name=self.name, **kwargs)
        return output

    @deprecated("0.1.47", alternative="invoke", removal="0.3.0")
    def __call__(self, tool_input: str, callbacks: Callbacks = None) -> str:
        """Make tool callable."""
        return self.run(tool_input, callbacks=callbacks)


class Tool(BaseTool):
    """Tool that takes in function or coroutine directly."""

    description: str = ""
    func: Optional[Callable[..., str]]
    """The function to run when the tool is called."""
    coroutine: Optional[Callable[..., Awaitable[str]]] = None
    """The asynchronous version of the function."""

    # --- Runnable ---

    async def ainvoke(
        self,
        input: Union[str, Dict, ToolCall],
        config: Optional[RunnableConfig] = None,
        **kwargs: Any,
    ) -> Any:
        if not self.coroutine:
            # If the tool does not implement async, fall back to default implementation
            return await run_in_executor(config, self.invoke, input, config, **kwargs)

        return await super().ainvoke(input, config, **kwargs)

    # --- Tool ---

    @property
    def args(self) -> dict:
        """The tool's input arguments.

        Returns:
            The input arguments for the tool.
        """
        if self.args_schema is not None:
            return self.args_schema.schema()["properties"]
        # For backwards compatibility, if the function signature is ambiguous,
        # assume it takes a single string input.
        return {"tool_input": {"type": "string"}}

    def _to_args_and_kwargs(self, tool_input: Union[str, Dict]) -> Tuple[Tuple, Dict]:
        """Convert tool input to pydantic model."""
        args, kwargs = super()._to_args_and_kwargs(tool_input)
        # For backwards compatibility. The tool must be run with a single input
        all_args = list(args) + list(kwargs.values())
        if len(all_args) != 1:
            raise ToolException(
                f"""Too many arguments to single-input tool {self.name}.
                Consider using StructuredTool instead."""
                f" Args: {all_args}"
            )
        return tuple(all_args), {}

    def _run(
        self,
        *args: Any,
        config: RunnableConfig,
        run_manager: Optional[CallbackManagerForToolRun] = None,
        **kwargs: Any,
    ) -> Any:
        """Use the tool."""
        if self.func:
            if run_manager and signature(self.func).parameters.get("callbacks"):
                kwargs["callbacks"] = run_manager.get_child()
            if config_param := _get_runnable_config_param(self.func):
                kwargs[config_param] = config
            return self.func(*args, **kwargs)
        raise NotImplementedError("Tool does not support sync invocation.")

    async def _arun(
        self,
        *args: Any,
        config: RunnableConfig,
        run_manager: Optional[AsyncCallbackManagerForToolRun] = None,
        **kwargs: Any,
    ) -> Any:
        """Use the tool asynchronously."""
        if self.coroutine:
            if run_manager and signature(self.coroutine).parameters.get("callbacks"):
                kwargs["callbacks"] = run_manager.get_child()
            if config_param := _get_runnable_config_param(self.coroutine):
                kwargs[config_param] = config
            return await self.coroutine(*args, **kwargs)

        # NOTE: this code is unreachable since _arun is only called if coroutine is not
        # None.
        return await super()._arun(
            *args, config=config, run_manager=run_manager, **kwargs
        )

    # TODO: this is for backwards compatibility, remove in future
    def __init__(
        self, name: str, func: Optional[Callable], description: str, **kwargs: Any
    ) -> None:
        """Initialize tool."""
        super(Tool, self).__init__(  # type: ignore[call-arg]
            name=name, func=func, description=description, **kwargs
        )

    @classmethod
    def from_function(
        cls,
        func: Optional[Callable],
        name: str,  # We keep these required to support backwards compatibility
        description: str,
        return_direct: bool = False,
        args_schema: Optional[Type[BaseModel]] = None,
        return_schema: Optional[Type[BaseModel]] = None,
        coroutine: Optional[
            Callable[..., Awaitable[Any]]
        ] = None,  # This is last for compatibility, but should be after func
        **kwargs: Any,
    ) -> Tool:
        """Initialize tool from a function.

        Args:
            func: The function to create the tool from.
            name: The name of the tool.
            description: The description of the tool.
            return_direct: Whether to return the output directly. Defaults to False.
            args_schema: The schema of the tool's input arguments. Defaults to None.
            coroutine: The asynchronous version of the function. Defaults to None.
            kwargs: Additional arguments to pass to the tool.

        Returns:
            The tool.

        Raises:
            ValueError: If the function is not provided.
        """
        if func is None and coroutine is None:
            raise ValueError("Function and/or coroutine must be provided")
        return cls(
            name=name,
            func=func,
            coroutine=coroutine,
            description=description,
            return_direct=return_direct,
            args_schema=args_schema,
            return_schema=return_schema,
            **kwargs,
        )


class StructuredTool(BaseTool):
    """Tool that can operate on any number of inputs."""

    description: str = ""
    args_schema: TypeBaseModel = Field(..., description="The tool schema.")
    """The input arguments' schema."""
    func: Optional[Callable[..., Any]]
    """The function to run when the tool is called."""
    coroutine: Optional[Callable[..., Awaitable[Any]]] = None
    """The asynchronous version of the function."""

    # --- Runnable ---

    # TODO: Is this needed?
    async def ainvoke(
        self,
        input: Union[str, Dict, ToolCall],
        config: Optional[RunnableConfig] = None,
        **kwargs: Any,
    ) -> Any:
        if not self.coroutine:
            # If the tool does not implement async, fall back to default implementation
            return await run_in_executor(config, self.invoke, input, config, **kwargs)

        return await super().ainvoke(input, config, **kwargs)

    # --- Tool ---

    @property
    def args(self) -> dict:
        """The tool's input arguments."""
        return self.args_schema.schema()["properties"]

    def _run(
        self,
        *args: Any,
        config: RunnableConfig,
        run_manager: Optional[CallbackManagerForToolRun] = None,
        **kwargs: Any,
    ) -> Any:
        """Use the tool."""
        if self.func:
            if run_manager and signature(self.func).parameters.get("callbacks"):
                kwargs["callbacks"] = run_manager.get_child()
            if config_param := _get_runnable_config_param(self.func):
                kwargs[config_param] = config
            return self.func(*args, **kwargs)
        raise NotImplementedError("StructuredTool does not support sync invocation.")

    async def _arun(
        self,
        *args: Any,
        config: RunnableConfig,
        run_manager: Optional[AsyncCallbackManagerForToolRun] = None,
        **kwargs: Any,
    ) -> Any:
        """Use the tool asynchronously."""
        if self.coroutine:
            if run_manager and signature(self.coroutine).parameters.get("callbacks"):
                kwargs["callbacks"] = run_manager.get_child()
            if config_param := _get_runnable_config_param(self.coroutine):
                kwargs[config_param] = config
            return await self.coroutine(*args, **kwargs)

        # NOTE: this code is unreachable since _arun is only called if coroutine is not
        # None.
        return await super()._arun(
            *args, config=config, run_manager=run_manager, **kwargs
        )

    @classmethod
    def from_function(
        cls,
        func: Optional[Callable] = None,
        coroutine: Optional[Callable[..., Awaitable[Any]]] = None,
        name: Optional[str] = None,
        description: Optional[str] = None,
        return_direct: bool = False,
        args_schema: Optional[Type[BaseModel]] = None,
        return_schema: Optional[Type[BaseModel]] = None,
        infer_schema: bool = True,
        few_shot_examples: Optional[List[Dict[str, Any]]] = None,
        *,
        response_format: Literal["content", "content_and_artifact"] = "content",
        parse_docstring: bool = False,
        error_on_invalid_docstring: bool = False,
        **kwargs: Any,
    ) -> StructuredTool:
        """Create tool from a given function.

        A classmethod that helps to create a tool from a function.

        Args:
            func: The function from which to create a tool.
            coroutine: The async function from which to create a tool.
            name: The name of the tool. Defaults to the function name.
            description: The description of the tool.
                Defaults to the function docstring.
            return_direct: Whether to return the result directly or as a callback.
                Defaults to False.
            args_schema: The schema of the tool's input arguments. Defaults to None.
            return_schema: The schema of the tool's return value. Defaults to None.
            few_shot_examples: Few-shot examples of function usage. Defaults to None.
            infer_schema: Whether to infer the schema from the function's signature.
                Defaults to True.
            response_format: The tool response format. If "content" then the output of
                the tool is interpreted as the contents of a ToolMessage. If
                "content_and_artifact" then the output is expected to be a two-tuple
                corresponding to the (content, artifact) of a ToolMessage.
                Defaults to "content".
            parse_docstring: if ``infer_schema`` and ``parse_docstring``, will attempt
                to parse parameter descriptions from Google Style function docstrings.
                Defaults to False.
            error_on_invalid_docstring: if ``parse_docstring`` is provided, configure
                whether to raise ValueError on invalid Google Style docstrings.
                Defaults to False.
            kwargs: Additional arguments to pass to the tool

        Returns:
            The tool.

        Raises:
            ValueError: If the function is not provided.

        Examples:

            .. code-block:: python

                def add(a: int, b: int) -> int:
                    \"\"\"Add two numbers\"\"\"
                    return a + b
                tool = StructuredTool.from_function(add)
                tool.run(1, 2) # 3
        """

        if func is not None:
            source_function = func
        elif coroutine is not None:
            source_function = coroutine
        else:
            raise ValueError("Function and/or coroutine must be provided")
        name = name or source_function.__name__
        if args_schema is None and infer_schema:
            # schema name is appended within function
            args_schema = create_schema_from_function(
                name,
                source_function,
                parse_docstring=parse_docstring,
                error_on_invalid_docstring=error_on_invalid_docstring,
                filter_args=_filter_schema_args(source_function),
            )
        description_ = description
        if description is None and not parse_docstring:
            description_ = source_function.__doc__ or None
        if description_ is None and args_schema:
            description_ = args_schema.__doc__ or None
        if description_ is None:
            raise ValueError(
                "Function must have a docstring if description not provided."
            )
        if description is None:
            # Only apply if using the function's docstring
            description_ = textwrap.dedent(description_).strip()

        # Description example:
        # search_api(query: str) - Searches the API for the query.
        description_ = f"{description_.strip()}"
        _args_schema = args_schema
        _return_schema = return_schema
        if _args_schema is None and infer_schema:
            # schema name is appended within function
            _args_schema = create_schema_from_function(name, source_function)
        if _return_schema is None and infer_schema:
            # schema name is appended within function
            _return_schema = create_return_schema_from_function(name, source_function)
        return cls(
            name=name,
            func=func,
            coroutine=coroutine,
            args_schema=_args_schema,  # type: ignore[arg-type]
            return_schema=_return_schema,  # type: ignore[arg-type]
            description=description_,
            return_direct=return_direct,
            few_shot_examples=few_shot_examples,
            response_format=response_format,
            **kwargs,
        )


# TODO: Type args_schema as TypeBaseModel if we can get mypy to correctly recognize
# pydantic v2 BaseModel classes.
def tool(
    *args: Union[str, Callable, Runnable],
    return_direct: bool = False,
<<<<<<< HEAD
    args_schema: Optional[Type[BaseModel]] = None,
    return_schema: Optional[Type[BaseModel]] = None,
=======
    args_schema: Optional[Type] = None,
>>>>>>> 6eb42c65
    infer_schema: bool = True,
    few_shot_examples: Optional[List[Dict[str, Any]]] = None,
    response_format: Literal["content", "content_and_artifact"] = "content",
    parse_docstring: bool = False,
    error_on_invalid_docstring: bool = True,
) -> Callable:
    """Make tools out of functions, can be used with or without arguments.

    Args:
        *args: The arguments to the tool.
        return_direct: Whether to return directly from the tool rather
            than continuing the agent loop. Defaults to False.
        args_schema: optional argument schema for user to specify.
            Defaults to None.
        infer_schema: Whether to infer the schema of the arguments from
            the function's signature. This also makes the resultant tool
            accept a dictionary input to its `run()` function.
            Defaults to True.
        response_format: The tool response format. If "content" then the output of
            the tool is interpreted as the contents of a ToolMessage. If
            "content_and_artifact" then the output is expected to be a two-tuple
            corresponding to the (content, artifact) of a ToolMessage.
            Defaults to "content".
        parse_docstring: if ``infer_schema`` and ``parse_docstring``, will attempt to
            parse parameter descriptions from Google Style function docstrings.
            Defaults to False.
        error_on_invalid_docstring: if ``parse_docstring`` is provided, configure
            whether to raise ValueError on invalid Google Style docstrings.
            Defaults to True.

    Returns:
        The tool.

    Requires:
        - Function must be of type (str) -> str
        - Function must have a docstring

    Examples:
        .. code-block:: python

            @tool
            def search_api(query: str) -> str:
                # Searches the API for the query.
                return

            @tool("search", return_direct=True)
            def search_api(query: str) -> str:
                # Searches the API for the query.
                return

            @tool(response_format="content_and_artifact")
            def search_api(query: str) -> Tuple[str, dict]:
                return "partial json of results", {"full": "object of results"}

    .. versionadded:: 0.2.14
    Parse Google-style docstrings:

        .. code-block:: python

            @tool(parse_docstring=True)
            def foo(bar: str, baz: int) -> str:
                \"\"\"The foo.

                Args:
                    bar: The bar.
                    baz: The baz.
                \"\"\"
                return bar

            foo.args_schema.schema()

        .. code-block:: python

            {
                "title": "fooSchema",
                "description": "The foo.",
                "type": "object",
                "properties": {
                    "bar": {
                        "title": "Bar",
                        "description": "The bar.",
                        "type": "string"
                    },
                    "baz": {
                        "title": "Baz",
                        "description": "The baz.",
                        "type": "integer"
                    }
                },
                "required": [
                    "bar",
                    "baz"
                ]
            }

        Note that parsing by default will raise ``ValueError`` if the docstring
        is considered invalid. A docstring is considered invalid if it contains
        arguments not in the function signature, or is unable to be parsed into
        a summary and "Args:" blocks. Examples below:

        .. code-block:: python

            # No args section
            def invalid_docstring_1(bar: str, baz: int) -> str:
                \"\"\"The foo.\"\"\"
                return bar

            # Improper whitespace between summary and args section
            def invalid_docstring_2(bar: str, baz: int) -> str:
                \"\"\"The foo.
                Args:
                    bar: The bar.
                    baz: The baz.
                \"\"\"
                return bar

            # Documented args absent from function signature
            def invalid_docstring_3(bar: str, baz: int) -> str:
                \"\"\"The foo.

                Args:
                    banana: The bar.
                    monkey: The baz.
                \"\"\"
                return bar
    """

    def _make_with_name(tool_name: str) -> Callable:
        def _make_tool(dec_func: Union[Callable, Runnable]) -> BaseTool:
            if isinstance(dec_func, Runnable):
                runnable = dec_func

                if runnable.input_schema.schema().get("type") != "object":
                    raise ValueError("Runnable must have an object schema.")

                async def ainvoke_wrapper(
                    callbacks: Optional[Callbacks] = None, **kwargs: Any
                ) -> Any:
                    return await runnable.ainvoke(kwargs, {"callbacks": callbacks})

                def invoke_wrapper(
                    callbacks: Optional[Callbacks] = None, **kwargs: Any
                ) -> Any:
                    return runnable.invoke(kwargs, {"callbacks": callbacks})

                coroutine = ainvoke_wrapper
                func = invoke_wrapper
                schema: Optional[Type[BaseModel]] = runnable.input_schema
                description = repr(runnable)
            elif inspect.iscoroutinefunction(dec_func):
                coroutine = dec_func
                func = None
                schema = args_schema
                description = None
            else:
                coroutine = None
                func = dec_func
                schema = args_schema
                description = None

            if infer_schema or args_schema is not None:
                return StructuredTool.from_function(
                    func,
                    coroutine,
                    name=tool_name,
                    description=description,
                    return_direct=return_direct,
                    args_schema=schema,
                    return_schema=return_schema,
                    infer_schema=infer_schema,
                    few_shot_examples=few_shot_examples,
                    response_format=response_format,
                    parse_docstring=parse_docstring,
                    error_on_invalid_docstring=error_on_invalid_docstring,
                )
            # If someone doesn't want a schema applied, we must treat it as
            # a simple string->string function
            if dec_func.__doc__ is None:
                raise ValueError(
                    "Function must have a docstring if "
                    "description not provided and infer_schema is False."
                )
            return Tool(
                name=tool_name,
                func=func,
                description=f"{tool_name} tool",
                return_direct=return_direct,
                coroutine=coroutine,
                few_shot_examples=few_shot_examples,
                response_format=response_format,
            )

        return _make_tool

    if len(args) == 2 and isinstance(args[0], str) and isinstance(args[1], Runnable):
        return _make_with_name(args[0])(args[1])
    elif len(args) == 1 and isinstance(args[0], str):
        # if the argument is a string, then we use the string as the tool name
        # Example usage: @tool("search", return_direct=True)
        return _make_with_name(args[0])
    elif len(args) == 1 and callable(args[0]):
        # if the argument is a function, then we use the function name as the tool name
        # Example usage: @tool
        return _make_with_name(args[0].__name__)(args[0])
    elif len(args) == 0:
        # if there are no arguments, then we use the function name as the tool name
        # Example usage: @tool(return_direct=True)
        def _partial(func: Callable[[str], str]) -> BaseTool:
            return _make_with_name(func.__name__)(func)

        return _partial
    else:
        raise ValueError("Too many arguments for tool decorator")


class RetrieverInput(BaseModel):
    """Input to the retriever."""

    query: str = Field(description="query to look up in retriever")


def _get_relevant_documents(
    query: str,
    retriever: BaseRetriever,
    document_prompt: BasePromptTemplate,
    document_separator: str,
    callbacks: Callbacks = None,
) -> str:
    docs = retriever.invoke(query, config={"callbacks": callbacks})
    return document_separator.join(
        format_document(doc, document_prompt) for doc in docs
    )


async def _aget_relevant_documents(
    query: str,
    retriever: BaseRetriever,
    document_prompt: BasePromptTemplate,
    document_separator: str,
    callbacks: Callbacks = None,
) -> str:
    docs = await retriever.ainvoke(query, config={"callbacks": callbacks})
    return document_separator.join(
        [await aformat_document(doc, document_prompt) for doc in docs]
    )


def create_retriever_tool(
    retriever: BaseRetriever,
    name: str,
    description: str,
    *,
    document_prompt: Optional[BasePromptTemplate] = None,
    document_separator: str = "\n\n",
) -> Tool:
    """Create a tool to do retrieval of documents.

    Args:
        retriever: The retriever to use for the retrieval
        name: The name for the tool. This will be passed to the language model,
            so should be unique and somewhat descriptive.
        description: The description for the tool. This will be passed to the language
            model, so should be descriptive.
        document_prompt: The prompt to use for the document. Defaults to None.
        document_separator: The separator to use between documents. Defaults to "\n\n".

    Returns:
        Tool class to pass to an agent.
    """
    document_prompt = document_prompt or PromptTemplate.from_template("{page_content}")
    func = partial(
        _get_relevant_documents,
        retriever=retriever,
        document_prompt=document_prompt,
        document_separator=document_separator,
    )
    afunc = partial(
        _aget_relevant_documents,
        retriever=retriever,
        document_prompt=document_prompt,
        document_separator=document_separator,
    )
    return Tool(
        name=name,
        description=description,
        func=func,
        coroutine=afunc,
        args_schema=RetrieverInput,
    )


ToolsRenderer = Callable[[List[BaseTool]], str]


def render_text_description(tools: List[BaseTool]) -> str:
    """Render the tool name and description in plain text.

    Args:
        tools: The tools to render.

    Returns:
        The rendered text.

    Output will be in the format of:

    .. code-block:: markdown

        search: This tool is used for search
        calculator: This tool is used for math
    """
    descriptions = []
    for tool in tools:
        if hasattr(tool, "func") and tool.func:
            sig = signature(tool.func)
            description = f"{tool.name}{sig} - {tool.description}"
        else:
            description = f"{tool.name} - {tool.description}"

        descriptions.append(description)
    return "\n".join(descriptions)


def render_text_description_and_args(tools: List[BaseTool]) -> str:
    """Render the tool name, description, and args in plain text.

    Args:
        tools: The tools to render.

    Returns:
        The rendered text.

    Output will be in the format of:

    .. code-block:: markdown

        search: This tool is used for search, args: {"query": {"type": "string"}}
        calculator: This tool is used for math, \
args: {"expression": {"type": "string"}}
    """
    tool_strings = []
    for tool in tools:
        args_schema = str(tool.args)
        if hasattr(tool, "func") and tool.func:
            sig = signature(tool.func)
            description = f"{tool.name}{sig} - {tool.description}"
        else:
            description = f"{tool.name} - {tool.description}"
        tool_strings.append(f"{description}, args: {args_schema}")
    return "\n".join(tool_strings)


class BaseToolkit(BaseModel, ABC):
    """Base Toolkit representing a collection of related tools."""

    @abstractmethod
    def get_tools(self) -> List[BaseTool]:
        """Get the tools in the toolkit."""


def _is_tool_call(x: Any) -> bool:
    return isinstance(x, dict) and x.get("type") == "tool_call"


def _handle_validation_error(
    e: ValidationError,
    *,
    flag: Union[Literal[True], str, Callable[[ValidationError], str]],
) -> str:
    if isinstance(flag, bool):
        content = "Tool input validation error"
    elif isinstance(flag, str):
        content = flag
    elif callable(flag):
        content = flag(e)
    else:
        raise ValueError(
            f"Got unexpected type of `handle_validation_error`. Expected bool, "
            f"str or callable. Received: {flag}"
        )
    return content


def _handle_tool_error(
    e: ToolException,
    *,
    flag: Optional[Union[Literal[True], str, Callable[[ToolException], str]]],
) -> str:
    if isinstance(flag, bool):
        if e.args:
            content = e.args[0]
        else:
            content = "Tool execution error"
    elif isinstance(flag, str):
        content = flag
    elif callable(flag):
        content = flag(e)
    else:
        raise ValueError(
            f"Got unexpected type of `handle_tool_error`. Expected bool, str "
            f"or callable. Received: {flag}"
        )
    return content


def _prep_run_args(
    input: Union[str, dict, ToolCall],
    config: Optional[RunnableConfig],
    **kwargs: Any,
) -> Tuple[Union[str, Dict], Dict]:
    config = ensure_config(config)
    if _is_tool_call(input):
        tool_call_id: Optional[str] = cast(ToolCall, input)["id"]
        tool_input: Union[str, dict] = cast(ToolCall, input)["args"].copy()
    else:
        tool_call_id = None
        tool_input = cast(Union[str, dict], input)
    return (
        tool_input,
        dict(
            callbacks=config.get("callbacks"),
            tags=config.get("tags"),
            metadata=config.get("metadata"),
            run_name=config.get("run_name"),
            run_id=config.pop("run_id", None),
            config=config,
            tool_call_id=tool_call_id,
            **kwargs,
        ),
    )


def _format_output(
    content: Any, artifact: Any, tool_call_id: Optional[str], name: str, status: str
) -> Union[ToolMessage, Any]:
    if tool_call_id:
        if not _is_message_content_type(content):
            content = _stringify(content)
        return ToolMessage(
            content,
            artifact=artifact,
            tool_call_id=tool_call_id,
            name=name,
            status=status,
        )
    else:
        return content


def _is_message_content_type(obj: Any) -> bool:
    """Check for OpenAI or Anthropic format tool message content."""
    if isinstance(obj, str):
        return True
    elif isinstance(obj, list) and all(_is_message_content_block(e) for e in obj):
        return True
    else:
        return False


def _is_message_content_block(obj: Any) -> bool:
    """Check for OpenAI or Anthropic format tool message content blocks."""
    if isinstance(obj, str):
        return True
    elif isinstance(obj, dict):
        return obj.get("type", None) in ("text", "image_url", "image", "json")
    else:
        return False


def _stringify(content: Any) -> str:
    try:
        return json.dumps(content)
    except Exception:
        return str(content)


def _get_description_from_runnable(runnable: Runnable) -> str:
    """Generate a placeholder description of a runnable."""
    input_schema = runnable.input_schema.schema()
    return f"Takes {input_schema}."


def _get_schema_from_runnable_and_arg_types(
    runnable: Runnable,
    name: str,
    arg_types: Optional[Dict[str, Type]] = None,
) -> Type[BaseModel]:
    """Infer args_schema for tool."""
    if arg_types is None:
        try:
            arg_types = get_type_hints(runnable.InputType)
        except TypeError as e:
            raise TypeError(
                "Tool input must be str or dict. If dict, dict arguments must be "
                "typed. Either annotate types (e.g., with TypedDict) or pass "
                f"arg_types into `.as_tool` to specify. {str(e)}"
            )
    fields = {key: (key_type, Field(...)) for key, key_type in arg_types.items()}
    return create_model(name, **fields)  # type: ignore


def convert_runnable_to_tool(
    runnable: Runnable,
    args_schema: Optional[Type[BaseModel]] = None,
    *,
    name: Optional[str] = None,
    description: Optional[str] = None,
    arg_types: Optional[Dict[str, Type]] = None,
) -> BaseTool:
    """Convert a Runnable into a BaseTool.

    Args:
        runnable: The runnable to convert.
        args_schema: The schema for the tool's input arguments. Defaults to None.
        name: The name of the tool. Defaults to None.
        description: The description of the tool. Defaults to None.
        arg_types: The types of the arguments. Defaults to None.

    Returns:
        The tool.
    """
    if args_schema:
        runnable = runnable.with_types(input_type=args_schema)
    description = description or _get_description_from_runnable(runnable)
    name = name or runnable.get_name()

    schema = runnable.input_schema.schema()
    if schema.get("type") == "string":
        return Tool(
            name=name,
            func=runnable.invoke,
            coroutine=runnable.ainvoke,
            description=description,
        )
    else:

        async def ainvoke_wrapper(
            callbacks: Optional[Callbacks] = None, **kwargs: Any
        ) -> Any:
            return await runnable.ainvoke(kwargs, config={"callbacks": callbacks})

        def invoke_wrapper(callbacks: Optional[Callbacks] = None, **kwargs: Any) -> Any:
            return runnable.invoke(kwargs, config={"callbacks": callbacks})

        if (
            arg_types is None
            and schema.get("type") == "object"
            and schema.get("properties")
        ):
            args_schema = runnable.input_schema
        else:
            args_schema = _get_schema_from_runnable_and_arg_types(
                runnable, name, arg_types=arg_types
            )

        return StructuredTool.from_function(
            name=name,
            func=invoke_wrapper,
            coroutine=ainvoke_wrapper,
            description=description,
            args_schema=args_schema,
        )


def _get_type_hints(func: Callable) -> Optional[Dict[str, Type]]:
    if isinstance(func, functools.partial):
        func = func.func
    try:
        return get_type_hints(func)
    except Exception:
        return None


def _get_runnable_config_param(func: Callable) -> Optional[str]:
    type_hints = _get_type_hints(func)
    if not type_hints:
        return None
    for name, type_ in type_hints.items():
        if type_ is RunnableConfig:
            return name
    return None


class InjectedToolArg:
    """Annotation for a Tool arg that is **not** meant to be generated by a model."""


def _is_injected_arg_type(type_: Type) -> bool:
    return any(
        isinstance(arg, InjectedToolArg)
        or (isinstance(arg, type) and issubclass(arg, InjectedToolArg))
        for arg in get_args(type_)[1:]
    )


def _filter_schema_args(func: Callable) -> List[str]:
    filter_args = list(FILTERED_ARGS)
    if config_param := _get_runnable_config_param(func):
        filter_args.append(config_param)
    # filter_args.extend(_get_non_model_params(type_hints))
    return filter_args


def _get_all_basemodel_annotations(
    cls: Union[TypeBaseModel, Any], *, default_to_bound: bool = True
) -> Dict[str, Type]:
    # cls has no subscript: cls = FooBar
    if isinstance(cls, type):
        annotations: Dict[str, Type] = {}
        for name, param in inspect.signature(cls).parameters.items():
            # Exclude hidden init args added by pydantic Config. For example if
            # BaseModel(extra="allow") then "extra_data" will part of init sig.
            if (fields := getattr(cls, "__fields__", {})) and name not in fields:
                continue
            annotations[name] = param.annotation
        orig_bases: Tuple = getattr(cls, "__orig_bases__", tuple())
    # cls has subscript: cls = FooBar[int]
    else:
        annotations = _get_all_basemodel_annotations(
            get_origin(cls), default_to_bound=False
        )
        orig_bases = (cls,)

    # Pydantic v2 automatically resolves inherited generics, Pydantic v1 does not.
    if not (isinstance(cls, type) and is_pydantic_v2_subclass(cls)):
        # if cls = FooBar inherits from Baz[str], orig_bases will contain Baz[str]
        # if cls = FooBar inherits from Baz, orig_bases will contain Baz
        # if cls = FooBar[int], orig_bases will contain FooBar[int]
        for parent in orig_bases:
            # if class = FooBar inherits from Baz, parent = Baz
            if isinstance(parent, type) and is_pydantic_v1_subclass(parent):
                annotations.update(
                    _get_all_basemodel_annotations(parent, default_to_bound=False)
                )
                continue

            parent_origin = get_origin(parent)

            # if class = FooBar inherits from non-pydantic class
            if not parent_origin:
                continue

            # if class = FooBar inherits from Baz[str]:
            # parent = Baz[str],
            # parent_origin = Baz,
            # generic_type_vars = (type vars in Baz)
            # generic_map = {type var in Baz: str}
            generic_type_vars: Tuple = getattr(parent_origin, "__parameters__", tuple())
            generic_map = {
                type_var: t for type_var, t in zip(generic_type_vars, get_args(parent))
            }
            for field in getattr(parent_origin, "__annotations__", dict()):
                annotations[field] = _replace_type_vars(
                    annotations[field], generic_map, default_to_bound
                )

    return {
        k: _replace_type_vars(v, default_to_bound=default_to_bound)
        for k, v in annotations.items()
    }


def _replace_type_vars(
    type_: Type,
    generic_map: Optional[Dict[TypeVar, Type]] = None,
    default_to_bound: bool = True,
) -> Type:
    generic_map = generic_map or {}
    if isinstance(type_, TypeVar):
        if type_ in generic_map:
            return generic_map[type_]
        elif default_to_bound:
            return type_.__bound__ or Any
        else:
            return type_
    elif (origin := get_origin(type_)) and (args := get_args(type_)):
        new_args = tuple(
            _replace_type_vars(arg, generic_map, default_to_bound) for arg in args
        )
        return _py_38_safe_origin(origin)[new_args]
    else:
        return type_<|MERGE_RESOLUTION|>--- conflicted
+++ resolved
@@ -1100,12 +1100,8 @@
 def tool(
     *args: Union[str, Callable, Runnable],
     return_direct: bool = False,
-<<<<<<< HEAD
-    args_schema: Optional[Type[BaseModel]] = None,
-    return_schema: Optional[Type[BaseModel]] = None,
-=======
     args_schema: Optional[Type] = None,
->>>>>>> 6eb42c65
+    return_schema: Optional[Type] = None,
     infer_schema: bool = True,
     few_shot_examples: Optional[List[Dict[str, Any]]] = None,
     response_format: Literal["content", "content_and_artifact"] = "content",
