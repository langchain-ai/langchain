from __future__ import annotations

import asyncio
import inspect
import json
import uuid
import warnings
from abc import ABC, abstractmethod
from operator import itemgetter
from typing import (
    TYPE_CHECKING,
    Any,
    AsyncIterator,
    Callable,
    Dict,
    Iterator,
    List,
    Literal,
    Optional,
    Sequence,
    Type,
    Union,
    cast,
)

from typing_extensions import TypedDict

from langchain_core._api import deprecated
from langchain_core.caches import BaseCache
from langchain_core.callbacks import (
    AsyncCallbackManager,
    AsyncCallbackManagerForLLMRun,
    BaseCallbackManager,
    CallbackManager,
    CallbackManagerForLLMRun,
    Callbacks,
)
from langchain_core.globals import get_llm_cache
from langchain_core.language_models.base import BaseLanguageModel, LanguageModelInput
from langchain_core.load import dumpd, dumps
from langchain_core.messages import (
    AIMessage,
    AnyMessage,
    BaseMessage,
    BaseMessageChunk,
    HumanMessage,
    convert_to_messages,
    message_chunk_to_message,
)
from langchain_core.messages.ai import AIMessageChunk, add_ai_message_chunks
from langchain_core.outputs import (
    ChatGeneration,
    ChatGenerationChunk,
    ChatResult,
    LLMResult,
    RunInfo,
)
from langchain_core.prompt_values import ChatPromptValue, PromptValue, StringPromptValue
from langchain_core.pydantic_v1 import BaseModel, Field, root_validator
from langchain_core.runnables import RunnableMap, RunnablePassthrough
from langchain_core.runnables.config import ensure_config, run_in_executor
from langchain_core.tracers._streaming import _StreamingCallbackHandler
from langchain_core.utils._merge import merge_dicts
from langchain_core.utils.function_calling import convert_to_openai_tool

if TYPE_CHECKING:
    from langchain_core.output_parsers.base import OutputParserLike
    from langchain_core.runnables import Runnable, RunnableConfig
    from langchain_core.tools import BaseTool


class LangSmithParams(TypedDict, total=False):
    """LangSmith parameters for tracing."""

    ls_provider: str
    """Provider of the model."""
    ls_model_name: str
    """Name of the model."""
    ls_model_type: Literal["chat"]
    """Type of the model. Should be 'chat'."""
    ls_temperature: Optional[float]
    """Temperature for generation."""
    ls_max_tokens: Optional[int]
    """Max tokens for generation."""
    ls_stop: Optional[List[str]]
    """Stop words for generation."""


def _merge_chunks(chunks: List[ChatGenerationChunk]) -> ChatResult:
    assert len(chunks) > 0
    generation_infos = [
        c.generation_info for c in chunks if c.generation_info is not None
    ]
    generation_info = (
        merge_dicts(generation_infos[0], *generation_infos[1:])
        if generation_infos
        else None
    )
    if all(isinstance(c.message, AIMessageChunk) for c in chunks):
        return ChatResult(
            generations=[
                ChatGeneration(
                    message=message_chunk_to_message(
                        add_ai_message_chunks(
                            chunks[0].message,  # type: ignore[arg-type]
                            *(c.message for c in chunks[1:]),  # type: ignore[arg-type]
                        )
                    ),
                    generation_info=generation_info,
                )
            ]
        )
    else:
        return ChatResult(
            generations=[
                ChatGeneration(
                    message=sum((c.message for c in chunks[1:]), chunks[0].message),
                    generation_info=generation_info,
                )
            ]
        )


def generate_from_stream(stream: Iterator[ChatGenerationChunk]) -> ChatResult:
    """Generate from a stream."""

<<<<<<< HEAD
    generation = next(stream, None)
    if generation:
        generation += list(stream)
    return ChatResult(
        generations=[
            ChatGeneration(
                message=message_chunk_to_message(generation.message),
                generation_info=generation.generation_info,
            )
        ]
    )
=======
    chunks = list(stream)
    return _merge_chunks(chunks)
>>>>>>> 336145c6


async def agenerate_from_stream(
    stream: AsyncIterator[ChatGenerationChunk],
) -> ChatResult:
    """Async generate from a stream.

    Args:
        stream: Iterator of ChatGenerationChunk.

    Returns:
        ChatResult: Chat result.
    """

    chunks = [chunk async for chunk in stream]
    return await run_in_executor(None, _merge_chunks, chunks)


class BaseChatModel(BaseLanguageModel[BaseMessage], ABC):
    """Base class for chat models.

    Key imperative methods:
        Methods that actually call the underlying model.

        +---------------------------+----------------------------------------------------------------+---------------------------------------------------------------------+--------------------------------------------------------------------------------------------------+
        | Method                    | Input                                                          | Output                                                              | Description                                                                                      |
        +===========================+================================================================+=====================================================================+==================================================================================================+
        | `invoke`                  | str | List[dict | tuple | BaseMessage] | PromptValue           | BaseMessage                                                         | A single chat model call.                                                                        |
        +---------------------------+----------------------------------------------------------------+---------------------------------------------------------------------+--------------------------------------------------------------------------------------------------+
        | `ainvoke`                 | '''                                                            | BaseMessage                                                         | Defaults to running invoke in an async executor.                                                 |
        +---------------------------+----------------------------------------------------------------+---------------------------------------------------------------------+--------------------------------------------------------------------------------------------------+
        | `stream`                  | '''                                                            | Iterator[BaseMessageChunk]                                          | Defaults to yielding output of invoke.                                                           |
        +---------------------------+----------------------------------------------------------------+---------------------------------------------------------------------+--------------------------------------------------------------------------------------------------+
        | `astream`                 | '''                                                            | AsyncIterator[BaseMessageChunk]                                     | Defaults to yielding output of ainvoke.                                                          |
        +---------------------------+----------------------------------------------------------------+---------------------------------------------------------------------+--------------------------------------------------------------------------------------------------+
        | `astream_events`          | '''                                                            | AsyncIterator[StreamEvent]                                          | Event types: 'on_chat_model_start', 'on_chat_model_stream', 'on_chat_model_end'.                 |
        +---------------------------+----------------------------------------------------------------+---------------------------------------------------------------------+--------------------------------------------------------------------------------------------------+
        | `batch`                   | List[''']                                                      | List[BaseMessage]                                                   | Defaults to running invoke in concurrent threads.                                                |
        +---------------------------+----------------------------------------------------------------+---------------------------------------------------------------------+--------------------------------------------------------------------------------------------------+
        | `abatch`                  | List[''']                                                      | List[BaseMessage]                                                   | Defaults to running ainvoke in concurrent threads.                                               |
        +---------------------------+----------------------------------------------------------------+---------------------------------------------------------------------+--------------------------------------------------------------------------------------------------+
        | `batch_as_completed`      | List[''']                                                      | Iterator[Tuple[int, Union[BaseMessage, Exception]]]                 | Defaults to running invoke in concurrent threads.                                                |
        +---------------------------+----------------------------------------------------------------+---------------------------------------------------------------------+--------------------------------------------------------------------------------------------------+
        | `abatch_as_completed`     | List[''']                                                      | AsyncIterator[Tuple[int, Union[BaseMessage, Exception]]]            | Defaults to running ainvoke in concurrent threads.                                               |
        +---------------------------+----------------------------------------------------------------+---------------------------------------------------------------------+--------------------------------------------------------------------------------------------------+

        This table provides a brief overview of the main imperative methods. Please see the base Runnable reference for full documentation.

    Key declarative methods:
        Methods for creating another Runnable using the ChatModel.

        +----------------------------------+-----------------------------------------------------------------------------------------------------------+
        | Method                           | Description                                                                                               |
        +==================================+===========================================================================================================+
        | `bind_tools`                     | Create ChatModel that can call tools.                                                                     |
        +----------------------------------+-----------------------------------------------------------------------------------------------------------+
        | `with_structured_output`         | Create wrapper that structures model output using schema.                                                 |
        +----------------------------------+-----------------------------------------------------------------------------------------------------------+
        | `with_retry`                     | Create wrapper that retries model calls on failure.                                                       |
        +----------------------------------+-----------------------------------------------------------------------------------------------------------+
        | `with_fallbacks`                 | Create wrapper that falls back to other models on failure.                                                |
        +----------------------------------+-----------------------------------------------------------------------------------------------------------+
        | `configurable_fields`            | Specify init args of the model that can be configured at runtime via the RunnableConfig.                  |
        +----------------------------------+-----------------------------------------------------------------------------------------------------------+
        | `configurable_alternatives`      | Specify alternative models which can be swapped in at runtime via the RunnableConfig.                     |
        +----------------------------------+-----------------------------------------------------------------------------------------------------------+

        This table provides a brief overview of the main declarative methods. Please see the reference for each method for full documentation.

    Creating custom chat model:
        Custom chat model implementations should inherit from this class.
        Please reference the table below for information about which
        methods and properties are required or optional for implementations.

        +----------------------------------+--------------------------------------------------------------------+-------------------+
        | Method/Property                  | Description                                                        | Required/Optional |
        +==================================+====================================================================+===================+
        | `_generate`                      | Use to generate a chat result from a prompt                        | Required          |
        +----------------------------------+--------------------------------------------------------------------+-------------------+
        | `_llm_type` (property)           | Used to uniquely identify the type of the model. Used for logging. | Required          |
        +----------------------------------+--------------------------------------------------------------------+-------------------+
        | `_identifying_params` (property) | Represent model parameterization for tracing purposes.             | Optional          |
        +----------------------------------+--------------------------------------------------------------------+-------------------+
        | `_stream`                        | Use to implement streaming                                         | Optional          |
        +----------------------------------+--------------------------------------------------------------------+-------------------+
        | `_agenerate`                     | Use to implement a native async method                             | Optional          |
        +----------------------------------+--------------------------------------------------------------------+-------------------+
        | `_astream`                       | Use to implement async version of `_stream`                        | Optional          |
        +----------------------------------+--------------------------------------------------------------------+-------------------+

        Follow the guide for more information on how to implement a custom Chat Model:
        [Guide](https://python.langchain.com/v0.2/docs/how_to/custom_chat_model/).

    """  # noqa: E501

    callback_manager: Optional[BaseCallbackManager] = Field(default=None, exclude=True)
    """[DEPRECATED] Callback manager to add to the run trace."""

    @root_validator(pre=True)
    def raise_deprecation(cls, values: Dict) -> Dict:
        """Raise deprecation warning if callback_manager is used.

        Args:
            values (Dict): Values to validate.

        Returns:
            Dict: Validated values.

        Raises:
            DeprecationWarning: If callback_manager is used.
        """
        if values.get("callback_manager") is not None:
            warnings.warn(
                "callback_manager is deprecated. Please use callbacks instead.",
                DeprecationWarning,
            )
            values["callbacks"] = values.pop("callback_manager", None)
        return values

    class Config:
        """Configuration for this pydantic object."""

        arbitrary_types_allowed = True

    # --- Runnable methods ---

    @property
    def OutputType(self) -> Any:
        """Get the output type for this runnable."""
        return AnyMessage

    def _convert_input(self, input: LanguageModelInput) -> PromptValue:
        if isinstance(input, PromptValue):
            return input
        elif isinstance(input, str):
            return StringPromptValue(text=input)
        elif isinstance(input, Sequence):
            return ChatPromptValue(messages=convert_to_messages(input))
        else:
            raise ValueError(
                f"Invalid input type {type(input)}. "
                "Must be a PromptValue, str, or list of BaseMessages."
            )

    def invoke(
        self,
        input: LanguageModelInput,
        config: Optional[RunnableConfig] = None,
        *,
        stop: Optional[List[str]] = None,
        **kwargs: Any,
    ) -> BaseMessage:
        config = ensure_config(config)
        return cast(
            ChatGeneration,
            self.generate_prompt(
                [self._convert_input(input)],
                stop=stop,
                callbacks=config.get("callbacks"),
                tags=config.get("tags"),
                metadata=config.get("metadata"),
                run_name=config.get("run_name"),
                run_id=config.pop("run_id", None),
                **kwargs,
            ).generations[0][0],
        ).message

    async def ainvoke(
        self,
        input: LanguageModelInput,
        config: Optional[RunnableConfig] = None,
        *,
        stop: Optional[List[str]] = None,
        **kwargs: Any,
    ) -> BaseMessage:
        config = ensure_config(config)
        llm_result = await self.agenerate_prompt(
            [self._convert_input(input)],
            stop=stop,
            callbacks=config.get("callbacks"),
            tags=config.get("tags"),
            metadata=config.get("metadata"),
            run_name=config.get("run_name"),
            run_id=config.pop("run_id", None),
            **kwargs,
        )
        return cast(ChatGeneration, llm_result.generations[0][0]).message

    def stream(
        self,
        input: LanguageModelInput,
        config: Optional[RunnableConfig] = None,
        *,
        stop: Optional[List[str]] = None,
        **kwargs: Any,
    ) -> Iterator[BaseMessageChunk]:
        if type(self)._stream == BaseChatModel._stream:
            # model doesn't implement streaming, so use default implementation
            yield cast(
                BaseMessageChunk, self.invoke(input, config=config, stop=stop, **kwargs)
            )
        else:
            config = ensure_config(config)
            messages = self._convert_input(input).to_messages()
            params = self._get_invocation_params(stop=stop, **kwargs)
            options = {"stop": stop, **kwargs}
            inheritable_metadata = {
                **(config.get("metadata") or {}),
                **self._get_ls_params(stop=stop, **kwargs),
            }
            callback_manager = CallbackManager.configure(
                config.get("callbacks"),
                self.callbacks,
                self.verbose,
                config.get("tags"),
                self.tags,
                inheritable_metadata,
                self.metadata,
            )
            (run_manager,) = callback_manager.on_chat_model_start(
                dumpd(self),
                [messages],
                invocation_params=params,
                options=options,
                name=config.get("run_name"),
                run_id=config.pop("run_id", None),
                batch_size=1,
            )
            generation: Optional[ChatGenerationChunk] = None
            try:
                for chunk in self._stream(messages, stop=stop, **kwargs):
                    if chunk.message.id is None:
                        chunk.message.id = f"run-{run_manager.run_id}"
                    chunk.message.response_metadata = _gen_info_and_msg_metadata(chunk)
                    run_manager.on_llm_new_token(
                        cast(str, chunk.message.content), chunk=chunk
                    )
                    yield chunk.message
                    if generation is None:
                        generation = chunk
                    else:
                        generation += chunk
                assert generation is not None
            except BaseException as e:
                run_manager.on_llm_error(
                    e,
                    response=LLMResult(
                        generations=[[generation]] if generation else []
                    ),
                )
                raise e
            else:
                run_manager.on_llm_end(LLMResult(generations=[[generation]]))

    async def astream(
        self,
        input: LanguageModelInput,
        config: Optional[RunnableConfig] = None,
        *,
        stop: Optional[List[str]] = None,
        **kwargs: Any,
    ) -> AsyncIterator[BaseMessageChunk]:
        if (
            type(self)._astream is BaseChatModel._astream
            and type(self)._stream is BaseChatModel._stream
        ):
            # No async or sync stream is implemented, so fall back to ainvoke
            yield cast(
                BaseMessageChunk,
                await self.ainvoke(input, config=config, stop=stop, **kwargs),
            )
            return

        config = ensure_config(config)
        messages = self._convert_input(input).to_messages()
        params = self._get_invocation_params(stop=stop, **kwargs)
        options = {"stop": stop, **kwargs}
        inheritable_metadata = {
            **(config.get("metadata") or {}),
            **self._get_ls_params(stop=stop, **kwargs),
        }
        callback_manager = AsyncCallbackManager.configure(
            config.get("callbacks"),
            self.callbacks,
            self.verbose,
            config.get("tags"),
            self.tags,
            inheritable_metadata,
            self.metadata,
        )
        (run_manager,) = await callback_manager.on_chat_model_start(
            dumpd(self),
            [messages],
            invocation_params=params,
            options=options,
            name=config.get("run_name"),
            run_id=config.pop("run_id", None),
            batch_size=1,
        )

        generation: Optional[ChatGenerationChunk] = None
        try:
            async for chunk in self._astream(
                messages,
                stop=stop,
                **kwargs,
            ):
                if chunk.message.id is None:
                    chunk.message.id = f"run-{run_manager.run_id}"
                chunk.message.response_metadata = _gen_info_and_msg_metadata(chunk)
                await run_manager.on_llm_new_token(
                    cast(str, chunk.message.content), chunk=chunk
                )
                yield chunk.message
                if generation is None:
                    generation = chunk
                else:
                    generation += chunk
            assert generation is not None
        except BaseException as e:
            await run_manager.on_llm_error(
                e,
                response=LLMResult(generations=[[generation]] if generation else []),
            )
            raise e
        else:
            await run_manager.on_llm_end(
                LLMResult(generations=[[generation]]),
            )

    # --- Custom methods ---

    def _combine_llm_outputs(self, llm_outputs: List[Optional[dict]]) -> dict:
        return {}

    def _get_invocation_params(
        self,
        stop: Optional[List[str]] = None,
        **kwargs: Any,
    ) -> dict:
        params = self.dict()
        params["stop"] = stop
        return {**params, **kwargs}

    def _get_ls_params(
        self,
        stop: Optional[List[str]] = None,
        **kwargs: Any,
    ) -> LangSmithParams:
        """Get standard params for tracing."""
        ls_params = LangSmithParams(ls_model_type="chat")
        if stop:
            ls_params["ls_stop"] = stop
        return ls_params

    def _get_llm_string(self, stop: Optional[List[str]] = None, **kwargs: Any) -> str:
        if self.is_lc_serializable():
            params = {**kwargs, **{"stop": stop}}
            param_string = str(sorted([(k, v) for k, v in params.items()]))
            # This code is not super efficient as it goes back and forth between
            # json and dict.
            serialized_repr = dumpd(self)
            _cleanup_llm_representation(serialized_repr, 1)
            llm_string = json.dumps(serialized_repr, sort_keys=True)
            return llm_string + "---" + param_string
        else:
            params = self._get_invocation_params(stop=stop, **kwargs)
            params = {**params, **kwargs}
            return str(sorted([(k, v) for k, v in params.items()]))

    def generate(
        self,
        messages: List[List[BaseMessage]],
        stop: Optional[List[str]] = None,
        callbacks: Callbacks = None,
        *,
        tags: Optional[List[str]] = None,
        metadata: Optional[Dict[str, Any]] = None,
        run_name: Optional[str] = None,
        run_id: Optional[uuid.UUID] = None,
        **kwargs: Any,
    ) -> LLMResult:
        """Pass a sequence of prompts to the model and return model generations.

        This method should make use of batched calls for models that expose a batched
        API.

        Use this method when you want to:
            1. take advantage of batched calls,
            2. need more output from the model than just the top generated value,
            3. are building chains that are agnostic to the underlying language model
                type (e.g., pure text completion models vs chat models).

        Args:
            messages: List of list of messages.
            stop: Stop words to use when generating. Model output is cut off at the
                first occurrence of any of these substrings.
            callbacks: Callbacks to pass through. Used for executing additional
                functionality, such as logging or streaming, throughout generation.
            **kwargs: Arbitrary additional keyword arguments. These are usually passed
                to the model provider API call.

        Returns:
            An LLMResult, which contains a list of candidate Generations for each input
                prompt and additional model provider-specific output.
        """
        params = self._get_invocation_params(stop=stop, **kwargs)
        options = {"stop": stop}
        inheritable_metadata = {
            **(metadata or {}),
            **self._get_ls_params(stop=stop, **kwargs),
        }

        callback_manager = CallbackManager.configure(
            callbacks,
            self.callbacks,
            self.verbose,
            tags,
            self.tags,
            inheritable_metadata,
            self.metadata,
        )
        run_managers = callback_manager.on_chat_model_start(
            dumpd(self),
            messages,
            invocation_params=params,
            options=options,
            name=run_name,
            run_id=run_id,
            batch_size=len(messages),
        )
        results = []
        for i, m in enumerate(messages):
            try:
                results.append(
                    self._generate_with_cache(
                        m,
                        stop=stop,
                        run_manager=run_managers[i] if run_managers else None,
                        **kwargs,
                    )
                )
            except BaseException as e:
                if run_managers:
                    run_managers[i].on_llm_error(e, response=LLMResult(generations=[]))
                raise e
        flattened_outputs = [
            LLMResult(generations=[res.generations], llm_output=res.llm_output)  # type: ignore[list-item]
            for res in results
        ]
        llm_output = self._combine_llm_outputs([res.llm_output for res in results])
        generations = [res.generations for res in results]
        output = LLMResult(generations=generations, llm_output=llm_output)  # type: ignore[arg-type]
        if run_managers:
            run_infos = []
            for manager, flattened_output in zip(run_managers, flattened_outputs):
                manager.on_llm_end(flattened_output)
                run_infos.append(RunInfo(run_id=manager.run_id))
            output.run = run_infos
        return output

    async def agenerate(
        self,
        messages: List[List[BaseMessage]],
        stop: Optional[List[str]] = None,
        callbacks: Callbacks = None,
        *,
        tags: Optional[List[str]] = None,
        metadata: Optional[Dict[str, Any]] = None,
        run_name: Optional[str] = None,
        run_id: Optional[uuid.UUID] = None,
        **kwargs: Any,
    ) -> LLMResult:
        """Asynchronously pass a sequence of prompts to a model and return generations.

        This method should make use of batched calls for models that expose a batched
        API.

        Use this method when you want to:
            1. take advantage of batched calls,
            2. need more output from the model than just the top generated value,
            3. are building chains that are agnostic to the underlying language model
                type (e.g., pure text completion models vs chat models).

        Args:
            messages: List of list of messages.
            stop: Stop words to use when generating. Model output is cut off at the
                first occurrence of any of these substrings.
            callbacks: Callbacks to pass through. Used for executing additional
                functionality, such as logging or streaming, throughout generation.
            **kwargs: Arbitrary additional keyword arguments. These are usually passed
                to the model provider API call.

        Returns:
            An LLMResult, which contains a list of candidate Generations for each input
                prompt and additional model provider-specific output.
        """
        params = self._get_invocation_params(stop=stop, **kwargs)
        options = {"stop": stop}
        inheritable_metadata = {
            **(metadata or {}),
            **self._get_ls_params(stop=stop, **kwargs),
        }

        callback_manager = AsyncCallbackManager.configure(
            callbacks,
            self.callbacks,
            self.verbose,
            tags,
            self.tags,
            inheritable_metadata,
            self.metadata,
        )

        run_managers = await callback_manager.on_chat_model_start(
            dumpd(self),
            messages,
            invocation_params=params,
            options=options,
            name=run_name,
            batch_size=len(messages),
            run_id=run_id,
        )

        results = await asyncio.gather(
            *[
                self._agenerate_with_cache(
                    m,
                    stop=stop,
                    run_manager=run_managers[i] if run_managers else None,
                    **kwargs,
                )
                for i, m in enumerate(messages)
            ],
            return_exceptions=True,
        )
        exceptions = []
        for i, res in enumerate(results):
            if isinstance(res, BaseException):
                if run_managers:
                    await run_managers[i].on_llm_error(
                        res, response=LLMResult(generations=[])
                    )
                exceptions.append(res)
        if exceptions:
            if run_managers:
                await asyncio.gather(
                    *[
                        run_manager.on_llm_end(
                            LLMResult(
                                generations=[res.generations],  # type: ignore[list-item, union-attr]
                                llm_output=res.llm_output,  # type: ignore[list-item, union-attr]
                            )
                        )
                        for run_manager, res in zip(run_managers, results)
                        if not isinstance(res, Exception)
                    ]
                )
            raise exceptions[0]
        flattened_outputs = [
            LLMResult(generations=[res.generations], llm_output=res.llm_output)  # type: ignore[list-item, union-attr]
            for res in results
        ]
        llm_output = self._combine_llm_outputs([res.llm_output for res in results])  # type: ignore[union-attr]
        generations = [res.generations for res in results]  # type: ignore[union-attr]
        output = LLMResult(generations=generations, llm_output=llm_output)  # type: ignore[arg-type]
        await asyncio.gather(
            *[
                run_manager.on_llm_end(flattened_output)
                for run_manager, flattened_output in zip(
                    run_managers, flattened_outputs
                )
            ]
        )
        if run_managers:
            output.run = [
                RunInfo(run_id=run_manager.run_id) for run_manager in run_managers
            ]
        return output

    def generate_prompt(
        self,
        prompts: List[PromptValue],
        stop: Optional[List[str]] = None,
        callbacks: Callbacks = None,
        **kwargs: Any,
    ) -> LLMResult:
        prompt_messages = [p.to_messages() for p in prompts]
        return self.generate(prompt_messages, stop=stop, callbacks=callbacks, **kwargs)

    async def agenerate_prompt(
        self,
        prompts: List[PromptValue],
        stop: Optional[List[str]] = None,
        callbacks: Callbacks = None,
        **kwargs: Any,
    ) -> LLMResult:
        prompt_messages = [p.to_messages() for p in prompts]
        return await self.agenerate(
            prompt_messages, stop=stop, callbacks=callbacks, **kwargs
        )

    def _generate_with_cache(
        self,
        messages: List[BaseMessage],
        stop: Optional[List[str]] = None,
        run_manager: Optional[CallbackManagerForLLMRun] = None,
        **kwargs: Any,
    ) -> ChatResult:
        if isinstance(self.cache, BaseCache):
            llm_cache = self.cache
        else:
            llm_cache = get_llm_cache()
        # We should check the cache unless it's explicitly set to False
        # A None cache means we should use the default global cache
        # if it's configured.
        check_cache = self.cache or self.cache is None
        if check_cache:
            if llm_cache:
                llm_string = self._get_llm_string(stop=stop, **kwargs)
                prompt = dumps(messages)
                cache_val = llm_cache.lookup(prompt, llm_string)
                if isinstance(cache_val, list):
                    return ChatResult(generations=cache_val)
            elif self.cache is None:
                pass
            else:
                raise ValueError(
                    "Asked to cache, but no cache found at `langchain.cache`."
                )
        # If stream is not explicitly set, check if implicitly requested by
        # astream_events() or astream_log(). Bail out if _stream not implemented
        if type(self)._stream != BaseChatModel._stream and kwargs.pop(
            "stream",
            (
                next(
                    (
                        True
                        for h in run_manager.handlers
                        if isinstance(h, _StreamingCallbackHandler)
                    ),
                    False,
                )
                if run_manager
                else False
            ),
        ):
            chunks: List[ChatGenerationChunk] = []
            for chunk in self._stream(messages, stop=stop, **kwargs):
                chunk.message.response_metadata = _gen_info_and_msg_metadata(chunk)
                if run_manager:
                    if chunk.message.id is None:
                        chunk.message.id = f"run-{run_manager.run_id}"
                    run_manager.on_llm_new_token(
                        cast(str, chunk.message.content), chunk=chunk
                    )
                chunks.append(chunk)
            result = generate_from_stream(iter(chunks))
        else:
            if inspect.signature(self._generate).parameters.get("run_manager"):
                result = self._generate(
                    messages, stop=stop, run_manager=run_manager, **kwargs
                )
            else:
                result = self._generate(messages, stop=stop, **kwargs)

        # Add response metadata to each generation
        for idx, generation in enumerate(result.generations):
            if run_manager and generation.message.id is None:
                generation.message.id = f"run-{run_manager.run_id}-{idx}"
            generation.message.response_metadata = _gen_info_and_msg_metadata(
                generation
            )
        if len(result.generations) == 1 and result.llm_output is not None:
            result.generations[0].message.response_metadata = {
                **result.llm_output,
                **result.generations[0].message.response_metadata,
            }
        if check_cache and llm_cache:
            llm_cache.update(prompt, llm_string, result.generations)
        return result

    async def _agenerate_with_cache(
        self,
        messages: List[BaseMessage],
        stop: Optional[List[str]] = None,
        run_manager: Optional[AsyncCallbackManagerForLLMRun] = None,
        **kwargs: Any,
    ) -> ChatResult:
        if isinstance(self.cache, BaseCache):
            llm_cache = self.cache
        else:
            llm_cache = get_llm_cache()
        # We should check the cache unless it's explicitly set to False
        # A None cache means we should use the default global cache
        # if it's configured.
        check_cache = self.cache or self.cache is None
        if check_cache:
            if llm_cache:
                llm_string = self._get_llm_string(stop=stop, **kwargs)
                prompt = dumps(messages)
                cache_val = await llm_cache.alookup(prompt, llm_string)
                if isinstance(cache_val, list):
                    return ChatResult(generations=cache_val)
            elif self.cache is None:
                pass
            else:
                raise ValueError(
                    "Asked to cache, but no cache found at `langchain.cache`."
                )
        # If stream is not explicitly set, check if implicitly requested by
        # astream_events() or astream_log(). Bail out if _astream not implemented
        if (
            type(self)._astream != BaseChatModel._astream
            or type(self)._stream != BaseChatModel._stream
        ) and kwargs.pop(
            "stream",
            (
                next(
                    (
                        True
                        for h in run_manager.handlers
                        if isinstance(h, _StreamingCallbackHandler)
                    ),
                    False,
                )
                if run_manager
                else False
            ),
        ):
            chunks: List[ChatGenerationChunk] = []
            async for chunk in self._astream(messages, stop=stop, **kwargs):
                chunk.message.response_metadata = _gen_info_and_msg_metadata(chunk)
                if run_manager:
                    if chunk.message.id is None:
                        chunk.message.id = f"run-{run_manager.run_id}"
                    await run_manager.on_llm_new_token(
                        cast(str, chunk.message.content), chunk=chunk
                    )
                chunks.append(chunk)
            result = generate_from_stream(iter(chunks))
        else:
            if inspect.signature(self._agenerate).parameters.get("run_manager"):
                result = await self._agenerate(
                    messages, stop=stop, run_manager=run_manager, **kwargs
                )
            else:
                result = await self._agenerate(messages, stop=stop, **kwargs)

        # Add response metadata to each generation
        for idx, generation in enumerate(result.generations):
            if run_manager and generation.message.id is None:
                generation.message.id = f"run-{run_manager.run_id}-{idx}"
            generation.message.response_metadata = _gen_info_and_msg_metadata(
                generation
            )
        if len(result.generations) == 1 and result.llm_output is not None:
            result.generations[0].message.response_metadata = {
                **result.llm_output,
                **result.generations[0].message.response_metadata,
            }
        if check_cache and llm_cache:
            await llm_cache.aupdate(prompt, llm_string, result.generations)
        return result

    @abstractmethod
    def _generate(
        self,
        messages: List[BaseMessage],
        stop: Optional[List[str]] = None,
        run_manager: Optional[CallbackManagerForLLMRun] = None,
        **kwargs: Any,
    ) -> ChatResult:
        """Top Level call"""

    async def _agenerate(
        self,
        messages: List[BaseMessage],
        stop: Optional[List[str]] = None,
        run_manager: Optional[AsyncCallbackManagerForLLMRun] = None,
        **kwargs: Any,
    ) -> ChatResult:
        """Top Level call"""
        return await run_in_executor(
            None,
            self._generate,
            messages,
            stop,
            run_manager.get_sync() if run_manager else None,
            **kwargs,
        )

    def _stream(
        self,
        messages: List[BaseMessage],
        stop: Optional[List[str]] = None,
        run_manager: Optional[CallbackManagerForLLMRun] = None,
        **kwargs: Any,
    ) -> Iterator[ChatGenerationChunk]:
        raise NotImplementedError()

    async def _astream(
        self,
        messages: List[BaseMessage],
        stop: Optional[List[str]] = None,
        run_manager: Optional[AsyncCallbackManagerForLLMRun] = None,
        **kwargs: Any,
    ) -> AsyncIterator[ChatGenerationChunk]:
        iterator = await run_in_executor(
            None,
            self._stream,
            messages,
            stop,
            run_manager.get_sync() if run_manager else None,
            **kwargs,
        )
        done = object()
        while True:
            item = await run_in_executor(
                None,
                next,
                iterator,
                done,  # type: ignore[call-arg, arg-type]
            )
            if item is done:
                break
            yield item  # type: ignore[misc]

    @deprecated("0.1.7", alternative="invoke", removal="0.3.0")
    def __call__(
        self,
        messages: List[BaseMessage],
        stop: Optional[List[str]] = None,
        callbacks: Callbacks = None,
        **kwargs: Any,
    ) -> BaseMessage:
        generation = self.generate(
            [messages], stop=stop, callbacks=callbacks, **kwargs
        ).generations[0][0]
        if isinstance(generation, ChatGeneration):
            return generation.message
        else:
            raise ValueError("Unexpected generation type")

    async def _call_async(
        self,
        messages: List[BaseMessage],
        stop: Optional[List[str]] = None,
        callbacks: Callbacks = None,
        **kwargs: Any,
    ) -> BaseMessage:
        result = await self.agenerate(
            [messages], stop=stop, callbacks=callbacks, **kwargs
        )
        generation = result.generations[0][0]
        if isinstance(generation, ChatGeneration):
            return generation.message
        else:
            raise ValueError("Unexpected generation type")

    @deprecated("0.1.7", alternative="invoke", removal="0.3.0")
    def call_as_llm(
        self, message: str, stop: Optional[List[str]] = None, **kwargs: Any
    ) -> str:
        return self.predict(message, stop=stop, **kwargs)

    @deprecated("0.1.7", alternative="invoke", removal="0.3.0")
    def predict(
        self, text: str, *, stop: Optional[Sequence[str]] = None, **kwargs: Any
    ) -> str:
        if stop is None:
            _stop = None
        else:
            _stop = list(stop)
        result = self([HumanMessage(content=text)], stop=_stop, **kwargs)
        if isinstance(result.content, str):
            return result.content
        else:
            raise ValueError("Cannot use predict when output is not a string.")

    @deprecated("0.1.7", alternative="invoke", removal="0.3.0")
    def predict_messages(
        self,
        messages: List[BaseMessage],
        *,
        stop: Optional[Sequence[str]] = None,
        **kwargs: Any,
    ) -> BaseMessage:
        if stop is None:
            _stop = None
        else:
            _stop = list(stop)
        return self(messages, stop=_stop, **kwargs)

    @deprecated("0.1.7", alternative="ainvoke", removal="0.3.0")
    async def apredict(
        self, text: str, *, stop: Optional[Sequence[str]] = None, **kwargs: Any
    ) -> str:
        if stop is None:
            _stop = None
        else:
            _stop = list(stop)
        result = await self._call_async(
            [HumanMessage(content=text)], stop=_stop, **kwargs
        )
        if isinstance(result.content, str):
            return result.content
        else:
            raise ValueError("Cannot use predict when output is not a string.")

    @deprecated("0.1.7", alternative="ainvoke", removal="0.3.0")
    async def apredict_messages(
        self,
        messages: List[BaseMessage],
        *,
        stop: Optional[Sequence[str]] = None,
        **kwargs: Any,
    ) -> BaseMessage:
        if stop is None:
            _stop = None
        else:
            _stop = list(stop)
        return await self._call_async(messages, stop=_stop, **kwargs)

    @property
    @abstractmethod
    def _llm_type(self) -> str:
        """Return type of chat model."""

    def dict(self, **kwargs: Any) -> Dict:
        """Return a dictionary of the LLM."""
        starter_dict = dict(self._identifying_params)
        starter_dict["_type"] = self._llm_type
        return starter_dict

    def bind_tools(
        self,
        tools: Sequence[Union[Dict[str, Any], Type[BaseModel], Callable, BaseTool]],
        **kwargs: Any,
    ) -> Runnable[LanguageModelInput, BaseMessage]:
        raise NotImplementedError()

    def with_structured_output(
        self,
        schema: Union[Dict, Type[BaseModel]],
        *,
        include_raw: bool = False,
        **kwargs: Any,
    ) -> Runnable[LanguageModelInput, Union[Dict, BaseModel]]:
        """Model wrapper that returns outputs formatted to match the given schema.

        Args:
            schema: The output schema as a dict or a Pydantic class. If a Pydantic class
                then the model output will be an object of that class. If a dict then
                the model output will be a dict. With a Pydantic class the returned
                attributes will be validated, whereas with a dict they will not be. If
                `method` is "function_calling" and `schema` is a dict, then the dict
                must match the OpenAI function-calling spec.
            include_raw: If False then only the parsed structured output is returned. If
                an error occurs during model output parsing it will be raised. If True
                then both the raw model response (a BaseMessage) and the parsed model
                response will be returned. If an error occurs during output parsing it
                will be caught and returned as well. The final output is always a dict
                with keys "raw", "parsed", and "parsing_error".

        Returns:
            A Runnable that takes any ChatModel input and returns as output:

                If include_raw is True then a dict with keys:
                    raw: BaseMessage
                    parsed: Optional[_DictOrPydantic]
                    parsing_error: Optional[BaseException]

                If include_raw is False then just _DictOrPydantic is returned,
                where _DictOrPydantic depends on the schema:

                If schema is a Pydantic class then _DictOrPydantic is the Pydantic
                    class.

                If schema is a dict then _DictOrPydantic is a dict.

        Example: Function-calling, Pydantic schema (method="function_calling", include_raw=False):
            .. code-block:: python

                from langchain_core.pydantic_v1 import BaseModel

                class AnswerWithJustification(BaseModel):
                    '''An answer to the user question along with justification for the answer.'''
                    answer: str
                    justification: str

                llm = ChatModel(model="model-name", temperature=0)
                structured_llm = llm.with_structured_output(AnswerWithJustification)

                structured_llm.invoke("What weighs more a pound of bricks or a pound of feathers")

                # -> AnswerWithJustification(
                #     answer='They weigh the same',
                #     justification='Both a pound of bricks and a pound of feathers weigh one pound. The weight is the same, but the volume or density of the objects may differ.'
                # )

        Example: Function-calling, Pydantic schema (method="function_calling", include_raw=True):
            .. code-block:: python

                from langchain_core.pydantic_v1 import BaseModel

                class AnswerWithJustification(BaseModel):
                    '''An answer to the user question along with justification for the answer.'''
                    answer: str
                    justification: str

                llm = ChatModel(model="model-name", temperature=0)
                structured_llm = llm.with_structured_output(AnswerWithJustification, include_raw=True)

                structured_llm.invoke("What weighs more a pound of bricks or a pound of feathers")
                # -> {
                #     'raw': AIMessage(content='', additional_kwargs={'tool_calls': [{'id': 'call_Ao02pnFYXD6GN1yzc0uXPsvF', 'function': {'arguments': '{"answer":"They weigh the same.","justification":"Both a pound of bricks and a pound of feathers weigh one pound. The weight is the same, but the volume or density of the objects may differ."}', 'name': 'AnswerWithJustification'}, 'type': 'function'}]}),
                #     'parsed': AnswerWithJustification(answer='They weigh the same.', justification='Both a pound of bricks and a pound of feathers weigh one pound. The weight is the same, but the volume or density of the objects may differ.'),
                #     'parsing_error': None
                # }

        Example: Function-calling, dict schema (method="function_calling", include_raw=False):
            .. code-block:: python

                from langchain_core.pydantic_v1 import BaseModel
                from langchain_core.utils.function_calling import convert_to_openai_tool

                class AnswerWithJustification(BaseModel):
                    '''An answer to the user question along with justification for the answer.'''
                    answer: str
                    justification: str

                dict_schema = convert_to_openai_tool(AnswerWithJustification)
                llm = ChatModel(model="model-name", temperature=0)
                structured_llm = llm.with_structured_output(dict_schema)

                structured_llm.invoke("What weighs more a pound of bricks or a pound of feathers")
                # -> {
                #     'answer': 'They weigh the same',
                #     'justification': 'Both a pound of bricks and a pound of feathers weigh one pound. The weight is the same, but the volume and density of the two substances differ.'
                # }
        """  # noqa: E501
        if kwargs:
            raise ValueError(f"Received unsupported arguments {kwargs}")

        from langchain_core.output_parsers.openai_tools import (
            JsonOutputKeyToolsParser,
            PydanticToolsParser,
        )

        if self.bind_tools is BaseChatModel.bind_tools:
            raise NotImplementedError(
                "with_structured_output is not implemented for this model."
            )
        llm = self.bind_tools([schema], tool_choice="any")
        if isinstance(schema, type) and issubclass(schema, BaseModel):
            output_parser: OutputParserLike = PydanticToolsParser(
                tools=[schema], first_tool_only=True
            )
        else:
            key_name = convert_to_openai_tool(schema)["function"]["name"]
            output_parser = JsonOutputKeyToolsParser(
                key_name=key_name, first_tool_only=True
            )
        if include_raw:
            parser_assign = RunnablePassthrough.assign(
                parsed=itemgetter("raw") | output_parser, parsing_error=lambda _: None
            )
            parser_none = RunnablePassthrough.assign(parsed=lambda _: None)
            parser_with_fallback = parser_assign.with_fallbacks(
                [parser_none], exception_key="parsing_error"
            )
            return RunnableMap(raw=llm) | parser_with_fallback
        else:
            return llm | output_parser


class SimpleChatModel(BaseChatModel):
    """Simplified implementation for a chat model to inherit from.

    **Note** This implementation is primarily here for backwards compatibility.
        For new implementations, please use `BaseChatModel` directly.
    """

    def _generate(
        self,
        messages: List[BaseMessage],
        stop: Optional[List[str]] = None,
        run_manager: Optional[CallbackManagerForLLMRun] = None,
        **kwargs: Any,
    ) -> ChatResult:
        output_str = self._call(messages, stop=stop, run_manager=run_manager, **kwargs)
        message = AIMessage(content=output_str)
        generation = ChatGeneration(message=message)
        return ChatResult(generations=[generation])

    @abstractmethod
    def _call(
        self,
        messages: List[BaseMessage],
        stop: Optional[List[str]] = None,
        run_manager: Optional[CallbackManagerForLLMRun] = None,
        **kwargs: Any,
    ) -> str:
        """Simpler interface."""

    async def _agenerate(
        self,
        messages: List[BaseMessage],
        stop: Optional[List[str]] = None,
        run_manager: Optional[AsyncCallbackManagerForLLMRun] = None,
        **kwargs: Any,
    ) -> ChatResult:
        return await run_in_executor(
            None,
            self._generate,
            messages,
            stop=stop,
            run_manager=run_manager.get_sync() if run_manager else None,
            **kwargs,
        )


def _gen_info_and_msg_metadata(
    generation: Union[ChatGeneration, ChatGenerationChunk],
) -> dict:
    return {
        **(generation.generation_info or {}),
        **generation.message.response_metadata,
    }


def _cleanup_llm_representation(serialized: Any, depth: int) -> None:
    """Remove non-serializable objects from a serialized object."""
    if depth > 100:  # Don't cooperate for pathological cases
        return

    if not isinstance(serialized, dict):
        return

    if "type" in serialized and serialized["type"] == "not_implemented":
        if "repr" in serialized:
            del serialized["repr"]

    if "graph" in serialized:
        del serialized["graph"]

    if "kwargs" in serialized:
        kwargs = serialized["kwargs"]

        for value in kwargs.values():
            _cleanup_llm_representation(value, depth + 1)<|MERGE_RESOLUTION|>--- conflicted
+++ resolved
@@ -124,22 +124,8 @@
 def generate_from_stream(stream: Iterator[ChatGenerationChunk]) -> ChatResult:
     """Generate from a stream."""
 
-<<<<<<< HEAD
-    generation = next(stream, None)
-    if generation:
-        generation += list(stream)
-    return ChatResult(
-        generations=[
-            ChatGeneration(
-                message=message_chunk_to_message(generation.message),
-                generation_info=generation.generation_info,
-            )
-        ]
-    )
-=======
     chunks = list(stream)
     return _merge_chunks(chunks)
->>>>>>> 336145c6
 
 
 async def agenerate_from_stream(
