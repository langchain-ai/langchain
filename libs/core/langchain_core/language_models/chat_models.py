"""Chat models for conversational AI."""

from __future__ import annotations

import asyncio
import inspect
import json
import typing
from abc import ABC, abstractmethod
from collections.abc import AsyncIterator, Iterator, Sequence
from functools import cached_property
from operator import itemgetter
from typing import TYPE_CHECKING, Any, Callable, Literal, Optional, Union, cast

from pydantic import BaseModel, ConfigDict, Field
from typing_extensions import override

from langchain_core.caches import BaseCache
from langchain_core.callbacks import (
    AsyncCallbackManager,
    AsyncCallbackManagerForLLMRun,
    CallbackManager,
    CallbackManagerForLLMRun,
    Callbacks,
)
from langchain_core.globals import get_llm_cache
from langchain_core.language_models._utils import (
    _normalize_messages,
    _update_message_content_to_blocks,
)
from langchain_core.language_models.base import (
    BaseLanguageModel,
    LangSmithParams,
    LanguageModelInput,
)
from langchain_core.load import dumpd, dumps
from langchain_core.messages import (
    AIMessage,
    AIMessageChunk,
    AnyMessage,
    BaseMessage,
<<<<<<< HEAD
=======
    HumanMessage,
>>>>>>> eaa6dcce
    convert_to_messages,
    is_data_content_block,
    message_chunk_to_message,
)
from langchain_core.messages.block_translators.openai import (
    convert_to_openai_image_block,
)
from langchain_core.output_parsers.openai_tools import (
    JsonOutputKeyToolsParser,
    PydanticToolsParser,
)
from langchain_core.outputs import (
    ChatGeneration,
    ChatGenerationChunk,
    ChatResult,
    Generation,
    LLMResult,
    RunInfo,
)
from langchain_core.outputs.chat_generation import merge_chat_generation_chunks
from langchain_core.prompt_values import ChatPromptValue, PromptValue, StringPromptValue
from langchain_core.rate_limiters import BaseRateLimiter
from langchain_core.runnables import RunnableMap, RunnablePassthrough
from langchain_core.runnables.config import ensure_config, run_in_executor
from langchain_core.tracers._streaming import _StreamingCallbackHandler
from langchain_core.utils.function_calling import (
    convert_to_json_schema,
    convert_to_openai_tool,
)
from langchain_core.utils.pydantic import TypeBaseModel, is_basemodel_subclass
from langchain_core.utils.utils import LC_ID_PREFIX, from_env

if TYPE_CHECKING:
    import uuid

    from langchain_core.output_parsers.base import OutputParserLike
    from langchain_core.runnables import Runnable, RunnableConfig
    from langchain_core.tools import BaseTool


def _generate_response_from_error(error: BaseException) -> list[ChatGeneration]:
    if hasattr(error, "response"):
        response = error.response
        metadata: dict = {}
        if hasattr(response, "json"):
            try:
                metadata["body"] = response.json()
            except Exception:
                metadata["body"] = getattr(response, "text", None)
        if hasattr(response, "headers"):
            try:
                metadata["headers"] = dict(response.headers)
            except Exception:
                metadata["headers"] = None
        if hasattr(response, "status_code"):
            metadata["status_code"] = response.status_code
        if hasattr(error, "request_id"):
            metadata["request_id"] = error.request_id
        generations = [
            ChatGeneration(message=AIMessage(content="", response_metadata=metadata))
        ]
    else:
        generations = []

    return generations


def _format_for_tracing(messages: list[BaseMessage]) -> list[BaseMessage]:
    """Format messages for tracing in ``on_chat_model_start``.

    - Update image content blocks to OpenAI Chat Completions format (backward
    compatibility).
    - Add ``type`` key to content blocks that have a single key.

    Args:
        messages: List of messages to format.

    Returns:
        List of messages formatted for tracing.

    """
    messages_to_trace = []
    for message in messages:
        message_to_trace = message
        if isinstance(message.content, list):
            for idx, block in enumerate(message.content):
                if isinstance(block, dict):
                    # Update image content blocks to OpenAI # Chat Completions format.
                    if (
                        block.get("type") == "image"
                        and is_data_content_block(block)
                        and not ("file_id" in block or block.get("source_type") == "id")
                    ):
                        if message_to_trace is message:
                            # Shallow copy
                            message_to_trace = message.model_copy()
                            message_to_trace.content = list(message_to_trace.content)

                        message_to_trace.content[idx] = (  # type: ignore[index]  # mypy confused by .model_copy
                            convert_to_openai_image_block(block)
                        )
                    elif (
                        block.get("type") == "file"
                        and is_data_content_block(block)  # v0 (image/audio/file) or v1
                        and "base64" in block
                        # Backward compat: convert v1 base64 blocks to v0
                    ):
                        if message_to_trace is message:
                            # Shallow copy
                            message_to_trace = message.model_copy()
                            message_to_trace.content = list(message_to_trace.content)

                        message_to_trace.content[idx] = {  # type: ignore[index]
                            **{k: v for k, v in block.items() if k != "base64"},
                            "data": block["base64"],
                            "source_type": "base64",
                        }
                    elif len(block) == 1 and "type" not in block:
                        # Tracing assumes all content blocks have a "type" key. Here
                        # we add this key if it is missing, and there's an obvious
                        # choice for the type (e.g., a single key in the block).
                        if message_to_trace is message:
                            # Shallow copy
                            message_to_trace = message.model_copy()
                            message_to_trace.content = list(message_to_trace.content)
                        key = next(iter(block))
                        message_to_trace.content[idx] = {  # type: ignore[index]
                            "type": key,
                            key: block[key],
                        }
        messages_to_trace.append(message_to_trace)

    return messages_to_trace


def generate_from_stream(stream: Iterator[ChatGenerationChunk]) -> ChatResult:
    """Generate from a stream.

    Args:
        stream: Iterator of ``ChatGenerationChunk``.

    Raises:
        ValueError: If no generations are found in the stream.

    Returns:
        ChatResult: Chat result.

    """
    generation = next(stream, None)
    if generation:
        generation += list(stream)
    if generation is None:
        msg = "No generations found in stream."
        raise ValueError(msg)
    return ChatResult(
        generations=[
            ChatGeneration(
                message=message_chunk_to_message(generation.message),
                generation_info=generation.generation_info,
            )
        ]
    )


async def agenerate_from_stream(
    stream: AsyncIterator[ChatGenerationChunk],
) -> ChatResult:
    """Async generate from a stream.

    Args:
        stream: Iterator of ``ChatGenerationChunk``.

    Returns:
        ChatResult: Chat result.

    """
    chunks = [chunk async for chunk in stream]
    return await run_in_executor(None, generate_from_stream, iter(chunks))


def _format_ls_structured_output(ls_structured_output_format: Optional[dict]) -> dict:
    if ls_structured_output_format:
        try:
            ls_structured_output_format_dict = {
                "ls_structured_output_format": {
                    "kwargs": ls_structured_output_format.get("kwargs", {}),
                    "schema": convert_to_json_schema(
                        ls_structured_output_format["schema"]
                    ),
                }
            }
        except ValueError:
            ls_structured_output_format_dict = {}
    else:
        ls_structured_output_format_dict = {}

    return ls_structured_output_format_dict


class BaseChatModel(BaseLanguageModel[AIMessage], ABC):
    """Base class for chat models.

    Key imperative methods:
        Methods that actually call the underlying model.

        +---------------------------+----------------------------------------------------------------+---------------------------------------------------------------------+--------------------------------------------------------------------------------------------------+
        | Method                    | Input                                                          | Output                                                              | Description                                                                                      |
        +===========================+================================================================+=====================================================================+==================================================================================================+
        | `invoke`                  | str | list[dict | tuple | BaseMessage] | PromptValue           | BaseMessage                                                         | A single chat model call.                                                                        |
        +---------------------------+----------------------------------------------------------------+---------------------------------------------------------------------+--------------------------------------------------------------------------------------------------+
        | `ainvoke`                 | '''                                                            | BaseMessage                                                         | Defaults to running invoke in an async executor.                                                 |
        +---------------------------+----------------------------------------------------------------+---------------------------------------------------------------------+--------------------------------------------------------------------------------------------------+
        | `stream`                  | '''                                                            | Iterator[BaseMessageChunk]                                          | Defaults to yielding output of invoke.                                                           |
        +---------------------------+----------------------------------------------------------------+---------------------------------------------------------------------+--------------------------------------------------------------------------------------------------+
        | `astream`                 | '''                                                            | AsyncIterator[BaseMessageChunk]                                     | Defaults to yielding output of ainvoke.                                                          |
        +---------------------------+----------------------------------------------------------------+---------------------------------------------------------------------+--------------------------------------------------------------------------------------------------+
        | `astream_events`          | '''                                                            | AsyncIterator[StreamEvent]                                          | Event types: 'on_chat_model_start', 'on_chat_model_stream', 'on_chat_model_end'.                 |
        +---------------------------+----------------------------------------------------------------+---------------------------------------------------------------------+--------------------------------------------------------------------------------------------------+
        | `batch`                   | list[''']                                                      | list[BaseMessage]                                                   | Defaults to running invoke in concurrent threads.                                                |
        +---------------------------+----------------------------------------------------------------+---------------------------------------------------------------------+--------------------------------------------------------------------------------------------------+
        | `abatch`                  | list[''']                                                      | list[BaseMessage]                                                   | Defaults to running ainvoke in concurrent threads.                                               |
        +---------------------------+----------------------------------------------------------------+---------------------------------------------------------------------+--------------------------------------------------------------------------------------------------+
        | `batch_as_completed`      | list[''']                                                      | Iterator[tuple[int, Union[BaseMessage, Exception]]]                 | Defaults to running invoke in concurrent threads.                                                |
        +---------------------------+----------------------------------------------------------------+---------------------------------------------------------------------+--------------------------------------------------------------------------------------------------+
        | `abatch_as_completed`     | list[''']                                                      | AsyncIterator[tuple[int, Union[BaseMessage, Exception]]]            | Defaults to running ainvoke in concurrent threads.                                               |
        +---------------------------+----------------------------------------------------------------+---------------------------------------------------------------------+--------------------------------------------------------------------------------------------------+

        This table provides a brief overview of the main imperative methods. Please see the base Runnable reference for full documentation.

    Key declarative methods:
        Methods for creating another Runnable using the ChatModel.

        +----------------------------------+-----------------------------------------------------------------------------------------------------------+
        | Method                           | Description                                                                                               |
        +==================================+===========================================================================================================+
        | `bind_tools`                     | Create ChatModel that can call tools.                                                                     |
        +----------------------------------+-----------------------------------------------------------------------------------------------------------+
        | `with_structured_output`         | Create wrapper that structures model output using schema.                                                 |
        +----------------------------------+-----------------------------------------------------------------------------------------------------------+
        | `with_retry`                     | Create wrapper that retries model calls on failure.                                                       |
        +----------------------------------+-----------------------------------------------------------------------------------------------------------+
        | `with_fallbacks`                 | Create wrapper that falls back to other models on failure.                                                |
        +----------------------------------+-----------------------------------------------------------------------------------------------------------+
        | `configurable_fields`            | Specify init args of the model that can be configured at runtime via the RunnableConfig.                  |
        +----------------------------------+-----------------------------------------------------------------------------------------------------------+
        | `configurable_alternatives`      | Specify alternative models which can be swapped in at runtime via the RunnableConfig.                     |
        +----------------------------------+-----------------------------------------------------------------------------------------------------------+

        This table provides a brief overview of the main declarative methods. Please see the reference for each method for full documentation.

    Creating custom chat model:
        Custom chat model implementations should inherit from this class.
        Please reference the table below for information about which
        methods and properties are required or optional for implementations.

        +----------------------------------+--------------------------------------------------------------------+-------------------+
        | Method/Property                  | Description                                                        | Required/Optional |
        +==================================+====================================================================+===================+
        | `_generate`                      | Use to generate a chat result from a prompt                        | Required          |
        +----------------------------------+--------------------------------------------------------------------+-------------------+
        | `_llm_type` (property)           | Used to uniquely identify the type of the model. Used for logging. | Required          |
        +----------------------------------+--------------------------------------------------------------------+-------------------+
        | `_identifying_params` (property) | Represent model parameterization for tracing purposes.             | Optional          |
        +----------------------------------+--------------------------------------------------------------------+-------------------+
        | `_stream`                        | Use to implement streaming                                         | Optional          |
        +----------------------------------+--------------------------------------------------------------------+-------------------+
        | `_agenerate`                     | Use to implement a native async method                             | Optional          |
        +----------------------------------+--------------------------------------------------------------------+-------------------+
        | `_astream`                       | Use to implement async version of `_stream`                        | Optional          |
        +----------------------------------+--------------------------------------------------------------------+-------------------+

        Follow the guide for more information on how to implement a custom Chat Model:
        [Guide](https://python.langchain.com/docs/how_to/custom_chat_model/).

    """  # noqa: E501

    rate_limiter: Optional[BaseRateLimiter] = Field(default=None, exclude=True)
    "An optional rate limiter to use for limiting the number of requests."

    disable_streaming: Union[bool, Literal["tool_calling"]] = False
    """Whether to disable streaming for this model.

    If streaming is bypassed, then ``stream()``/``astream()``/``astream_events()`` will
    defer to ``invoke()``/``ainvoke()``.

    - If True, will always bypass streaming case.
    - If ``'tool_calling'``, will bypass streaming case only when the model is called
      with a ``tools`` keyword argument. In other words, LangChain will automatically
      switch to non-streaming behavior (``invoke()``) only when the tools argument is
      provided. This offers the best of both worlds.
    - If False (default), will always use streaming case if available.

    The main reason for this flag is that code might be written using ``stream()`` and
    a user may want to swap out a given model for another model whose the implementation
    does not properly support streaming.

    """

    output_version: Optional[str] = Field(
        default_factory=from_env("LC_OUTPUT_VERSION", default=None)
    )
    """Version of ``AIMessage`` output format to store in message content.
<<<<<<< HEAD
=======

    ``AIMessage.content_blocks`` will lazily parse the contents of ``content`` into a
    standard format. This flag can be used to additionally store the standard format
    in message content, e.g., for serialization purposes.

    Supported values:

    - ``"v0"``: provider-specific format in content (can lazily-parse with
      ``.content_blocks``)
    - ``"v1"``: standardized format in content (consistent with ``.content_blocks``)

    Partner packages (e.g., ``langchain-openai``) can also use this field to roll out
    new content formats in a backward-compatible way.

    .. versionadded:: 1.0

    """

    @model_validator(mode="before")
    @classmethod
    def raise_deprecation(cls, values: dict) -> Any:
        """Emit deprecation warning if ``callback_manager`` is used.
>>>>>>> eaa6dcce

    ``AIMessage.content_blocks`` will lazily parse the contents of ``content`` into a
    standard format. This flag can be used to additionally store the standard format
    in message content, e.g., for serialization purposes.

    Supported values:

    - ``"v0"``: provider-specific format in content (can lazily-parse with
      ``.content_blocks``)
    - ``"v1"``: standardized format in content (consistent with ``.content_blocks``)

    Partner packages (e.g., ``langchain-openai``) can also use this field to roll out
    new content formats in a backward-compatible way.

    .. versionadded:: 1.0

    """

    model_config = ConfigDict(
        arbitrary_types_allowed=True,
    )

    @cached_property
    def _serialized(self) -> dict[str, Any]:
        return dumpd(self)

    # --- Runnable methods ---

    @property
    @override
    def OutputType(self) -> Any:
        """Get the output type for this runnable."""
        return AnyMessage

    def _convert_input(self, model_input: LanguageModelInput) -> PromptValue:
        if isinstance(model_input, PromptValue):
            return model_input
        if isinstance(model_input, str):
            return StringPromptValue(text=model_input)
        if isinstance(model_input, Sequence):
            return ChatPromptValue(messages=convert_to_messages(model_input))
        msg = (
            f"Invalid input type {type(model_input)}. "
            "Must be a PromptValue, str, or list of BaseMessages."
        )
        raise ValueError(msg)

    @override
    def invoke(
        self,
        input: LanguageModelInput,
        config: Optional[RunnableConfig] = None,
        *,
        stop: Optional[list[str]] = None,
        **kwargs: Any,
    ) -> AIMessage:
        config = ensure_config(config)
        return cast(
            "AIMessage",
            cast(
                "ChatGeneration",
                self.generate_prompt(
                    [self._convert_input(input)],
                    stop=stop,
                    callbacks=config.get("callbacks"),
                    tags=config.get("tags"),
                    metadata=config.get("metadata"),
                    run_name=config.get("run_name"),
                    run_id=config.pop("run_id", None),
                    **kwargs,
                ).generations[0][0],
            ).message,
        )

    @override
    async def ainvoke(
        self,
        input: LanguageModelInput,
        config: Optional[RunnableConfig] = None,
        *,
        stop: Optional[list[str]] = None,
        **kwargs: Any,
    ) -> AIMessage:
        config = ensure_config(config)
        llm_result = await self.agenerate_prompt(
            [self._convert_input(input)],
            stop=stop,
            callbacks=config.get("callbacks"),
            tags=config.get("tags"),
            metadata=config.get("metadata"),
            run_name=config.get("run_name"),
            run_id=config.pop("run_id", None),
            **kwargs,
        )
        return cast(
            "AIMessage", cast("ChatGeneration", llm_result.generations[0][0]).message
        )

    def _should_stream(
        self,
        *,
        async_api: bool,
        run_manager: Optional[
            Union[CallbackManagerForLLMRun, AsyncCallbackManagerForLLMRun]
        ] = None,
        **kwargs: Any,
    ) -> bool:
        """Determine if a given model call should hit the streaming API."""
        sync_not_implemented = type(self)._stream == BaseChatModel._stream  # noqa: SLF001
        async_not_implemented = type(self)._astream == BaseChatModel._astream  # noqa: SLF001

        # Check if streaming is implemented.
        if (not async_api) and sync_not_implemented:
            return False
        # Note, since async falls back to sync we check both here.
        if async_api and async_not_implemented and sync_not_implemented:
            return False

        # Check if streaming has been disabled on this instance.
        if self.disable_streaming is True:
            return False
        # We assume tools are passed in via "tools" kwarg in all models.
        if self.disable_streaming == "tool_calling" and kwargs.get("tools"):
            return False

        # Check if a runtime streaming flag has been passed in.
        if "stream" in kwargs:
            return kwargs["stream"]

        # Check if any streaming callback handlers have been passed in.
        handlers = run_manager.handlers if run_manager else []
        return any(isinstance(h, _StreamingCallbackHandler) for h in handlers)

    @override
    def stream(
        self,
        input: LanguageModelInput,
        config: Optional[RunnableConfig] = None,
        *,
        stop: Optional[list[str]] = None,
        **kwargs: Any,
    ) -> Iterator[AIMessageChunk]:
        if not self._should_stream(async_api=False, **{**kwargs, "stream": True}):
            # Model doesn't implement streaming, so use default implementation
            yield cast(
                "AIMessageChunk",
                self.invoke(input, config=config, stop=stop, **kwargs),
            )
        else:
            config = ensure_config(config)
            messages = self._convert_input(input).to_messages()
            ls_structured_output_format = kwargs.pop(
                "ls_structured_output_format", None
            ) or kwargs.pop("structured_output_format", None)
            ls_structured_output_format_dict = _format_ls_structured_output(
                ls_structured_output_format
            )

            params = self._get_invocation_params(stop=stop, **kwargs)
            options = {"stop": stop, **kwargs, **ls_structured_output_format_dict}
            inheritable_metadata = {
                **(config.get("metadata") or {}),
                **self._get_ls_params(stop=stop, **kwargs),
            }
            callback_manager = CallbackManager.configure(
                config.get("callbacks"),
                self.callbacks,
                self.verbose,
                config.get("tags"),
                self.tags,
                inheritable_metadata,
                self.metadata,
            )
            (run_manager,) = callback_manager.on_chat_model_start(
                self._serialized,
                [_format_for_tracing(messages)],
                invocation_params=params,
                options=options,
                name=config.get("run_name"),
                run_id=config.pop("run_id", None),
                batch_size=1,
            )

            chunks: list[ChatGenerationChunk] = []

            if self.rate_limiter:
                self.rate_limiter.acquire(blocking=True)

            try:
                input_messages = _normalize_messages(messages)
                run_id = "-".join((LC_ID_PREFIX, str(run_manager.run_id)))
                yielded = False
                for chunk in self._stream(input_messages, stop=stop, **kwargs):
                    if chunk.message.id is None:
                        chunk.message.id = run_id
                    chunk.message.response_metadata = _gen_info_and_msg_metadata(chunk)
                    if self.output_version == "v1":
                        # Overwrite .content with .content_blocks
                        chunk.message = _update_message_content_to_blocks(
                            chunk.message, "v1"
                        )
                    run_manager.on_llm_new_token(
                        cast("str", chunk.message.content), chunk=chunk
                    )
                    chunks.append(chunk)
                    yield cast("AIMessageChunk", chunk.message)
                    yielded = True

                # Yield a final empty chunk with chunk_position="last" if not yet
                # yielded
                if (
                    yielded
                    and isinstance(chunk.message, AIMessageChunk)
                    and not chunk.message.chunk_position
                ):
                    empty_content: Union[str, list] = (
                        "" if isinstance(chunk.message.content, str) else []
                    )
                    msg_chunk = AIMessageChunk(
                        content=empty_content, chunk_position="last", id=run_id
                    )
                    run_manager.on_llm_new_token(
                        "", chunk=ChatGenerationChunk(message=msg_chunk)
                    )
                    yield msg_chunk
            except BaseException as e:
                generations_with_error_metadata = _generate_response_from_error(e)
                chat_generation_chunk = merge_chat_generation_chunks(chunks)
                if chat_generation_chunk:
                    generations = [
                        [chat_generation_chunk],
                        generations_with_error_metadata,
                    ]
                else:
                    generations = [generations_with_error_metadata]
                run_manager.on_llm_error(
                    e,
                    response=LLMResult(generations=generations),
                )
                raise

            generation = merge_chat_generation_chunks(chunks)
            if generation is None:
                err = ValueError("No generation chunks were returned")
                run_manager.on_llm_error(err, response=LLMResult(generations=[]))
                raise err

            run_manager.on_llm_end(LLMResult(generations=[[generation]]))

    @override
    async def astream(
        self,
        input: LanguageModelInput,
        config: Optional[RunnableConfig] = None,
        *,
        stop: Optional[list[str]] = None,
        **kwargs: Any,
    ) -> AsyncIterator[AIMessageChunk]:
        if not self._should_stream(async_api=True, **{**kwargs, "stream": True}):
            # No async or sync stream is implemented, so fall back to ainvoke
            yield cast(
                "AIMessageChunk",
                await self.ainvoke(input, config=config, stop=stop, **kwargs),
            )
            return

        config = ensure_config(config)
        messages = self._convert_input(input).to_messages()

        ls_structured_output_format = kwargs.pop(
            "ls_structured_output_format", None
        ) or kwargs.pop("structured_output_format", None)
        ls_structured_output_format_dict = _format_ls_structured_output(
            ls_structured_output_format
        )

        params = self._get_invocation_params(stop=stop, **kwargs)
        options = {"stop": stop, **kwargs, **ls_structured_output_format_dict}
        inheritable_metadata = {
            **(config.get("metadata") or {}),
            **self._get_ls_params(stop=stop, **kwargs),
        }
        callback_manager = AsyncCallbackManager.configure(
            config.get("callbacks"),
            self.callbacks,
            self.verbose,
            config.get("tags"),
            self.tags,
            inheritable_metadata,
            self.metadata,
        )
        (run_manager,) = await callback_manager.on_chat_model_start(
            self._serialized,
            [_format_for_tracing(messages)],
            invocation_params=params,
            options=options,
            name=config.get("run_name"),
            run_id=config.pop("run_id", None),
            batch_size=1,
        )

        if self.rate_limiter:
            await self.rate_limiter.aacquire(blocking=True)

        chunks: list[ChatGenerationChunk] = []

        try:
            input_messages = _normalize_messages(messages)
            run_id = "-".join((LC_ID_PREFIX, str(run_manager.run_id)))
            yielded = False
            async for chunk in self._astream(
                input_messages,
                stop=stop,
                **kwargs,
            ):
                if chunk.message.id is None:
                    chunk.message.id = run_id
                chunk.message.response_metadata = _gen_info_and_msg_metadata(chunk)
                if self.output_version == "v1":
                    # Overwrite .content with .content_blocks
                    chunk.message = _update_message_content_to_blocks(
                        chunk.message, "v1"
                    )
                await run_manager.on_llm_new_token(
                    cast("str", chunk.message.content), chunk=chunk
                )
                chunks.append(chunk)
                yield cast("AIMessageChunk", chunk.message)
                yielded = True

            # Yield a final empty chunk with chunk_position="last" if not yet yielded
            if (
                yielded
                and isinstance(chunk.message, AIMessageChunk)
                and not chunk.message.chunk_position
            ):
                empty_content: Union[str, list] = (
                    "" if isinstance(chunk.message.content, str) else []
                )
                msg_chunk = AIMessageChunk(
                    content=empty_content, chunk_position="last", id=run_id
                )
                await run_manager.on_llm_new_token(
                    "", chunk=ChatGenerationChunk(message=msg_chunk)
                )
                yield msg_chunk
        except BaseException as e:
            generations_with_error_metadata = _generate_response_from_error(e)
            chat_generation_chunk = merge_chat_generation_chunks(chunks)
            if chat_generation_chunk:
                generations = [[chat_generation_chunk], generations_with_error_metadata]
            else:
                generations = [generations_with_error_metadata]
            await run_manager.on_llm_error(
                e,
                response=LLMResult(generations=generations),
            )
            raise

        generation = merge_chat_generation_chunks(chunks)
        if not generation:
            err = ValueError("No generation chunks were returned")
            await run_manager.on_llm_error(err, response=LLMResult(generations=[]))
            raise err

        await run_manager.on_llm_end(
            LLMResult(generations=[[generation]]),
        )

    # --- Custom methods ---

    def _combine_llm_outputs(self, llm_outputs: list[Optional[dict]]) -> dict:  # noqa: ARG002
        return {}

    def _convert_cached_generations(self, cache_val: list) -> list[ChatGeneration]:
        """Convert cached Generation objects to ChatGeneration objects.

        Handle case where cache contains Generation objects instead of
        ChatGeneration objects. This can happen due to serialization/deserialization
        issues or legacy cache data (see #22389).

        Args:
            cache_val: List of cached generation objects.

        Returns:
            List of ChatGeneration objects.

        """
        converted_generations = []
        for gen in cache_val:
            if isinstance(gen, Generation) and not isinstance(gen, ChatGeneration):
                # Convert Generation to ChatGeneration by creating AIMessage
                # from the text content
                chat_gen = ChatGeneration(
                    message=AIMessage(content=gen.text),
                    generation_info=gen.generation_info,
                )
                converted_generations.append(chat_gen)
            else:
                # Already a ChatGeneration or other expected type
                if hasattr(gen, "message") and isinstance(gen.message, AIMessage):
                    # We zero out cost on cache hits
                    gen.message = gen.message.model_copy(
                        update={
                            "usage_metadata": {
                                **(gen.message.usage_metadata or {}),
                                "total_cost": 0,
                            }
                        }
                    )
                converted_generations.append(gen)
        return converted_generations

    def _get_invocation_params(
        self,
        stop: Optional[list[str]] = None,
        **kwargs: Any,
    ) -> dict:
        params = self.dict()
        params["stop"] = stop
        return {**params, **kwargs}

    def _get_ls_params(
        self,
        stop: Optional[list[str]] = None,
        **kwargs: Any,
    ) -> LangSmithParams:
        """Get standard params for tracing."""
        # get default provider from class name
        default_provider = self.__class__.__name__
        if default_provider.startswith("Chat"):
            default_provider = default_provider[4:].lower()
        elif default_provider.endswith("Chat"):
            default_provider = default_provider[:-4]
        default_provider = default_provider.lower()

        ls_params = LangSmithParams(ls_provider=default_provider, ls_model_type="chat")
        if stop:
            ls_params["ls_stop"] = stop

        # model
        if "model" in kwargs and isinstance(kwargs["model"], str):
            ls_params["ls_model_name"] = kwargs["model"]
        elif hasattr(self, "model") and isinstance(self.model, str):
            ls_params["ls_model_name"] = self.model
        elif hasattr(self, "model_name") and isinstance(self.model_name, str):
            ls_params["ls_model_name"] = self.model_name

        # temperature
        if "temperature" in kwargs and isinstance(kwargs["temperature"], float):
            ls_params["ls_temperature"] = kwargs["temperature"]
        elif hasattr(self, "temperature") and isinstance(self.temperature, float):
            ls_params["ls_temperature"] = self.temperature

        # max_tokens
        if "max_tokens" in kwargs and isinstance(kwargs["max_tokens"], int):
            ls_params["ls_max_tokens"] = kwargs["max_tokens"]
        elif hasattr(self, "max_tokens") and isinstance(self.max_tokens, int):
            ls_params["ls_max_tokens"] = self.max_tokens

        return ls_params

    def _get_llm_string(self, stop: Optional[list[str]] = None, **kwargs: Any) -> str:
        if self.is_lc_serializable():
            params = {**kwargs, "stop": stop}
            param_string = str(sorted(params.items()))
            # This code is not super efficient as it goes back and forth between
            # json and dict.
            serialized_repr = self._serialized
            _cleanup_llm_representation(serialized_repr, 1)
            llm_string = json.dumps(serialized_repr, sort_keys=True)
            return llm_string + "---" + param_string
        params = self._get_invocation_params(stop=stop, **kwargs)
        params = {**params, **kwargs}
        return str(sorted(params.items()))

    def generate(
        self,
        messages: list[list[BaseMessage]],
        stop: Optional[list[str]] = None,
        callbacks: Callbacks = None,
        *,
        tags: Optional[list[str]] = None,
        metadata: Optional[dict[str, Any]] = None,
        run_name: Optional[str] = None,
        run_id: Optional[uuid.UUID] = None,
        **kwargs: Any,
    ) -> LLMResult:
        """Pass a sequence of prompts to the model and return model generations.

        This method should make use of batched calls for models that expose a batched
        API.

        Use this method when you want to:

        1. Take advantage of batched calls,
        2. Need more output from the model than just the top generated value,
        3. Are building chains that are agnostic to the underlying language model
           type (e.g., pure text completion models vs chat models).

        Args:
            messages: List of list of messages.
            stop: Stop words to use when generating. Model output is cut off at the
                first occurrence of any of these substrings.
            callbacks: Callbacks to pass through. Used for executing additional
                functionality, such as logging or streaming, throughout generation.
            tags: The tags to apply.
            metadata: The metadata to apply.
            run_name: The name of the run.
            run_id: The ID of the run.
            **kwargs: Arbitrary additional keyword arguments. These are usually passed
                to the model provider API call.

        Returns:
            An LLMResult, which contains a list of candidate Generations for each input
            prompt and additional model provider-specific output.

        """
        ls_structured_output_format = kwargs.pop(
            "ls_structured_output_format", None
        ) or kwargs.pop("structured_output_format", None)
        ls_structured_output_format_dict = _format_ls_structured_output(
            ls_structured_output_format
        )

        params = self._get_invocation_params(stop=stop, **kwargs)
        options = {"stop": stop, **ls_structured_output_format_dict}
        inheritable_metadata = {
            **(metadata or {}),
            **self._get_ls_params(stop=stop, **kwargs),
        }

        callback_manager = CallbackManager.configure(
            callbacks,
            self.callbacks,
            self.verbose,
            tags,
            self.tags,
            inheritable_metadata,
            self.metadata,
        )
        messages_to_trace = [
            _format_for_tracing(message_list) for message_list in messages
        ]
        run_managers = callback_manager.on_chat_model_start(
            self._serialized,
            messages_to_trace,
            invocation_params=params,
            options=options,
            name=run_name,
            run_id=run_id,
            batch_size=len(messages),
        )
        results = []
        input_messages = [
            _normalize_messages(message_list) for message_list in messages
        ]
        for i, m in enumerate(input_messages):
            try:
                results.append(
                    self._generate_with_cache(
                        m,
                        stop=stop,
                        run_manager=run_managers[i] if run_managers else None,
                        **kwargs,
                    )
                )
            except BaseException as e:
                if run_managers:
                    generations_with_error_metadata = _generate_response_from_error(e)
                    run_managers[i].on_llm_error(
                        e,
                        response=LLMResult(
                            generations=[generations_with_error_metadata]
                        ),
                    )
                raise
        flattened_outputs = [
            LLMResult(generations=[res.generations], llm_output=res.llm_output)
            for res in results
        ]
        llm_output = self._combine_llm_outputs([res.llm_output for res in results])
        generations = [res.generations for res in results]
        output = LLMResult(generations=generations, llm_output=llm_output)
        if run_managers:
            run_infos = []
            for manager, flattened_output in zip(run_managers, flattened_outputs):
                manager.on_llm_end(flattened_output)
                run_infos.append(RunInfo(run_id=manager.run_id))
            output.run = run_infos
        return output

    async def agenerate(
        self,
        messages: list[list[BaseMessage]],
        stop: Optional[list[str]] = None,
        callbacks: Callbacks = None,
        *,
        tags: Optional[list[str]] = None,
        metadata: Optional[dict[str, Any]] = None,
        run_name: Optional[str] = None,
        run_id: Optional[uuid.UUID] = None,
        **kwargs: Any,
    ) -> LLMResult:
        """Asynchronously pass a sequence of prompts to a model and return generations.

        This method should make use of batched calls for models that expose a batched
        API.

        Use this method when you want to:

        1. Take advantage of batched calls,
        2. Need more output from the model than just the top generated value,
        3. Are building chains that are agnostic to the underlying language model
           type (e.g., pure text completion models vs chat models).

        Args:
            messages: List of list of messages.
            stop: Stop words to use when generating. Model output is cut off at the
                first occurrence of any of these substrings.
            callbacks: Callbacks to pass through. Used for executing additional
                functionality, such as logging or streaming, throughout generation.
            tags: The tags to apply.
            metadata: The metadata to apply.
            run_name: The name of the run.
            run_id: The ID of the run.
            **kwargs: Arbitrary additional keyword arguments. These are usually passed
                to the model provider API call.

        Returns:
            An LLMResult, which contains a list of candidate Generations for each input
            prompt and additional model provider-specific output.

        """
        ls_structured_output_format = kwargs.pop(
            "ls_structured_output_format", None
        ) or kwargs.pop("structured_output_format", None)
        ls_structured_output_format_dict = _format_ls_structured_output(
            ls_structured_output_format
        )

        params = self._get_invocation_params(stop=stop, **kwargs)
        options = {"stop": stop, **ls_structured_output_format_dict}
        inheritable_metadata = {
            **(metadata or {}),
            **self._get_ls_params(stop=stop, **kwargs),
        }

        callback_manager = AsyncCallbackManager.configure(
            callbacks,
            self.callbacks,
            self.verbose,
            tags,
            self.tags,
            inheritable_metadata,
            self.metadata,
        )

        messages_to_trace = [
            _format_for_tracing(message_list) for message_list in messages
        ]
        run_managers = await callback_manager.on_chat_model_start(
            self._serialized,
            messages_to_trace,
            invocation_params=params,
            options=options,
            name=run_name,
            batch_size=len(messages),
            run_id=run_id,
        )

        input_messages = [
            _normalize_messages(message_list) for message_list in messages
        ]
        results = await asyncio.gather(
            *[
                self._agenerate_with_cache(
                    m,
                    stop=stop,
                    run_manager=run_managers[i] if run_managers else None,
                    **kwargs,
                )
                for i, m in enumerate(input_messages)
            ],
            return_exceptions=True,
        )
        exceptions = []
        for i, res in enumerate(results):
            if isinstance(res, BaseException):
                if run_managers:
                    generations_with_error_metadata = _generate_response_from_error(res)
                    await run_managers[i].on_llm_error(
                        res,
                        response=LLMResult(
                            generations=[generations_with_error_metadata]
                        ),
                    )
                exceptions.append(res)
        if exceptions:
            if run_managers:
                await asyncio.gather(
                    *[
                        run_manager.on_llm_end(
                            LLMResult(
                                generations=[res.generations],  # type: ignore[union-attr]
                                llm_output=res.llm_output,  # type: ignore[union-attr]
                            )
                        )
                        for run_manager, res in zip(run_managers, results)
                        if not isinstance(res, Exception)
                    ]
                )
            raise exceptions[0]
        flattened_outputs = [
            LLMResult(generations=[res.generations], llm_output=res.llm_output)  # type: ignore[union-attr]
            for res in results
        ]
        llm_output = self._combine_llm_outputs([res.llm_output for res in results])  # type: ignore[union-attr]
        generations = [res.generations for res in results]  # type: ignore[union-attr]
        output = LLMResult(generations=generations, llm_output=llm_output)
        await asyncio.gather(
            *[
                run_manager.on_llm_end(flattened_output)
                for run_manager, flattened_output in zip(
                    run_managers, flattened_outputs
                )
            ]
        )
        if run_managers:
            output.run = [
                RunInfo(run_id=run_manager.run_id) for run_manager in run_managers
            ]
        return output

    @override
    def generate_prompt(
        self,
        prompts: list[PromptValue],
        stop: Optional[list[str]] = None,
        callbacks: Callbacks = None,
        **kwargs: Any,
    ) -> LLMResult:
        prompt_messages = [p.to_messages() for p in prompts]
        return self.generate(prompt_messages, stop=stop, callbacks=callbacks, **kwargs)

    @override
    async def agenerate_prompt(
        self,
        prompts: list[PromptValue],
        stop: Optional[list[str]] = None,
        callbacks: Callbacks = None,
        **kwargs: Any,
    ) -> LLMResult:
        prompt_messages = [p.to_messages() for p in prompts]
        return await self.agenerate(
            prompt_messages, stop=stop, callbacks=callbacks, **kwargs
        )

    def _generate_with_cache(
        self,
        messages: list[BaseMessage],
        stop: Optional[list[str]] = None,
        run_manager: Optional[CallbackManagerForLLMRun] = None,
        **kwargs: Any,
    ) -> ChatResult:
        llm_cache = self.cache if isinstance(self.cache, BaseCache) else get_llm_cache()
        # We should check the cache unless it's explicitly set to False
        # A None cache means we should use the default global cache
        # if it's configured.
        check_cache = self.cache or self.cache is None
        if check_cache:
            if llm_cache:
                llm_string = self._get_llm_string(stop=stop, **kwargs)
                prompt = dumps(messages)
                cache_val = llm_cache.lookup(prompt, llm_string)
                if isinstance(cache_val, list):
                    converted_generations = self._convert_cached_generations(cache_val)
                    return ChatResult(generations=converted_generations)
            elif self.cache is None:
                pass
            else:
                msg = "Asked to cache, but no cache found at `langchain.cache`."
                raise ValueError(msg)

        # Apply the rate limiter after checking the cache, since
        # we usually don't want to rate limit cache lookups, but
        # we do want to rate limit API requests.
        if self.rate_limiter:
            self.rate_limiter.acquire(blocking=True)

        # If stream is not explicitly set, check if implicitly requested by
        # astream_events() or astream_log(). Bail out if _stream not implemented
        if self._should_stream(
            async_api=False,
            run_manager=run_manager,
            **kwargs,
        ):
            chunks: list[ChatGenerationChunk] = []
            run_id: Optional[str] = (
                f"{LC_ID_PREFIX}-{run_manager.run_id}" if run_manager else None
            )
            yielded = False
            for chunk in self._stream(messages, stop=stop, **kwargs):
                chunk.message.response_metadata = _gen_info_and_msg_metadata(chunk)
                if self.output_version == "v1":
                    # Overwrite .content with .content_blocks
                    chunk.message = _update_message_content_to_blocks(
                        chunk.message, "v1"
                    )
                if run_manager:
                    if chunk.message.id is None:
                        chunk.message.id = run_id
                    run_manager.on_llm_new_token(
                        cast("str", chunk.message.content), chunk=chunk
                    )
                chunks.append(chunk)
                yielded = True

            # Yield a final empty chunk with chunk_position="last" if not yet yielded
            if (
                yielded
                and isinstance(chunk.message, AIMessageChunk)
                and not chunk.message.chunk_position
            ):
                empty_content: Union[str, list] = (
                    "" if isinstance(chunk.message.content, str) else []
                )
                chunk = ChatGenerationChunk(
                    message=AIMessageChunk(
                        content=empty_content, chunk_position="last", id=run_id
                    )
                )
                if run_manager:
                    run_manager.on_llm_new_token("", chunk=chunk)
                chunks.append(chunk)
            result = generate_from_stream(iter(chunks))
        elif inspect.signature(self._generate).parameters.get("run_manager"):
            result = self._generate(
                messages, stop=stop, run_manager=run_manager, **kwargs
            )
        else:
            result = self._generate(messages, stop=stop, **kwargs)

        if self.output_version == "v1":
            # Overwrite .content with .content_blocks
            for generation in result.generations:
                generation.message = _update_message_content_to_blocks(
                    generation.message, "v1"
                )

        # Add response metadata to each generation
        for idx, generation in enumerate(result.generations):
            if run_manager and generation.message.id is None:
                generation.message.id = f"{LC_ID_PREFIX}-{run_manager.run_id}-{idx}"
            generation.message.response_metadata = _gen_info_and_msg_metadata(
                generation
            )
        if len(result.generations) == 1 and result.llm_output is not None:
            result.generations[0].message.response_metadata = {
                **result.llm_output,
                **result.generations[0].message.response_metadata,
            }
        if check_cache and llm_cache:
            llm_cache.update(prompt, llm_string, result.generations)
        return result

    async def _agenerate_with_cache(
        self,
        messages: list[BaseMessage],
        stop: Optional[list[str]] = None,
        run_manager: Optional[AsyncCallbackManagerForLLMRun] = None,
        **kwargs: Any,
    ) -> ChatResult:
        llm_cache = self.cache if isinstance(self.cache, BaseCache) else get_llm_cache()
        # We should check the cache unless it's explicitly set to False
        # A None cache means we should use the default global cache
        # if it's configured.
        check_cache = self.cache or self.cache is None
        if check_cache:
            if llm_cache:
                llm_string = self._get_llm_string(stop=stop, **kwargs)
                prompt = dumps(messages)
                cache_val = await llm_cache.alookup(prompt, llm_string)
                if isinstance(cache_val, list):
                    converted_generations = self._convert_cached_generations(cache_val)
                    return ChatResult(generations=converted_generations)
            elif self.cache is None:
                pass
            else:
                msg = "Asked to cache, but no cache found at `langchain.cache`."
                raise ValueError(msg)

        # Apply the rate limiter after checking the cache, since
        # we usually don't want to rate limit cache lookups, but
        # we do want to rate limit API requests.
        if self.rate_limiter:
            await self.rate_limiter.aacquire(blocking=True)

        # If stream is not explicitly set, check if implicitly requested by
        # astream_events() or astream_log(). Bail out if _astream not implemented
        if self._should_stream(
            async_api=True,
            run_manager=run_manager,
            **kwargs,
        ):
            chunks: list[ChatGenerationChunk] = []
            run_id: Optional[str] = (
                f"{LC_ID_PREFIX}-{run_manager.run_id}" if run_manager else None
            )
            yielded = False
            async for chunk in self._astream(messages, stop=stop, **kwargs):
                chunk.message.response_metadata = _gen_info_and_msg_metadata(chunk)
                if self.output_version == "v1":
                    # Overwrite .content with .content_blocks
                    chunk.message = _update_message_content_to_blocks(
                        chunk.message, "v1"
                    )
                if run_manager:
                    if chunk.message.id is None:
                        chunk.message.id = run_id
                    await run_manager.on_llm_new_token(
                        cast("str", chunk.message.content), chunk=chunk
                    )
                chunks.append(chunk)
                yielded = True

            # Yield a final empty chunk with chunk_position="last" if not yet yielded
            if (
                yielded
                and isinstance(chunk.message, AIMessageChunk)
                and not chunk.message.chunk_position
            ):
                empty_content: Union[str, list] = (
                    "" if isinstance(chunk.message.content, str) else []
                )
                chunk = ChatGenerationChunk(
                    message=AIMessageChunk(
                        content=empty_content, chunk_position="last", id=run_id
                    )
                )
                if run_manager:
                    await run_manager.on_llm_new_token("", chunk=chunk)
                chunks.append(chunk)
            result = generate_from_stream(iter(chunks))
        elif inspect.signature(self._agenerate).parameters.get("run_manager"):
            result = await self._agenerate(
                messages, stop=stop, run_manager=run_manager, **kwargs
            )
        else:
            result = await self._agenerate(messages, stop=stop, **kwargs)

        if self.output_version == "v1":
            # Overwrite .content with .content_blocks
            for generation in result.generations:
                generation.message = _update_message_content_to_blocks(
                    generation.message, "v1"
                )

        # Add response metadata to each generation
        for idx, generation in enumerate(result.generations):
            if run_manager and generation.message.id is None:
                generation.message.id = f"{LC_ID_PREFIX}-{run_manager.run_id}-{idx}"
            generation.message.response_metadata = _gen_info_and_msg_metadata(
                generation
            )
        if len(result.generations) == 1 and result.llm_output is not None:
            result.generations[0].message.response_metadata = {
                **result.llm_output,
                **result.generations[0].message.response_metadata,
            }
        if check_cache and llm_cache:
            await llm_cache.aupdate(prompt, llm_string, result.generations)
        return result

    @abstractmethod
    def _generate(
        self,
        messages: list[BaseMessage],
        stop: Optional[list[str]] = None,
        run_manager: Optional[CallbackManagerForLLMRun] = None,
        **kwargs: Any,
    ) -> ChatResult:
        """Generate the result.

        Args:
            messages: The messages to generate from.
            stop: Optional list of stop words to use when generating.
            run_manager: Optional callback manager to use for this call.
            **kwargs: Additional keyword arguments to pass to the model.

        Returns:
            The chat result.
        """

    async def _agenerate(
        self,
        messages: list[BaseMessage],
        stop: Optional[list[str]] = None,
        run_manager: Optional[AsyncCallbackManagerForLLMRun] = None,
        **kwargs: Any,
    ) -> ChatResult:
        """Generate the result.

        Args:
            messages: The messages to generate from.
            stop: Optional list of stop words to use when generating.
            run_manager: Optional callback manager to use for this call.
            **kwargs: Additional keyword arguments to pass to the model.

        Returns:
            The chat result.
        """
        return await run_in_executor(
            None,
            self._generate,
            messages,
            stop,
            run_manager.get_sync() if run_manager else None,
            **kwargs,
        )

    def _stream(
        self,
        messages: list[BaseMessage],
        stop: Optional[list[str]] = None,
        run_manager: Optional[CallbackManagerForLLMRun] = None,
        **kwargs: Any,
    ) -> Iterator[ChatGenerationChunk]:
        """Stream the output of the model.

        Args:
            messages: The messages to generate from.
            stop: Optional list of stop words to use when generating.
            run_manager: Optional callback manager to use for this call.
            **kwargs: Additional keyword arguments to pass to the model.

        Yields:
            The chat generation chunks.
        """
        raise NotImplementedError

    async def _astream(
        self,
        messages: list[BaseMessage],
        stop: Optional[list[str]] = None,
        run_manager: Optional[AsyncCallbackManagerForLLMRun] = None,
        **kwargs: Any,
    ) -> AsyncIterator[ChatGenerationChunk]:
        """Stream the output of the model.

        Args:
            messages: The messages to generate from.
            stop: Optional list of stop words to use when generating.
            run_manager: Optional callback manager to use for this call.
            **kwargs: Additional keyword arguments to pass to the model.

        Yields:
            The chat generation chunks.
        """
        iterator = await run_in_executor(
            None,
            self._stream,
            messages,
            stop,
            run_manager.get_sync() if run_manager else None,
            **kwargs,
        )
        done = object()
        while True:
            item = await run_in_executor(
                None,
                next,
                iterator,
                done,
            )
            if item is done:
                break
            yield item  # type: ignore[misc]

    async def _call_async(
        self,
        messages: list[BaseMessage],
        stop: Optional[list[str]] = None,
        callbacks: Callbacks = None,
        **kwargs: Any,
    ) -> BaseMessage:
        result = await self.agenerate(
            [messages], stop=stop, callbacks=callbacks, **kwargs
        )
        generation = result.generations[0][0]
        if isinstance(generation, ChatGeneration):
            return generation.message
        msg = "Unexpected generation type"
        raise ValueError(msg)

    @property
    @abstractmethod
    def _llm_type(self) -> str:
        """Return type of chat model."""

    @override
    def dict(self, **kwargs: Any) -> dict:
        """Return a dictionary of the LLM."""
        starter_dict = dict(self._identifying_params)
        starter_dict["_type"] = self._llm_type
        return starter_dict

    def bind_tools(
        self,
        tools: Sequence[
            Union[typing.Dict[str, Any], type, Callable, BaseTool]  # noqa: UP006
        ],
        *,
        tool_choice: Optional[Union[str]] = None,
        **kwargs: Any,
    ) -> Runnable[LanguageModelInput, AIMessage]:
        """Bind tools to the model.

        Args:
            tools: Sequence of tools to bind to the model.
            tool_choice: The tool to use. If "any" then any tool can be used.

        Returns:
            A Runnable that returns a message.

        """
        raise NotImplementedError

    def with_structured_output(
        self,
        schema: Union[typing.Dict, type],  # noqa: UP006
        *,
        include_raw: bool = False,
        **kwargs: Any,
    ) -> Runnable[LanguageModelInput, Union[typing.Dict, BaseModel]]:  # noqa: UP006
        """Model wrapper that returns outputs formatted to match the given schema.

        Args:
            schema: The output schema. Can be passed in as:

                - an OpenAI function/tool schema,
                - a JSON Schema,
                - a TypedDict class,
                - or a Pydantic class.

                If ``schema`` is a Pydantic class then the model output will be a
                Pydantic instance of that class, and the model-generated fields will be
                validated by the Pydantic class. Otherwise the model output will be a
                dict and will not be validated. See :meth:`langchain_core.utils.function_calling.convert_to_openai_tool`
                for more on how to properly specify types and descriptions of
                schema fields when specifying a Pydantic or TypedDict class.

            include_raw:
                If False then only the parsed structured output is returned. If
                an error occurs during model output parsing it will be raised. If True
                then both the raw model response (a BaseMessage) and the parsed model
                response will be returned. If an error occurs during output parsing it
                will be caught and returned as well. The final output is always a dict
                with keys ``'raw'``, ``'parsed'``, and ``'parsing_error'``.

        Raises:
            ValueError: If there are any unsupported ``kwargs``.
            NotImplementedError: If the model does not implement
                ``with_structured_output()``.

        Returns:
            A Runnable that takes same inputs as a :class:`langchain_core.language_models.chat.BaseChatModel`.

            If ``include_raw`` is False and ``schema`` is a Pydantic class, Runnable outputs
            an instance of ``schema`` (i.e., a Pydantic object).

            Otherwise, if ``include_raw`` is False then Runnable outputs a dict.

            If ``include_raw`` is True, then Runnable outputs a dict with keys:

            - ``'raw'``: BaseMessage
            - ``'parsed'``: None if there was a parsing error, otherwise the type depends on the ``schema`` as described above.
            - ``'parsing_error'``: Optional[BaseException]

        Example: Pydantic schema (include_raw=False):
            .. code-block:: python

                from pydantic import BaseModel


                class AnswerWithJustification(BaseModel):
                    '''An answer to the user question along with justification for the answer.'''

                    answer: str
                    justification: str


                llm = ChatModel(model="model-name", temperature=0)
                structured_llm = llm.with_structured_output(AnswerWithJustification)

                structured_llm.invoke(
                    "What weighs more a pound of bricks or a pound of feathers"
                )

                # -> AnswerWithJustification(
                #     answer='They weigh the same',
                #     justification='Both a pound of bricks and a pound of feathers weigh one pound. The weight is the same, but the volume or density of the objects may differ.'
                # )

        Example: Pydantic schema (include_raw=True):
            .. code-block:: python

                from pydantic import BaseModel


                class AnswerWithJustification(BaseModel):
                    '''An answer to the user question along with justification for the answer.'''

                    answer: str
                    justification: str


                llm = ChatModel(model="model-name", temperature=0)
                structured_llm = llm.with_structured_output(
                    AnswerWithJustification, include_raw=True
                )

                structured_llm.invoke(
                    "What weighs more a pound of bricks or a pound of feathers"
                )
                # -> {
                #     'raw': AIMessage(content='', additional_kwargs={'tool_calls': [{'id': 'call_Ao02pnFYXD6GN1yzc0uXPsvF', 'function': {'arguments': '{"answer":"They weigh the same.","justification":"Both a pound of bricks and a pound of feathers weigh one pound. The weight is the same, but the volume or density of the objects may differ."}', 'name': 'AnswerWithJustification'}, 'type': 'function'}]}),
                #     'parsed': AnswerWithJustification(answer='They weigh the same.', justification='Both a pound of bricks and a pound of feathers weigh one pound. The weight is the same, but the volume or density of the objects may differ.'),
                #     'parsing_error': None
                # }

        Example: Dict schema (include_raw=False):
            .. code-block:: python

                from pydantic import BaseModel
                from langchain_core.utils.function_calling import convert_to_openai_tool


                class AnswerWithJustification(BaseModel):
                    '''An answer to the user question along with justification for the answer.'''

                    answer: str
                    justification: str


                dict_schema = convert_to_openai_tool(AnswerWithJustification)
                llm = ChatModel(model="model-name", temperature=0)
                structured_llm = llm.with_structured_output(dict_schema)

                structured_llm.invoke(
                    "What weighs more a pound of bricks or a pound of feathers"
                )
                # -> {
                #     'answer': 'They weigh the same',
                #     'justification': 'Both a pound of bricks and a pound of feathers weigh one pound. The weight is the same, but the volume and density of the two substances differ.'
                # }

        .. versionchanged:: 0.2.26

                Added support for TypedDict class.

        """  # noqa: E501
        _ = kwargs.pop("method", None)
        _ = kwargs.pop("strict", None)
        if kwargs:
            msg = f"Received unsupported arguments {kwargs}"
            raise ValueError(msg)

        if type(self).bind_tools is BaseChatModel.bind_tools:
            msg = "with_structured_output is not implemented for this model."
            raise NotImplementedError(msg)

        llm = self.bind_tools(
            [schema],
            tool_choice="any",
            ls_structured_output_format={
                "kwargs": {"method": "function_calling"},
                "schema": schema,
            },
        )
        if isinstance(schema, type) and is_basemodel_subclass(schema):
            output_parser: OutputParserLike = PydanticToolsParser(
                tools=[cast("TypeBaseModel", schema)], first_tool_only=True
            )
        else:
            key_name = convert_to_openai_tool(schema)["function"]["name"]
            output_parser = JsonOutputKeyToolsParser(
                key_name=key_name, first_tool_only=True
            )
        if include_raw:
            parser_assign = RunnablePassthrough.assign(
                parsed=itemgetter("raw") | output_parser, parsing_error=lambda _: None
            )
            parser_none = RunnablePassthrough.assign(parsed=lambda _: None)
            parser_with_fallback = parser_assign.with_fallbacks(
                [parser_none], exception_key="parsing_error"
            )
            return RunnableMap(raw=llm) | parser_with_fallback
        return llm | output_parser


class SimpleChatModel(BaseChatModel):
    """Simplified implementation for a chat model to inherit from.

    .. note::
        This implementation is primarily here for backwards compatibility. For new
        implementations, please use ``BaseChatModel`` directly.

    """

    def _generate(
        self,
        messages: list[BaseMessage],
        stop: Optional[list[str]] = None,
        run_manager: Optional[CallbackManagerForLLMRun] = None,
        **kwargs: Any,
    ) -> ChatResult:
        output_str = self._call(messages, stop=stop, run_manager=run_manager, **kwargs)
        message = AIMessage(content=output_str)
        generation = ChatGeneration(message=message)
        return ChatResult(generations=[generation])

    @abstractmethod
    def _call(
        self,
        messages: list[BaseMessage],
        stop: Optional[list[str]] = None,
        run_manager: Optional[CallbackManagerForLLMRun] = None,
        **kwargs: Any,
    ) -> str:
        """Simpler interface."""

    async def _agenerate(
        self,
        messages: list[BaseMessage],
        stop: Optional[list[str]] = None,
        run_manager: Optional[AsyncCallbackManagerForLLMRun] = None,
        **kwargs: Any,
    ) -> ChatResult:
        return await run_in_executor(
            None,
            self._generate,
            messages,
            stop=stop,
            run_manager=run_manager.get_sync() if run_manager else None,
            **kwargs,
        )


def _gen_info_and_msg_metadata(
    generation: Union[ChatGeneration, ChatGenerationChunk],
) -> dict:
    return {
        **(generation.generation_info or {}),
        **generation.message.response_metadata,
    }


def _cleanup_llm_representation(serialized: Any, depth: int) -> None:
    """Remove non-serializable objects from a serialized object."""
    if depth > 100:  # Don't cooperate for pathological cases
        return

    if not isinstance(serialized, dict):
        return

    if (
        "type" in serialized
        and serialized["type"] == "not_implemented"
        and "repr" in serialized
    ):
        del serialized["repr"]

    if "graph" in serialized:
        del serialized["graph"]

    if "kwargs" in serialized:
        kwargs = serialized["kwargs"]

        for value in kwargs.values():
            _cleanup_llm_representation(value, depth + 1)<|MERGE_RESOLUTION|>--- conflicted
+++ resolved
@@ -39,10 +39,7 @@
     AIMessageChunk,
     AnyMessage,
     BaseMessage,
-<<<<<<< HEAD
-=======
     HumanMessage,
->>>>>>> eaa6dcce
     convert_to_messages,
     is_data_content_block,
     message_chunk_to_message,
@@ -345,8 +342,6 @@
         default_factory=from_env("LC_OUTPUT_VERSION", default=None)
     )
     """Version of ``AIMessage`` output format to store in message content.
-<<<<<<< HEAD
-=======
 
     ``AIMessage.content_blocks`` will lazily parse the contents of ``content`` into a
     standard format. This flag can be used to additionally store the standard format
@@ -369,7 +364,6 @@
     @classmethod
     def raise_deprecation(cls, values: dict) -> Any:
         """Emit deprecation warning if ``callback_manager`` is used.
->>>>>>> eaa6dcce
 
     ``AIMessage.content_blocks`` will lazily parse the contents of ``content`` into a
     standard format. This flag can be used to additionally store the standard format
