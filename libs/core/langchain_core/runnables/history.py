from __future__ import annotations

import inspect
from collections.abc import Sequence
from types import GenericAlias
from typing import (
    TYPE_CHECKING,
    Any,
    Callable,
    Optional,
    Union,
)

from pydantic import BaseModel
from typing_extensions import override

from langchain_core.chat_history import BaseChatMessageHistory
from langchain_core.load.load import load
from langchain_core.runnables.base import Runnable, RunnableBindingBase, RunnableLambda
from langchain_core.runnables.passthrough import RunnablePassthrough
from langchain_core.runnables.utils import (
    ConfigurableFieldSpec,
    Output,
    get_unique_config_specs,
)
from langchain_core.utils.pydantic import create_model_v2

if TYPE_CHECKING:
    from langchain_core.language_models.base import LanguageModelLike
    from langchain_core.messages.base import BaseMessage
    from langchain_core.runnables.config import RunnableConfig
    from langchain_core.tracers.schemas import Run


MessagesOrDictWithMessages = Union[Sequence["BaseMessage"], dict[str, Any]]
GetSessionHistoryCallable = Callable[..., BaseChatMessageHistory]


class RunnableWithMessageHistory(RunnableBindingBase):
    """Runnable that manages chat message history for another Runnable.

    A chat message history is a sequence of messages that represent a conversation.

    RunnableWithMessageHistory wraps another Runnable and manages the chat message
    history for it; it is responsible for reading and updating the chat message
    history.

    The formats supported for the inputs and outputs of the wrapped Runnable
    are described below.

    RunnableWithMessageHistory must always be called with a config that contains
    the appropriate parameters for the chat message history factory.

    By default, the Runnable is expected to take a single configuration parameter
    called `session_id` which is a string. This parameter is used to create a new
    or look up an existing chat message history that matches the given session_id.

    In this case, the invocation would look like this:

    `with_history.invoke(..., config={"configurable": {"session_id": "bar"}})`
    ; e.g., ``{"configurable": {"session_id": "<SESSION_ID>"}}``.

    The configuration can be customized by passing in a list of
    ``ConfigurableFieldSpec`` objects to the ``history_factory_config`` parameter (see
    example below).

    In the examples, we will use a chat message history with an in-memory
    implementation to make it easy to experiment and see the results.

    For production use cases, you will want to use a persistent implementation
    of chat message history, such as ``RedisChatMessageHistory``.

    Parameters:
        get_session_history: Function that returns a new BaseChatMessageHistory.
            This function should either take a single positional argument
            `session_id` of type string and return a corresponding
            chat message history instance.
        input_messages_key: Must be specified if the base runnable accepts a dict
            as input. The key in the input dict that contains the messages.
        output_messages_key: Must be specified if the base Runnable returns a dict
            as output. The key in the output dict that contains the messages.
        history_messages_key: Must be specified if the base runnable accepts a dict
            as input and expects a separate key for historical messages.
        history_factory_config: Configure fields that should be passed to the
            chat history factory. See ``ConfigurableFieldSpec`` for more details.

    Example: Chat message history with an in-memory implementation for testing.

    .. code-block:: python

        from operator import itemgetter
        from typing import List

        from langchain_openai.chat_models import ChatOpenAI

        from langchain_core.chat_history import BaseChatMessageHistory
        from langchain_core.documents import Document
        from langchain_core.messages import BaseMessage, AIMessage
        from langchain_core.prompts import ChatPromptTemplate, MessagesPlaceholder
        from pydantic import BaseModel, Field
        from langchain_core.runnables import (
            RunnableLambda,
            ConfigurableFieldSpec,
            RunnablePassthrough,
        )
        from langchain_core.runnables.history import RunnableWithMessageHistory


        class InMemoryHistory(BaseChatMessageHistory, BaseModel):
            \"\"\"In memory implementation of chat message history.\"\"\"

            messages: List[BaseMessage] = Field(default_factory=list)

            def add_messages(self, messages: List[BaseMessage]) -> None:
                \"\"\"Add a list of messages to the store\"\"\"
                self.messages.extend(messages)

            def clear(self) -> None:
                self.messages = []

        # Here we use a global variable to store the chat message history.
        # This will make it easier to inspect it to see the underlying results.
        store = {}

        def get_by_session_id(session_id: str) -> BaseChatMessageHistory:
            if session_id not in store:
                store[session_id] = InMemoryHistory()
            return store[session_id]


        history = get_by_session_id("1")
        history.add_message(AIMessage(content="hello"))
        print(store)  # noqa: T201


    Example where the wrapped Runnable takes a dictionary input:

        .. code-block:: python

            from typing import Optional

            from langchain_community.chat_models import ChatAnthropic
            from langchain_core.prompts import ChatPromptTemplate, MessagesPlaceholder
            from langchain_core.runnables.history import RunnableWithMessageHistory


            prompt = ChatPromptTemplate.from_messages([
                ("system", "You're an assistant who's good at {ability}"),
                MessagesPlaceholder(variable_name="history"),
                ("human", "{question}"),
            ])

            chain = prompt | ChatAnthropic(model="claude-2")

            chain_with_history = RunnableWithMessageHistory(
                chain,
                # Uses the get_by_session_id function defined in the example
                # above.
                get_by_session_id,
                input_messages_key="question",
                history_messages_key="history",
            )

            print(chain_with_history.invoke(  # noqa: T201
                {"ability": "math", "question": "What does cosine mean?"},
                config={"configurable": {"session_id": "foo"}}
            ))

            # Uses the store defined in the example above.
            print(store)  # noqa: T201

            print(chain_with_history.invoke(  # noqa: T201
                {"ability": "math", "question": "What's its inverse"},
                config={"configurable": {"session_id": "foo"}}
            ))

            print(store)  # noqa: T201


    Example where the session factory takes two keys, user_id and conversation id):

        .. code-block:: python

            store = {}

            def get_session_history(
                user_id: str, conversation_id: str
            ) -> BaseChatMessageHistory:
                if (user_id, conversation_id) not in store:
                    store[(user_id, conversation_id)] = InMemoryHistory()
                return store[(user_id, conversation_id)]

            prompt = ChatPromptTemplate.from_messages([
                ("system", "You're an assistant who's good at {ability}"),
                MessagesPlaceholder(variable_name="history"),
                ("human", "{question}"),
            ])

            chain = prompt | ChatAnthropic(model="claude-2")

            with_message_history = RunnableWithMessageHistory(
                chain,
                get_session_history=get_session_history,
                input_messages_key="question",
                history_messages_key="history",
                history_factory_config=[
                    ConfigurableFieldSpec(
                        id="user_id",
                        annotation=str,
                        name="User ID",
                        description="Unique identifier for the user.",
                        default="",
                        is_shared=True,
                    ),
                    ConfigurableFieldSpec(
                        id="conversation_id",
                        annotation=str,
                        name="Conversation ID",
                        description="Unique identifier for the conversation.",
                        default="",
                        is_shared=True,
                    ),
                ],
            )

            with_message_history.invoke(
                {"ability": "math", "question": "What does cosine mean?"},
                config={"configurable": {"user_id": "123", "conversation_id": "1"}}
            )

    """

    get_session_history: GetSessionHistoryCallable
    input_messages_key: Optional[str] = None
    output_messages_key: Optional[str] = None
    history_messages_key: Optional[str] = None
    history_factory_config: Sequence[ConfigurableFieldSpec]
    runnable_schema: Type[BaseModel]

    @classmethod
    def get_lc_namespace(cls) -> list[str]:
        """Get the namespace of the langchain object."""
        return ["langchain", "schema", "runnable"]

    def __init__(
        self,
        runnable: Union[
            Runnable[
                Union[MessagesOrDictWithMessages],
                Union[str, BaseMessage, MessagesOrDictWithMessages],
            ],
            LanguageModelLike,
        ],
        get_session_history: GetSessionHistoryCallable,
        *,
        input_messages_key: Optional[str] = None,
        output_messages_key: Optional[str] = None,
        history_messages_key: Optional[str] = None,
        history_factory_config: Optional[Sequence[ConfigurableFieldSpec]] = None,
        **kwargs: Any,
    ) -> None:
        """Initialize RunnableWithMessageHistory.

        Args:
            runnable: The base Runnable to be wrapped. Must take as input one of:
                1. A sequence of BaseMessages
                2. A dict with one key for all messages
                3. A dict with one key for the current input string/message(s) and
                    a separate key for historical messages. If the input key points
                    to a string, it will be treated as a HumanMessage in history.

                Must return as output one of:
                1. A string which can be treated as an AIMessage
                2. A BaseMessage or sequence of BaseMessages
                3. A dict with a key for a BaseMessage or sequence of BaseMessages

            get_session_history: Function that returns a new BaseChatMessageHistory.
                This function should either take a single positional argument
                `session_id` of type string and return a corresponding
                chat message history instance.
                .. code-block:: python

                    def get_session_history(
                        session_id: str,
                        *,
                        user_id: Optional[str]=None
                    ) -> BaseChatMessageHistory:
                      ...

                Or it should take keyword arguments that match the keys of
                `session_history_config_specs` and return a corresponding
                chat message history instance.

                .. code-block:: python

                    def get_session_history(
                        *,
                        user_id: str,
                        thread_id: str,
                    ) -> BaseChatMessageHistory:
                        ...

            input_messages_key: Must be specified if the base runnable accepts a dict
                as input. Default is None.
            output_messages_key: Must be specified if the base runnable returns a dict
                as output. Default is None.
            history_messages_key: Must be specified if the base runnable accepts a dict
                as input and expects a separate key for historical messages.
            history_factory_config: Configure fields that should be passed to the
                chat history factory. See ``ConfigurableFieldSpec`` for more details.
                Specifying these allows you to pass multiple config keys
                into the get_session_history factory.
            **kwargs: Arbitrary additional kwargs to pass to parent class
                ``RunnableBindingBase`` init.
        """
        history_chain: Runnable = RunnableLambda(
            self._enter_history, self._aenter_history
        ).with_config(run_name="load_history")
        messages_key = history_messages_key or input_messages_key
        if messages_key:
            history_chain = RunnablePassthrough.assign(
                **{messages_key: history_chain}
            ).with_config(run_name="insert_history")

        runnable_sync: Runnable = runnable.with_listeners(on_end=self._exit_history)
        runnable_async: Runnable = runnable.with_alisteners(on_end=self._aexit_history)

        def _call_runnable_sync(_input: Any) -> Runnable:
            return runnable_sync

        async def _call_runnable_async(_input: Any) -> Runnable:
            return runnable_async

        bound: Runnable = (
            history_chain
            | RunnableLambda(
                _call_runnable_sync,
                _call_runnable_async,
            ).with_config(run_name="check_sync_or_async")
        ).with_config(run_name="RunnableWithMessageHistory")

        if history_factory_config:
            _config_specs = history_factory_config
        else:
            # If not provided, then we'll use the default session_id field
            _config_specs = [
                ConfigurableFieldSpec(
                    id="session_id",
                    annotation=str,
                    name="Session ID",
                    description="Unique identifier for a session.",
                    default="",
                    is_shared=True,
                ),
            ]

        runnable_schema = runnable.get_input_schema()

        super().__init__(
            get_session_history=get_session_history,
            input_messages_key=input_messages_key,
            output_messages_key=output_messages_key,
            bound=bound,
            history_messages_key=history_messages_key,
            history_factory_config=_config_specs,
            runnable_schema=runnable_schema,
            **kwargs,
        )
        self._history_chain = history_chain

    @property
    def config_specs(self) -> list[ConfigurableFieldSpec]:
        """Get the configuration specs for the RunnableWithMessageHistory."""
        return get_unique_config_specs(
            super().config_specs + list(self.history_factory_config)
        )

    def get_input_schema(
        self, config: Optional[RunnableConfig] = None
    ) -> type[BaseModel]:
        from langchain_core.messages import BaseMessage

<<<<<<< HEAD
            fields: Dict = {}
            if self.input_messages_key and self.history_messages_key:
                fields[self.input_messages_key] = (
                    Union[str, BaseMessage, Sequence[BaseMessage]],
                    ...,
                )
            elif self.input_messages_key:
                fields[self.input_messages_key] = (Sequence[BaseMessage], ...)
            else:
                fields["__root__"] = (Sequence[BaseMessage], ...)

            if "properties" in self.runnable_schema.schema():
                for key in self.runnable_schema.schema()["properties"]:
                    if (
                        key != self.input_messages_key
                        and key != self.history_messages_key
                    ):
                        fields[key] = (
                            Union[str],
                            ...,
                        )

            return create_model(  # type: ignore[call-overload]
                "RunnableWithChatHistoryInput",
                **fields,
=======
        fields: dict = {}
        if self.input_messages_key and self.history_messages_key:
            fields[self.input_messages_key] = (
                Union[str, BaseMessage, Sequence[BaseMessage]],
                ...,
>>>>>>> d081a540
            )
        elif self.input_messages_key:
            fields[self.input_messages_key] = (Sequence[BaseMessage], ...)
        else:
            return create_model_v2(
                "RunnableWithChatHistoryInput",
                module_name=self.__class__.__module__,
                root=(Sequence[BaseMessage], ...),
            )
        return create_model_v2(  # type: ignore[call-overload]
            "RunnableWithChatHistoryInput",
            field_definitions=fields,
            module_name=self.__class__.__module__,
        )

    @property
    @override
    def OutputType(self) -> type[Output]:
        output_type = self._history_chain.OutputType
        return output_type

    def get_output_schema(
        self, config: Optional[RunnableConfig] = None
    ) -> type[BaseModel]:
        """Get a pydantic model that can be used to validate output to the Runnable.

        Runnables that leverage the configurable_fields and configurable_alternatives
        methods will have a dynamic output schema that depends on which
        configuration the Runnable is invoked with.

        This method allows to get an output schema for a specific configuration.

        Args:
            config: A config to use when generating the schema.

        Returns:
            A pydantic model that can be used to validate output.
        """
        root_type = self.OutputType

        if (
            inspect.isclass(root_type)
            and not isinstance(root_type, GenericAlias)
            and issubclass(root_type, BaseModel)
        ):
            return root_type

        return create_model_v2(
            "RunnableWithChatHistoryOutput",
            root=root_type,
            module_name=self.__class__.__module__,
        )

    def _is_not_async(self, *args: Sequence[Any], **kwargs: dict[str, Any]) -> bool:
        return False

    async def _is_async(self, *args: Sequence[Any], **kwargs: dict[str, Any]) -> bool:
        return True

    def _get_input_messages(
        self, input_val: Union[str, BaseMessage, Sequence[BaseMessage], dict]
    ) -> list[BaseMessage]:
        from langchain_core.messages import BaseMessage

        # If dictionary, try to pluck the single key representing messages
        if isinstance(input_val, dict):
            if self.input_messages_key:
                key = self.input_messages_key
            elif len(input_val) == 1:
                key = list(input_val.keys())[0]
            else:
                key = "input"
            input_val = input_val[key]

        # If value is a string, convert to a human message
        if isinstance(input_val, str):
            from langchain_core.messages import HumanMessage

            return [HumanMessage(content=input_val)]
        # If value is a single message, convert to a list
        elif isinstance(input_val, BaseMessage):
            return [input_val]
        # If value is a list or tuple...
        elif isinstance(input_val, (list, tuple)):
            # Handle empty case
            if len(input_val) == 0:
                return list(input_val)
            # If is a list of list, then return the first value
            # This occurs for chat models - since we batch inputs
            if isinstance(input_val[0], list):
                if len(input_val) != 1:
                    msg = f"Expected a single list of messages. Got {input_val}."
                    raise ValueError(msg)
                return input_val[0]
            return list(input_val)
        else:
            msg = (
                f"Expected str, BaseMessage, List[BaseMessage], or Tuple[BaseMessage]. "
                f"Got {input_val}."
            )
            raise ValueError(msg)

    def _get_output_messages(
        self, output_val: Union[str, BaseMessage, Sequence[BaseMessage], dict]
    ) -> list[BaseMessage]:
        from langchain_core.messages import BaseMessage

        # If dictionary, try to pluck the single key representing messages
        if isinstance(output_val, dict):
            if self.output_messages_key:
                key = self.output_messages_key
            elif len(output_val) == 1:
                key = list(output_val.keys())[0]
            else:
                key = "output"
            # If you are wrapping a chat model directly
            # The output is actually this weird generations object
            if key not in output_val and "generations" in output_val:
                output_val = output_val["generations"][0][0]["message"]
            else:
                output_val = output_val[key]

        if isinstance(output_val, str):
            from langchain_core.messages import AIMessage

            return [AIMessage(content=output_val)]
        # If value is a single message, convert to a list
        elif isinstance(output_val, BaseMessage):
            return [output_val]
        elif isinstance(output_val, (list, tuple)):
            return list(output_val)
        else:
            msg = (
                f"Expected str, BaseMessage, List[BaseMessage], or Tuple[BaseMessage]. "
                f"Got {output_val}."
            )
            raise ValueError(msg)

    def _enter_history(self, input: Any, config: RunnableConfig) -> list[BaseMessage]:
        hist: BaseChatMessageHistory = config["configurable"]["message_history"]
        messages = hist.messages.copy()

        if not self.history_messages_key:
            # return all messages
            input_val = (
                input if not self.input_messages_key else input[self.input_messages_key]
            )
            messages += self._get_input_messages(input_val)
        return messages

    async def _aenter_history(
        self, input: dict[str, Any], config: RunnableConfig
    ) -> list[BaseMessage]:
        hist: BaseChatMessageHistory = config["configurable"]["message_history"]
        messages = (await hist.aget_messages()).copy()

        if not self.history_messages_key:
            # return all messages
            input_val = (
                input if not self.input_messages_key else input[self.input_messages_key]
            )
            messages += self._get_input_messages(input_val)
        return messages

    def _exit_history(self, run: Run, config: RunnableConfig) -> None:
        hist: BaseChatMessageHistory = config["configurable"]["message_history"]

        # Get the input messages
        inputs = load(run.inputs)
        input_messages = self._get_input_messages(inputs)
        # If historic messages were prepended to the input messages, remove them to
        # avoid adding duplicate messages to history.
        if not self.history_messages_key:
            historic_messages = config["configurable"]["message_history"].messages
            input_messages = input_messages[len(historic_messages) :]

        # Get the output messages
        output_val = load(run.outputs)
        output_messages = self._get_output_messages(output_val)
        hist.add_messages(input_messages + output_messages)

    async def _aexit_history(self, run: Run, config: RunnableConfig) -> None:
        hist: BaseChatMessageHistory = config["configurable"]["message_history"]

        # Get the input messages
        inputs = load(run.inputs)
        input_messages = self._get_input_messages(inputs)
        # If historic messages were prepended to the input messages, remove them to
        # avoid adding duplicate messages to history.
        if not self.history_messages_key:
            historic_messages = await hist.aget_messages()
            input_messages = input_messages[len(historic_messages) :]

        # Get the output messages
        output_val = load(run.outputs)
        output_messages = self._get_output_messages(output_val)
        await hist.aadd_messages(input_messages + output_messages)

    def _merge_configs(self, *configs: Optional[RunnableConfig]) -> RunnableConfig:
        config = super()._merge_configs(*configs)
        expected_keys = [field_spec.id for field_spec in self.history_factory_config]

        configurable = config.get("configurable", {})

        missing_keys = set(expected_keys) - set(configurable.keys())
        parameter_names = _get_parameter_names(self.get_session_history)

        if missing_keys and parameter_names:
            example_input = {self.input_messages_key: "foo"}
            example_configurable = {
                missing_key: "[your-value-here]" for missing_key in missing_keys
            }
            example_config = {"configurable": example_configurable}
            msg = (
                f"Missing keys {sorted(missing_keys)} in config['configurable'] "
                f"Expected keys are {sorted(expected_keys)}."
                f"When using via .invoke() or .stream(), pass in a config; "
                f"e.g., chain.invoke({example_input}, {example_config})"
            )
            raise ValueError(msg)

        if len(expected_keys) == 1:
            if parameter_names:
                # If arity = 1, then invoke function by positional arguments
                message_history = self.get_session_history(
                    configurable[expected_keys[0]]
                )
            else:
                if not config:
                    config["configurable"] = {}
                message_history = self.get_session_history()
        else:
            # otherwise verify that names of keys patch and invoke by named arguments
            if set(expected_keys) != set(parameter_names):
                msg = (
                    f"Expected keys {sorted(expected_keys)} do not match parameter "
                    f"names {sorted(parameter_names)} of get_session_history."
                )
                raise ValueError(msg)

            message_history = self.get_session_history(
                **{key: configurable[key] for key in expected_keys}
            )
        config["configurable"]["message_history"] = message_history
        return config


def _get_parameter_names(callable_: GetSessionHistoryCallable) -> list[str]:
    """Get the parameter names of the callable."""
    sig = inspect.signature(callable_)
    return list(sig.parameters.keys())<|MERGE_RESOLUTION|>--- conflicted
+++ resolved
@@ -380,39 +380,11 @@
     ) -> type[BaseModel]:
         from langchain_core.messages import BaseMessage
 
-<<<<<<< HEAD
-            fields: Dict = {}
-            if self.input_messages_key and self.history_messages_key:
-                fields[self.input_messages_key] = (
-                    Union[str, BaseMessage, Sequence[BaseMessage]],
-                    ...,
-                )
-            elif self.input_messages_key:
-                fields[self.input_messages_key] = (Sequence[BaseMessage], ...)
-            else:
-                fields["__root__"] = (Sequence[BaseMessage], ...)
-
-            if "properties" in self.runnable_schema.schema():
-                for key in self.runnable_schema.schema()["properties"]:
-                    if (
-                        key != self.input_messages_key
-                        and key != self.history_messages_key
-                    ):
-                        fields[key] = (
-                            Union[str],
-                            ...,
-                        )
-
-            return create_model(  # type: ignore[call-overload]
-                "RunnableWithChatHistoryInput",
-                **fields,
-=======
         fields: dict = {}
         if self.input_messages_key and self.history_messages_key:
             fields[self.input_messages_key] = (
                 Union[str, BaseMessage, Sequence[BaseMessage]],
                 ...,
->>>>>>> d081a540
             )
         elif self.input_messages_key:
             fields[self.input_messages_key] = (Sequence[BaseMessage], ...)
