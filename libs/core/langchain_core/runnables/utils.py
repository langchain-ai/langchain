--- conflicted
+++ resolved
@@ -29,18 +29,6 @@
     Union,
 )
 
-<<<<<<< HEAD
-from pydantic import BaseModel, ConfigDict, Field, PydanticDeprecationWarning, RootModel
-from pydantic import create_model as _create_model_base  # pydantic :ignore
-from pydantic.fields import FieldInfo
-from pydantic.json_schema import (
-    DEFAULT_REF_TEMPLATE,
-    GenerateJsonSchema,
-    JsonSchemaMode,
-)
-from pydantic.v1 import BaseModel as BaseModelV1
-=======
->>>>>>> 8defdb10
 from typing_extensions import TypeGuard
 
 from langchain_core.runnables.schema import StreamEvent
@@ -711,79 +699,6 @@
         return include
 
 
-<<<<<<< HEAD
-_SchemaConfig = ConfigDict(arbitrary_types_allowed=True, frozen=True)
-
-NO_DEFAULT = object()
-
-
-def _create_root_model(
-    name: str,
-    type_: Any,
-    module_name: Optional[str] = None,
-    default_: object = NO_DEFAULT,
-) -> Type[BaseModel]:
-    """Create a base class."""
-
-    def schema(
-        cls: Type[BaseModel],
-        by_alias: bool = True,
-        ref_template: str = DEFAULT_REF_TEMPLATE,
-    ) -> Dict[str, Any]:
-        # Complains about schema not being defined in superclass
-        schema_ = super(cls, cls).schema(  # type: ignore[misc]
-            by_alias=by_alias, ref_template=ref_template
-        )
-        schema_["title"] = name
-        return schema_
-
-    def model_json_schema(
-        cls: Type[BaseModel],
-        by_alias: bool = True,
-        ref_template: str = DEFAULT_REF_TEMPLATE,
-        schema_generator: type[GenerateJsonSchema] = GenerateJsonSchema,
-        mode: JsonSchemaMode = "validation",
-    ) -> Dict[str, Any]:
-        # Complains about model_json_schema not being defined in superclass
-        schema_ = super(cls, cls).model_json_schema(  # type: ignore[misc]
-            by_alias=by_alias,
-            ref_template=ref_template,
-            schema_generator=schema_generator,
-            mode=mode,
-        )
-        schema_["title"] = name
-        return schema_
-
-    base_class_attributes = {
-        "__annotations__": {"root": type_},
-        "model_config": ConfigDict(arbitrary_types_allowed=True),
-        "schema": classmethod(schema),
-        "model_json_schema": classmethod(model_json_schema),
-        "__module__": module_name or "langchain_core.runnables.utils",
-    }
-
-    if default_ is not NO_DEFAULT:
-        base_class_attributes["root"] = default_
-    with warnings.catch_warnings():
-        if isinstance(type_, type) and issubclass(type_, BaseModelV1):
-            warnings.filterwarnings(
-                action="ignore", category=PydanticDeprecationWarning
-            )
-        custom_root_type = type(name, (RootModel,), base_class_attributes)
-    return cast(Type[BaseModel], custom_root_type)
-
-
-@lru_cache(maxsize=256)
-def _create_root_model_cached(
-    __model_name: str,
-    type_: Any,
-    default_: object = NO_DEFAULT,
-    module_name: Optional[str] = None,
-) -> Type[BaseModel]:
-    return _create_root_model(
-        __model_name, type_, default_=default_, module_name=module_name
-    )
-
 
 def _remap_field_definitions(field_definitions: Dict[str, Any]) -> Dict[str, Any]:
     """This remaps fields to avoid colliding with internal pydantic fields."""
@@ -801,74 +716,6 @@
             )
     return remapped
 
-
-def create_model(
-    __model_name: str,
-    __module_name: Optional[str] = None,
-    **field_definitions: Any,
-) -> Type[BaseModel]:
-    """Create a pydantic model with the given field definitions.
-
-    Args:
-        __model_name: The name of the model.
-        __module_name: The name of the module where the model is defined.
-            This is used by Pydantic to resolve any forward references.
-        **field_definitions: The field definitions for the model.
-
-    Returns:
-        Type[BaseModel]: The created model.
-    """
-
-    # Move this to caching path
-    if "__root__" in field_definitions:
-        if len(field_definitions) > 1:
-            raise NotImplementedError(
-                "When specifying __root__ no other "
-                f"fields should be provided. Got {field_definitions}"
-            )
-
-        arg = field_definitions["__root__"]
-        if isinstance(arg, tuple):
-            kwargs = {"type_": arg[0], "default_": arg[1]}
-        else:
-            kwargs = {"type_": arg}
-
-        try:
-            named_root_model = _create_root_model_cached(
-                __model_name, module_name=__module_name, **kwargs
-            )
-        except TypeError:
-            # something in the arguments into _create_root_model_cached is not hashable
-            named_root_model = _create_root_model(
-                __model_name,
-                module_name=__module_name,
-                **kwargs,
-            )
-        return named_root_model
-    try:
-        return _create_model_cached(__model_name, **field_definitions)
-    except TypeError:
-        # something in field definitions is not hashable
-        return _create_model_base(
-            __model_name,
-            __config__=_SchemaConfig,
-            **_remap_field_definitions(field_definitions),
-        )
-
-
-@lru_cache(maxsize=256)
-def _create_model_cached(
-    __model_name: str,
-    **field_definitions: Any,
-) -> Type[BaseModel]:
-    field_definitions_ = _remap_field_definitions(field_definitions)
-    return _create_model_base(
-        __model_name, __config__=_SchemaConfig, **field_definitions_
-    )
-
-
-=======
->>>>>>> 8defdb10
 def is_async_generator(
     func: Any,
 ) -> TypeGuard[Callable[..., AsyncIterator]]:
