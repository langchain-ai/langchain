--- conflicted
+++ resolved
@@ -668,13 +668,8 @@
             yield chunk
 
 
-<<<<<<< HEAD
 class RunnablePick(RunnableSerializable[dict[str, Any], Any]):
-    """Runnable that picks keys from dict[str, Any] inputs.
-=======
-class RunnablePick(RunnableSerializable[dict[str, Any], dict[str, Any]]):
     """`Runnable` that picks keys from `dict[str, Any]` inputs.
->>>>>>> c955b53a
 
     `RunnablePick` class represents a `Runnable` that selectively picks keys from a
     dictionary input. It allows you to specify one or more keys to extract
