"""Helper class to draw a state graph into a PNG file."""

<<<<<<< HEAD
from itertools import groupby
from typing import Any, Optional
=======
from typing import Any
>>>>>>> 6e25e185

from langchain_core.runnables.graph import Graph, LabelsDict

try:
    import pygraphviz as pgv  # type: ignore[import-not-found]

    _HAS_PYGRAPHVIZ = True
except ImportError:
    _HAS_PYGRAPHVIZ = False


class PngDrawer:
    """Helper class to draw a state graph into a PNG file.

    It requires `graphviz` and `pygraphviz` to be installed.

    Example:
        ```python
        drawer = PngDrawer()
        drawer.draw(state_graph, "graph.png")
        ```
    """

    def __init__(
        self, fontname: str | None = None, labels: LabelsDict | None = None
    ) -> None:
        """Initializes the PNG drawer.

        Args:
            fontname: The font to use for the labels. Defaults to "arial".
            labels: A dictionary of label overrides. The dictionary
                should have the following format:
                {
                    "nodes": {
                        "node1": "CustomLabel1",
                        "node2": "CustomLabel2",
                        "__end__": "End Node"
                    },
                    "edges": {
                        "continue": "ContinueLabel",
                        "end": "EndLabel"
                    }
                }
                The keys are the original labels, and the values are the new labels.

        """
        self.fontname = fontname or "arial"
        self.labels = labels or LabelsDict(nodes={}, edges={})

    def get_node_label(self, label: str) -> str:
        """Returns the label to use for a node.

        Args:
            label: The original label.

        Returns:
            The new label.
        """
        label = self.labels.get("nodes", {}).get(label, label)
        return f"<<B>{label}</B>>"

    def get_edge_label(self, label: str) -> str:
        """Returns the label to use for an edge.

        Args:
            label: The original label.

        Returns:
            The new label.
        """
        label = self.labels.get("edges", {}).get(label, label)
        return f"<<U>{label}</U>>"

    def add_node(self, viz: Any, node: str) -> None:
        """Adds a node to the graph.

        Args:
            viz: The graphviz object.
            node: The node to add.
        """
        viz.add_node(
            node,
            label=self.get_node_label(node),
            style="filled",
            fillcolor="yellow",
            fontsize=15,
            fontname=self.fontname,
        )

    def add_edge(
        self,
        viz: Any,
        source: str,
        target: str,
        label: str | None = None,
        conditional: bool = False,  # noqa: FBT001,FBT002
    ) -> None:
        """Adds an edge to the graph.

        Args:
            viz: The graphviz object.
            source: The source node.
            target: The target node.
            label: The label for the edge.
            conditional: Whether the edge is conditional. Defaults to `False`.
        """
        viz.add_edge(
            source,
            target,
            label=self.get_edge_label(label) if label else "",
            fontsize=12,
            fontname=self.fontname,
            style="dotted" if conditional else "solid",
        )

    def draw(self, graph: Graph, output_path: str | None = None) -> bytes | None:
        """Draw the given state graph into a PNG file.

        Requires `graphviz` and `pygraphviz` to be installed.

        Args:
            graph: The graph to draw
            output_path: The path to save the PNG. If `None`, PNG bytes are returned.

        Raises:
            ImportError: If `pygraphviz` is not installed.

        Returns:
            The PNG bytes if `output_path` is None, else None.
        """
        if not _HAS_PYGRAPHVIZ:
            msg = "Install pygraphviz to draw graphs: `pip install pygraphviz`."
            raise ImportError(msg)

        # Create a directed graph
        viz = pgv.AGraph(directed=True, nodesep=0.9, ranksep=1.0)

        # Add nodes, conditional edges, and edges to the graph
        self.add_nodes(viz, graph)
        self.add_edges(viz, graph)
        self.add_subgraph(viz, [node.split(":") for node in graph.nodes])

        # Update entrypoint and END styles
        self.update_styles(viz, graph)

        # Save the graph as PNG
        try:
            return viz.draw(output_path, format="png", prog="dot")
        finally:
            viz.close()

    def add_nodes(self, viz: Any, graph: Graph) -> None:
        """Add nodes to the graph.

        Args:
            viz: The graphviz object.
            graph: The graph to draw.
        """
        for node in graph.nodes:
            self.add_node(viz, node)

    def add_subgraph(
        self,
        viz: Any,
        nodes: list[list[str]],
        parent_prefix: Optional[list[str]] = None,
    ) -> None:
        """Add subgraphs to the graph.

        Args:
            viz: The graphviz object.
            nodes: The nodes to add.
            parent_prefix: The prefix of the parent subgraph.
        """
        for prefix, grouped in groupby(
            [node[:] for node in sorted(nodes)],
            key=lambda x: x.pop(0),
        ):
            current_prefix = (parent_prefix or []) + [prefix]
            grouped_nodes = list(grouped)
            if len(grouped_nodes) > 1:
                subgraph = viz.add_subgraph(
                    [":".join(current_prefix + node) for node in grouped_nodes],
                    name="cluster_" + ":".join(current_prefix),
                )
                self.add_subgraph(subgraph, grouped_nodes, current_prefix)

    def add_edges(self, viz: Any, graph: Graph) -> None:
        """Add edges to the graph.

        Args:
            viz: The graphviz object.
            graph: The graph to draw.
        """
        for start, end, data, cond in graph.edges:
            self.add_edge(
                viz, start, end, str(data) if data is not None else None, cond
            )

    def update_styles(self, viz: Any, graph: Graph) -> None:
        """Update the styles of the entrypoint and END nodes.

        Args:
            viz: The graphviz object.
            graph: The graph to draw.
        """
        if first := graph.first_node():
            viz.get_node(first.id).attr.update(fillcolor="lightblue")
        if last := graph.last_node():
            viz.get_node(last.id).attr.update(fillcolor="orange")<|MERGE_RESOLUTION|>--- conflicted
+++ resolved
@@ -1,11 +1,7 @@
 """Helper class to draw a state graph into a PNG file."""
 
-<<<<<<< HEAD
 from itertools import groupby
 from typing import Any, Optional
-=======
-from typing import Any
->>>>>>> 6e25e185
 
 from langchain_core.runnables.graph import Graph, LabelsDict
 
