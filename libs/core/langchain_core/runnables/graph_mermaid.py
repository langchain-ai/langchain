"""Mermaid graph drawing utilities."""

from __future__ import annotations

import asyncio
import base64
import random
import re
import string
import time
from dataclasses import asdict
from pathlib import Path
from typing import TYPE_CHECKING, Any, Literal

import yaml

from langchain_core.runnables.graph import (
    CurveStyle,
    MermaidDrawMethod,
    NodeStyles,
)

if TYPE_CHECKING:
    from langchain_core.runnables.graph import Edge, Node


try:
    import requests

    _HAS_REQUESTS = True
except ImportError:
    _HAS_REQUESTS = False

try:
    from pyppeteer import launch  # type: ignore[import-not-found]

    _HAS_PYPPETEER = True
except ImportError:
    _HAS_PYPPETEER = False

MARKDOWN_SPECIAL_CHARS = "*_`"


def draw_mermaid(
    nodes: dict[str, Node],
    edges: list[Edge],
    *,
    first_node: str | None = None,
    last_node: str | None = None,
    with_styles: bool = True,
    curve_style: CurveStyle = CurveStyle.LINEAR,
    node_styles: NodeStyles | None = None,
    wrap_label_n_words: int = 9,
    frontmatter_config: dict[str, Any] | None = None,
) -> str:
    """Draws a Mermaid graph using the provided graph data.

    Args:
        nodes: List of node ids.
        edges: List of edges, object with a source, target and data.
        first_node: Id of the first node.
        last_node: Id of the last node.
        with_styles: Whether to include styles in the graph.
        curve_style: Curve style for the edges.
        node_styles: Node colors for different types.
        wrap_label_n_words: Words to wrap the edge labels.
        frontmatter_config: Mermaid frontmatter config.
            Can be used to customize theme and styles. Will be converted to YAML and
            added to the beginning of the mermaid graph.

            See more here: https://mermaid.js.org/config/configuration.html.

            Example config:

            ```python
            {
                "config": {
                    "theme": "neutral",
                    "look": "handDrawn",
                    "themeVariables": {"primaryColor": "#e2e2e2"},
                }
            }
            ```
    Returns:
        Mermaid graph syntax.

    """
    # Initialize Mermaid graph configuration
    original_frontmatter_config = frontmatter_config or {}
    original_flowchart_config = original_frontmatter_config.get("config", {}).get(
        "flowchart", {}
    )
    frontmatter_config = {
        **original_frontmatter_config,
        "config": {
            **original_frontmatter_config.get("config", {}),
            "flowchart": {**original_flowchart_config, "curve": curve_style.value},
        },
    }

    mermaid_graph = (
        (
            "---\n"
            + yaml.dump(frontmatter_config, default_flow_style=False)
            + "---\ngraph TD;\n"
        )
        if with_styles
        else "graph TD;\n"
    )
    # Group nodes by subgraph
    subgraph_nodes: dict[str, dict[str, Node]] = {}
    regular_nodes: dict[str, Node] = {}

    for key, node in nodes.items():
        if ":" in key:
            # For nodes with colons, add them only to their deepest subgraph level
            prefix = ":".join(key.split(":")[:-1])
            subgraph_nodes.setdefault(prefix, {})[key] = node
        else:
            regular_nodes[key] = node

    # Node formatting templates
    default_class_label = "default"
    format_dict = {default_class_label: "{0}({1})"}
    if first_node is not None:
        format_dict[first_node] = "{0}([{1}]):::first"
    if last_node is not None:
        format_dict[last_node] = "{0}([{1}]):::last"

    def render_node(key: str, node: Node, indent: str = "\t") -> str:
        """Helper function to render a node with consistent formatting."""
        node_name = node.name.split(":")[-1]
        label = (
            f"<p>{node_name}</p>"
            if node_name.startswith(tuple(MARKDOWN_SPECIAL_CHARS))
            and node_name.endswith(tuple(MARKDOWN_SPECIAL_CHARS))
            else node_name
        )
        if node.metadata:
            label = (
                f"{label}<hr/><small><em>"
                + "\n".join(f"{k} = {value}" for k, value in node.metadata.items())
                + "</em></small>"
            )
        node_label = format_dict.get(key, format_dict[default_class_label]).format(
            _to_safe_id(key), label
        )
        return f"{indent}{node_label}\n"

    # Add non-subgraph nodes to the graph
    if with_styles:
        for key, node in regular_nodes.items():
            mermaid_graph += render_node(key, node)

    # Group edges by their common prefixes
    edge_groups: dict[str, list[Edge]] = {}
    for edge in edges:
        src_parts = edge.source.split(":")
        tgt_parts = edge.target.split(":")
        common_prefix = ":".join(
            src for src, tgt in zip(src_parts, tgt_parts, strict=False) if src == tgt
        )
        edge_groups.setdefault(common_prefix, []).append(edge)

    seen_subgraphs = set()

    def add_subgraph(edges: list[Edge], prefix: str) -> None:
        nonlocal mermaid_graph
        self_loop = len(edges) == 1 and edges[0].source == edges[0].target
        if prefix and not self_loop:
            subgraph = prefix.rsplit(":", maxsplit=1)[-1]
            if subgraph in seen_subgraphs:
                msg = (
                    f"Found duplicate subgraph '{subgraph}' -- this likely means that "
                    "you're reusing a subgraph node with the same name. "
                    "Please adjust your graph to have subgraph nodes with unique names."
                )
                raise ValueError(msg)

            seen_subgraphs.add(subgraph)
            mermaid_graph += f"\tsubgraph {subgraph}\n"

            # Add nodes that belong to this subgraph
            if with_styles and prefix in subgraph_nodes:
                for key, node in subgraph_nodes[prefix].items():
                    mermaid_graph += render_node(key, node)

        for edge in edges:
            source, target = edge.source, edge.target

            # Add BR every wrap_label_n_words words
            if edge.data is not None:
                edge_data = edge.data
                words = str(edge_data).split()  # Split the string into words
                # Group words into chunks of wrap_label_n_words size
                if len(words) > wrap_label_n_words:
                    edge_data = "&nbsp<br>&nbsp".join(
                        " ".join(words[i : i + wrap_label_n_words])
                        for i in range(0, len(words), wrap_label_n_words)
                    )
                if edge.conditional:
                    edge_label = f" -. &nbsp;{edge_data}&nbsp; .-> "
                else:
                    edge_label = f" -- &nbsp;{edge_data}&nbsp; --> "
            else:
                edge_label = " -.-> " if edge.conditional else " --> "

            mermaid_graph += (
                f"\t{_to_safe_id(source)}{edge_label}{_to_safe_id(target)};\n"
            )

        # Recursively add nested subgraphs
        for nested_prefix, edges_ in edge_groups.items():
            if not nested_prefix.startswith(prefix + ":") or nested_prefix == prefix:
                continue
            # only go to first level subgraphs
            if ":" in nested_prefix[len(prefix) + 1 :]:
                continue
            add_subgraph(edges_, nested_prefix)

        if prefix and not self_loop:
            mermaid_graph += "\tend\n"

    # Start with the top-level edges (no common prefix)
    add_subgraph(edge_groups.get("", []), "")

    # Add remaining subgraphs with edges
    for prefix, edges_ in edge_groups.items():
        if not prefix or ":" in prefix:
            continue
        add_subgraph(edges_, prefix)
        seen_subgraphs.add(prefix)

    # Add empty subgraphs (subgraphs with no internal edges)
    if with_styles:
        for prefix, subgraph_node in subgraph_nodes.items():
            if ":" not in prefix and prefix not in seen_subgraphs:
                mermaid_graph += f"\tsubgraph {prefix}\n"

                # Add nodes that belong to this subgraph
                for key, node in subgraph_node.items():
                    mermaid_graph += render_node(key, node)

                mermaid_graph += "\tend\n"
                seen_subgraphs.add(prefix)

    # Add custom styles for nodes
    if with_styles:
        mermaid_graph += _generate_mermaid_graph_styles(node_styles or NodeStyles())
    return mermaid_graph


def _to_safe_id(label: str) -> str:
    """Convert a string into a Mermaid-compatible node id.

    Keep [a-zA-Z0-9_-] characters unchanged.
    Map every other character -> backslash + lowercase hex codepoint.

    Result is guaranteed to be unique and Mermaid-compatible,
    so nodes with special characters always render correctly.
    """
    allowed = string.ascii_letters + string.digits + "_-"
    out = [ch if ch in allowed else "\\" + format(ord(ch), "x") for ch in label]
    return "".join(out)


def _generate_mermaid_graph_styles(node_colors: NodeStyles) -> str:
    """Generates Mermaid graph styles for different node types."""
    styles = ""
    for class_name, style in asdict(node_colors).items():
        styles += f"\tclassDef {class_name} {style}\n"
    return styles


def draw_mermaid_png(
    mermaid_syntax: str,
    output_file_path: str | None = None,
    draw_method: MermaidDrawMethod = MermaidDrawMethod.API,
    background_color: str | None = "white",
    padding: int = 10,
    max_retries: int = 1,
    retry_delay: float = 1.0,
<<<<<<< HEAD
    proxies: Optional[dict] = None,
=======
    base_url: str | None = None,
>>>>>>> d27211cf
) -> bytes:
    """Draws a Mermaid graph as PNG using provided syntax.

    Args:
<<<<<<< HEAD
        mermaid_syntax (str): Mermaid graph syntax.
        output_file_path (str, optional): Path to save the PNG image.
            Defaults to None.
        draw_method (MermaidDrawMethod, optional): Method to draw the graph.
            Defaults to MermaidDrawMethod.API.
        background_color (str, optional): Background color of the image.
            Defaults to "white".
        padding (int, optional): Padding around the image. Defaults to 10.
        max_retries (int, optional): Maximum number of retries (MermaidDrawMethod.API).
            Defaults to 1.
        retry_delay (float, optional): Delay between retries (MermaidDrawMethod.API).
            Defaults to 1.0.
        proxies (dict, optional): HTTP/HTTPS proxies for requests, e.g. {"http": "http://127.0.0.1:7890", "https": "http://127.0.0.1:7890"}. Defaults to None.
=======
        mermaid_syntax: Mermaid graph syntax.
        output_file_path: Path to save the PNG image.
        draw_method: Method to draw the graph.
        background_color: Background color of the image.
        padding: Padding around the image.
        max_retries: Maximum number of retries (MermaidDrawMethod.API).
        retry_delay: Delay between retries (MermaidDrawMethod.API).
        base_url: Base URL for the Mermaid.ink API.
>>>>>>> d27211cf

    Returns:
        PNG image bytes.

    Raises:
        ValueError: If an invalid draw method is provided.
    """
    if draw_method == MermaidDrawMethod.PYPPETEER:
        img_bytes = asyncio.run(
            _render_mermaid_using_pyppeteer(
                mermaid_syntax, output_file_path, background_color, padding
            )
        )
    elif draw_method == MermaidDrawMethod.API:
        img_bytes = _render_mermaid_using_api(
            mermaid_syntax,
            output_file_path=output_file_path,
            background_color=background_color,
            max_retries=max_retries,
            retry_delay=retry_delay,
<<<<<<< HEAD
            proxies=proxies,
=======
            base_url=base_url,
>>>>>>> d27211cf
        )
    else:
        supported_methods = ", ".join([m.value for m in MermaidDrawMethod])
        msg = (
            f"Invalid draw method: {draw_method}. "
            f"Supported draw methods are: {supported_methods}"
        )
        raise ValueError(msg)

    return img_bytes


async def _render_mermaid_using_pyppeteer(
    mermaid_syntax: str,
    output_file_path: str | None = None,
    background_color: str | None = "white",
    padding: int = 10,
    device_scale_factor: int = 3,
) -> bytes:
    """Renders Mermaid graph using Pyppeteer."""
    if not _HAS_PYPPETEER:
        msg = "Install Pyppeteer to use the Pyppeteer method: `pip install pyppeteer`."
        raise ImportError(msg)

    browser = await launch()
    page = await browser.newPage()

    # Setup Mermaid JS
    await page.goto("about:blank")
    await page.addScriptTag(
        {"url": "https://cdn.jsdelivr.net/npm/mermaid/dist/mermaid.min.js"}
    )
    await page.evaluate(
        """() => {
                mermaid.initialize({startOnLoad:true});
            }"""
    )

    # Render SVG
    svg_code = await page.evaluate(
        """(mermaidGraph) => {
                return mermaid.mermaidAPI.render('mermaid', mermaidGraph);
            }""",
        mermaid_syntax,
    )

    # Set the page background to white
    await page.evaluate(
        """(svg, background_color) => {
            document.body.innerHTML = svg;
            document.body.style.background = background_color;
        }""",
        svg_code["svg"],
        background_color,
    )

    # Take a screenshot
    dimensions = await page.evaluate(
        """() => {
            const svgElement = document.querySelector('svg');
            const rect = svgElement.getBoundingClientRect();
            return { width: rect.width, height: rect.height };
        }"""
    )
    await page.setViewport(
        {
            "width": int(dimensions["width"] + padding),
            "height": int(dimensions["height"] + padding),
            "deviceScaleFactor": device_scale_factor,
        }
    )

    img_bytes = await page.screenshot({"fullPage": False})
    await browser.close()

    if output_file_path is not None:
        await asyncio.get_event_loop().run_in_executor(
            None, Path(output_file_path).write_bytes, img_bytes
        )

    return img_bytes


def _render_mermaid_using_api(
    mermaid_syntax: str,
    *,
    output_file_path: str | None = None,
    background_color: str | None = "white",
    file_type: Literal["jpeg", "png", "webp"] | None = "png",
    max_retries: int = 1,
    retry_delay: float = 1.0,
<<<<<<< HEAD
    proxies: Optional[dict] = None,
=======
    base_url: str | None = None,
>>>>>>> d27211cf
) -> bytes:
    """Renders Mermaid graph using the Mermaid.INK API."""
    # Defaults to using the public mermaid.ink server.
    base_url = base_url if base_url is not None else "https://mermaid.ink"

    if not _HAS_REQUESTS:
        msg = (
            "Install the `requests` module to use the Mermaid.INK API: "
            "`pip install requests`."
        )
        raise ImportError(msg)

    # Use Mermaid API to render the image
    mermaid_syntax_encoded = base64.b64encode(mermaid_syntax.encode("utf8")).decode(
        "ascii"
    )

    # Check if the background color is a hexadecimal color code using regex
    if background_color is not None:
        hex_color_pattern = re.compile(r"^#(?:[0-9a-fA-F]{3}){1,2}$")
        if not hex_color_pattern.match(background_color):
            background_color = f"!{background_color}"

    image_url = (
        f"{base_url}/img/{mermaid_syntax_encoded}"
        f"?type={file_type}&bgColor={background_color}"
    )

    error_msg_suffix = (
        "To resolve this issue:\n"
        "1. Check your internet connection and try again\n"
        "2. Try with higher retry settings: "
        "`draw_mermaid_png(..., max_retries=5, retry_delay=2.0)`\n"
        "3. Use the Pyppeteer rendering method which will render your graph locally "
        "in a browser: `draw_mermaid_png(..., draw_method=MermaidDrawMethod.PYPPETEER)`"
    )

    for attempt in range(max_retries + 1):
        try:
            response = requests.get(image_url, timeout=10, proxies=proxies)
            if response.status_code == requests.codes.ok:
                img_bytes = response.content
                if output_file_path is not None:
                    Path(output_file_path).write_bytes(response.content)

                return img_bytes

            # If we get a server error (5xx), retry
            if (
                requests.codes.internal_server_error <= response.status_code
                and attempt < max_retries
            ):
                # Exponential backoff with jitter
                sleep_time = retry_delay * (2**attempt) * (0.5 + 0.5 * random.random())  # noqa: S311 not used for crypto
                time.sleep(sleep_time)
                continue

            # For other status codes, fail immediately
            msg = (
                f"Failed to reach {base_url} API while trying to render "
                f"your graph. Status code: {response.status_code}.\n\n"
            ) + error_msg_suffix
            raise ValueError(msg)

        except (requests.RequestException, requests.Timeout) as e:
            if attempt < max_retries:
                # Exponential backoff with jitter
                sleep_time = retry_delay * (2**attempt) * (0.5 + 0.5 * random.random())  # noqa: S311 not used for crypto
                time.sleep(sleep_time)
            else:
                msg = (
                    f"Failed to reach {base_url} API while trying to render "
                    f"your graph after {max_retries} retries. "
                ) + error_msg_suffix
                raise ValueError(msg) from e

    # This should not be reached, but just in case
    msg = (
        f"Failed to reach {base_url} API while trying to render "
        f"your graph after {max_retries} retries. "
    ) + error_msg_suffix
    raise ValueError(msg)<|MERGE_RESOLUTION|>--- conflicted
+++ resolved
@@ -280,39 +280,22 @@
     padding: int = 10,
     max_retries: int = 1,
     retry_delay: float = 1.0,
-<<<<<<< HEAD
-    proxies: Optional[dict] = None,
-=======
-    base_url: str | None = None,
->>>>>>> d27211cf
+    proxies: dict | None = None,
 ) -> bytes:
     """Draws a Mermaid graph as PNG using provided syntax.
 
     Args:
-<<<<<<< HEAD
-        mermaid_syntax (str): Mermaid graph syntax.
-        output_file_path (str, optional): Path to save the PNG image.
-            Defaults to None.
-        draw_method (MermaidDrawMethod, optional): Method to draw the graph.
-            Defaults to MermaidDrawMethod.API.
-        background_color (str, optional): Background color of the image.
-            Defaults to "white".
-        padding (int, optional): Padding around the image. Defaults to 10.
-        max_retries (int, optional): Maximum number of retries (MermaidDrawMethod.API).
-            Defaults to 1.
-        retry_delay (float, optional): Delay between retries (MermaidDrawMethod.API).
-            Defaults to 1.0.
-        proxies (dict, optional): HTTP/HTTPS proxies for requests, e.g. {"http": "http://127.0.0.1:7890", "https": "http://127.0.0.1:7890"}. Defaults to None.
-=======
         mermaid_syntax: Mermaid graph syntax.
         output_file_path: Path to save the PNG image.
         draw_method: Method to draw the graph.
         background_color: Background color of the image.
         padding: Padding around the image.
-        max_retries: Maximum number of retries (MermaidDrawMethod.API).
-        retry_delay: Delay between retries (MermaidDrawMethod.API).
-        base_url: Base URL for the Mermaid.ink API.
->>>>>>> d27211cf
+        max_retries: Maximum number of retries (`MermaidDrawMethod.API`).
+        retry_delay: Delay between retries (`MermaidDrawMethod.API`).
+        proxies: HTTP/HTTPS proxies for requests.
+            
+            e.g. `{"http": "http://127.0.0.1:7890",
+            "https": "http://127.0.0.1:7890"}`.
 
     Returns:
         PNG image bytes.
@@ -333,11 +316,7 @@
             background_color=background_color,
             max_retries=max_retries,
             retry_delay=retry_delay,
-<<<<<<< HEAD
             proxies=proxies,
-=======
-            base_url=base_url,
->>>>>>> d27211cf
         )
     else:
         supported_methods = ", ".join([m.value for m in MermaidDrawMethod])
@@ -429,11 +408,7 @@
     file_type: Literal["jpeg", "png", "webp"] | None = "png",
     max_retries: int = 1,
     retry_delay: float = 1.0,
-<<<<<<< HEAD
-    proxies: Optional[dict] = None,
-=======
-    base_url: str | None = None,
->>>>>>> d27211cf
+    proxies: dict | None = None,
 ) -> bytes:
     """Renders Mermaid graph using the Mermaid.INK API."""
     # Defaults to using the public mermaid.ink server.
