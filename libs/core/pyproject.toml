--- conflicted
+++ resolved
@@ -77,16 +77,10 @@
 
 
 [tool.ruff.lint]
-<<<<<<< HEAD
-select = [ "ASYNC", "B", "C4", "COM", "DJ", "E", "EM", "EXE", "F", "FLY", "FURB", "I", "ICN", "INT", "LOG", "N", "NPY", "PD", "PIE", "Q", "RSE", "S", "SIM", "SLOT", "T10", "T201", "TC", "TID", "TRY", "UP", "W", "YTT",]
-ignore = [ "COM812", "UP007", "S110", "S112", "TC001", "TC002", "TC003"]
-flake8-type-checking.runtime-evaluated-base-classes = ["pydantic.BaseModel","langchain_core.load.serializable.Serializable","langchain_core.runnables.base.RunnableSerializable"]
-=======
-select = [ "ANN", "ASYNC", "B", "C4", "COM", "DJ", "E", "EM", "EXE", "F", "FLY", "FURB", "I", "ICN", "INT", "LOG", "N", "NPY", "PD", "PIE", "Q", "RSE", "S", "SIM", "SLOT", "T10", "T201", "TID", "TRY", "UP", "W", "YTT",]
-ignore = [ "ANN401", "COM812", "UP007", "S110", "S112",]
+select = [ "ANN", "ASYNC", "B", "C4", "COM", "DJ", "E", "EM", "EXE", "F", "FLY", "FURB", "I", "ICN", "INT", "LOG", "N", "NPY", "PD", "PIE", "Q", "RSE", "S", "SIM", "SLOT", "T10", "T201", "TC", "TID", "TRY", "UP", "W", "YTT",]
+ignore = [ "ANN401", "COM812", "UP007", "S110", "S112", "TC001", "TC002", "TC003"]
 flake8-annotations.allow-star-arg-any = true
 flake8-annotations.mypy-init-return = true
->>>>>>> 9cd20080
 
 [tool.coverage.run]
 omit = [ "tests/*",]
