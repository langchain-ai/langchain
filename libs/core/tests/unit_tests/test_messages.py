--- conflicted
+++ resolved
@@ -120,39 +120,6 @@
     assert ai_msg_chunk + tool_calls_msg_chunk == tool_calls_msg_chunk
     assert tool_calls_msg_chunk + ai_msg_chunk == tool_calls_msg_chunk
 
-<<<<<<< HEAD
-    # Response metadata
-    chunk_1 = AIMessageChunk(
-        content="",
-        response_metadata={
-            "token_usage": {
-                "completion_tokens": 1,
-                "prompt_tokens": 2,
-                "total_tokens": 3,
-            },
-        },
-    )
-    chunk_2 = AIMessageChunk(
-        content="",
-        response_metadata={
-            "token_usage": {
-                "completion_tokens": 4,
-                "prompt_tokens": 5,
-                "total_tokens": 9,
-            },
-        },
-    )
-    assert chunk_1 + chunk_2 == AIMessageChunk(
-        content="",
-        response_metadata={
-            "token_usage": {
-                "completion_tokens": 5,
-                "prompt_tokens": 7,
-                "total_tokens": 12,
-            },
-        },
-    )
-=======
     # Test token usage
     left = AIMessageChunk(
         content="",
@@ -168,7 +135,6 @@
     )
     assert AIMessageChunk(content="") + left == left
     assert right + AIMessageChunk(content="") == right
->>>>>>> 2edb5122
 
 
 def test_chat_message_chunks() -> None:
