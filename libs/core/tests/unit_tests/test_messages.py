--- conflicted
+++ resolved
@@ -328,17 +328,6 @@
         "AIMessageChunk + AIMessageChunk should be a AIMessageChunk"
     )
 
-<<<<<<< HEAD
-=======
-    with pytest.raises(
-        ValueError,
-        match="Cannot concatenate AIMessageChunks with different example values",
-    ):
-        AIMessageChunk(example=True, content="I am") + AIMessageChunk(
-            example=False, content=" indeed."
-        )
-
->>>>>>> 8b1e2546
 
 class TestGetBufferString:
     _HUMAN_MSG = HumanMessage(content="human")
