--- conflicted
+++ resolved
@@ -460,7 +460,6 @@
     assert actual == expected
 
 
-<<<<<<< HEAD
 def test_convert_to_openai_function_enum_description() -> None:
     class MyEnum(Enum):
         ENUM_ARG1 = "enum1"
@@ -568,7 +567,9 @@
     }
 
     actual = convert_to_openai_function(my_function)
-=======
+    assert actual == expected
+
+
 json_schema_no_description_no_params = {
     "title": "dummy_function",
 }
@@ -690,7 +691,6 @@
         "name": "dummy_function",
     }
     actual = convert_to_openai_function(func)
->>>>>>> 76e210a3
     assert actual == expected
 
 
