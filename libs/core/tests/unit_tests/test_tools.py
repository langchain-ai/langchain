--- conflicted
+++ resolved
@@ -2782,7 +2782,6 @@
     }
 
 
-<<<<<<< HEAD
 def test_child_tool_does_not_inherit_docstring() -> None:
     """Test that a tool subclass does not inherit its parent's docstring."""
 
@@ -2796,7 +2795,6 @@
         bar: str
 
     assert ChildTool.description == ""  # type: ignore[attr-defined]
-=======
 class CallbackHandlerWithInputCapture(FakeCallbackHandler):
     """Callback handler that captures inputs passed to on_tool_start."""
 
@@ -3040,5 +3038,4 @@
     captured = handler.captured_inputs[0]
     assert captured is not None
     assert captured == {"query": "test", "limit": 5}
-    assert "runtime" not in captured
->>>>>>> c6547f58
+    assert "runtime" not in captured