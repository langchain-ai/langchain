import json
<<<<<<< HEAD
from typing import Any, Callable, Dict, Iterator, List, Type
=======
>>>>>>> 5b9b8fe8

import pytest

from langchain_core.language_models.fake_chat_models import FakeChatModel
from langchain_core.messages import (
    AIMessage,
    AIMessageChunk,
    BaseMessage,
    HumanMessage,
    SystemMessage,
    ToolCall,
    ToolMessage,
)
from langchain_core.messages.utils import (
    _bytes_to_b64_str,
    convert_to_messages,
    filter_messages,
    format_messages,
    merge_message_runs,
    trim_messages,
)
from langchain_core.runnables import RunnableLambda


@pytest.mark.parametrize("msg_cls", [HumanMessage, AIMessage, SystemMessage])
def test_merge_message_runs_str(msg_cls: type[BaseMessage]) -> None:
    messages = [msg_cls("foo"), msg_cls("bar"), msg_cls("baz")]
    messages_model_copy = [m.model_copy(deep=True) for m in messages]
    expected = [msg_cls("foo\nbar\nbaz")]
    actual = merge_message_runs(messages)
    assert actual == expected
    assert messages == messages_model_copy


@pytest.mark.parametrize("msg_cls", [HumanMessage, AIMessage, SystemMessage])
def test_merge_message_runs_str_with_specified_separator(
    msg_cls: type[BaseMessage],
) -> None:
    messages = [msg_cls("foo"), msg_cls("bar"), msg_cls("baz")]
    messages_model_copy = [m.model_copy(deep=True) for m in messages]
    expected = [msg_cls("foo<sep>bar<sep>baz")]
    actual = merge_message_runs(messages, chunk_separator="<sep>")
    assert actual == expected
    assert messages == messages_model_copy


@pytest.mark.parametrize("msg_cls", [HumanMessage, AIMessage, SystemMessage])
def test_merge_message_runs_str_without_separator(
    msg_cls: type[BaseMessage],
) -> None:
    messages = [msg_cls("foo"), msg_cls("bar"), msg_cls("baz")]
    messages_model_copy = [m.model_copy(deep=True) for m in messages]
    expected = [msg_cls("foobarbaz")]
    actual = merge_message_runs(messages, chunk_separator="")
    assert actual == expected
    assert messages == messages_model_copy


def test_merge_message_runs_content() -> None:
    messages = [
        AIMessage("foo", id="1"),
        AIMessage(
            [
                {"text": "bar", "type": "text"},
                {"image_url": "...", "type": "image_url"},
            ],
            tool_calls=[
                ToolCall(name="foo_tool", args={"x": 1}, id="tool1", type="tool_call")
            ],
            id="2",
        ),
        AIMessage(
            "baz",
            tool_calls=[
                ToolCall(name="foo_tool", args={"x": 5}, id="tool2", type="tool_call")
            ],
            id="3",
        ),
    ]
    messages_model_copy = [m.model_copy(deep=True) for m in messages]
    expected = [
        AIMessage(
            [
                "foo",
                {"text": "bar", "type": "text"},
                {"image_url": "...", "type": "image_url"},
                "baz",
            ],
            tool_calls=[
                ToolCall(name="foo_tool", args={"x": 1}, id="tool1", type="tool_call"),
                ToolCall(name="foo_tool", args={"x": 5}, id="tool2", type="tool_call"),
            ],
            id="1",
        ),
    ]
    actual = merge_message_runs(messages)
    assert actual == expected
    invoked = merge_message_runs().invoke(messages)
    assert actual == invoked
    assert messages == messages_model_copy


def test_merge_messages_tool_messages() -> None:
    messages = [
        ToolMessage("foo", tool_call_id="1"),
        ToolMessage("bar", tool_call_id="2"),
    ]
    messages_model_copy = [m.model_copy(deep=True) for m in messages]
    actual = merge_message_runs(messages)
    assert actual == messages
    assert messages == messages_model_copy


@pytest.mark.parametrize(
    "filters",
    [
        {"include_names": ["blur"]},
        {"exclude_names": ["blah"]},
        {"include_ids": ["2"]},
        {"exclude_ids": ["1"]},
        {"include_types": "human"},
        {"include_types": ["human"]},
        {"include_types": HumanMessage},
        {"include_types": [HumanMessage]},
        {"exclude_types": "system"},
        {"exclude_types": ["system"]},
        {"exclude_types": SystemMessage},
        {"exclude_types": [SystemMessage]},
        {"include_names": ["blah", "blur"], "exclude_types": [SystemMessage]},
    ],
)
def test_filter_message(filters: dict) -> None:
    messages = [
        SystemMessage("foo", name="blah", id="1"),
        HumanMessage("bar", name="blur", id="2"),
    ]
    messages_model_copy = [m.model_copy(deep=True) for m in messages]
    expected = messages[1:2]
    actual = filter_messages(messages, **filters)
    assert expected == actual
    invoked = filter_messages(**filters).invoke(messages)
    assert invoked == actual
    assert messages == messages_model_copy


_MESSAGES_TO_TRIM = [
    SystemMessage("This is a 4 token text."),
    HumanMessage("This is a 4 token text.", id="first"),
    AIMessage(
        [
            {"type": "text", "text": "This is the FIRST 4 token block."},
            {"type": "text", "text": "This is the SECOND 4 token block."},
        ],
        id="second",
    ),
    HumanMessage("This is a 4 token text.", id="third"),
    AIMessage("This is a 4 token text.", id="fourth"),
]
_MESSAGES_TO_TRIM_COPY = [m.model_copy(deep=True) for m in _MESSAGES_TO_TRIM]


def test_trim_messages_first_30() -> None:
    expected = [
        SystemMessage("This is a 4 token text."),
        HumanMessage("This is a 4 token text.", id="first"),
    ]
    actual = trim_messages(
        _MESSAGES_TO_TRIM,
        max_tokens=30,
        token_counter=dummy_token_counter,
        strategy="first",
    )
    assert actual == expected
    assert _MESSAGES_TO_TRIM == _MESSAGES_TO_TRIM_COPY


def test_trim_messages_first_30_allow_partial() -> None:
    expected = [
        SystemMessage("This is a 4 token text."),
        HumanMessage("This is a 4 token text.", id="first"),
        AIMessage(
            [{"type": "text", "text": "This is the FIRST 4 token block."}], id="second"
        ),
    ]
    actual = trim_messages(
        _MESSAGES_TO_TRIM,
        max_tokens=30,
        token_counter=dummy_token_counter,
        strategy="first",
        allow_partial=True,
    )
    assert actual == expected
    assert _MESSAGES_TO_TRIM == _MESSAGES_TO_TRIM_COPY


def test_trim_messages_first_30_allow_partial_end_on_human() -> None:
    expected = [
        SystemMessage("This is a 4 token text."),
        HumanMessage("This is a 4 token text.", id="first"),
    ]

    actual = trim_messages(
        _MESSAGES_TO_TRIM,
        max_tokens=30,
        token_counter=dummy_token_counter,
        strategy="first",
        allow_partial=True,
        end_on="human",
    )
    assert actual == expected
    assert _MESSAGES_TO_TRIM == _MESSAGES_TO_TRIM_COPY


def test_trim_messages_last_30_include_system() -> None:
    expected = [
        SystemMessage("This is a 4 token text."),
        HumanMessage("This is a 4 token text.", id="third"),
        AIMessage("This is a 4 token text.", id="fourth"),
    ]

    actual = trim_messages(
        _MESSAGES_TO_TRIM,
        max_tokens=30,
        include_system=True,
        token_counter=dummy_token_counter,
        strategy="last",
    )
    assert actual == expected
    assert _MESSAGES_TO_TRIM == _MESSAGES_TO_TRIM_COPY


def test_trim_messages_last_40_include_system_allow_partial() -> None:
    expected = [
        SystemMessage("This is a 4 token text."),
        AIMessage(
            [
                {"type": "text", "text": "This is the SECOND 4 token block."},
            ],
            id="second",
        ),
        HumanMessage("This is a 4 token text.", id="third"),
        AIMessage("This is a 4 token text.", id="fourth"),
    ]

    actual = trim_messages(
        _MESSAGES_TO_TRIM,
        max_tokens=40,
        token_counter=dummy_token_counter,
        strategy="last",
        allow_partial=True,
        include_system=True,
    )

    assert actual == expected
    assert _MESSAGES_TO_TRIM == _MESSAGES_TO_TRIM_COPY


def test_trim_messages_last_30_include_system_allow_partial_end_on_human() -> None:
    expected = [
        SystemMessage("This is a 4 token text."),
        AIMessage(
            [
                {"type": "text", "text": "This is the SECOND 4 token block."},
            ],
            id="second",
        ),
        HumanMessage("This is a 4 token text.", id="third"),
    ]

    actual = trim_messages(
        _MESSAGES_TO_TRIM,
        max_tokens=30,
        token_counter=dummy_token_counter,
        strategy="last",
        allow_partial=True,
        include_system=True,
        end_on="human",
    )

    assert actual == expected
    assert _MESSAGES_TO_TRIM == _MESSAGES_TO_TRIM_COPY


def test_trim_messages_last_40_include_system_allow_partial_start_on_human() -> None:
    expected = [
        SystemMessage("This is a 4 token text."),
        HumanMessage("This is a 4 token text.", id="third"),
        AIMessage("This is a 4 token text.", id="fourth"),
    ]

    actual = trim_messages(
        _MESSAGES_TO_TRIM,
        max_tokens=30,
        token_counter=dummy_token_counter,
        strategy="last",
        allow_partial=True,
        include_system=True,
        start_on="human",
    )

    assert actual == expected
    assert _MESSAGES_TO_TRIM == _MESSAGES_TO_TRIM_COPY


def test_trim_messages_allow_partial_text_splitter() -> None:
    expected = [
        HumanMessage("a 4 token text.", id="third"),
        AIMessage("This is a 4 token text.", id="fourth"),
    ]

    def count_words(msgs: list[BaseMessage]) -> int:
        count = 0
        for msg in msgs:
            if isinstance(msg.content, str):
                count += len(msg.content.split(" "))
            else:
                count += len(
                    " ".join(block["text"] for block in msg.content).split(" ")  # type: ignore[index]
                )
        return count

    def _split_on_space(text: str) -> list[str]:
        splits = text.split(" ")
        return [s + " " for s in splits[:-1]] + splits[-1:]

    actual = trim_messages(
        _MESSAGES_TO_TRIM,
        max_tokens=10,
        token_counter=count_words,
        strategy="last",
        allow_partial=True,
        text_splitter=_split_on_space,
    )
    assert actual == expected
    assert _MESSAGES_TO_TRIM == _MESSAGES_TO_TRIM_COPY


def test_trim_messages_include_system_strategy_last_empty_messages() -> None:
    expected: list[BaseMessage] = []

    actual = trim_messages(
        max_tokens=10,
        token_counter=dummy_token_counter,
        strategy="last",
        include_system=True,
    ).invoke([])

    assert actual == expected


def test_trim_messages_invoke() -> None:
    actual = trim_messages(max_tokens=10, token_counter=dummy_token_counter).invoke(
        _MESSAGES_TO_TRIM
    )
    expected = trim_messages(
        _MESSAGES_TO_TRIM, max_tokens=10, token_counter=dummy_token_counter
    )
    assert actual == expected


def test_trim_messages_bound_model_token_counter() -> None:
    trimmer = trim_messages(
        max_tokens=10, token_counter=FakeTokenCountingModel().bind(foo="bar")
    )
    trimmer.invoke([HumanMessage("foobar")])


def test_trim_messages_bad_token_counter() -> None:
    trimmer = trim_messages(max_tokens=10, token_counter={})
    with pytest.raises(ValueError):
        trimmer.invoke([HumanMessage("foobar")])


def dummy_token_counter(messages: list[BaseMessage]) -> int:
    # treat each message like it adds 3 default tokens at the beginning
    # of the message and at the end of the message. 3 + 4 + 3 = 10 tokens
    # per message.

    default_content_len = 4
    default_msg_prefix_len = 3
    default_msg_suffix_len = 3

    count = 0
    for msg in messages:
        if isinstance(msg.content, str):
            count += (
                default_msg_prefix_len + default_content_len + default_msg_suffix_len
            )
        if isinstance(msg.content, list):
            count += (
                default_msg_prefix_len
                + len(msg.content) * default_content_len
                + default_msg_suffix_len
            )
    return count


class FakeTokenCountingModel(FakeChatModel):
    def get_num_tokens_from_messages(self, messages: list[BaseMessage]) -> int:
        return dummy_token_counter(messages)


def test_convert_to_messages() -> None:
    message_like: list = [
        # BaseMessage
        SystemMessage("1"),
        HumanMessage([{"type": "image_url", "image_url": {"url": "2.1"}}], name="2.2"),
        AIMessage(
            [
                {"type": "text", "text": "3.1"},
                {
                    "type": "tool_use",
                    "id": "3.2",
                    "name": "3.3",
                    "input": {"3.4": "3.5"},
                },
            ]
        ),
        AIMessage(
            [
                {"type": "text", "text": "4.1"},
                {
                    "type": "tool_use",
                    "id": "4.2",
                    "name": "4.3",
                    "input": {"4.4": "4.5"},
                },
            ],
            tool_calls=[
                {
                    "name": "4.3",
                    "args": {"4.4": "4.5"},
                    "id": "4.2",
                    "type": "tool_call",
                }
            ],
        ),
        ToolMessage("5.1", tool_call_id="5.2", name="5.3"),
        # OpenAI dict
        {"role": "system", "content": "6"},
        {
            "role": "user",
            "content": [{"type": "image_url", "image_url": {"url": "7.1"}}],
            "name": "7.2",
        },
        {
            "role": "assistant",
            "content": [{"type": "text", "text": "8.1"}],
            "tool_calls": [
                {
                    "type": "function",
                    "function": {
                        "arguments": json.dumps({"8.2": "8.3"}),
                        "name": "8.4",
                    },
                    "id": "8.5",
                }
            ],
            "name": "8.6",
        },
        {"role": "tool", "content": "10.1", "tool_call_id": "10.2"},
        # Tuple/List
        ("system", "11.1"),
        ("human", [{"type": "image_url", "image_url": {"url": "12.1"}}]),
        (
            "ai",
            [
                {"type": "text", "text": "13.1"},
                {
                    "type": "tool_use",
                    "id": "13.2",
                    "name": "13.3",
                    "input": {"13.4": "13.5"},
                },
            ],
        ),
        # String
        "14.1",
        # LangChain dict
        {
            "role": "ai",
            "content": [{"type": "text", "text": "15.1"}],
            "tool_calls": [{"args": {"15.2": "15.3"}, "name": "15.4", "id": "15.5"}],
            "name": "15.6",
        },
    ]
    expected = [
        SystemMessage(content="1"),
        HumanMessage(
            content=[{"type": "image_url", "image_url": {"url": "2.1"}}], name="2.2"
        ),
        AIMessage(
            content=[
                {"type": "text", "text": "3.1"},
                {
                    "type": "tool_use",
                    "id": "3.2",
                    "name": "3.3",
                    "input": {"3.4": "3.5"},
                },
            ]
        ),
        AIMessage(
            content=[
                {"type": "text", "text": "4.1"},
                {
                    "type": "tool_use",
                    "id": "4.2",
                    "name": "4.3",
                    "input": {"4.4": "4.5"},
                },
            ],
            tool_calls=[
                {
                    "name": "4.3",
                    "args": {"4.4": "4.5"},
                    "id": "4.2",
                    "type": "tool_call",
                }
            ],
        ),
        ToolMessage(content="5.1", name="5.3", tool_call_id="5.2"),
        SystemMessage(content="6"),
        HumanMessage(
            content=[{"type": "image_url", "image_url": {"url": "7.1"}}], name="7.2"
        ),
        AIMessage(
            content=[{"type": "text", "text": "8.1"}],
            name="8.6",
            tool_calls=[
                {
                    "name": "8.4",
                    "args": {"8.2": "8.3"},
                    "id": "8.5",
                    "type": "tool_call",
                }
            ],
        ),
        ToolMessage(content="10.1", tool_call_id="10.2"),
        SystemMessage(content="11.1"),
        HumanMessage(content=[{"type": "image_url", "image_url": {"url": "12.1"}}]),
        AIMessage(
            content=[
                {"type": "text", "text": "13.1"},
                {
                    "type": "tool_use",
                    "id": "13.2",
                    "name": "13.3",
                    "input": {"13.4": "13.5"},
                },
            ]
        ),
        HumanMessage(content="14.1"),
        AIMessage(
            content=[{"type": "text", "text": "15.1"}],
            name="15.6",
            tool_calls=[
                {
                    "name": "15.4",
                    "args": {"15.2": "15.3"},
                    "id": "15.5",
                    "type": "tool_call",
                }
            ],
        ),
    ]
    actual = convert_to_messages(message_like)
    assert expected == actual


@pytest.mark.xfail(reason="AI message does not support refusal key yet.")
def test_convert_to_messages_openai_refusal() -> None:
    convert_to_messages([{"role": "assistant", "refusal": "9.1"}])


def create_base64_image(format: str = "jpeg") -> str:
    return f"data:image/{format};base64,/9j/4AAQSkZJRgABAQAAAQABAAD/2wBDAAgGBgcGBQgHBwcJCQgKDBQNDAsLDBkSEw8UHRofHh0aHBwgJC4nICIsIxwcKDcpLDAxNDQ0Hyc5PTgyPC4zNDL/2wBDAQkJCQwLDBgNDRgyIRwhMjIyMjIyMjIyMjIyMjIyMjIyMjIyMjIyMjIyMjIyMjIyMjIyMjIyMjIyMjIyMjIyMjL/wAARCAABAAEDASIAAhEBAxEB/8QAHwAAAQUBAQEBAQEAAAAAAAAAAAECAwQFBgcICQoL/8QAtRAAAgEDAwIEAwUFBAQAAAF9AQIDAAQRBRIhMUEGE1FhByJxFDKBkaEII0KxwRVS0fAkM2JyggkKFhcYGRolJicoKSo0NTY3ODk6Q0RFRkdISUpTVFVWV1hZWmNkZWZnaGlqc3R1dnd4eXqDhIWGh4iJipKTlJWWl5iZmqKjpKWmp6ipqrKztLW2t7i5usLDxMXGx8jJytLT1NXW19jZ2uHi4+Tl5ufo6erx8vP09fb3+Pn6/8QAHwEAAwEBAQEBAQEBAQAAAAAAAAECAwQFBgcICQoL/8QAtREAAgECBAQDBAcFBAQAAQJ3AAECAxEEBSExBhJBUQdhcRMiMoEIFEKRobHBCSMzUvAVYnLRChYkNOEl8RcYGRomJygpKjU2Nzg5OkNERUZHSElKU1RVVldYWVpjZGVmZ2hpanN0dXZ3eHl6goOEhYaHiImKkpOUlZaXmJmaoqOkpaanqKmqsrO0tba3uLm6wsPExcbHyMnK0tPU1dbX2Nna4uPk5ebn6Onq8vP09fb3+Pn6/9oADAMBAAIRAxEAPwD3+iiigD//2Q=="  # noqa: E501


def test_format_messages_single_message() -> None:
    message = HumanMessage(content="Hello")
    result = format_messages(message, format="langchain-openai", text_format="string")
    assert isinstance(result, BaseMessage)
    assert result.content == "Hello"


def test_format_messages_multiple_messages() -> None:
    messages = [
        SystemMessage(content="System message"),
        HumanMessage(content="Human message"),
        AIMessage(content="AI message"),
    ]
    result = format_messages(messages, format="langchain-openai", text_format="string")
    assert isinstance(result, list)
    assert len(result) == 3
    assert all(isinstance(msg, BaseMessage) for msg in result)
    assert [msg.content for msg in result] == [
        "System message",
        "Human message",
        "AI message",
    ]


def test_format_messages_openai_string() -> None:
    messages = [
        HumanMessage(
            content=[
                {"type": "text", "text": "Hello"},
                {"type": "text", "text": "World"},
            ]
        ),
        AIMessage(
            content=[{"type": "text", "text": "Hi"}, {"type": "text", "text": "there"}]
        ),
    ]
    result = format_messages(messages, format="langchain-openai", text_format="string")
    assert [msg.content for msg in result] == ["Hello\nWorld", "Hi\nthere"]


def test_format_messages_openai_block() -> None:
    messages = [
        HumanMessage(content="Hello"),
        AIMessage(content="Hi there"),
    ]
    result = format_messages(messages, format="langchain-openai", text_format="block")
    assert [msg.content for msg in result] == [
        [{"type": "text", "text": "Hello"}],
        [{"type": "text", "text": "Hi there"}],
    ]


def test_format_messages_anthropic_string() -> None:
    messages = [
        HumanMessage(
            content=[
                {"type": "text", "text": "Hello"},
                {"type": "text", "text": "World"},
            ]
        ),
        AIMessage(
            content=[{"type": "text", "text": "Hi"}, {"type": "text", "text": "there"}]
        ),
    ]
    result = format_messages(
        messages, format="langchain-anthropic", text_format="string"
    )
    assert [msg.content for msg in result] == ["Hello\nWorld", "Hi\nthere"]


def test_format_messages_anthropic_block() -> None:
    messages = [
        HumanMessage(content="Hello"),
        AIMessage(content="Hi there"),
    ]
    result = format_messages(
        messages, format="langchain-anthropic", text_format="block"
    )
    assert [msg.content for msg in result] == [
        [{"type": "text", "text": "Hello"}],
        [{"type": "text", "text": "Hi there"}],
    ]


def test_format_messages_invalid_format() -> None:
    with pytest.raises(ValueError, match="Unrecognized format="):
        format_messages(
            [HumanMessage(content="Hello")], format="invalid", text_format="string"
        )


def test_format_messages_openai_image() -> None:
    base64_image = create_base64_image()
    messages = [
        HumanMessage(
            content=[
                {"type": "text", "text": "Here's an image:"},
                {"type": "image_url", "image_url": {"url": base64_image}},
            ]
        )
    ]
    result = format_messages(messages, format="langchain-openai", text_format="block")
    assert result[0].content[1]["type"] == "image_url"
    assert result[0].content[1]["image_url"]["url"] == base64_image


def test_format_messages_anthropic_image() -> None:
    base64_image = create_base64_image()
    messages = [
        HumanMessage(
            content=[
                {"type": "text", "text": "Here's an image:"},
                {"type": "image_url", "image_url": {"url": base64_image}},
            ]
        )
    ]
    result = format_messages(
        messages, format="langchain-anthropic", text_format="block"
    )
    assert result[0].content[1]["type"] == "image"
    assert result[0].content[1]["source"]["type"] == "base64"
    assert result[0].content[1]["source"]["media_type"] == "image/jpeg"


def test_format_messages_tool_message() -> None:
    tool_message = ToolMessage(content="Tool result", tool_call_id="123")
    result = format_messages(
        [tool_message], format="langchain-openai", text_format="block"
    )
    assert isinstance(result[0], ToolMessage)
    assert result[0].content == [{"type": "text", "text": "Tool result"}]
    assert result[0].tool_call_id == "123"


def test_format_messages_tool_use() -> None:
    messages = [
        AIMessage(
            content=[
                {"type": "tool_use", "id": "123", "name": "calculator", "input": "2+2"}
            ]
        )
    ]
    result = format_messages(messages, format="langchain-openai", text_format="block")
    assert result[0].tool_calls[0]["id"] == "123"
    assert result[0].tool_calls[0]["name"] == "calculator"
    assert result[0].tool_calls[0]["args"] == "2+2"


def test_format_messages_json() -> None:
    json_data = {"key": "value"}
    messages = [HumanMessage(content=[{"type": "json", "json": json_data}])]
    result = format_messages(messages, format="langchain-openai", text_format="block")
    assert result[0].content[0]["type"] == "text"
    assert json.loads(result[0].content[0]["text"]) == json_data


def test_format_messages_guard_content() -> None:
    messages = [
        HumanMessage(
            content=[
                {
                    "type": "guard_content",
                    "guard_content": {"text": "Protected content"},
                }
            ]
        )
    ]
    result = format_messages(messages, format="langchain-openai", text_format="block")
    assert result[0].content[0]["type"] == "text"
    assert result[0].content[0]["text"] == "Protected content"


def test_format_messages_vertexai_image() -> None:
    messages = [
        HumanMessage(
            content=[
                {"type": "media", "mime_type": "image/jpeg", "data": b"image_bytes"}
            ]
        )
    ]
    result = format_messages(messages, format="langchain-openai", text_format="block")
    assert result[0].content[0]["type"] == "image_url"
    assert (
        result[0].content[0]["image_url"]["url"]
        == f"data:image/jpeg;base64,{_bytes_to_b64_str(b'image_bytes')}"
    )


def test_format_messages_invalid_block() -> None:
    messages = [HumanMessage(content=[{"type": "invalid", "foo": "bar"}])]
    with pytest.raises(ValueError, match="Unrecognized content block"):
        format_messages(messages, format="langchain-openai", text_format="block")
    with pytest.raises(ValueError, match="Unrecognized content block"):
        format_messages(messages, format="langchain-anthropic", text_format="block")


def test_format_messages_empty_message() -> None:
    result = format_messages(
        HumanMessage(content=""), format="langchain-openai", text_format="string"
    )
    assert result.content == ""


def test_format_messages_empty_list() -> None:
    result = format_messages([], format="langchain-openai", text_format="string")
    assert result == []


def test_format_messages_mixed_content_types() -> None:
    messages = [
        HumanMessage(
            content=[
                "Text message",
                {"type": "text", "text": "Structured text"},
                {"type": "image_url", "image_url": create_base64_image()},
            ]
        )
    ]
    result = format_messages(messages, format="langchain-openai", text_format="block")
    assert len(result[0].content) == 3
    assert isinstance(result[0].content[0], dict)
    assert isinstance(result[0].content[1], dict)
    assert isinstance(result[0].content[2], dict)


def test_format_messages_anthropic_tool_calls() -> None:
    message = AIMessage(
        "blah",
        tool_calls=[
            {"type": "tool_call", "name": "foo", "id": "1", "args": {"bar": "baz"}}
        ],
    )
    result = format_messages(
        message, format="langchain-anthropic", text_format="string"
    )
    assert result.content == [
        {"type": "text", "text": "blah"},
        {"type": "tool_use", "id": "1", "name": "foo", "input": {"bar": "baz"}},
    ]
    assert result.tool_calls == message.tool_calls


def test_format_messages_declarative() -> None:
    formatter = format_messages(format="langchain-openai", text_format="block")
    base64_image = create_base64_image()
    messages = [
        HumanMessage(
            content=[
                {"type": "text", "text": "Here's an image:"},
                {"type": "image_url", "image_url": {"url": base64_image}},
            ]
        )
    ]
    result = formatter.invoke(messages)
    assert result[0].content[1]["type"] == "image_url"
    assert result[0].content[1]["image_url"]["url"] == base64_image


def _stream_oai(input_: Any) -> Iterator:
    chunks = [
        AIMessageChunk(content=""),
        AIMessageChunk(content="Certainly"),
        AIMessageChunk(content="!"),
        AIMessageChunk(
            content="",
            tool_calls=[
                {
                    "name": "multiply",
                    "args": {},
                    "id": "call_hr4yN4ZN7zv9Vmc5Cuahp4K8",
                    "type": "tool_call",
                }
            ],
            tool_call_chunks=[
                {
                    "name": "multiply",
                    "args": "",
                    "id": "call_hr4yN4ZN7zv9Vmc5Cuahp4K8",
                    "index": 0,
                    "type": "tool_call_chunk",
                }
            ],
        ),
        AIMessageChunk(
            content="",
            tool_calls=[{"name": "", "args": {}, "id": None, "type": "tool_call"}],
            tool_call_chunks=[
                {
                    "name": None,
                    "args": '{"',
                    "id": None,
                    "index": 0,
                    "type": "tool_call_chunk",
                }
            ],
        ),
        AIMessageChunk(
            content="",
            invalid_tool_calls=[
                {
                    "name": None,
                    "args": 'a": 5, "b": 2',
                    "id": None,
                    "error": None,
                    "type": "invalid_tool_call",
                }
            ],
            tool_call_chunks=[
                {
                    "name": None,
                    "args": 'a": 5, "b": 2',
                    "id": None,
                    "index": 0,
                    "type": "tool_call_chunk",
                }
            ],
        ),
        AIMessageChunk(
            content="",
            invalid_tool_calls=[
                {
                    "name": None,
                    "args": "}",
                    "id": None,
                    "error": None,
                    "type": "invalid_tool_call",
                }
            ],
            tool_call_chunks=[
                {
                    "name": None,
                    "args": "}",
                    "id": None,
                    "index": 0,
                    "type": "tool_call_chunk",
                }
            ],
        ),
        AIMessageChunk(
            content="",
        ),
    ]
    yield from chunks


def _stream_anthropic(input_: Any) -> Iterator:
    chunks = [
        AIMessageChunk(content=[]),
        AIMessageChunk(content=[{"text": "Certainly", "type": "text", "index": 0}]),
        AIMessageChunk(content=[{"text": "!", "type": "text", "index": 0}]),
        AIMessageChunk(
            content=[
                {
                    "id": "call_hr4yN4ZN7zv9Vmc5Cuahp4K8",
                    "input": {},
                    "name": "multiply",
                    "type": "tool_use",
                    "index": 1,
                }
            ],
            tool_calls=[
                {
                    "name": "multiply",
                    "args": {},
                    "id": "call_hr4yN4ZN7zv9Vmc5Cuahp4K8",
                    "type": "tool_call",
                }
            ],
            tool_call_chunks=[
                {
                    "name": "multiply",
                    "args": "",
                    "id": "call_hr4yN4ZN7zv9Vmc5Cuahp4K8",
                    "index": 1,
                    "type": "tool_call_chunk",
                }
            ],
        ),
        AIMessageChunk(
            content=[{"partial_json": '{"', "type": "tool_use", "index": 1}],
            tool_calls=[{"name": "", "args": {}, "id": None, "type": "tool_call"}],
            tool_call_chunks=[
                {
                    "name": None,
                    "args": '{"',
                    "id": None,
                    "index": 1,
                    "type": "tool_call_chunk",
                }
            ],
        ),
        AIMessageChunk(
            content=[{"partial_json": 'a": 5, "b": 2', "type": "tool_use", "index": 1}],
            invalid_tool_calls=[
                {
                    "name": None,
                    "args": 'a": 5, "b": 2',
                    "id": None,
                    "error": None,
                    "type": "invalid_tool_call",
                }
            ],
            tool_call_chunks=[
                {
                    "name": None,
                    "args": 'a": 5, "b": 2',
                    "id": None,
                    "index": 1,
                    "type": "tool_call_chunk",
                }
            ],
        ),
        AIMessageChunk(
            content=[{"partial_json": "}", "type": "tool_use", "index": 1}],
            invalid_tool_calls=[
                {
                    "name": None,
                    "args": "}",
                    "id": None,
                    "error": None,
                    "type": "invalid_tool_call",
                }
            ],
            tool_call_chunks=[
                {
                    "name": None,
                    "args": "}",
                    "id": None,
                    "index": 1,
                    "type": "tool_call_chunk",
                }
            ],
        ),
        AIMessageChunk(content=""),
    ]
    yield from chunks


@pytest.mark.parametrize("stream", [_stream_oai, _stream_anthropic])
def test_format_messages_openai_string_stream(stream: Callable) -> None:
    formatter = format_messages(format="langchain-openai", text_format="string")

    chain = RunnableLambda(stream) | formatter
    tool_call_idx = 1 if stream == _stream_anthropic else 0
    expected = [
        AIMessageChunk(content=""),
        AIMessageChunk(content="Certainly"),
        AIMessageChunk(content="!"),
        AIMessageChunk(
            content="",
            tool_calls=[
                {
                    "name": "multiply",
                    "args": {},
                    "id": "call_hr4yN4ZN7zv9Vmc5Cuahp4K8",
                    "type": "tool_call",
                }
            ],
            tool_call_chunks=[
                {
                    "name": "multiply",
                    "args": "",
                    "id": "call_hr4yN4ZN7zv9Vmc5Cuahp4K8",
                    "index": tool_call_idx,
                    "type": "tool_call_chunk",
                }
            ],
        ),
        AIMessageChunk(
            content="",
            tool_calls=[{"name": "", "args": {}, "id": None, "type": "tool_call"}],
            tool_call_chunks=[
                {
                    "name": None,
                    "args": '{"',
                    "id": None,
                    "index": tool_call_idx,
                    "type": "tool_call_chunk",
                }
            ],
        ),
        AIMessageChunk(
            content="",
            invalid_tool_calls=[
                {
                    "name": None,
                    "args": 'a": 5, "b": 2',
                    "id": None,
                    "error": None,
                    "type": "invalid_tool_call",
                }
            ],
            tool_call_chunks=[
                {
                    "name": None,
                    "args": 'a": 5, "b": 2',
                    "id": None,
                    "index": tool_call_idx,
                    "type": "tool_call_chunk",
                }
            ],
        ),
        AIMessageChunk(
            content="",
            invalid_tool_calls=[
                {
                    "name": None,
                    "args": "}",
                    "id": None,
                    "error": None,
                    "type": "invalid_tool_call",
                }
            ],
            tool_call_chunks=[
                {
                    "name": None,
                    "args": "}",
                    "id": None,
                    "index": tool_call_idx,
                    "type": "tool_call_chunk",
                }
            ],
        ),
        AIMessageChunk(
            content="",
        ),
    ]

    actual = list(chain.stream({}))
    assert expected == actual


@pytest.mark.parametrize("stream", [_stream_oai, _stream_anthropic])
def test_format_messages_openai_block_stream(stream: Callable) -> None:
    formatter = format_messages(format="langchain-openai", text_format="block")

    chain = RunnableLambda(stream) | formatter
    tool_call_idx = 1 if stream == _stream_anthropic else 0
    expected = [
        AIMessageChunk(content=[]),
        AIMessageChunk(content=[{"type": "text", "text": "Certainly"}]),
        AIMessageChunk(content=[{"type": "text", "text": "!"}]),
        AIMessageChunk(
            content=[],
            tool_calls=[
                {
                    "name": "multiply",
                    "args": {},
                    "id": "call_hr4yN4ZN7zv9Vmc5Cuahp4K8",
                    "type": "tool_call",
                }
            ],
            tool_call_chunks=[
                {
                    "name": "multiply",
                    "args": "",
                    "id": "call_hr4yN4ZN7zv9Vmc5Cuahp4K8",
                    "index": tool_call_idx,
                    "type": "tool_call_chunk",
                }
            ],
        ),
        AIMessageChunk(
            content=[],
            tool_calls=[{"name": "", "args": {}, "id": None, "type": "tool_call"}],
            tool_call_chunks=[
                {
                    "name": None,
                    "args": '{"',
                    "id": None,
                    "index": tool_call_idx,
                    "type": "tool_call_chunk",
                }
            ],
        ),
        AIMessageChunk(
            content=[],
            invalid_tool_calls=[
                {
                    "name": None,
                    "args": 'a": 5, "b": 2',
                    "id": None,
                    "error": None,
                    "type": "invalid_tool_call",
                }
            ],
            tool_call_chunks=[
                {
                    "name": None,
                    "args": 'a": 5, "b": 2',
                    "id": None,
                    "index": tool_call_idx,
                    "type": "tool_call_chunk",
                }
            ],
        ),
        AIMessageChunk(
            content=[],
            invalid_tool_calls=[
                {
                    "name": None,
                    "args": "}",
                    "id": None,
                    "error": None,
                    "type": "invalid_tool_call",
                }
            ],
            tool_call_chunks=[
                {
                    "name": None,
                    "args": "}",
                    "id": None,
                    "index": tool_call_idx,
                    "type": "tool_call_chunk",
                }
            ],
        ),
        AIMessageChunk(
            content=[],
        ),
    ]
    actual = list(chain.stream({}))
    assert expected == actual


@pytest.mark.parametrize("stream", [_stream_oai, _stream_anthropic])
def test_format_messages_anthropic_block_stream(stream: Callable) -> None:
    formatter = format_messages(format="langchain-anthropic", text_format="block")

    chain = RunnableLambda(stream) | formatter
    expected = [
        AIMessageChunk(content=[]),
        AIMessageChunk(content=[{"text": "Certainly", "type": "text", "index": 0}]),
        AIMessageChunk(content=[{"text": "!", "type": "text", "index": 0}]),
        AIMessageChunk(
            content=[
                {
                    "id": "call_hr4yN4ZN7zv9Vmc5Cuahp4K8",
                    "name": "multiply",
                    "type": "tool_use",
                    "index": 1,
                    **(
                        {"input": {}}
                        if stream == _stream_anthropic
                        else {"partial_json": ""}
                    ),
                }
            ],
            tool_calls=[
                {
                    "name": "multiply",
                    "args": {},
                    "id": "call_hr4yN4ZN7zv9Vmc5Cuahp4K8",
                    "type": "tool_call",
                }
            ],
            tool_call_chunks=[
                {
                    "name": "multiply",
                    "args": "",
                    "id": "call_hr4yN4ZN7zv9Vmc5Cuahp4K8",
                    "index": 1,
                    "type": "tool_call_chunk",
                }
            ],
        ),
        AIMessageChunk(
            content=[{"partial_json": '{"', "type": "tool_use", "index": 1}],
            tool_calls=[{"name": "", "args": {}, "id": None, "type": "tool_call"}],
            tool_call_chunks=[
                {
                    "name": None,
                    "args": '{"',
                    "id": None,
                    "index": 1,
                    "type": "tool_call_chunk",
                }
            ],
        ),
        AIMessageChunk(
            content=[{"partial_json": 'a": 5, "b": 2', "type": "tool_use", "index": 1}],
            invalid_tool_calls=[
                {
                    "name": None,
                    "args": 'a": 5, "b": 2',
                    "id": None,
                    "error": None,
                    "type": "invalid_tool_call",
                }
            ],
            tool_call_chunks=[
                {
                    "name": None,
                    "args": 'a": 5, "b": 2',
                    "id": None,
                    "index": 1,
                    "type": "tool_call_chunk",
                }
            ],
        ),
        AIMessageChunk(
            content=[{"partial_json": "}", "type": "tool_use", "index": 1}],
            invalid_tool_calls=[
                {
                    "name": None,
                    "args": "}",
                    "id": None,
                    "error": None,
                    "type": "invalid_tool_call",
                }
            ],
            tool_call_chunks=[
                {
                    "name": None,
                    "args": "}",
                    "id": None,
                    "index": 1,
                    "type": "tool_call_chunk",
                }
            ],
        ),
        AIMessageChunk(content=[]),
    ]
    actual = list(chain.stream({}))
    assert expected == actual


@pytest.mark.parametrize("stream", [_stream_oai, _stream_anthropic])
def test_format_messages_anthropic_string_stream(stream: Callable) -> None:
    formatter = format_messages(format="langchain-anthropic", text_format="string")

    chain = RunnableLambda(stream) | formatter
    expected = [
        AIMessageChunk(content=""),
        AIMessageChunk(content="Certainly"),
        AIMessageChunk(content="!"),
        AIMessageChunk(
            content=[
                {
                    "type": "tool_use",
                    "id": "call_hr4yN4ZN7zv9Vmc5Cuahp4K8",
                    "name": "multiply",
                    "index": 1,
                    **(
                        {"input": {}}
                        if stream == _stream_anthropic
                        else {"partial_json": ""}
                    ),
                },
            ],
            tool_calls=[
                {
                    "name": "multiply",
                    "args": {},
                    "id": "call_hr4yN4ZN7zv9Vmc5Cuahp4K8",
                    "type": "tool_call",
                }
            ],
            tool_call_chunks=[
                {
                    "name": "multiply",
                    "args": "",
                    "id": "call_hr4yN4ZN7zv9Vmc5Cuahp4K8",
                    "index": 1,
                    "type": "tool_call_chunk",
                }
            ],
        ),
        AIMessageChunk(
            content=[
                {"type": "tool_use", "partial_json": '{"', "index": 1},
            ],
            tool_calls=[{"name": "", "args": {}, "id": None, "type": "tool_call"}],
            tool_call_chunks=[
                {
                    "name": None,
                    "args": '{"',
                    "id": None,
                    "index": 1,
                    "type": "tool_call_chunk",
                }
            ],
        ),
        AIMessageChunk(
            content=[
                {"type": "tool_use", "partial_json": 'a": 5, "b": 2', "index": 1},
            ],
            invalid_tool_calls=[
                {
                    "name": None,
                    "args": 'a": 5, "b": 2',
                    "id": None,
                    "error": None,
                    "type": "invalid_tool_call",
                }
            ],
            tool_call_chunks=[
                {
                    "name": None,
                    "args": 'a": 5, "b": 2',
                    "id": None,
                    "index": 1,
                    "type": "tool_call_chunk",
                }
            ],
        ),
        AIMessageChunk(
            content=[
                {"type": "tool_use", "partial_json": "}", "index": 1},
            ],
            invalid_tool_calls=[
                {
                    "name": None,
                    "args": "}",
                    "id": None,
                    "error": None,
                    "type": "invalid_tool_call",
                }
            ],
            tool_call_chunks=[
                {
                    "name": None,
                    "args": "}",
                    "id": None,
                    "index": 1,
                    "type": "tool_call_chunk",
                }
            ],
        ),
        AIMessageChunk(content=""),
    ]
    actual = list(chain.stream({}))
    assert expected == actual<|MERGE_RESOLUTION|>--- conflicted
+++ resolved
@@ -1,8 +1,6 @@
 import json
-<<<<<<< HEAD
-from typing import Any, Callable, Dict, Iterator, List, Type
-=======
->>>>>>> 5b9b8fe8
+from collections.abc import Iterator
+from typing import Any, Callable
 
 import pytest
 
