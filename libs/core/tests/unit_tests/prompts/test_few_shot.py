"""Test few shot prompt template."""

import re
from collections.abc import Sequence
from typing import Any

import pytest
from typing_extensions import override

from langchain_core.example_selectors import BaseExampleSelector
from langchain_core.messages import AIMessage, HumanMessage, SystemMessage
from langchain_core.prompts import (
    AIMessagePromptTemplate,
    ChatPromptTemplate,
    HumanMessagePromptTemplate,
)
from langchain_core.prompts.chat import SystemMessagePromptTemplate
from langchain_core.prompts.few_shot import (
    FewShotChatMessagePromptTemplate,
    FewShotPromptTemplate,
)
from langchain_core.prompts.prompt import PromptTemplate

EXAMPLE_PROMPT = PromptTemplate(
    input_variables=["question", "answer"], template="{question}: {answer}"
)


@pytest.fixture
@pytest.mark.requires("jinja2")
def example_jinja2_prompt() -> tuple[PromptTemplate, list[dict[str, str]]]:
    example_template = "{{ word }}: {{ antonym }}"

    examples = [
        {"word": "happy", "antonym": "sad"},
        {"word": "tall", "antonym": "short"},
    ]

    return (
        PromptTemplate(
            input_variables=["word", "antonym"],
            template=example_template,
            template_format="jinja2",
        ),
        examples,
    )


def test_suffix_only() -> None:
    """Test prompt works with just a suffix."""
    suffix = "This is a {foo} test."
    input_variables = ["foo"]
    prompt = FewShotPromptTemplate(
        input_variables=input_variables,
        suffix=suffix,
        examples=[],
        example_prompt=EXAMPLE_PROMPT,
    )
    output = prompt.format(foo="bar")
    expected_output = "This is a bar test."
    assert output == expected_output


def test_auto_infer_input_variables() -> None:
    """Test prompt works with just a suffix."""
    suffix = "This is a {foo} test."
    prompt = FewShotPromptTemplate(
        suffix=suffix,
        examples=[],
        example_prompt=EXAMPLE_PROMPT,
    )
    assert prompt.input_variables == ["foo"]


def test_prompt_missing_input_variables() -> None:
    """Test error is raised when input variables are not provided."""
    # Test when missing in suffix
    template = "This is a {foo} test."
    with pytest.raises(
        ValueError,
        match=re.escape("check for mismatched or missing input parameters from []"),
    ):
        FewShotPromptTemplate(
            input_variables=[],
            suffix=template,
            examples=[],
            example_prompt=EXAMPLE_PROMPT,
            validate_template=True,
        )
    assert FewShotPromptTemplate(
        input_variables=[],
        suffix=template,
        examples=[],
        example_prompt=EXAMPLE_PROMPT,
    ).input_variables == ["foo"]

    # Test when missing in prefix
    template = "This is a {foo} test."
    with pytest.raises(
        ValueError,
        match=re.escape("check for mismatched or missing input parameters from []"),
    ):
        FewShotPromptTemplate(
            input_variables=[],
            suffix="foo",
            examples=[],
            prefix=template,
            example_prompt=EXAMPLE_PROMPT,
            validate_template=True,
        )
    assert FewShotPromptTemplate(
        input_variables=[],
        suffix="foo",
        examples=[],
        prefix=template,
        example_prompt=EXAMPLE_PROMPT,
    ).input_variables == ["foo"]


async def test_few_shot_functionality() -> None:
    """Test that few shot works with examples."""
    prefix = "This is a test about {content}."
    suffix = "Now you try to talk about {new_content}."
    examples = [
        {"question": "foo", "answer": "bar"},
        {"question": "baz", "answer": "foo"},
    ]
    prompt = FewShotPromptTemplate(
        suffix=suffix,
        prefix=prefix,
        input_variables=["content", "new_content"],
        examples=examples,
        example_prompt=EXAMPLE_PROMPT,
        example_separator="\n",
    )
    expected_output = (
        "This is a test about animals.\n"
        "foo: bar\n"
        "baz: foo\n"
        "Now you try to talk about party."
    )
    output = prompt.format(content="animals", new_content="party")
    assert output == expected_output
    output = await prompt.aformat(content="animals", new_content="party")
    assert output == expected_output


def test_partial_init_string() -> None:
    """Test prompt can be initialized with partial variables."""
    prefix = "This is a test about {content}."
    suffix = "Now you try to talk about {new_content}."
    examples = [
        {"question": "foo", "answer": "bar"},
        {"question": "baz", "answer": "foo"},
    ]
    prompt = FewShotPromptTemplate(
        suffix=suffix,
        prefix=prefix,
        input_variables=["new_content"],
        partial_variables={"content": "animals"},
        examples=examples,
        example_prompt=EXAMPLE_PROMPT,
        example_separator="\n",
    )
    output = prompt.format(new_content="party")
    expected_output = (
        "This is a test about animals.\n"
        "foo: bar\n"
        "baz: foo\n"
        "Now you try to talk about party."
    )
    assert output == expected_output


def test_partial_init_func() -> None:
    """Test prompt can be initialized with partial variables."""
    prefix = "This is a test about {content}."
    suffix = "Now you try to talk about {new_content}."
    examples = [
        {"question": "foo", "answer": "bar"},
        {"question": "baz", "answer": "foo"},
    ]
    prompt = FewShotPromptTemplate(
        suffix=suffix,
        prefix=prefix,
        input_variables=["new_content"],
        partial_variables={"content": lambda: "animals"},
        examples=examples,
        example_prompt=EXAMPLE_PROMPT,
        example_separator="\n",
    )
    output = prompt.format(new_content="party")
    expected_output = (
        "This is a test about animals.\n"
        "foo: bar\n"
        "baz: foo\n"
        "Now you try to talk about party."
    )
    assert output == expected_output


def test_partial() -> None:
    """Test prompt can be partialed."""
    prefix = "This is a test about {content}."
    suffix = "Now you try to talk about {new_content}."
    examples = [
        {"question": "foo", "answer": "bar"},
        {"question": "baz", "answer": "foo"},
    ]
    prompt = FewShotPromptTemplate(
        suffix=suffix,
        prefix=prefix,
        input_variables=["content", "new_content"],
        examples=examples,
        example_prompt=EXAMPLE_PROMPT,
        example_separator="\n",
    )
    new_prompt = prompt.partial(content="foo")
    new_output = new_prompt.format(new_content="party")
    expected_output = (
        "This is a test about foo.\n"
        "foo: bar\n"
        "baz: foo\n"
        "Now you try to talk about party."
    )
    assert new_output == expected_output
    output = prompt.format(new_content="party", content="bar")
    expected_output = (
        "This is a test about bar.\n"
        "foo: bar\n"
        "baz: foo\n"
        "Now you try to talk about party."
    )
    assert output == expected_output


@pytest.mark.requires("jinja2")
def test_prompt_jinja2_functionality(
    example_jinja2_prompt: tuple[PromptTemplate, list[dict[str, str]]],
) -> None:
    prefix = "Starting with {{ foo }}"
    suffix = "Ending with {{ bar }}"

    prompt = FewShotPromptTemplate(
        input_variables=["foo", "bar"],
        suffix=suffix,
        prefix=prefix,
        examples=example_jinja2_prompt[1],
        example_prompt=example_jinja2_prompt[0],
        template_format="jinja2",
    )
    output = prompt.format(foo="hello", bar="bye")
    expected_output = (
        "Starting with hello\n\nhappy: sad\n\ntall: short\n\nEnding with bye"
    )

    assert output == expected_output


@pytest.mark.requires("jinja2")
def test_prompt_jinja2_missing_input_variables(
    example_jinja2_prompt: tuple[PromptTemplate, list[dict[str, str]]],
) -> None:
    """Test error is raised when input variables are not provided."""
    prefix = "Starting with {{ foo }}"
    suffix = "Ending with {{ bar }}"

    # Test when missing in suffix
    with pytest.warns(UserWarning, match="Missing variables: {'bar'}"):
        FewShotPromptTemplate(
            input_variables=[],
            suffix=suffix,
            examples=example_jinja2_prompt[1],
            example_prompt=example_jinja2_prompt[0],
            template_format="jinja2",
            validate_template=True,
        )
    assert FewShotPromptTemplate(
        input_variables=[],
        suffix=suffix,
        examples=example_jinja2_prompt[1],
        example_prompt=example_jinja2_prompt[0],
        template_format="jinja2",
    ).input_variables == ["bar"]

    # Test when missing in prefix
    with pytest.warns(UserWarning, match="Missing variables: {'foo'}"):
        FewShotPromptTemplate(
            input_variables=["bar"],
            suffix=suffix,
            prefix=prefix,
            examples=example_jinja2_prompt[1],
            example_prompt=example_jinja2_prompt[0],
            template_format="jinja2",
            validate_template=True,
        )
    assert FewShotPromptTemplate(
        input_variables=["bar"],
        suffix=suffix,
        prefix=prefix,
        examples=example_jinja2_prompt[1],
        example_prompt=example_jinja2_prompt[0],
        template_format="jinja2",
    ).input_variables == ["bar", "foo"]


@pytest.mark.requires("jinja2")
def test_prompt_jinja2_extra_input_variables(
    example_jinja2_prompt: tuple[PromptTemplate, list[dict[str, str]]],
) -> None:
    """Test error is raised when there are too many input variables."""
    prefix = "Starting with {{ foo }}"
    suffix = "Ending with {{ bar }}"
    with pytest.warns(UserWarning, match="Extra variables:"):
        FewShotPromptTemplate(
            input_variables=["bar", "foo", "extra", "thing"],
            suffix=suffix,
            prefix=prefix,
            examples=example_jinja2_prompt[1],
            example_prompt=example_jinja2_prompt[0],
            template_format="jinja2",
            validate_template=True,
        )
    assert FewShotPromptTemplate(
        input_variables=["bar", "foo", "extra", "thing"],
        suffix=suffix,
        prefix=prefix,
        examples=example_jinja2_prompt[1],
        example_prompt=example_jinja2_prompt[0],
        template_format="jinja2",
    ).input_variables == ["bar", "foo"]


async def test_few_shot_chat_message_prompt_template() -> None:
    """Tests for few shot chat message template."""
    examples = [
        {"input": "2+2", "output": "4"},
        {"input": "2+3", "output": "5"},
    ]

    example_prompt = ChatPromptTemplate.from_messages(
        [
            HumanMessagePromptTemplate.from_template("{input}"),
            AIMessagePromptTemplate.from_template("{output}"),
        ]
    )

    few_shot_prompt = FewShotChatMessagePromptTemplate(
        input_variables=["input"],
        example_prompt=example_prompt,
        examples=examples,
    )
    final_prompt: ChatPromptTemplate = (
        SystemMessagePromptTemplate.from_template("You are a helpful AI Assistant")
        + few_shot_prompt
        + HumanMessagePromptTemplate.from_template("{input}")
    )

    expected = [
<<<<<<< HEAD
        SystemMessage(content="You are a helpful AI Assistant"),
        HumanMessage(content="2+2", example=False),
        AIMessage(content="4", example=False),
        HumanMessage(content="2+3", example=False),
        AIMessage(content="5", example=False),
        HumanMessage(content="100 + 1", example=False),
=======
        SystemMessage(content="You are a helpful AI Assistant", additional_kwargs={}),
        HumanMessage(content="2+2", additional_kwargs={}),
        AIMessage(content="4", additional_kwargs={}),
        HumanMessage(content="2+3", additional_kwargs={}),
        AIMessage(content="5", additional_kwargs={}),
        HumanMessage(content="100 + 1", additional_kwargs={}),
>>>>>>> b88115f6
    ]

    messages = final_prompt.format_messages(input="100 + 1")
    assert messages == expected
    messages = await final_prompt.aformat_messages(input="100 + 1")
    assert messages == expected


class AsIsSelector(BaseExampleSelector):
    """An example selector for testing purposes.

    This selector returns the examples as-is.
    """

    def __init__(self, examples: Sequence[dict[str, str]]) -> None:
        """Initializes the selector."""
        self.examples = examples

    def add_example(self, example: dict[str, str]) -> Any:
        raise NotImplementedError

    @override
    def select_examples(self, input_variables: dict[str, str]) -> list[dict]:
        return list(self.examples)


def test_few_shot_prompt_template_with_selector() -> None:
    """Tests for few shot chat message template with an example selector."""
    examples = [
        {"question": "foo", "answer": "bar"},
        {"question": "baz", "answer": "foo"},
    ]
    example_selector = AsIsSelector(examples)

    few_shot_prompt = FewShotPromptTemplate(
        input_variables=["foo"],
        suffix="This is a {foo} test.",
        example_prompt=EXAMPLE_PROMPT,
        example_selector=example_selector,
    )
    messages = few_shot_prompt.format(foo="bar")
    assert messages == "foo: bar\n\nbaz: foo\n\nThis is a bar test."


def test_few_shot_chat_message_prompt_template_with_selector() -> None:
    """Tests for few shot chat message template with an example selector."""
    examples = [
        {"input": "2+2", "output": "4"},
        {"input": "2+3", "output": "5"},
    ]
    example_selector = AsIsSelector(examples)
    example_prompt = ChatPromptTemplate.from_messages(
        [
            HumanMessagePromptTemplate.from_template("{input}"),
            AIMessagePromptTemplate.from_template("{output}"),
        ]
    )

    few_shot_prompt = FewShotChatMessagePromptTemplate(
        input_variables=["input"],
        example_prompt=example_prompt,
        example_selector=example_selector,
    )
    final_prompt: ChatPromptTemplate = (
        SystemMessagePromptTemplate.from_template("You are a helpful AI Assistant")
        + few_shot_prompt
        + HumanMessagePromptTemplate.from_template("{input}")
    )
    expected = [
<<<<<<< HEAD
        SystemMessage(content="You are a helpful AI Assistant"),
        HumanMessage(content="2+2", example=False),
        AIMessage(content="4", example=False),
        HumanMessage(content="2+3", example=False),
        AIMessage(content="5", example=False),
        HumanMessage(content="100 + 1", example=False),
=======
        SystemMessage(content="You are a helpful AI Assistant", additional_kwargs={}),
        HumanMessage(content="2+2", additional_kwargs={}),
        AIMessage(content="4", additional_kwargs={}),
        HumanMessage(content="2+3", additional_kwargs={}),
        AIMessage(content="5", additional_kwargs={}),
        HumanMessage(content="100 + 1", additional_kwargs={}),
>>>>>>> b88115f6
    ]
    messages = final_prompt.format_messages(input="100 + 1")
    assert messages == expected


def test_few_shot_chat_message_prompt_template_infer_input_variables() -> None:
    """Check that it can infer input variables if not provided."""
    examples = [
        {"input": "2+2", "output": "4"},
        {"input": "2+3", "output": "5"},
    ]
    example_selector = AsIsSelector(examples)
    example_prompt = ChatPromptTemplate.from_messages(
        [
            HumanMessagePromptTemplate.from_template("{input}"),
            AIMessagePromptTemplate.from_template("{output}"),
        ]
    )

    few_shot_prompt = FewShotChatMessagePromptTemplate(
        example_prompt=example_prompt,
        example_selector=example_selector,
    )

    # The prompt template does not have any inputs! They
    # have already been filled in.
    assert few_shot_prompt.input_variables == []


class AsyncAsIsSelector(BaseExampleSelector):
    """An example selector for testing purposes.

    This selector returns the examples as-is.
    """

    def __init__(self, examples: Sequence[dict[str, str]]) -> None:
        """Initializes the selector."""
        self.examples = examples

    def add_example(self, example: dict[str, str]) -> Any:
        raise NotImplementedError

    def select_examples(self, input_variables: dict[str, str]) -> list[dict]:
        raise NotImplementedError

    @override
    async def aselect_examples(self, input_variables: dict[str, str]) -> list[dict]:
        return list(self.examples)


async def test_few_shot_prompt_template_with_selector_async() -> None:
    """Tests for few shot chat message template with an example selector."""
    examples = [
        {"question": "foo", "answer": "bar"},
        {"question": "baz", "answer": "foo"},
    ]
    example_selector = AsyncAsIsSelector(examples)

    few_shot_prompt = FewShotPromptTemplate(
        input_variables=["foo"],
        suffix="This is a {foo} test.",
        example_prompt=EXAMPLE_PROMPT,
        example_selector=example_selector,
    )
    messages = await few_shot_prompt.aformat(foo="bar")
    assert messages == "foo: bar\n\nbaz: foo\n\nThis is a bar test."


async def test_few_shot_chat_message_prompt_template_with_selector_async() -> None:
    """Tests for few shot chat message template with an async example selector."""
    examples = [
        {"input": "2+2", "output": "4"},
        {"input": "2+3", "output": "5"},
    ]
    example_selector = AsyncAsIsSelector(examples)
    example_prompt = ChatPromptTemplate.from_messages(
        [
            HumanMessagePromptTemplate.from_template("{input}"),
            AIMessagePromptTemplate.from_template("{output}"),
        ]
    )

    few_shot_prompt = FewShotChatMessagePromptTemplate(
        input_variables=["input"],
        example_prompt=example_prompt,
        example_selector=example_selector,
    )
    final_prompt: ChatPromptTemplate = (
        SystemMessagePromptTemplate.from_template("You are a helpful AI Assistant")
        + few_shot_prompt
        + HumanMessagePromptTemplate.from_template("{input}")
    )
    expected = [
<<<<<<< HEAD
        SystemMessage(content="You are a helpful AI Assistant"),
        HumanMessage(content="2+2", example=False),
        AIMessage(content="4", example=False),
        HumanMessage(content="2+3", example=False),
        AIMessage(content="5", example=False),
        HumanMessage(content="100 + 1", example=False),
=======
        SystemMessage(content="You are a helpful AI Assistant", additional_kwargs={}),
        HumanMessage(content="2+2", additional_kwargs={}),
        AIMessage(content="4", additional_kwargs={}),
        HumanMessage(content="2+3", additional_kwargs={}),
        AIMessage(content="5", additional_kwargs={}),
        HumanMessage(content="100 + 1", additional_kwargs={}),
>>>>>>> b88115f6
    ]
    messages = await final_prompt.aformat_messages(input="100 + 1")
    assert messages == expected<|MERGE_RESOLUTION|>--- conflicted
+++ resolved
@@ -357,21 +357,12 @@
     )
 
     expected = [
-<<<<<<< HEAD
-        SystemMessage(content="You are a helpful AI Assistant"),
-        HumanMessage(content="2+2", example=False),
-        AIMessage(content="4", example=False),
-        HumanMessage(content="2+3", example=False),
-        AIMessage(content="5", example=False),
-        HumanMessage(content="100 + 1", example=False),
-=======
         SystemMessage(content="You are a helpful AI Assistant", additional_kwargs={}),
         HumanMessage(content="2+2", additional_kwargs={}),
         AIMessage(content="4", additional_kwargs={}),
         HumanMessage(content="2+3", additional_kwargs={}),
         AIMessage(content="5", additional_kwargs={}),
         HumanMessage(content="100 + 1", additional_kwargs={}),
->>>>>>> b88115f6
     ]
 
     messages = final_prompt.format_messages(input="100 + 1")
@@ -441,21 +432,12 @@
         + HumanMessagePromptTemplate.from_template("{input}")
     )
     expected = [
-<<<<<<< HEAD
-        SystemMessage(content="You are a helpful AI Assistant"),
-        HumanMessage(content="2+2", example=False),
-        AIMessage(content="4", example=False),
-        HumanMessage(content="2+3", example=False),
-        AIMessage(content="5", example=False),
-        HumanMessage(content="100 + 1", example=False),
-=======
         SystemMessage(content="You are a helpful AI Assistant", additional_kwargs={}),
         HumanMessage(content="2+2", additional_kwargs={}),
         AIMessage(content="4", additional_kwargs={}),
         HumanMessage(content="2+3", additional_kwargs={}),
         AIMessage(content="5", additional_kwargs={}),
         HumanMessage(content="100 + 1", additional_kwargs={}),
->>>>>>> b88115f6
     ]
     messages = final_prompt.format_messages(input="100 + 1")
     assert messages == expected
@@ -549,21 +531,12 @@
         + HumanMessagePromptTemplate.from_template("{input}")
     )
     expected = [
-<<<<<<< HEAD
-        SystemMessage(content="You are a helpful AI Assistant"),
-        HumanMessage(content="2+2", example=False),
-        AIMessage(content="4", example=False),
-        HumanMessage(content="2+3", example=False),
-        AIMessage(content="5", example=False),
-        HumanMessage(content="100 + 1", example=False),
-=======
         SystemMessage(content="You are a helpful AI Assistant", additional_kwargs={}),
         HumanMessage(content="2+2", additional_kwargs={}),
         AIMessage(content="4", additional_kwargs={}),
         HumanMessage(content="2+3", additional_kwargs={}),
         AIMessage(content="5", additional_kwargs={}),
         HumanMessage(content="100 + 1", additional_kwargs={}),
->>>>>>> b88115f6
     ]
     messages = await final_prompt.aformat_messages(input="100 + 1")
     assert messages == expected