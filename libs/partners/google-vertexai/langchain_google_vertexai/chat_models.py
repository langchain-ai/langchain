"""Wrapper around Google VertexAI chat-based models."""
from __future__ import annotations

import base64
import json
import logging
import re
from dataclasses import dataclass, field
from typing import Any, Dict, Iterator, List, Optional, Union, cast
from urllib.parse import urlparse

import requests
from google.cloud.aiplatform_v1beta1.types.content import Part as GapicPart
from google.cloud.aiplatform_v1beta1.types.tool import FunctionCall
from langchain_core.callbacks import (
    AsyncCallbackManagerForLLMRun,
    CallbackManagerForLLMRun,
)
from langchain_core.language_models.chat_models import (
    BaseChatModel,
    generate_from_stream,
)
from langchain_core.messages import (
    AIMessage,
    AIMessageChunk,
    BaseMessage,
    FunctionMessage,
    HumanMessage,
    SystemMessage,
)
from langchain_core.outputs import ChatGeneration, ChatGenerationChunk, ChatResult
from langchain_core.pydantic_v1 import root_validator
from vertexai.language_models import (  # type: ignore
    ChatMessage,
    ChatModel,
    ChatSession,
    CodeChatModel,
    CodeChatSession,
    InputOutputTextPair,
)
from vertexai.preview.generative_models import (  # type: ignore
    Candidate,
    Content,
    GenerativeModel,
    Image,
    Part,
)

from langchain_google_vertexai._utils import (
<<<<<<< HEAD
    get_generation_info,
    is_codey_model,
    is_gemini_model,
=======
>>>>>>> f974eb5b
    load_image_from_gcs,
)
from langchain_google_vertexai.functions_utils import (
    _format_tools_to_vertex_tool,
)
from langchain_google_vertexai.llms import (
    _VertexAICommon,
    is_codey_model,
    is_gemini_model,
)

logger = logging.getLogger(__name__)


@dataclass
class _ChatHistory:
    """Represents a context and a history of messages."""

    history: List[ChatMessage] = field(default_factory=list)
    context: Optional[str] = None


def _parse_chat_history(history: List[BaseMessage]) -> _ChatHistory:
    """Parse a sequence of messages into history.

    Args:
        history: The list of messages to re-create the history of the chat.
    Returns:
        A parsed chat history.
    Raises:
        ValueError: If a sequence of message has a SystemMessage not at the
        first place.
    """

    vertex_messages, context = [], None
    for i, message in enumerate(history):
        content = cast(str, message.content)
        if i == 0 and isinstance(message, SystemMessage):
            context = content
        elif isinstance(message, AIMessage):
            vertex_message = ChatMessage(content=message.content, author="bot")
            vertex_messages.append(vertex_message)
        elif isinstance(message, HumanMessage):
            vertex_message = ChatMessage(content=message.content, author="user")
            vertex_messages.append(vertex_message)
        else:
            raise ValueError(
                f"Unexpected message with type {type(message)} at the position {i}."
            )
    chat_history = _ChatHistory(context=context, history=vertex_messages)
    return chat_history


def _is_url(s: str) -> bool:
    try:
        result = urlparse(s)
        return all([result.scheme, result.netloc])
    except Exception as e:
        logger.debug(f"Unable to parse URL: {e}")
        return False


def _parse_chat_history_gemini(
    history: List[BaseMessage], project: Optional[str]
) -> List[Content]:
    def _convert_to_prompt(part: Union[str, Dict]) -> Part:
        if isinstance(part, str):
            return Part.from_text(part)

        if not isinstance(part, Dict):
            raise ValueError(
                f"Message's content is expected to be a dict, got {type(part)}!"
            )
        if part["type"] == "text":
            return Part.from_text(part["text"])
        elif part["type"] == "image_url":
            path = part["image_url"]["url"]
            if path.startswith("gs://"):
                image = load_image_from_gcs(path=path, project=project)
            elif path.startswith("data:image/"):
                # extract base64 component from image uri
                try:
                    regexp = r"data:image/\w{2,4};base64,(.*)"
                    encoded = re.search(regexp, path).group(1)  # type: ignore
                except AttributeError:
                    raise ValueError(
                        "Invalid image uri. It should be in the format "
                        "data:image/<image_type>;base64,<base64_encoded_image>."
                    )
                image = Image.from_bytes(base64.b64decode(encoded))
            elif _is_url(path):
                response = requests.get(path)
                response.raise_for_status()
                image = Image.from_bytes(response.content)
            else:
                image = Image.load_from_file(path)
        else:
            raise ValueError("Only text and image_url types are supported!")
        return Part.from_image(image)

    def _convert_to_parts(message: BaseMessage) -> List[Part]:
        raw_content = message.content
        if isinstance(raw_content, str):
            raw_content = [raw_content]
        return [_convert_to_prompt(part) for part in raw_content]

    vertex_messages = []
    for i, message in enumerate(history):
        if i == 0 and isinstance(message, SystemMessage):
            raise ValueError("SystemMessages are not yet supported!")
        elif isinstance(message, AIMessage):
            raw_function_call = message.additional_kwargs.get("function_call")
            role = "model"
            if raw_function_call:
                function_call = FunctionCall(
                    {
                        "name": raw_function_call["name"],
                        "args": json.loads(raw_function_call["arguments"]),
                    }
                )
                gapic_part = GapicPart(function_call=function_call)
                parts = [Part._from_gapic(gapic_part)]
        elif isinstance(message, HumanMessage):
            role = "user"
            parts = _convert_to_parts(message)
        elif isinstance(message, FunctionMessage):
            role = "user"
            parts = [
                Part.from_function_response(
                    name=message.name,
                    response={
                        "content": message.content,
                    },
                )
            ]
        else:
            raise ValueError(
                f"Unexpected message with type {type(message)} at the position {i}."
            )

        vertex_message = Content(role=role, parts=parts)
        vertex_messages.append(vertex_message)
    return vertex_messages


def _parse_examples(examples: List[BaseMessage]) -> List[InputOutputTextPair]:
    if len(examples) % 2 != 0:
        raise ValueError(
            f"Expect examples to have an even amount of messages, got {len(examples)}."
        )
    example_pairs = []
    input_text = None
    for i, example in enumerate(examples):
        if i % 2 == 0:
            if not isinstance(example, HumanMessage):
                raise ValueError(
                    f"Expected the first message in a part to be from human, got "
                    f"{type(example)} for the {i}th message."
                )
            input_text = example.content
        if i % 2 == 1:
            if not isinstance(example, AIMessage):
                raise ValueError(
                    f"Expected the second message in a part to be from AI, got "
                    f"{type(example)} for the {i}th message."
                )
            pair = InputOutputTextPair(
                input_text=input_text, output_text=example.content
            )
            example_pairs.append(pair)
    return example_pairs


def _get_question(messages: List[BaseMessage]) -> HumanMessage:
    """Get the human message at the end of a list of input messages to a chat model."""
    if not messages:
        raise ValueError("You should provide at least one message to start the chat!")
    question = messages[-1]
    if not isinstance(question, HumanMessage):
        raise ValueError(
            f"Last message in the list should be from human, got {question.type}."
        )
    return question


def _parse_response_candidate(response_candidate: "Candidate") -> AIMessage:
    try:
        content = response_candidate.text
    except ValueError:
        content = ""

    additional_kwargs = {}
    first_part = response_candidate.content.parts[0]
    if first_part.function_call:
        function_call = {"name": first_part.function_call.name}

        # dump to match other function calling llm for now
        function_call["arguments"] = json.dumps(
            {k: first_part.function_call.args[k] for k in first_part.function_call.args}
        )
        additional_kwargs["function_call"] = function_call
    return AIMessage(content=content, additional_kwargs=additional_kwargs)


class ChatVertexAI(_VertexAICommon, BaseChatModel):
    """`Vertex AI` Chat large language models API."""

    model_name: str = "chat-bison"
    "Underlying model name."
    examples: Optional[List[BaseMessage]] = None

    @classmethod
    def is_lc_serializable(self) -> bool:
        return True

    @classmethod
    def get_lc_namespace(cls) -> List[str]:
        """Get the namespace of the langchain object."""
        return ["langchain", "chat_models", "vertexai"]

    @root_validator()
    def validate_environment(cls, values: Dict) -> Dict:
        """Validate that the python package exists in environment."""
        is_gemini = is_gemini_model(values["model_name"])
        safety_settings = values["safety_settings"]

        if safety_settings and not is_gemini:
            raise ValueError("Safety settings are only supported for Gemini models")

        cls._init_vertexai(values)
        if is_gemini:
            values["client"] = GenerativeModel(
                model_name=values["model_name"], safety_settings=safety_settings
            )
        else:
            if is_codey_model(values["model_name"]):
                model_cls = CodeChatModel
            else:
                model_cls = ChatModel
            values["client"] = model_cls.from_pretrained(values["model_name"])
        return values

    def _generate(
        self,
        messages: List[BaseMessage],
        stop: Optional[List[str]] = None,
        run_manager: Optional[CallbackManagerForLLMRun] = None,
        stream: Optional[bool] = None,
        **kwargs: Any,
    ) -> ChatResult:
        """Generate next turn in the conversation.

        Args:
            messages: The history of the conversation as a list of messages. Code chat
                does not support context.
            stop: The list of stop words (optional).
            run_manager: The CallbackManager for LLM run, it's not used at the moment.
            stream: Whether to use the streaming endpoint.

        Returns:
            The ChatResult that contains outputs generated by the model.

        Raises:
            ValueError: if the last message in the list is not from human.
        """
        should_stream = stream if stream is not None else self.streaming
        safety_settings = kwargs.pop("safety_settings", None)
        if should_stream:
            stream_iter = self._stream(
                messages, stop=stop, run_manager=run_manager, **kwargs
            )
            return generate_from_stream(stream_iter)

        params = self._prepare_params(stop=stop, stream=False, **kwargs)
        msg_params = {}
        if "candidate_count" in params:
            msg_params["candidate_count"] = params.pop("candidate_count")

        if self._is_gemini_model:
            history_gemini = _parse_chat_history_gemini(messages, project=self.project)
            message = history_gemini.pop()
            chat = self.client.start_chat(history=history_gemini)
<<<<<<< HEAD
            response = chat.send_message(
                message, generation_config=params, safety_settings=safety_settings
            )
=======

            # set param to `functions` until core tool/function calling implemented
            raw_tools = params.pop("functions") if "functions" in params else None
            tools = _format_tools_to_vertex_tool(raw_tools) if raw_tools else None
            response = chat.send_message(message, generation_config=params, tools=tools)
            generations = [
                ChatGeneration(message=_parse_response_candidate(c))
                for c in response.candidates
            ]
>>>>>>> f974eb5b
        else:
            question = _get_question(messages)
            history = _parse_chat_history(messages[:-1])
            examples = kwargs.get("examples") or self.examples
            if examples:
                params["examples"] = _parse_examples(examples)
            chat = self._start_chat(history, **params)
            response = chat.send_message(question.content, **msg_params)
<<<<<<< HEAD
        generations = [
            ChatGeneration(
                message=AIMessage(content=r.text),
                generation_info=get_generation_info(r, self._is_gemini_model),
            )
            for r in response.candidates
        ]

=======
            generations = [
                ChatGeneration(message=AIMessage(content=r.text))
                for r in response.candidates
            ]
>>>>>>> f974eb5b
        return ChatResult(generations=generations)

    async def _agenerate(
        self,
        messages: List[BaseMessage],
        stop: Optional[List[str]] = None,
        run_manager: Optional[AsyncCallbackManagerForLLMRun] = None,
        **kwargs: Any,
    ) -> ChatResult:
        """Asynchronously generate next turn in the conversation.

        Args:
            messages: The history of the conversation as a list of messages. Code chat
                does not support context.
            stop: The list of stop words (optional).
            run_manager: The CallbackManager for LLM run, it's not used at the moment.

        Returns:
            The ChatResult that contains outputs generated by the model.

        Raises:
            ValueError: if the last message in the list is not from human.
        """
        if "stream" in kwargs:
            kwargs.pop("stream")
            logger.warning("ChatVertexAI does not currently support async streaming.")

        params = self._prepare_params(stop=stop, **kwargs)
        safety_settings = kwargs.pop("safety_settings", None)
        msg_params = {}
        if "candidate_count" in params:
            msg_params["candidate_count"] = params.pop("candidate_count")

        if self._is_gemini_model:
            history_gemini = _parse_chat_history_gemini(messages, project=self.project)
            message = history_gemini.pop()
            chat = self.client.start_chat(history=history_gemini)
<<<<<<< HEAD
            response = await chat.send_message_async(
                message, generation_config=params, safety_settings=safety_settings
            )
=======
            # set param to `functions` until core tool/function calling implemented
            raw_tools = params.pop("functions") if "functions" in params else None
            tools = _format_tools_to_vertex_tool(raw_tools) if raw_tools else None
            response = await chat.send_message_async(
                message, generation_config=params, tools=tools
            )
            generations = [
                ChatGeneration(message=_parse_response_candidate(c))
                for c in response.candidates
            ]
>>>>>>> f974eb5b
        else:
            question = _get_question(messages)
            history = _parse_chat_history(messages[:-1])
            examples = kwargs.get("examples", None)
            if examples:
                params["examples"] = _parse_examples(examples)
            chat = self._start_chat(history, **params)
            response = await chat.send_message_async(question.content, **msg_params)
<<<<<<< HEAD

        generations = [
            ChatGeneration(
                message=AIMessage(content=r.text),
                generation_info=get_generation_info(r, self._is_gemini_model),
            )
            for r in response.candidates
        ]
=======
            generations = [
                ChatGeneration(message=AIMessage(content=r.text))
                for r in response.candidates
            ]
>>>>>>> f974eb5b
        return ChatResult(generations=generations)

    def _stream(
        self,
        messages: List[BaseMessage],
        stop: Optional[List[str]] = None,
        run_manager: Optional[CallbackManagerForLLMRun] = None,
        **kwargs: Any,
    ) -> Iterator[ChatGenerationChunk]:
        params = self._prepare_params(stop=stop, stream=True, **kwargs)
        if self._is_gemini_model:
            history_gemini = _parse_chat_history_gemini(messages, project=self.project)
            message = history_gemini.pop()
            chat = self.client.start_chat(history=history_gemini)
            # set param to `functions` until core tool/function calling implemented
            raw_tools = params.pop("functions") if "functions" in params else None
            tools = _format_tools_to_vertex_tool(raw_tools) if raw_tools else None
            responses = chat.send_message(
                message, stream=True, generation_config=params, tools=tools
            )
            for response in responses:
                message = _parse_response_candidate(response.candidates[0])
                if run_manager:
                    run_manager.on_llm_new_token(message.content)
                yield ChatGenerationChunk(
                    message=AIMessageChunk(
                        content=message.content,
                        additional_kwargs=message.additional_kwargs,
                    )
                )
        else:
            question = _get_question(messages)
            history = _parse_chat_history(messages[:-1])
            examples = kwargs.get("examples", None)
            if examples:
                params["examples"] = _parse_examples(examples)
            chat = self._start_chat(history, **params)
            responses = chat.send_message_streaming(question.content, **params)
        for response in responses:
            if run_manager:
                run_manager.on_llm_new_token(response.text)
            yield ChatGenerationChunk(
                message=AIMessageChunk(content=response.text),
                generation_info=get_generation_info(response, self._is_gemini_model),
            )

    def _start_chat(
        self, history: _ChatHistory, **kwargs: Any
    ) -> Union[ChatSession, CodeChatSession]:
        if not self.is_codey_model:
            return self.client.start_chat(
                context=history.context, message_history=history.history, **kwargs
            )
        else:
            return self.client.start_chat(message_history=history.history, **kwargs)<|MERGE_RESOLUTION|>--- conflicted
+++ resolved
@@ -47,12 +47,9 @@
 )
 
 from langchain_google_vertexai._utils import (
-<<<<<<< HEAD
     get_generation_info,
     is_codey_model,
     is_gemini_model,
-=======
->>>>>>> f974eb5b
     load_image_from_gcs,
 )
 from langchain_google_vertexai.functions_utils import (
@@ -335,21 +332,15 @@
             history_gemini = _parse_chat_history_gemini(messages, project=self.project)
             message = history_gemini.pop()
             chat = self.client.start_chat(history=history_gemini)
-<<<<<<< HEAD
-            response = chat.send_message(
-                message, generation_config=params, safety_settings=safety_settings
-            )
-=======
 
             # set param to `functions` until core tool/function calling implemented
             raw_tools = params.pop("functions") if "functions" in params else None
             tools = _format_tools_to_vertex_tool(raw_tools) if raw_tools else None
-            response = chat.send_message(message, generation_config=params, tools=tools)
+            response = chat.send_message(message, generation_config=params, tools=tools, safety_settings=safety_settings)
             generations = [
                 ChatGeneration(message=_parse_response_candidate(c))
                 for c in response.candidates
             ]
->>>>>>> f974eb5b
         else:
             question = _get_question(messages)
             history = _parse_chat_history(messages[:-1])
@@ -358,21 +349,10 @@
                 params["examples"] = _parse_examples(examples)
             chat = self._start_chat(history, **params)
             response = chat.send_message(question.content, **msg_params)
-<<<<<<< HEAD
-        generations = [
-            ChatGeneration(
-                message=AIMessage(content=r.text),
-                generation_info=get_generation_info(r, self._is_gemini_model),
-            )
-            for r in response.candidates
-        ]
-
-=======
             generations = [
-                ChatGeneration(message=AIMessage(content=r.text))
+                ChatGeneration(message=AIMessage(content=r.text), generation_info=get_generation_info(r, self._is_gemini_model))
                 for r in response.candidates
             ]
->>>>>>> f974eb5b
         return ChatResult(generations=generations)
 
     async def _agenerate(
@@ -410,22 +390,16 @@
             history_gemini = _parse_chat_history_gemini(messages, project=self.project)
             message = history_gemini.pop()
             chat = self.client.start_chat(history=history_gemini)
-<<<<<<< HEAD
-            response = await chat.send_message_async(
-                message, generation_config=params, safety_settings=safety_settings
-            )
-=======
             # set param to `functions` until core tool/function calling implemented
             raw_tools = params.pop("functions") if "functions" in params else None
             tools = _format_tools_to_vertex_tool(raw_tools) if raw_tools else None
             response = await chat.send_message_async(
-                message, generation_config=params, tools=tools
+                message, generation_config=params, tools=tools, safety_settings=safety_settings
             )
             generations = [
                 ChatGeneration(message=_parse_response_candidate(c))
                 for c in response.candidates
             ]
->>>>>>> f974eb5b
         else:
             question = _get_question(messages)
             history = _parse_chat_history(messages[:-1])
@@ -434,21 +408,10 @@
                 params["examples"] = _parse_examples(examples)
             chat = self._start_chat(history, **params)
             response = await chat.send_message_async(question.content, **msg_params)
-<<<<<<< HEAD
-
-        generations = [
-            ChatGeneration(
-                message=AIMessage(content=r.text),
-                generation_info=get_generation_info(r, self._is_gemini_model),
-            )
-            for r in response.candidates
-        ]
-=======
             generations = [
-                ChatGeneration(message=AIMessage(content=r.text))
+                ChatGeneration(message=AIMessage(content=r.text, generation_info=get_generation_info(r, self._is_gemini_model)))
                 for r in response.candidates
             ]
->>>>>>> f974eb5b
         return ChatResult(generations=generations)
 
     def _stream(
