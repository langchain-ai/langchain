"""Test embedding model integration."""

from typing import Any
from unittest.mock import patch

from langchain_ollama.embeddings import OllamaEmbeddings

MODEL_NAME = "llama3.1"


def test_initialization() -> None:
    """Test embedding model initialization."""
<<<<<<< HEAD
    OllamaEmbeddings(model=MODEL_NAME, keep_alive=1)
=======
    OllamaEmbeddings(model="llama3", keep_alive=1)


@patch("langchain_ollama.embeddings.validate_model")
def test_validate_model_on_init(mock_validate_model: Any) -> None:
    """Test that the model is validated on initialization when requested."""
    # Test that validate_model is called when validate_model_on_init=True
    OllamaEmbeddings(model=MODEL_NAME, validate_model_on_init=True)
    mock_validate_model.assert_called_once()
    mock_validate_model.reset_mock()

    # Test that validate_model is NOT called when validate_model_on_init=False
    OllamaEmbeddings(model=MODEL_NAME, validate_model_on_init=False)
    mock_validate_model.assert_not_called()

    # Test that validate_model is NOT called by default
    OllamaEmbeddings(model=MODEL_NAME)
    mock_validate_model.assert_not_called()
>>>>>>> 47d330f4
<|MERGE_RESOLUTION|>--- conflicted
+++ resolved
@@ -10,10 +10,7 @@
 
 def test_initialization() -> None:
     """Test embedding model initialization."""
-<<<<<<< HEAD
     OllamaEmbeddings(model=MODEL_NAME, keep_alive=1)
-=======
-    OllamaEmbeddings(model="llama3", keep_alive=1)
 
 
 @patch("langchain_ollama.embeddings.validate_model")
@@ -30,5 +27,4 @@
 
     # Test that validate_model is NOT called by default
     OllamaEmbeddings(model=MODEL_NAME)
-    mock_validate_model.assert_not_called()
->>>>>>> 47d330f4
+    mock_validate_model.assert_not_called()