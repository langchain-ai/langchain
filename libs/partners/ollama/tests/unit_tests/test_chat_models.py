--- conflicted
+++ resolved
@@ -412,7 +412,6 @@
         assert options == {"temperature": 0.5, "custom_param": None}
 
 
-<<<<<<< HEAD
 def test_reasoning_param_passed_to_client() -> None:
     """Test that the reasoning parameter is correctly passed to the Ollama client."""
     with patch("langchain_ollama.chat_models.Client") as mock_client_class:
@@ -448,7 +447,8 @@
 
         call_kwargs = mock_client.chat.call_args[1]
         assert call_kwargs["think"] is True
-=======
+
+
 def test_chat_ollama_ignores_strict_arg() -> None:
     """Test that ChatOllama ignores the 'strict' argument."""
     response = [
@@ -472,5 +472,4 @@
 
         # Check that 'strict' was NOT passed to the client
         call_kwargs = mock_client.chat.call_args[1]
-        assert "strict" not in call_kwargs
->>>>>>> 0e5e33ba
+        assert "strict" not in call_kwargs