[build-system]
requires = ["pdm-backend"]
build-backend = "pdm.backend"

[project]
authors = []
license = { text = "MIT" }
requires-python = "<4.0,>=3.9"
<<<<<<< HEAD
dependencies = [
    "ollama>=0.4.4,<1",
 "langchain-core<1.0.0,>=0.3.45",
]
=======
dependencies = ["ollama<1,>=0.4.4", "langchain-core<1.0.0,>=0.3.52"]
>>>>>>> 2c2db1ab
name = "langchain-ollama"
version = "0.3.2"
description = "An integration package connecting Ollama and LangChain"
readme = "README.md"

[project.urls]
"Source Code" = "https://github.com/langchain-ai/langchain/tree/master/libs/partners/ollama"
"Release Notes" = "https://github.com/langchain-ai/langchain/releases?q=tag%3A%22langchain-ollama%3D%3D0%22&expanded=true"
repository = "https://github.com/langchain-ai/langchain"

[dependency-groups]
test = [
    "pytest<8.0.0,>=7.4.3",
    "pytest-asyncio<1.0.0,>=0.23.2",
    "syrupy<5.0.0,>=4.0.2",
    "pytest-socket<1.0.0,>=0.7.0",
    "pytest-watcher<1.0.0,>=0.3.4",
    "langchain-core",
    "langchain-tests",
]
codespell = ["codespell<3.0.0,>=2.2.6"]
test_integration = []
lint = ["ruff<1.0.0,>=0.1.8"]
dev = ["langchain-core"]
typing = ["mypy<2.0.0,>=1.7.1", "langchain-core"]

[tool.uv.sources]
langchain-core = { path = "../../core", editable = true }
langchain-tests = { path = "../../standard-tests", editable = true }
ollama = { git = "https://github.com/ollama/ollama-python.git" }

[tool.mypy]
disallow_untyped_defs = "True"

[tool.ruff]
target-version = "py39"

[tool.ruff.lint]
select = [
    "E",    # pycodestyle
    "F",    # pyflakes
    "I",    # isort
    "T201", # print
    "D",    # pydocstyle
    "UP",   # pyupgrade
]
ignore = [ "UP007", ]

[tool.ruff.lint.pydocstyle]
convention = "google"

[tool.ruff.lint.per-file-ignores]
"tests/**" = ["D"] # ignore docstring checks for tests

[tool.coverage.run]
omit = ["tests/*"]

[tool.pytest.ini_options]
addopts = "--snapshot-warn-unused --strict-markers --strict-config --durations=5"
markers = [
    "compile: mark placeholder test used to compile integration tests without running them",
]
asyncio_mode = "auto"<|MERGE_RESOLUTION|>--- conflicted
+++ resolved
@@ -6,14 +6,7 @@
 authors = []
 license = { text = "MIT" }
 requires-python = "<4.0,>=3.9"
-<<<<<<< HEAD
-dependencies = [
-    "ollama>=0.4.4,<1",
- "langchain-core<1.0.0,>=0.3.45",
-]
-=======
 dependencies = ["ollama<1,>=0.4.4", "langchain-core<1.0.0,>=0.3.52"]
->>>>>>> 2c2db1ab
 name = "langchain-ollama"
 version = "0.3.2"
 description = "An integration package connecting Ollama and LangChain"
