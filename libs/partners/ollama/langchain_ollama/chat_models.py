"""Ollama chat models."""

from __future__ import annotations

import ast
import json
import logging
import re
from collections.abc import AsyncIterator, Iterator, Mapping, Sequence
from operator import itemgetter
from typing import Any, Callable, Literal, Optional, Union, cast
from uuid import uuid4

from langchain_core.callbacks import CallbackManagerForLLMRun
from langchain_core.callbacks.manager import AsyncCallbackManagerForLLMRun
from langchain_core.exceptions import OutputParserException
from langchain_core.language_models import LanguageModelInput
from langchain_core.language_models.chat_models import BaseChatModel, LangSmithParams
from langchain_core.messages import (
    AIMessage,
    AIMessageChunk,
    BaseMessage,
    ChatMessage,
    HumanMessage,
    SystemMessage,
    ToolCall,
    ToolMessage,
    is_data_content_block,
)
from langchain_core.messages.ai import UsageMetadata
from langchain_core.messages.tool import tool_call
from langchain_core.output_parsers import (
    JsonOutputKeyToolsParser,
    JsonOutputParser,
    PydanticOutputParser,
    PydanticToolsParser,
)
from langchain_core.outputs import ChatGeneration, ChatGenerationChunk, ChatResult
from langchain_core.runnables import Runnable, RunnableMap, RunnablePassthrough
from langchain_core.tools import BaseTool
from langchain_core.utils.function_calling import (
    convert_to_json_schema,
    convert_to_openai_tool,
)
from langchain_core.utils.pydantic import TypeBaseModel, is_basemodel_subclass
from ollama import AsyncClient, Client, Message
from pydantic import BaseModel, PrivateAttr, model_validator
from pydantic.json_schema import JsonSchemaValue
from pydantic.v1 import BaseModel as BaseModelV1
from typing_extensions import Self, is_typeddict

from ._utils import merge_auth_headers, parse_url_with_auth, validate_model

log = logging.getLogger(__name__)


def _get_usage_metadata_from_generation_info(
    generation_info: Optional[Mapping[str, Any]],
) -> Optional[UsageMetadata]:
    """Get usage metadata from ollama generation info mapping."""
    if generation_info is None:
        return None
    input_tokens: Optional[int] = generation_info.get("prompt_eval_count")
    output_tokens: Optional[int] = generation_info.get("eval_count")
    if input_tokens is not None and output_tokens is not None:
        return UsageMetadata(
            input_tokens=input_tokens,
            output_tokens=output_tokens,
            total_tokens=input_tokens + output_tokens,
        )
    return None


def _strip_think_tags(content: str) -> str:
    """Strip <think> and </think> tags from content.

    This function is necessary because some models (like DeepSeek R1) include
    reasoning/thinking as their default behavior. When reasoning=False is set,
    the user explicitly wants no reasoning content, but Ollama cannot disable
    thinking at the API level for these models. Therefore, post-processing is
    required to strip the <think> tags.

    Args:
        content: The content string that may contain think tags

    Returns:
        The content string with think tags removed
    """
<<<<<<< HEAD
    # Remove <think>...</think> blocks, including multiline content
    # Also clean up extra whitespace/newlines that might be left behind
    result = re.sub(r"<think>.*?</think>", "", content, flags=re.DOTALL)
    # Clean up multiple consecutive newlines and trim
    result = re.sub(r"\n\s*\n", "\n", result)
=======
    import re
    # Remove <think>...</think> blocks, including multiline content
    # Also clean up extra whitespace/newlines that might be left behind
    result = re.sub(r'<think>.*?</think>', '', content, flags=re.DOTALL)
    # Clean up multiple consecutive newlines and trim
    result = re.sub(r'\n\s*\n', '\n', result)
>>>>>>> 3a6c4a0e
    return result.strip()


def _parse_json_string(
    json_string: str,
    *,
    raw_tool_call: dict[str, Any],
    skip: bool,
) -> Any:
    """Attempt to parse a JSON string for tool calling.

    It first tries to use the standard ``json.loads``. If that fails, it falls
    back to ``ast.literal_eval`` to safely parse Python literals, which is more
    robust against models using single quotes or containing apostrophes.

    Args:
        json_string: JSON string to parse.
        raw_tool_call: Raw tool call to include in error message.
        skip: Whether to ignore parsing errors and return the value anyways.

    Returns:
        The parsed JSON string or Python literal.

    Raises:
        OutputParserException: If the string is invalid and ``skip=False``.

    """
    try:
        return json.loads(json_string)
    except json.JSONDecodeError:
        try:
            # Use ast.literal_eval to safely parse Python-style dicts
            # (e.g. with single quotes)
            return ast.literal_eval(json_string)
        except (SyntaxError, ValueError) as e:
            # If both fail, and we're not skipping, raise an informative error.
            if skip:
                return json_string
            msg = (
                f"Function {raw_tool_call['function']['name']} arguments:\n\n"
                f"{raw_tool_call['function']['arguments']}"
                "\n\nare not valid JSON or a Python literal. "
                f"Received error: {e}"
            )
            raise OutputParserException(msg) from e
    except TypeError as e:
        if skip:
            return json_string
        msg = (
            f"Function {raw_tool_call['function']['name']} arguments:\n\n"
            f"{raw_tool_call['function']['arguments']}\n\nare not a string or a "
            f"dictionary. Received TypeError {e}"
        )
        raise OutputParserException(msg) from e


def _parse_arguments_from_tool_call(
    raw_tool_call: dict[str, Any],
) -> Optional[dict[str, Any]]:
    """Parse arguments by trying to parse any shallowly nested string-encoded JSON.

    Band-aid fix for issue in Ollama with inconsistent tool call argument structure.
    Should be removed/changed if fixed upstream.

    See https://github.com/ollama/ollama/issues/6155
    """
    if "function" not in raw_tool_call:
        return None
    function_name = raw_tool_call["function"]["name"]
    arguments = raw_tool_call["function"]["arguments"]
    parsed_arguments: dict = {}
    if isinstance(arguments, dict):
        for key, value in arguments.items():
            # Filter out metadata fields like 'functionName' that echo function name
            if key == "functionName" and value == function_name:
                continue
            if isinstance(value, str):
                parsed_value = _parse_json_string(
                    value, skip=True, raw_tool_call=raw_tool_call
                )
                if isinstance(parsed_value, (dict, list)):
                    parsed_arguments[key] = parsed_value
                else:
                    parsed_arguments[key] = value
            else:
                parsed_arguments[key] = value
    else:
        parsed_arguments = _parse_json_string(
            arguments, skip=False, raw_tool_call=raw_tool_call
        )
    return parsed_arguments


def _get_tool_calls_from_response(
    response: Mapping[str, Any],
) -> list[ToolCall]:
    """Get tool calls from ollama response."""
    tool_calls = []
    if "message" in response and (
        raw_tool_calls := response["message"].get("tool_calls")
    ):
        tool_calls.extend(
            [
                tool_call(
                    id=str(uuid4()),
                    name=tc["function"]["name"],
                    args=_parse_arguments_from_tool_call(tc) or {},
                )
                for tc in raw_tool_calls
            ]
        )
    return tool_calls


def _lc_tool_call_to_openai_tool_call(tool_call_: ToolCall) -> dict:
    """Convert a LangChain tool call to an OpenAI tool call format."""
    return {
        "type": "function",
        "id": tool_call_["id"],
        "function": {
            "name": tool_call_["name"],
            "arguments": tool_call_["args"],
        },
    }


def _get_image_from_data_content_block(block: dict) -> str:
    """Format standard data content block to format expected by Ollama."""
    if block["type"] == "image":
        if block["source_type"] == "base64":
            return block["data"]
        error_message = "Image data only supported through in-line base64 format."
        raise ValueError(error_message)

    error_message = f"Blocks of type {block['type']} not supported."
    raise ValueError(error_message)


def _is_pydantic_class(obj: Any) -> bool:
    return isinstance(obj, type) and is_basemodel_subclass(obj)


class ChatOllama(BaseChatModel):
    r"""Ollama chat model integration.

    .. dropdown:: Setup
        :open:

        Install ``langchain-ollama`` and download any models you want to use from ollama.

        .. code-block:: bash

            ollama pull gpt-oss:20b
            pip install -U langchain-ollama

    Key init args — completion params:
        model: str
            Name of Ollama model to use.
        reasoning: Optional[bool]
            Controls the reasoning/thinking mode for
            `supported models <https://ollama.com/search?c=thinking>`__.

            - ``True``: Enables reasoning mode. The model's reasoning process will be
              captured and returned separately in the ``additional_kwargs`` of the
              response message, under ``reasoning_content``. The main response
              content will not include the reasoning tags.
            - ``False``: Disables reasoning mode. The model will not perform any reasoning,
              and the response will not include any reasoning content.
            - ``None`` (Default): The model will use its default reasoning behavior. Note
              however, if the model's default behavior *is* to perform reasoning, think tags
              (``<think>`` and ``</think>``) will be present within the main response content
              unless you set ``reasoning`` to ``True``.
        temperature: float
            Sampling temperature. Ranges from ``0.0`` to ``1.0``.
        num_predict: Optional[int]
            Max number of tokens to generate.

    See full list of supported init args and their descriptions in the params section.

    Instantiate:
        .. code-block:: python

            from langchain_ollama import ChatOllama

            llm = ChatOllama(
                model="gpt-oss:20b",
                validate_model_on_init=True,
                temperature=0.8,
                num_predict=256,
                # other params ...
            )

    Invoke:
        .. code-block:: python

            messages = [
                ("system", "You are a helpful translator. Translate the user sentence to French."),
                ("human", "I love programming."),
            ]
            llm.invoke(messages)

        .. code-block:: python

            AIMessage(content='J'adore le programmation. (Note: "programming" can also refer to the act of writing code, so if you meant that, I could translate it as "J'adore programmer". But since you didn\'t specify, I assumed you were talking about the activity itself, which is what "le programmation" usually refers to.)', response_metadata={'model': 'llama3', 'created_at': '2024-07-04T03:37:50.182604Z', 'message': {'role': 'assistant', 'content': ''}, 'done_reason': 'stop', 'done': True, 'total_duration': 3576619666, 'load_duration': 788524916, 'prompt_eval_count': 32, 'prompt_eval_duration': 128125000, 'eval_count': 71, 'eval_duration': 2656556000}, id='run-ba48f958-6402-41a5-b461-5e250a4ebd36-0')

    Stream:
        .. code-block:: python

            for chunk in llm.stream("Return the words Hello World!"):
                print(chunk.text(), end="")


        .. code-block:: python

            content='Hello' id='run-327ff5ad-45c8-49fe-965c-0a93982e9be1'
            content=' World' id='run-327ff5ad-45c8-49fe-965c-0a93982e9be1'
            content='!' id='run-327ff5ad-45c8-49fe-965c-0a93982e9be1'
            content='' response_metadata={'model': 'llama3', 'created_at': '2024-07-04T03:39:42.274449Z', 'message': {'role': 'assistant', 'content': ''}, 'done_reason': 'stop', 'done': True, 'total_duration': 411875125, 'load_duration': 1898166, 'prompt_eval_count': 14, 'prompt_eval_duration': 297320000, 'eval_count': 4, 'eval_duration': 111099000} id='run-327ff5ad-45c8-49fe-965c-0a93982e9be1'


        .. code-block:: python

            stream = llm.stream(messages)
            full = next(stream)
            for chunk in stream:
                full += chunk
            full

        .. code-block:: python

            AIMessageChunk(
                content='Je adore le programmation.(Note: "programmation" is the formal way to say "programming" in French, but informally, people might use the phrase "le développement logiciel" or simply "le code")',
                response_metadata={
                    "model": "llama3",
                    "created_at": "2024-07-04T03:38:54.933154Z",
                    "message": {"role": "assistant", "content": ""},
                    "done_reason": "stop",
                    "done": True,
                    "total_duration": 1977300042,
                    "load_duration": 1345709,
                    "prompt_eval_duration": 159343000,
                    "eval_count": 47,
                    "eval_duration": 1815123000,
                },
                id="run-3c81a3ed-3e79-4dd3-a796-04064d804890",
            )

    Async:
        .. code-block:: python

            await llm.ainvoke("Hello how are you!")

        .. code-block:: python

            AIMessage(
                content="Hi there! I'm just an AI, so I don't have feelings or emotions like humans do. But I'm functioning properly and ready to help with any questions or tasks you may have! How can I assist you today?",
                response_metadata={
                    "model": "llama3",
                    "created_at": "2024-07-04T03:52:08.165478Z",
                    "message": {"role": "assistant", "content": ""},
                    "done_reason": "stop",
                    "done": True,
                    "total_duration": 2138492875,
                    "load_duration": 1364000,
                    "prompt_eval_count": 10,
                    "prompt_eval_duration": 297081000,
                    "eval_count": 47,
                    "eval_duration": 1838524000,
                },
                id="run-29c510ae-49a4-4cdd-8f23-b972bfab1c49-0",
            )

        .. code-block:: python

            async for chunk in llm.astream("Say hello world!"):
                print(chunk.content)

        .. code-block:: python

            HEL
            LO
            WORLD
            !

        .. code-block:: python

            messages = [("human", "Say hello world!"), ("human", "Say goodbye world!")]
            await llm.abatch(messages)

        .. code-block:: python

            [
                AIMessage(
                    content="HELLO, WORLD!",
                    response_metadata={
                        "model": "llama3",
                        "created_at": "2024-07-04T03:55:07.315396Z",
                        "message": {"role": "assistant", "content": ""},
                        "done_reason": "stop",
                        "done": True,
                        "total_duration": 1696745458,
                        "load_duration": 1505000,
                        "prompt_eval_count": 8,
                        "prompt_eval_duration": 111627000,
                        "eval_count": 6,
                        "eval_duration": 185181000,
                    },
                    id="run-da6c7562-e25a-4a44-987a-2c83cd8c2686-0",
                ),
                AIMessage(
                    content="It's been a blast chatting with you! Say goodbye to the world for me, and don't forget to come back and visit us again soon!",
                    response_metadata={
                        "model": "llama3",
                        "created_at": "2024-07-04T03:55:07.018076Z",
                        "message": {"role": "assistant", "content": ""},
                        "done_reason": "stop",
                        "done": True,
                        "total_duration": 1399391083,
                        "load_duration": 1187417,
                        "prompt_eval_count": 20,
                        "prompt_eval_duration": 230349000,
                        "eval_count": 31,
                        "eval_duration": 1166047000,
                    },
                    id="run-96cad530-6f3e-4cf9-86b4-e0f8abba4cdb-0",
                ),
            ]

    JSON mode:
        .. code-block:: python


            json_llm = ChatOllama(format="json")
            llm.invoke(
                "Return a query for the weather in a random location and time of day with two keys: location and time_of_day. "
                "Respond using JSON only."
            ).content

        .. code-block:: python

            '{"location": "Pune, India", "time_of_day": "morning"}'

    Tool Calling:
        .. code-block:: python

            from langchain_ollama import ChatOllama
            from pydantic import BaseModel, Field


            class Multiply(BaseModel):
                a: int = Field(..., description="First integer")
                b: int = Field(..., description="Second integer")


            ans = await chat.invoke("What is 45*67")
            ans.tool_calls

        .. code-block:: python

            [
                {
                    "name": "Multiply",
                    "args": {"a": 45, "b": 67},
                    "id": "420c3f3b-df10-4188-945f-eb3abdb40622",
                    "type": "tool_call",
                }
            ]

    Thinking / Reasoning:
        You can enable reasoning mode for models that support it by setting
        the ``reasoning`` parameter to ``True`` in either the constructor or
        the ``invoke``/``stream`` methods. This will enable the model to think
        through the problem and return the reasoning process separately in the
        ``additional_kwargs`` of the response message, under ``reasoning_content``.

        If ``reasoning`` is set to ``None``, the model will use its default reasoning
        behavior, and any reasoning content will *not* be captured under the
        ``reasoning_content`` key, but will be present within the main response content
        as think tags (``<think>`` and ``</think>``).

        .. note::
            This feature is only available for `models that support reasoning <https://ollama.com/search?c=thinking>`__.

        .. code-block:: python

            from langchain_ollama import ChatOllama

            llm = ChatOllama(
                model="deepseek-r1:8b",
                validate_model_on_init=True,
                reasoning=True,
            )

            llm.invoke("how many r in the word strawberry?")

            # or, on an invocation basis:

            llm.invoke("how many r in the word strawberry?", reasoning=True)
            # or llm.stream("how many r in the word strawberry?", reasoning=True)

            # If not provided, the invocation will default to the ChatOllama reasoning
            # param provided (None by default).

        .. code-block:: python

            AIMessage(content='The word "strawberry" contains **three \'r\' letters**. Here\'s a breakdown for clarity:\n\n- The spelling of "strawberry" has two parts ... be 3.\n\nTo be thorough, let\'s confirm with an online source or common knowledge.\n\nI can recall that "strawberry" has: s-t-r-a-w-b-e-r-r-y — yes, three r\'s.\n\nPerhaps it\'s misspelled by some, but standard is correct.\n\nSo I think the response should be 3.\n'}, response_metadata={'model': 'deepseek-r1:8b', 'created_at': '2025-07-08T19:33:55.891269Z', 'done': True, 'done_reason': 'stop', 'total_duration': 98232561292, 'load_duration': 28036792, 'prompt_eval_count': 10, 'prompt_eval_duration': 40171834, 'eval_count': 3615, 'eval_duration': 98163832416, 'model_name': 'deepseek-r1:8b'}, id='run--18f8269f-6a35-4a7c-826d-b89d52c753b3-0', usage_metadata={'input_tokens': 10, 'output_tokens': 3615, 'total_tokens': 3625})

    """  # noqa: E501, pylint: disable=line-too-long

    model: str
    """Model name to use."""

    reasoning: Optional[Union[bool, str]] = None
    """Controls the reasoning/thinking mode for
    `supported models <https://ollama.com/search?c=thinking>`__.

    - ``True``: Enables reasoning mode. The model's reasoning process will be
      captured and returned separately in the ``additional_kwargs`` of the
      response message, under ``reasoning_content``. The main response
      content will not include the reasoning tags.
    - ``False``: Disables reasoning mode. The model will not perform any reasoning,
      and the response will not include any reasoning content.
    - ``None`` (Default): The model will use its default reasoning behavior. Note
      however, if the model's default behavior *is* to perform reasoning, think tags
      ()``<think>`` and ``</think>``) will be present within the main response content
      unless you set ``reasoning`` to ``True``.
    - ``str``: e.g. ``'low'``, ``'medium'``, ``'high'``. Enables reasoning with a custom
      intensity level. Currently, this is only supported ``gpt-oss``. See the
      `Ollama docs <https://github.com/ollama/ollama-python/blob/da79e987f0ac0a4986bf396f043b36ef840370bc/ollama/_types.py#L210>`__
      for more information.

    """

    validate_model_on_init: bool = False
    """Whether to validate the model exists in Ollama locally on initialization.

    .. versionadded:: 0.3.4
    """

    mirostat: Optional[int] = None
    """Enable Mirostat sampling for controlling perplexity.
    (default: ``0``, ``0`` = disabled, ``1`` = Mirostat, ``2`` = Mirostat 2.0)"""

    mirostat_eta: Optional[float] = None
    """Influences how quickly the algorithm responds to feedback
    from the generated text. A lower learning rate will result in
    slower adjustments, while a higher learning rate will make
    the algorithm more responsive. (Default: ``0.1``)"""

    mirostat_tau: Optional[float] = None
    """Controls the balance between coherence and diversity
    of the output. A lower value will result in more focused and
    coherent text. (Default: ``5.0``)"""

    num_ctx: Optional[int] = None
    """Sets the size of the context window used to generate the
    next token. (Default: ``2048``)	"""

    num_gpu: Optional[int] = None
    """The number of GPUs to use. On macOS it defaults to ``1`` to
    enable metal support, ``0`` to disable."""

    num_thread: Optional[int] = None
    """Sets the number of threads to use during computation.
    By default, Ollama will detect this for optimal performance.
    It is recommended to set this value to the number of physical
    CPU cores your system has (as opposed to the logical number of cores)."""

    num_predict: Optional[int] = None
    """Maximum number of tokens to predict when generating text.
    (Default: ``128``, ``-1`` = infinite generation, ``-2`` = fill context)"""

    repeat_last_n: Optional[int] = None
    """Sets how far back for the model to look back to prevent
    repetition. (Default: ``64``, ``0`` = disabled, ``-1`` = ``num_ctx``)"""

    repeat_penalty: Optional[float] = None
    """Sets how strongly to penalize repetitions. A higher value (e.g., ``1.5``)
    will penalize repetitions more strongly, while a lower value (e.g., ``0.9``)
    will be more lenient. (Default: ``1.1``)"""

    temperature: Optional[float] = None
    """The temperature of the model. Increasing the temperature will
    make the model answer more creatively. (Default: ``0.8``)"""

    seed: Optional[int] = None
    """Sets the random number seed to use for generation. Setting this
    to a specific number will make the model generate the same text for
    the same prompt."""

    stop: Optional[list[str]] = None
    """Sets the stop tokens to use."""

    tfs_z: Optional[float] = None
    """Tail free sampling is used to reduce the impact of less probable
    tokens from the output. A higher value (e.g., ``2.0``) will reduce the
    impact more, while a value of ``1.0`` disables this setting. (default: ``1``)"""

    top_k: Optional[int] = None
    """Reduces the probability of generating nonsense. A higher value (e.g. ``100``)
    will give more diverse answers, while a lower value (e.g. ``10``)
    will be more conservative. (Default: ``40``)"""

    top_p: Optional[float] = None
    """Works together with top-k. A higher value (e.g., ``0.95``) will lead
    to more diverse text, while a lower value (e.g., ``0.5``) will
    generate more focused and conservative text. (Default: ``0.9``)"""

    format: Optional[Union[Literal["", "json"], JsonSchemaValue]] = None
    """Specify the format of the output (options: ``'json'``, JSON schema)."""

    keep_alive: Optional[Union[int, str]] = None
    """How long the model will stay loaded into memory."""

    base_url: Optional[str] = None
    """Base url the model is hosted under.

    If none, defaults to the Ollama client default.

    Supports `userinfo` auth in the format `http://username:password@localhost:11434`.
    Useful if your Ollama server is behind a proxy.

    !!! warning
        `userinfo` is not secure and should only be used for local testing or
        in secure environments. Avoid using it in production or over unsecured
        networks.

    !!! note
        If using `userinfo`, ensure that the Ollama server is configured to
        accept and validate these credentials.

    !!! note
        `userinfo` headers are passed to both sync and async clients.

    """

    client_kwargs: Optional[dict] = {}
    """Additional kwargs to pass to the httpx clients. Pass headers in here.

    These arguments are passed to both synchronous and async clients.

    Use ``sync_client_kwargs`` and ``async_client_kwargs`` to pass different arguments
    to synchronous and asynchronous clients.
    """

    async_client_kwargs: Optional[dict] = {}
    """Additional kwargs to merge with ``client_kwargs`` before passing to httpx client.

    These are clients unique to the async client; for shared args use ``client_kwargs``.

    For a full list of the params, see the `httpx documentation <https://www.python-httpx.org/api/#asyncclient>`__.
    """

    sync_client_kwargs: Optional[dict] = {}
    """Additional kwargs to merge with ``client_kwargs`` before passing to httpx client.

    These are clients unique to the sync client; for shared args use ``client_kwargs``.

    For a full list of the params, see the `httpx documentation <https://www.python-httpx.org/api/#client>`__.
    """

    _client: Client = PrivateAttr()
    """The client to use for making requests."""

    _async_client: AsyncClient = PrivateAttr()
    """The async client to use for making requests."""

    def _chat_params(
        self,
        messages: list[BaseMessage],
        stop: Optional[list[str]] = None,
        **kwargs: Any,
    ) -> dict[str, Any]:
        ollama_messages = self._convert_messages_to_ollama_messages(messages)

        if self.stop is not None and stop is not None:
            msg = "`stop` found in both the input and default params."
            raise ValueError(msg)
        if self.stop is not None:
            stop = self.stop

        options_dict = kwargs.pop(
            "options",
            {
                "mirostat": self.mirostat,
                "mirostat_eta": self.mirostat_eta,
                "mirostat_tau": self.mirostat_tau,
                "num_ctx": self.num_ctx,
                "num_gpu": self.num_gpu,
                "num_thread": self.num_thread,
                "num_predict": self.num_predict,
                "repeat_last_n": self.repeat_last_n,
                "repeat_penalty": self.repeat_penalty,
                "temperature": self.temperature,
                "seed": self.seed,
                "stop": self.stop if stop is None else stop,
                "tfs_z": self.tfs_z,
                "top_k": self.top_k,
                "top_p": self.top_p,
            },
        )

        params = {
            "messages": ollama_messages,
            "stream": kwargs.pop("stream", True),
            "model": kwargs.pop("model", self.model),
            "think": kwargs.pop("reasoning", self.reasoning),
            "format": kwargs.pop("format", self.format),
            "options": options_dict,
            "keep_alive": kwargs.pop("keep_alive", self.keep_alive),
            **kwargs,
        }

        if tools := kwargs.get("tools"):
            params["tools"] = tools

        return params

    @model_validator(mode="after")
    def _set_clients(self) -> Self:
        """Set clients to use for ollama."""
        client_kwargs = self.client_kwargs or {}

        cleaned_url, auth_headers = parse_url_with_auth(self.base_url)
        merge_auth_headers(client_kwargs, auth_headers)

        sync_client_kwargs = client_kwargs
        if self.sync_client_kwargs:
            sync_client_kwargs = {**sync_client_kwargs, **self.sync_client_kwargs}

        async_client_kwargs = client_kwargs
        if self.async_client_kwargs:
            async_client_kwargs = {**async_client_kwargs, **self.async_client_kwargs}

        self._client = Client(host=cleaned_url, **sync_client_kwargs)
        self._async_client = AsyncClient(host=cleaned_url, **async_client_kwargs)
        if self.validate_model_on_init:
            validate_model(self._client, self.model)
        return self

    def _convert_messages_to_ollama_messages(
        self, messages: list[BaseMessage]
    ) -> Sequence[Message]:
        ollama_messages: list = []
        for message in messages:
            role: str
            tool_call_id: Optional[str] = None
            tool_calls: Optional[list[dict[str, Any]]] = None
            if isinstance(message, HumanMessage):
                role = "user"
            elif isinstance(message, AIMessage):
                role = "assistant"
                tool_calls = (
                    [
                        _lc_tool_call_to_openai_tool_call(tool_call)
                        for tool_call in message.tool_calls
                    ]
                    if message.tool_calls
                    else None
                )
            elif isinstance(message, SystemMessage):
                role = "system"
            elif isinstance(message, ChatMessage):
                role = message.role
            elif isinstance(message, ToolMessage):
                role = "tool"
                tool_call_id = message.tool_call_id
            else:
                msg = "Received unsupported message type for Ollama."
                raise TypeError(msg)

            content = ""
            images = []
            if isinstance(message.content, str):
                content = message.content
            else:
                for content_part in message.content:
                    if isinstance(content_part, str):
                        content += f"\n{content_part}"
                    elif content_part.get("type") == "text":
                        content += f"\n{content_part['text']}"
                    elif content_part.get("type") == "tool_use":
                        continue
                    elif content_part.get("type") == "image_url":
                        image_url = None
                        temp_image_url = content_part.get("image_url")
                        if isinstance(temp_image_url, str):
                            image_url = temp_image_url
                        elif (
                            isinstance(temp_image_url, dict)
                            and "url" in temp_image_url
                            and isinstance(temp_image_url["url"], str)
                        ):
                            image_url = temp_image_url["url"]
                        else:
                            msg = (
                                "Only string image_url or dict with string 'url' "
                                "inside content parts are supported."
                            )
                            raise ValueError(msg)

                        image_url_components = image_url.split(",")
                        # Support data:image/jpeg;base64,<image> format
                        # and base64 strings
                        if len(image_url_components) > 1:
                            images.append(image_url_components[1])
                        else:
                            images.append(image_url_components[0])
                    elif is_data_content_block(content_part):
                        image = _get_image_from_data_content_block(content_part)
                        images.append(image)
                    else:
                        msg = (
                            "Unsupported message content type. "
                            "Must either have type 'text' or type 'image_url' "
                            "with a string 'image_url' field."
                        )
                        raise ValueError(msg)
            # Should convert to ollama.Message once role includes tool,
            # and tool_call_id is in Message
            msg_: dict = {
                "role": role,
                "content": content,
                "images": images,
            }
            if tool_calls:
                msg_["tool_calls"] = tool_calls
            if tool_call_id:
                msg_["tool_call_id"] = tool_call_id
            ollama_messages.append(msg_)

        return ollama_messages

    async def _acreate_chat_stream(
        self,
        messages: list[BaseMessage],
        stop: Optional[list[str]] = None,
        **kwargs: Any,
    ) -> AsyncIterator[Union[Mapping[str, Any], str]]:
        chat_params = self._chat_params(messages, stop, **kwargs)

        if chat_params["stream"]:
            async for part in await self._async_client.chat(**chat_params):
                yield part
        else:
            yield await self._async_client.chat(**chat_params)

    def _create_chat_stream(
        self,
        messages: list[BaseMessage],
        stop: Optional[list[str]] = None,
        **kwargs: Any,
    ) -> Iterator[Union[Mapping[str, Any], str]]:
        chat_params = self._chat_params(messages, stop, **kwargs)

        if chat_params["stream"]:
            if self._client:
                yield from self._client.chat(**chat_params)
        elif self._client:
            yield self._client.chat(**chat_params)

    def _chat_stream_with_aggregation(
        self,
        messages: list[BaseMessage],
        stop: Optional[list[str]] = None,
        run_manager: Optional[CallbackManagerForLLMRun] = None,
        verbose: bool = False,  # noqa: FBT002
        **kwargs: Any,
    ) -> ChatGenerationChunk:
        final_chunk = None
        for chunk in self._iterate_over_stream(messages, stop, **kwargs):
            if final_chunk is None:
                final_chunk = chunk
            else:
                final_chunk += chunk
            if run_manager:
                run_manager.on_llm_new_token(
                    chunk.text,
                    chunk=chunk,
                    verbose=verbose,
                )
        if final_chunk is None:
            msg = "No data received from Ollama stream."
            raise ValueError(msg)

        return final_chunk

    async def _achat_stream_with_aggregation(
        self,
        messages: list[BaseMessage],
        stop: Optional[list[str]] = None,
        run_manager: Optional[AsyncCallbackManagerForLLMRun] = None,
        verbose: bool = False,  # noqa: FBT002
        **kwargs: Any,
    ) -> ChatGenerationChunk:
        final_chunk = None
        async for chunk in self._aiterate_over_stream(messages, stop, **kwargs):
            if final_chunk is None:
                final_chunk = chunk
            else:
                final_chunk += chunk
            if run_manager:
                await run_manager.on_llm_new_token(
                    chunk.text,
                    chunk=chunk,
                    verbose=verbose,
                )
        if final_chunk is None:
            msg = "No data received from Ollama stream."
            raise ValueError(msg)

        return final_chunk

    def _get_ls_params(
        self, stop: Optional[list[str]] = None, **kwargs: Any
    ) -> LangSmithParams:
        """Get standard params for tracing."""
        params = self._get_invocation_params(stop=stop, **kwargs)
        ls_params = LangSmithParams(
            ls_provider="ollama",
            ls_model_name=self.model,
            ls_model_type="chat",
            ls_temperature=params.get("temperature", self.temperature),
        )
        if ls_stop := stop or params.get("stop", None) or self.stop:
            ls_params["ls_stop"] = ls_stop
        return ls_params

    def _generate(
        self,
        messages: list[BaseMessage],
        stop: Optional[list[str]] = None,
        run_manager: Optional[CallbackManagerForLLMRun] = None,
        **kwargs: Any,
    ) -> ChatResult:
        final_chunk = self._chat_stream_with_aggregation(
            messages, stop, run_manager, verbose=self.verbose, **kwargs
        )
        generation_info = final_chunk.generation_info
        chat_generation = ChatGeneration(
            message=AIMessage(
                content=final_chunk.text,
                usage_metadata=cast(
                    "AIMessageChunk", final_chunk.message
                ).usage_metadata,
                tool_calls=cast("AIMessageChunk", final_chunk.message).tool_calls,
                additional_kwargs=final_chunk.message.additional_kwargs,
            ),
            generation_info=generation_info,
        )
        return ChatResult(generations=[chat_generation])

    def _iterate_over_stream(
        self,
        messages: list[BaseMessage],
        stop: Optional[list[str]] = None,
        **kwargs: Any,
    ) -> Iterator[ChatGenerationChunk]:
        reasoning = kwargs.get("reasoning", self.reasoning)
        for stream_resp in self._create_chat_stream(messages, stop, **kwargs):
            if not isinstance(stream_resp, str):
                content = (
                    stream_resp["message"]["content"]
                    if "message" in stream_resp and "content" in stream_resp["message"]
                    else ""
                )

                # Warn and skip responses with done_reason: 'load' and empty content
                # These indicate the model was loaded but no actual generation occurred
                is_load_response_with_empty_content = (
                    stream_resp.get("done") is True
                    and stream_resp.get("done_reason") == "load"
                    and not content.strip()
                )

                if is_load_response_with_empty_content:
                    log.warning(
                        "Ollama returned empty response with done_reason='load'."
                        "This typically indicates the model was loaded but no content "
                        "was generated. Skipping this response."
                    )
                    continue

                if stream_resp.get("done") is True:
                    generation_info = dict(stream_resp)
                    if "model" in generation_info:
                        generation_info["model_name"] = generation_info["model"]
                    _ = generation_info.pop("message", None)
                else:
                    generation_info = None

                additional_kwargs = {}
                if (
                    reasoning
                    and "message" in stream_resp
                    and (thinking_content := stream_resp["message"].get("thinking"))
                ):
                    additional_kwargs["reasoning_content"] = thinking_content

                # Strip think tags from content when reasoning=False
                if reasoning is False:
                    content = _strip_think_tags(content)

                chunk = ChatGenerationChunk(
                    message=AIMessageChunk(
                        content=content,
                        additional_kwargs=additional_kwargs,
                        usage_metadata=_get_usage_metadata_from_generation_info(
                            stream_resp
                        ),
                        tool_calls=_get_tool_calls_from_response(stream_resp),
                    ),
                    generation_info=generation_info,
                )

                yield chunk

    def _stream(
        self,
        messages: list[BaseMessage],
        stop: Optional[list[str]] = None,
        run_manager: Optional[CallbackManagerForLLMRun] = None,
        **kwargs: Any,
    ) -> Iterator[ChatGenerationChunk]:
        for chunk in self._iterate_over_stream(messages, stop, **kwargs):
            if run_manager:
                run_manager.on_llm_new_token(
                    chunk.text,
                    verbose=self.verbose,
                )
            yield chunk

    async def _aiterate_over_stream(
        self,
        messages: list[BaseMessage],
        stop: Optional[list[str]] = None,
        **kwargs: Any,
    ) -> AsyncIterator[ChatGenerationChunk]:
        reasoning = kwargs.get("reasoning", self.reasoning)
        async for stream_resp in self._acreate_chat_stream(messages, stop, **kwargs):
            if not isinstance(stream_resp, str):
                content = (
                    stream_resp["message"]["content"]
                    if "message" in stream_resp and "content" in stream_resp["message"]
                    else ""
                )

                # Warn and skip responses with done_reason: 'load' and empty content
                # These indicate the model was loaded but no actual generation occurred
                is_load_response_with_empty_content = (
                    stream_resp.get("done") is True
                    and stream_resp.get("done_reason") == "load"
                    and not content.strip()
                )

                if is_load_response_with_empty_content:
                    log.warning(
                        "Ollama returned empty response with done_reason='load'. "
                        "This typically indicates the model was loaded but no content "
                        "was generated. Skipping this response."
                    )
                    continue

                if stream_resp.get("done") is True:
                    generation_info = dict(stream_resp)
                    if "model" in generation_info:
                        generation_info["model_name"] = generation_info["model"]
                    _ = generation_info.pop("message", None)
                else:
                    generation_info = None

                additional_kwargs = {}
                if (
                    reasoning
                    and "message" in stream_resp
                    and (thinking_content := stream_resp["message"].get("thinking"))
                ):
                    additional_kwargs["reasoning_content"] = thinking_content

                # Strip think tags from content when reasoning=False
                if reasoning is False:
                    content = _strip_think_tags(content)

                chunk = ChatGenerationChunk(
                    message=AIMessageChunk(
                        content=content,
                        additional_kwargs=additional_kwargs,
                        usage_metadata=_get_usage_metadata_from_generation_info(
                            stream_resp
                        ),
                        tool_calls=_get_tool_calls_from_response(stream_resp),
                    ),
                    generation_info=generation_info,
                )

                yield chunk

    async def _astream(
        self,
        messages: list[BaseMessage],
        stop: Optional[list[str]] = None,
        run_manager: Optional[AsyncCallbackManagerForLLMRun] = None,
        **kwargs: Any,
    ) -> AsyncIterator[ChatGenerationChunk]:
        async for chunk in self._aiterate_over_stream(messages, stop, **kwargs):
            if run_manager:
                await run_manager.on_llm_new_token(
                    chunk.text,
                    verbose=self.verbose,
                )
            yield chunk

    async def _agenerate(
        self,
        messages: list[BaseMessage],
        stop: Optional[list[str]] = None,
        run_manager: Optional[AsyncCallbackManagerForLLMRun] = None,
        **kwargs: Any,
    ) -> ChatResult:
        final_chunk = await self._achat_stream_with_aggregation(
            messages, stop, run_manager, verbose=self.verbose, **kwargs
        )
        generation_info = final_chunk.generation_info
        chat_generation = ChatGeneration(
            message=AIMessage(
                content=final_chunk.text,
                usage_metadata=cast(
                    "AIMessageChunk", final_chunk.message
                ).usage_metadata,
                tool_calls=cast("AIMessageChunk", final_chunk.message).tool_calls,
                additional_kwargs=final_chunk.message.additional_kwargs,
            ),
            generation_info=generation_info,
        )
        return ChatResult(generations=[chat_generation])

    @property
    def _llm_type(self) -> str:
        """Return type of chat model."""
        return "chat-ollama"

    def bind_tools(
        self,
        tools: Sequence[Union[dict[str, Any], type, Callable, BaseTool]],
        *,
        tool_choice: Optional[Union[dict, str, Literal["auto", "any"], bool]] = None,  # noqa: PYI051, ARG002
        **kwargs: Any,
    ) -> Runnable[LanguageModelInput, BaseMessage]:
        """Bind tool-like objects to this chat model.

        Assumes model is compatible with OpenAI tool-calling API.

        Args:
            tools: A list of tool definitions to bind to this chat model.
                Supports any tool definition handled by
                :meth:`langchain_core.utils.function_calling.convert_to_openai_tool`.
            tool_choice: If provided, which tool for model to call. **This parameter
                is currently ignored as it is not supported by Ollama.**
            kwargs: Any additional parameters are passed directly to
                ``self.bind(**kwargs)``.
        """
        formatted_tools = [convert_to_openai_tool(tool) for tool in tools]
        return super().bind(tools=formatted_tools, **kwargs)

    def with_structured_output(
        self,
        schema: Union[dict, type],
        *,
        method: Literal["function_calling", "json_mode", "json_schema"] = "json_schema",
        include_raw: bool = False,
        **kwargs: Any,
    ) -> Runnable[LanguageModelInput, Union[dict, BaseModel]]:
        r"""Model wrapper that returns outputs formatted to match the given schema.

        Args:
            schema: The output schema. Can be passed in as:

                - a Pydantic class,
                - a JSON schema
                - a TypedDict class
                - an OpenAI function/tool schema.

                If ``schema`` is a Pydantic class then the model output will be a
                Pydantic instance of that class, and the model-generated fields will be
                validated by the Pydantic class. Otherwise the model output will be a
                dict and will not be validated. See :meth:`langchain_core.utils.function_calling.convert_to_openai_tool`
                for more on how to properly specify types and descriptions of
                schema fields when specifying a Pydantic or TypedDict class.

            method: The method for steering model generation, one of:

                - ``'json_schema'``:
                    Uses Ollama's `structured output API <https://ollama.com/blog/structured-outputs>`__
                - ``'function_calling'``:
                    Uses Ollama's tool-calling API
                - ``'json_mode'``:
                    Specifies ``format='json'``. Note that if using JSON mode then you
                    must include instructions for formatting the output into the
                    desired schema into the model call.

            include_raw:
                If False then only the parsed structured output is returned. If
                an error occurs during model output parsing it will be raised. If True
                then both the raw model response (a ``BaseMessage``) and the parsed model
                response will be returned. If an error occurs during output parsing it
                will be caught and returned as well. The final output is always a dict
                with keys ``'raw'``, ``'parsed'``, and ``'parsing_error'``.

            kwargs: Additional keyword args aren't supported.

        Returns:
            A Runnable that takes same inputs as a :class:`langchain_core.language_models.chat.BaseChatModel`.

            If ``include_raw`` is False and ``schema`` is a Pydantic class, Runnable outputs an instance of ``schema`` (i.e., a Pydantic object). Otherwise, if ``include_raw`` is False then Runnable outputs a dict.

            If ``include_raw`` is True, then Runnable outputs a dict with keys:

            - ``'raw'``: ``BaseMessage``
            - ``'parsed'``: None if there was a parsing error, otherwise the type depends on the ``schema`` as described above.
            - ``'parsing_error'``: Optional[BaseException]

        .. versionchanged:: 0.2.2

            Added support for structured output API via ``format`` parameter.

        .. versionchanged:: 0.3.0

            Updated default ``method`` to ``'json_schema'``.

        .. dropdown:: Example: schema=Pydantic class, method="json_schema", include_raw=False

            .. code-block:: python

                from typing import Optional

                from langchain_ollama import ChatOllama
                from pydantic import BaseModel, Field


                class AnswerWithJustification(BaseModel):
                    '''An answer to the user question along with justification for the answer.'''

                    answer: str
                    justification: Optional[str] = Field(
                        default=...,
                        description="A justification for the answer.",
                    )


                llm = ChatOllama(model="llama3.1", temperature=0)
                structured_llm = llm.with_structured_output(AnswerWithJustification)

                structured_llm.invoke("What weighs more a pound of bricks or a pound of feathers")

                # -> AnswerWithJustification(
                #     answer='They weigh the same',
                #     justification='Both a pound of bricks and a pound of feathers weigh one pound. The weight is the same, but the volume or density of the objects may differ.'
                # )

        .. dropdown:: Example: ``schema=Pydantic`` class, ``method='json_schema'``, ``include_raw=True``

            .. code-block:: python

                from langchain_ollama import ChatOllama
                from pydantic import BaseModel


                class AnswerWithJustification(BaseModel):
                    '''An answer to the user question along with justification for the answer.'''

                    answer: str
                    justification: str


                llm = ChatOllama(model="llama3.1", temperature=0)
                structured_llm = llm.with_structured_output(
                    AnswerWithJustification,
                    include_raw=True,
                )

                structured_llm.invoke("What weighs more a pound of bricks or a pound of feathers")
                # -> {
                #     'raw': AIMessage(content='', additional_kwargs={'tool_calls': [{'id': 'call_Ao02pnFYXD6GN1yzc0uXPsvF', 'function': {'arguments': '{"answer":"They weigh the same.","justification":"Both a pound of bricks and a pound of feathers weigh one pound. The weight is the same, but the volume or density of the objects may differ."}', 'name': 'AnswerWithJustification'}, 'type': 'function'}]}),
                #     'parsed': AnswerWithJustification(answer='They weigh the same.', justification='Both a pound of bricks and a pound of feathers weigh one pound. The weight is the same, but the volume or density of the objects may differ.'),
                #     'parsing_error': None
                # }

        .. dropdown:: Example: ``schema=Pydantic`` class, ``method='function_calling'``, ``include_raw=False``

            .. code-block:: python

                from typing import Optional

                from langchain_ollama import ChatOllama
                from pydantic import BaseModel, Field


                class AnswerWithJustification(BaseModel):
                    '''An answer to the user question along with justification for the answer.'''

                    answer: str
                    justification: Optional[str] = Field(
                        default=...,
                        description="A justification for the answer.",
                    )


                llm = ChatOllama(model="llama3.1", temperature=0)
                structured_llm = llm.with_structured_output(
                    AnswerWithJustification,
                    method="function_calling",
                )

                structured_llm.invoke("What weighs more a pound of bricks or a pound of feathers")

                # -> AnswerWithJustification(
                #     answer='They weigh the same',
                #     justification='Both a pound of bricks and a pound of feathers weigh one pound. The weight is the same, but the volume or density of the objects may differ.'
                # )

        .. dropdown:: Example: schema=TypedDict class, method="function_calling", include_raw=False

            .. code-block:: python

                # IMPORTANT: If you are using Python <=3.8, you need to import Annotated
                # from typing_extensions, not from typing.
                from typing_extensions import Annotated, TypedDict

                from langchain_ollama import ChatOllama


                class AnswerWithJustification(TypedDict):
                    '''An answer to the user question along with justification for the answer.'''

                    answer: str
                    justification: Annotated[Optional[str], None, "A justification for the answer."]


                llm = ChatOllama(model="llama3.1", temperature=0)
                structured_llm = llm.with_structured_output(AnswerWithJustification)

                structured_llm.invoke("What weighs more a pound of bricks or a pound of feathers")
                # -> {
                #     'answer': 'They weigh the same',
                #     'justification': 'Both a pound of bricks and a pound of feathers weigh one pound. The weight is the same, but the volume and density of the two substances differ.'
                # }

        .. dropdown:: Example: ``schema=OpenAI`` function schema, ``method='function_calling'``, ``include_raw=False``

            .. code-block:: python

                from langchain_ollama import ChatOllama

                oai_schema = {
                    'name': 'AnswerWithJustification',
                    'description': 'An answer to the user question along with justification for the answer.',
                    'parameters': {
                        'type': 'object',
                        'properties': {
                            'answer': {'type': 'string'},
                            'justification': {'description': 'A justification for the answer.', 'type': 'string'}
                        },
                       'required': ['answer']
                   }
               }

                llm = ChatOllama(model="llama3.1", temperature=0)
                structured_llm = llm.with_structured_output(oai_schema)

                structured_llm.invoke(
                    "What weighs more a pound of bricks or a pound of feathers"
                )
                # -> {
                #     'answer': 'They weigh the same',
                #     'justification': 'Both a pound of bricks and a pound of feathers weigh one pound. The weight is the same, but the volume and density of the two substances differ.'
                # }

        .. dropdown:: Example: ``schema=Pydantic`` class, ``method='json_mode'``, ``include_raw=True``

            .. code-block::

                from langchain_ollama import ChatOllama
                from pydantic import BaseModel

                class AnswerWithJustification(BaseModel):
                    answer: str
                    justification: str

                llm = ChatOllama(model="llama3.1", temperature=0)
                structured_llm = llm.with_structured_output(
                    AnswerWithJustification,
                    method="json_mode",
                    include_raw=True
                )

                structured_llm.invoke(
                    "Answer the following question. "
                    "Make sure to return a JSON blob with keys 'answer' and 'justification'.\\n\\n"
                    "What's heavier a pound of bricks or a pound of feathers?"
                )
                # -> {
                #     'raw': AIMessage(content='{\\n    "answer": "They are both the same weight.",\\n    "justification": "Both a pound of bricks and a pound of feathers weigh one pound. The difference lies in the volume and density of the materials, not the weight." \\n}'),
                #     'parsed': AnswerWithJustification(answer='They are both the same weight.', justification='Both a pound of bricks and a pound of feathers weigh one pound. The difference lies in the volume and density of the materials, not the weight.'),
                #     'parsing_error': None
                # }

        """  # noqa: E501
        _ = kwargs.pop("strict", None)
        if kwargs:
            msg = f"Received unsupported arguments {kwargs}"
            raise ValueError(msg)
        is_pydantic_schema = _is_pydantic_class(schema)
        if method == "function_calling":
            if schema is None:
                msg = (
                    "schema must be specified when method is not 'json_mode'. "
                    "Received None."
                )
                raise ValueError(msg)
            formatted_tool = convert_to_openai_tool(schema)
            tool_name = formatted_tool["function"]["name"]
            llm = self.bind_tools(
                [schema],
                tool_choice=tool_name,
                ls_structured_output_format={
                    "kwargs": {"method": method},
                    "schema": formatted_tool,
                },
            )
            if is_pydantic_schema:
                output_parser: Runnable = PydanticToolsParser(
                    tools=[schema],  # type: ignore[list-item]
                    first_tool_only=True,
                )
            else:
                output_parser = JsonOutputKeyToolsParser(
                    key_name=tool_name, first_tool_only=True
                )
        elif method == "json_mode":
            llm = self.bind(
                format="json",
                ls_structured_output_format={
                    "kwargs": {"method": method},
                    "schema": schema,
                },
            )
            output_parser = (
                PydanticOutputParser(pydantic_object=schema)  # type: ignore[arg-type]
                if is_pydantic_schema
                else JsonOutputParser()
            )
        elif method == "json_schema":
            if schema is None:
                msg = (
                    "schema must be specified when method is not 'json_mode'. "
                    "Received None."
                )
                raise ValueError(msg)
            if is_pydantic_schema:
                schema = cast("TypeBaseModel", schema)
                if issubclass(schema, BaseModelV1):
                    response_format = schema.schema()
                else:
                    response_format = schema.model_json_schema()
                llm = self.bind(
                    format=response_format,
                    ls_structured_output_format={
                        "kwargs": {"method": method},
                        "schema": schema,
                    },
                )
                output_parser = PydanticOutputParser(pydantic_object=schema)  # type: ignore[arg-type]
            else:
                if is_typeddict(schema):
                    response_format = convert_to_json_schema(schema)
                    if "required" not in response_format:
                        response_format["required"] = list(
                            response_format["properties"].keys()
                        )
                else:
                    # is JSON schema
                    response_format = cast("dict", schema)
                llm = self.bind(
                    format=response_format,
                    ls_structured_output_format={
                        "kwargs": {"method": method},
                        "schema": response_format,
                    },
                )
                output_parser = JsonOutputParser()
        else:
            msg = (
                f"Unrecognized method argument. Expected one of 'function_calling', "
                f"'json_schema', or 'json_mode'. Received: '{method}'"
            )
            raise ValueError(msg)

        if include_raw:
            parser_assign = RunnablePassthrough.assign(
                parsed=itemgetter("raw") | output_parser, parsing_error=lambda _: None
            )
            parser_none = RunnablePassthrough.assign(parsed=lambda _: None)
            parser_with_fallback = parser_assign.with_fallbacks(
                [parser_none], exception_key="parsing_error"
            )
            return RunnableMap(raw=llm) | parser_with_fallback
        return llm | output_parser<|MERGE_RESOLUTION|>--- conflicted
+++ resolved
@@ -86,20 +86,11 @@
     Returns:
         The content string with think tags removed
     """
-<<<<<<< HEAD
     # Remove <think>...</think> blocks, including multiline content
     # Also clean up extra whitespace/newlines that might be left behind
     result = re.sub(r"<think>.*?</think>", "", content, flags=re.DOTALL)
     # Clean up multiple consecutive newlines and trim
     result = re.sub(r"\n\s*\n", "\n", result)
-=======
-    import re
-    # Remove <think>...</think> blocks, including multiline content
-    # Also clean up extra whitespace/newlines that might be left behind
-    result = re.sub(r'<think>.*?</think>', '', content, flags=re.DOTALL)
-    # Clean up multiple consecutive newlines and trim
-    result = re.sub(r'\n\s*\n', '\n', result)
->>>>>>> 3a6c4a0e
     return result.strip()
 
 
