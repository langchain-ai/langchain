"""Ollama chat models."""

import json
from collections.abc import AsyncIterator, Iterator, Mapping, Sequence
from operator import itemgetter
from typing import (
    Any,
    Callable,
    Final,
    Literal,
    Optional,
    Union,
    cast,
)
from uuid import uuid4

from langchain_core.callbacks import (
    CallbackManagerForLLMRun,
)
from langchain_core.callbacks.manager import AsyncCallbackManagerForLLMRun
from langchain_core.exceptions import OutputParserException
from langchain_core.language_models import LanguageModelInput
from langchain_core.language_models.chat_models import BaseChatModel, LangSmithParams
from langchain_core.messages import (
    AIMessage,
    AIMessageChunk,
    BaseMessage,
<<<<<<< HEAD
    ChatMessage,
=======
    BaseMessageChunk,
>>>>>>> 2c2db1ab
    HumanMessage,
    SystemMessage,
    ToolCall,
    ToolMessage,
    is_data_content_block,
)
from langchain_core.messages.ai import UsageMetadata
from langchain_core.messages.tool import tool_call
from langchain_core.output_parsers import (
    JsonOutputKeyToolsParser,
    JsonOutputParser,
    PydanticOutputParser,
    PydanticToolsParser,
)
from langchain_core.outputs import ChatGeneration, ChatGenerationChunk, ChatResult
from langchain_core.runnables import Runnable, RunnableMap, RunnablePassthrough
from langchain_core.tools import BaseTool
from langchain_core.utils.function_calling import (
    convert_to_json_schema,
    convert_to_openai_tool,
)
from langchain_core.utils.pydantic import TypeBaseModel, is_basemodel_subclass
from ollama import AsyncClient, Client, Message, Options
from pydantic import BaseModel, PrivateAttr, model_validator
from pydantic.json_schema import JsonSchemaValue
from pydantic.v1 import BaseModel as BaseModelV1
from typing_extensions import Self, is_typeddict

DEFAULT_THINK_TOKEN_START: Final[str] = "<think>"
DEFAULT_THINK_TOKEN_END: Final[str] = "</think>"


def _get_usage_metadata_from_generation_info(
    generation_info: Optional[Mapping[str, Any]],
) -> Optional[UsageMetadata]:
    """Get usage metadata from ollama generation info mapping."""
    if generation_info is None:
        return None
    input_tokens: Optional[int] = generation_info.get("prompt_eval_count")
    output_tokens: Optional[int] = generation_info.get("eval_count")
    if input_tokens is not None and output_tokens is not None:
        return UsageMetadata(
            input_tokens=input_tokens,
            output_tokens=output_tokens,
            total_tokens=input_tokens + output_tokens,
        )
    return None


def _parse_json_string(
    json_string: str, raw_tool_call: dict[str, Any], skip: bool
) -> Any:
    """Attempt to parse a JSON string for tool calling.

    Args:
        json_string: JSON string to parse.
        skip: Whether to ignore parsing errors and return the value anyways.
        raw_tool_call: Raw tool call to include in error message.

    Returns:
        The parsed JSON string.

    Raises:
        OutputParserException: If the JSON string wrong invalid and skip=False.
    """
    try:
        return json.loads(json_string)
    except json.JSONDecodeError as e:
        if skip:
            return json_string
        msg = (
            f"Function {raw_tool_call['function']['name']} arguments:\n\n"
            f"{raw_tool_call['function']['arguments']}\n\nare not valid JSON. "
            f"Received JSONDecodeError {e}"
        )
        raise OutputParserException(msg) from e
    except TypeError as e:
        if skip:
            return json_string
        msg = (
            f"Function {raw_tool_call['function']['name']} arguments:\n\n"
            f"{raw_tool_call['function']['arguments']}\n\nare not a string or a "
            f"dictionary. Received TypeError {e}"
        )
        raise OutputParserException(msg) from e


def _parse_arguments_from_tool_call(
    raw_tool_call: dict[str, Any],
) -> Optional[dict[str, Any]]:
    """Parse arguments by trying to parse any shallowly nested string-encoded JSON.

    Band-aid fix for issue in Ollama with inconsistent tool call argument structure.
    Should be removed/changed if fixed upstream.
    See https://github.com/ollama/ollama/issues/6155
    """
    if "function" not in raw_tool_call:
        return None
    arguments = raw_tool_call["function"]["arguments"]
    parsed_arguments: dict = {}
    if isinstance(arguments, dict):
        for key, value in arguments.items():
            if isinstance(value, str):
                parsed_value = _parse_json_string(
                    value, skip=True, raw_tool_call=raw_tool_call
                )
                if isinstance(parsed_value, (dict, list)):
                    parsed_arguments[key] = parsed_value
                else:
                    parsed_arguments[key] = value
            else:
                parsed_arguments[key] = value
    else:
        parsed_arguments = _parse_json_string(
            arguments, skip=False, raw_tool_call=raw_tool_call
        )
    return parsed_arguments


def _get_tool_calls_from_response(
    response: Mapping[str, Any],
) -> list[ToolCall]:
    """Get tool calls from ollama response."""
    tool_calls = []
    if "message" in response:
        if raw_tool_calls := response["message"].get("tool_calls"):
            for tc in raw_tool_calls:
                tool_calls.append(
                    tool_call(
                        id=str(uuid4()),
                        name=tc["function"]["name"],
                        args=_parse_arguments_from_tool_call(tc) or {},
                    )
                )
    return tool_calls


def _lc_tool_call_to_openai_tool_call(tool_call: ToolCall) -> dict:
    return {
        "type": "function",
        "id": tool_call["id"],
        "function": {
            "name": tool_call["name"],
            "arguments": tool_call["args"],
        },
    }


def _get_image_from_data_content_block(block: dict) -> str:
    """Format standard data content block to format expected by Ollama."""
    if block["type"] == "image":
        if block["source_type"] == "base64":
            return block["data"]
        else:
            error_message = "Image data only supported through in-line base64 format."
            raise ValueError(error_message)

    else:
        error_message = f"Blocks of type {block['type']} not supported."
        raise ValueError(error_message)


def _is_pydantic_class(obj: Any) -> bool:
    return isinstance(obj, type) and is_basemodel_subclass(obj)


class ChatOllama(BaseChatModel):
    r"""Ollama chat model integration.

    .. dropdown:: Setup
        :open:

        Install ``langchain-ollama`` and download any models you want to use from ollama.

        .. code-block:: bash

            ollama pull mistral:v0.3
            pip install -U langchain-ollama

    Key init args — completion params:
        model: str
            Name of Ollama model to use.
        temperature: float
            Sampling temperature. Ranges from 0.0 to 1.0.
        num_predict: Optional[int]
            Max number of tokens to generate.

    See full list of supported init args and their descriptions in the params section.

    Instantiate:
        .. code-block:: python

            from langchain_ollama import ChatOllama

            llm = ChatOllama(
                model = "llama3",
                temperature = 0.8,
                num_predict = 256,
                # other params ...
            )

    Invoke:
        .. code-block:: python

            messages = [
                ("system", "You are a helpful translator. Translate the user sentence to French."),
                ("human", "I love programming."),
            ]
            llm.invoke(messages)

        .. code-block:: python

            AIMessage(content='J'adore le programmation. (Note: "programming" can also refer to the act of writing code, so if you meant that, I could translate it as "J'adore programmer". But since you didn\'t specify, I assumed you were talking about the activity itself, which is what "le programmation" usually refers to.)', response_metadata={'model': 'llama3', 'created_at': '2024-07-04T03:37:50.182604Z', 'message': {'role': 'assistant', 'content': ''}, 'done_reason': 'stop', 'done': True, 'total_duration': 3576619666, 'load_duration': 788524916, 'prompt_eval_count': 32, 'prompt_eval_duration': 128125000, 'eval_count': 71, 'eval_duration': 2656556000}, id='run-ba48f958-6402-41a5-b461-5e250a4ebd36-0')

    Stream:
        .. code-block:: python

            messages = [
                ("human", "Return the words Hello World!"),
            ]
            for chunk in llm.stream(messages):
                print(chunk.text(), end="")


        .. code-block:: python

            content='Hello' id='run-327ff5ad-45c8-49fe-965c-0a93982e9be1'
            content=' World' id='run-327ff5ad-45c8-49fe-965c-0a93982e9be1'
            content='!' id='run-327ff5ad-45c8-49fe-965c-0a93982e9be1'
            content='' response_metadata={'model': 'llama3', 'created_at': '2024-07-04T03:39:42.274449Z', 'message': {'role': 'assistant', 'content': ''}, 'done_reason': 'stop', 'done': True, 'total_duration': 411875125, 'load_duration': 1898166, 'prompt_eval_count': 14, 'prompt_eval_duration': 297320000, 'eval_count': 4, 'eval_duration': 111099000} id='run-327ff5ad-45c8-49fe-965c-0a93982e9be1'


        .. code-block:: python

            stream = llm.stream(messages)
            full = next(stream)
            for chunk in stream:
                full += chunk
            full

        .. code-block:: python

            AIMessageChunk(content='Je adore le programmation.(Note: "programmation" is the formal way to say "programming" in French, but informally, people might use the phrase "le développement logiciel" or simply "le code")', response_metadata={'model': 'llama3', 'created_at': '2024-07-04T03:38:54.933154Z', 'message': {'role': 'assistant', 'content': ''}, 'done_reason': 'stop', 'done': True, 'total_duration': 1977300042, 'load_duration': 1345709, 'prompt_eval_duration': 159343000, 'eval_count': 47, 'eval_duration': 1815123000}, id='run-3c81a3ed-3e79-4dd3-a796-04064d804890')

    Async:
        .. code-block:: python

            messages = [
                ("human", "Hello how are you!"),
            ]
            await llm.ainvoke(messages)

        .. code-block:: python

            AIMessage(content="Hi there! I'm just an AI, so I don't have feelings or emotions like humans do. But I'm functioning properly and ready to help with any questions or tasks you may have! How can I assist you today?", response_metadata={'model': 'llama3', 'created_at': '2024-07-04T03:52:08.165478Z', 'message': {'role': 'assistant', 'content': ''}, 'done_reason': 'stop', 'done': True, 'total_duration': 2138492875, 'load_duration': 1364000, 'prompt_eval_count': 10, 'prompt_eval_duration': 297081000, 'eval_count': 47, 'eval_duration': 1838524000}, id='run-29c510ae-49a4-4cdd-8f23-b972bfab1c49-0')

        .. code-block:: python

            messages = [
                ("human", "Say hello world!"),
            ]
            async for chunk in llm.astream(messages):
                print(chunk.content)

        .. code-block:: python

            HEL
            LO
            WORLD
            !

        .. code-block:: python

            messages = [
                ("human", "Say hello world!"),
                ("human","Say goodbye world!")
            ]
            await llm.abatch(messages)

        .. code-block:: python

            [AIMessage(content='HELLO, WORLD!', response_metadata={'model': 'llama3', 'created_at': '2024-07-04T03:55:07.315396Z', 'message': {'role': 'assistant', 'content': ''}, 'done_reason': 'stop', 'done': True, 'total_duration': 1696745458, 'load_duration': 1505000, 'prompt_eval_count': 8, 'prompt_eval_duration': 111627000, 'eval_count': 6, 'eval_duration': 185181000}, id='run-da6c7562-e25a-4a44-987a-2c83cd8c2686-0'),
            AIMessage(content="It's been a blast chatting with you! Say goodbye to the world for me, and don't forget to come back and visit us again soon!", response_metadata={'model': 'llama3', 'created_at': '2024-07-04T03:55:07.018076Z', 'message': {'role': 'assistant', 'content': ''}, 'done_reason': 'stop', 'done': True, 'total_duration': 1399391083, 'load_duration': 1187417, 'prompt_eval_count': 20, 'prompt_eval_duration': 230349000, 'eval_count': 31, 'eval_duration': 1166047000}, id='run-96cad530-6f3e-4cf9-86b4-e0f8abba4cdb-0')]

    JSON mode:
        .. code-block:: python


            json_llm = ChatOllama(format="json")
            messages = [
                ("human", "Return a query for the weather in a random location and time of day with two keys: location and time_of_day. Respond using JSON only."),
            ]
            llm.invoke(messages).content

        .. code-block:: python

            '{"location": "Pune, India", "time_of_day": "morning"}'

    Tool Calling:

        .. code-block:: python

            from langchain_ollama import ChatOllama
            from pydantic import BaseModel, Field

            class Multiply(BaseModel):
                a: int = Field(..., description="First integer")
                b: int = Field(..., description="Second integer")

            ans = await chat.invoke("What is 45*67")
            ans.tool_calls

        .. code-block:: python

            [{'name': 'Multiply',
            'args': {'a': 45, 'b': 67},
            'id': '420c3f3b-df10-4188-945f-eb3abdb40622',
            'type': 'tool_call'}]
    """  # noqa: E501

    model: str
    """Model name to use."""

    extract_reasoning: Optional[Union[bool, tuple[str, str]]] = False
    """Whether to extract the reasoning tokens in think blocks.
    Extracts `chunk.content` to `chunk.additional_kwargs.reasoning_content`.
    If a tuple is supplied, they are assumed to be the (start, end) tokens.
    If `extract_reasoning=True`, the tokens will default to (<think>, </think>).
    """

    mirostat: Optional[int] = None
    """Enable Mirostat sampling for controlling perplexity.
    (default: 0, 0 = disabled, 1 = Mirostat, 2 = Mirostat 2.0)"""

    mirostat_eta: Optional[float] = None
    """Influences how quickly the algorithm responds to feedback
    from the generated text. A lower learning rate will result in
    slower adjustments, while a higher learning rate will make
    the algorithm more responsive. (Default: 0.1)"""

    mirostat_tau: Optional[float] = None
    """Controls the balance between coherence and diversity
    of the output. A lower value will result in more focused and
    coherent text. (Default: 5.0)"""

    num_ctx: Optional[int] = None
    """Sets the size of the context window used to generate the
    next token. (Default: 2048)	"""

    num_gpu: Optional[int] = None
    """The number of GPUs to use. On macOS it defaults to 1 to
    enable metal support, 0 to disable."""

    num_thread: Optional[int] = None
    """Sets the number of threads to use during computation.
    By default, Ollama will detect this for optimal performance.
    It is recommended to set this value to the number of physical
    CPU cores your system has (as opposed to the logical number of cores)."""

    num_predict: Optional[int] = None
    """Maximum number of tokens to predict when generating text.
    (Default: 128, -1 = infinite generation, -2 = fill context)"""

    repeat_last_n: Optional[int] = None
    """Sets how far back for the model to look back to prevent
    repetition. (Default: 64, 0 = disabled, -1 = num_ctx)"""

    repeat_penalty: Optional[float] = None
    """Sets how strongly to penalize repetitions. A higher value (e.g., 1.5)
    will penalize repetitions more strongly, while a lower value (e.g., 0.9)
    will be more lenient. (Default: 1.1)"""

    temperature: Optional[float] = None
    """The temperature of the model. Increasing the temperature will
    make the model answer more creatively. (Default: 0.8)"""

    seed: Optional[int] = None
    """Sets the random number seed to use for generation. Setting this
    to a specific number will make the model generate the same text for
    the same prompt."""

    stop: Optional[list[str]] = None
    """Sets the stop tokens to use."""

    tfs_z: Optional[float] = None
    """Tail free sampling is used to reduce the impact of less probable
    tokens from the output. A higher value (e.g., 2.0) will reduce the
    impact more, while a value of 1.0 disables this setting. (default: 1)"""

    top_k: Optional[int] = None
    """Reduces the probability of generating nonsense. A higher value (e.g. 100)
    will give more diverse answers, while a lower value (e.g. 10)
    will be more conservative. (Default: 40)"""

    top_p: Optional[float] = None
    """Works together with top-k. A higher value (e.g., 0.95) will lead
    to more diverse text, while a lower value (e.g., 0.5) will
    generate more focused and conservative text. (Default: 0.9)"""

    format: Optional[Union[Literal["", "json"], JsonSchemaValue]] = None
    """Specify the format of the output (options: "json", JSON schema)."""

    keep_alive: Optional[Union[int, str]] = None
    """How long the model will stay loaded into memory."""

    base_url: Optional[str] = None
    """Base url the model is hosted under."""

    client_kwargs: Optional[dict] = {}
    """Additional kwargs to pass to the httpx Client.
    For a full list of the params, see [this link](https://pydoc.dev/httpx/latest/httpx.Client.html)
    """

    _client: Client = PrivateAttr(default=None)  # type: ignore
    """
    The client to use for making requests.
    """

    _async_client: AsyncClient = PrivateAttr(default=None)  # type: ignore
    """
    The async client to use for making requests.
    """

    def _chat_params(
        self,
        messages: list[BaseMessage],
        stop: Optional[list[str]] = None,
        **kwargs: Any,
    ) -> dict[str, Any]:
        ollama_messages = self._convert_messages_to_ollama_messages(messages)

        if self.stop is not None and stop is not None:
            raise ValueError("`stop` found in both the input and default params.")
        elif self.stop is not None:
            stop = self.stop

        options_dict = kwargs.pop(
            "options",
            {
                "mirostat": self.mirostat,
                "mirostat_eta": self.mirostat_eta,
                "mirostat_tau": self.mirostat_tau,
                "num_ctx": self.num_ctx,
                "num_gpu": self.num_gpu,
                "num_thread": self.num_thread,
                "num_predict": self.num_predict,
                "repeat_last_n": self.repeat_last_n,
                "repeat_penalty": self.repeat_penalty,
                "temperature": self.temperature,
                "seed": self.seed,
                "stop": self.stop if stop is None else stop,
                "tfs_z": self.tfs_z,
                "top_k": self.top_k,
                "top_p": self.top_p,
            },
        )

        params = {
            "messages": ollama_messages,
            "stream": kwargs.pop("stream", True),
            "model": kwargs.pop("model", self.model),
            "format": kwargs.pop("format", self.format),
            "options": Options(**options_dict),
            "keep_alive": kwargs.pop("keep_alive", self.keep_alive),
            **kwargs,
        }

        if tools := kwargs.get("tools"):
            params["tools"] = tools

        return params

    @model_validator(mode="after")
    def _set_clients(self) -> Self:
        """Set clients to use for ollama."""
        client_kwargs = self.client_kwargs or {}
        self._client = Client(host=self.base_url, **client_kwargs)
        self._async_client = AsyncClient(host=self.base_url, **client_kwargs)
        return self

    def _convert_messages_to_ollama_messages(
        self, messages: list[BaseMessage]
    ) -> Sequence[Message]:
        ollama_messages: list = []
        for message in messages:
            role: str
            tool_call_id: Optional[str] = None
            tool_calls: Optional[list[dict[str, Any]]] = None
            if isinstance(message, HumanMessage):
                role = "user"
            elif isinstance(message, AIMessage):
                role = "assistant"
                tool_calls = (
                    [
                        _lc_tool_call_to_openai_tool_call(tool_call)
                        for tool_call in message.tool_calls
                    ]
                    if message.tool_calls
                    else None
                )
            elif isinstance(message, SystemMessage):
                role = "system"
            elif isinstance(message, ChatMessage):
                role = message.role
            elif isinstance(message, ToolMessage):
                role = "tool"
                tool_call_id = message.tool_call_id
            else:
                raise ValueError("Received unsupported message type for Ollama.")

            content = ""
            images = []
            if isinstance(message.content, str):
                content = message.content
            else:
                for content_part in cast(list[dict], message.content):
                    if content_part.get("type") == "text":
                        content += f"\n{content_part['text']}"
                    elif content_part.get("type") == "tool_use":
                        continue
                    elif content_part.get("type") == "image_url":
                        image_url = None
                        temp_image_url = content_part.get("image_url")
                        if isinstance(temp_image_url, str):
                            image_url = temp_image_url
                        elif (
                            isinstance(temp_image_url, dict)
                            and "url" in temp_image_url
                            and isinstance(temp_image_url["url"], str)
                        ):
                            image_url = temp_image_url["url"]
                        else:
                            raise ValueError(
                                "Only string image_url or dict with string 'url' "
                                "inside content parts are supported."
                            )

                        image_url_components = image_url.split(",")
                        # Support data:image/jpeg;base64,<image> format
                        # and base64 strings
                        if len(image_url_components) > 1:
                            images.append(image_url_components[1])
                        else:
                            images.append(image_url_components[0])
                    elif is_data_content_block(content_part):
                        image = _get_image_from_data_content_block(content_part)
                        images.append(image)
                    else:
                        raise ValueError(
                            "Unsupported message content type. "
                            "Must either have type 'text' or type 'image_url' "
                            "with a string 'image_url' field."
                        )
            # Should convert to ollama.Message once role includes tool, and tool_call_id is in Message # noqa: E501
            msg: dict = {
                "role": role,
                "content": content,
                "images": images,
            }
            if tool_calls:
                msg["tool_calls"] = tool_calls  # type: ignore
            if tool_call_id:
                msg["tool_call_id"] = tool_call_id
            ollama_messages.append(msg)

        return ollama_messages

    def _extract_reasoning(
        self, message_chunk: BaseMessageChunk, is_thinking: bool
    ) -> tuple[BaseMessageChunk, bool]:
        """Mutate a message chunk to extract reasoning content."""
        if not self.extract_reasoning:
            return message_chunk, is_thinking
        elif self.extract_reasoning is True:
            start_token = DEFAULT_THINK_TOKEN_START
            end_token = DEFAULT_THINK_TOKEN_END
        else:
            start_token, end_token = cast(tuple, self.extract_reasoning)
        if start_token in message_chunk.content:
            is_thinking = True
        content = message_chunk.content
        if is_thinking:
            message_chunk.additional_kwargs["reasoning_content"] = content
            message_chunk.content = ""
        if end_token in content:
            is_thinking = False

        return message_chunk, is_thinking

    async def _acreate_chat_stream(
        self,
        messages: list[BaseMessage],
        stop: Optional[list[str]] = None,
        **kwargs: Any,
    ) -> AsyncIterator[Union[Mapping[str, Any], str]]:
        chat_params = self._chat_params(messages, stop, **kwargs)

        if chat_params["stream"]:
            async for part in await self._async_client.chat(**chat_params):
                yield part
        else:
            yield await self._async_client.chat(**chat_params)

    def _create_chat_stream(
        self,
        messages: list[BaseMessage],
        stop: Optional[list[str]] = None,
        **kwargs: Any,
    ) -> Iterator[Union[Mapping[str, Any], str]]:
        chat_params = self._chat_params(messages, stop, **kwargs)

        if chat_params["stream"]:
            yield from self._client.chat(**chat_params)
        else:
            yield self._client.chat(**chat_params)

    def _chat_stream_with_aggregation(
        self,
        messages: list[BaseMessage],
        stop: Optional[list[str]] = None,
        run_manager: Optional[CallbackManagerForLLMRun] = None,
        verbose: bool = False,
        **kwargs: Any,
    ) -> ChatGenerationChunk:
        final_chunk = None
        for chunk in self._iterate_over_stream(messages, stop, **kwargs):
            if final_chunk is None:
                final_chunk = chunk
            else:
                final_chunk += chunk
            if run_manager:
                run_manager.on_llm_new_token(
                    chunk.text,
                    chunk=chunk,
                    verbose=verbose,
                )
        if final_chunk is None:
            raise ValueError("No data received from Ollama stream.")

        return final_chunk

    async def _achat_stream_with_aggregation(
        self,
        messages: list[BaseMessage],
        stop: Optional[list[str]] = None,
        run_manager: Optional[AsyncCallbackManagerForLLMRun] = None,
        verbose: bool = False,
        **kwargs: Any,
    ) -> ChatGenerationChunk:
        final_chunk = None
        async for chunk in self._aiterate_over_stream(messages, stop, **kwargs):
            if final_chunk is None:
                final_chunk = chunk
            else:
                final_chunk += chunk
            if run_manager:
                await run_manager.on_llm_new_token(
                    chunk.text,
                    chunk=chunk,
                    verbose=verbose,
                )
        if final_chunk is None:
            raise ValueError("No data received from Ollama stream.")

        return final_chunk

    def _get_ls_params(
        self, stop: Optional[list[str]] = None, **kwargs: Any
    ) -> LangSmithParams:
        """Get standard params for tracing."""
        params = self._get_invocation_params(stop=stop, **kwargs)
        ls_params = LangSmithParams(
            ls_provider="ollama",
            ls_model_name=self.model,
            ls_model_type="chat",
            ls_temperature=params.get("temperature", self.temperature),
        )
        if ls_stop := stop or params.get("stop", None) or self.stop:
            ls_params["ls_stop"] = ls_stop
        return ls_params

    def _generate(
        self,
        messages: list[BaseMessage],
        stop: Optional[list[str]] = None,
        run_manager: Optional[CallbackManagerForLLMRun] = None,
        **kwargs: Any,
    ) -> ChatResult:
        final_chunk = self._chat_stream_with_aggregation(
            messages, stop, run_manager, verbose=self.verbose, **kwargs
        )
        generation_info = final_chunk.generation_info
        chat_generation = ChatGeneration(
            message=AIMessage(
                content=final_chunk.text,
                usage_metadata=cast(AIMessageChunk, final_chunk.message).usage_metadata,
                tool_calls=cast(AIMessageChunk, final_chunk.message).tool_calls,
                additional_kwargs=final_chunk.message.additional_kwargs,
            ),
            generation_info=generation_info,
        )
        return ChatResult(generations=[chat_generation])

    def _iterate_over_stream(
        self,
        messages: list[BaseMessage],
        stop: Optional[list[str]] = None,
        **kwargs: Any,
    ) -> Iterator[ChatGenerationChunk]:
        is_thinking = False
        for stream_resp in self._create_chat_stream(messages, stop, **kwargs):
            if not isinstance(stream_resp, str):
                if stream_resp.get("done") is True:
                    generation_info = dict(stream_resp)
                    _ = generation_info.pop("message", None)
                else:
                    generation_info = None
                chunk = ChatGenerationChunk(
                    message=AIMessageChunk(
                        content=(
                            stream_resp["message"]["content"]
                            if "message" in stream_resp
                            and "content" in stream_resp["message"]
                            else ""
                        ),
                        usage_metadata=_get_usage_metadata_from_generation_info(
                            stream_resp
                        ),
                        tool_calls=_get_tool_calls_from_response(stream_resp),
                    ),
                    generation_info=generation_info,
                )
                if chunk.generation_info and (
                    model := chunk.generation_info.get("model")
                ):
                    chunk.generation_info["model_name"] = model  # backwards compat
                if self.extract_reasoning:
                    message, is_thinking = self._extract_reasoning(
                        chunk.message, is_thinking
                    )
                    chunk.message = message
                yield chunk

    def _stream(
        self,
        messages: list[BaseMessage],
        stop: Optional[list[str]] = None,
        run_manager: Optional[CallbackManagerForLLMRun] = None,
        **kwargs: Any,
    ) -> Iterator[ChatGenerationChunk]:
        for chunk in self._iterate_over_stream(messages, stop, **kwargs):
            if run_manager:
                run_manager.on_llm_new_token(
                    chunk.text,
                    verbose=self.verbose,
                )
            yield chunk

    async def _aiterate_over_stream(
        self,
        messages: list[BaseMessage],
        stop: Optional[list[str]] = None,
        **kwargs: Any,
    ) -> AsyncIterator[ChatGenerationChunk]:
        is_thinking = False
        async for stream_resp in self._acreate_chat_stream(messages, stop, **kwargs):
            if not isinstance(stream_resp, str):
                if stream_resp.get("done") is True:
                    generation_info = dict(stream_resp)
                    _ = generation_info.pop("message", None)
                else:
                    generation_info = None
                chunk = ChatGenerationChunk(
                    message=AIMessageChunk(
                        content=(
                            stream_resp["message"]["content"]
                            if "message" in stream_resp
                            and "content" in stream_resp["message"]
                            else ""
                        ),
                        usage_metadata=_get_usage_metadata_from_generation_info(
                            stream_resp
                        ),
                        tool_calls=_get_tool_calls_from_response(stream_resp),
                    ),
                    generation_info=generation_info,
                )
                if chunk.generation_info and (
                    model := chunk.generation_info.get("model")
                ):
                    chunk.generation_info["model_name"] = model  # backwards compat
                if self.extract_reasoning:
                    message, is_thinking = self._extract_reasoning(
                        chunk.message, is_thinking
                    )
                    chunk.message = message
                yield chunk

    async def _astream(
        self,
        messages: list[BaseMessage],
        stop: Optional[list[str]] = None,
        run_manager: Optional[AsyncCallbackManagerForLLMRun] = None,
        **kwargs: Any,
    ) -> AsyncIterator[ChatGenerationChunk]:
        async for chunk in self._aiterate_over_stream(messages, stop, **kwargs):
            if run_manager:
                await run_manager.on_llm_new_token(
                    chunk.text,
                    verbose=self.verbose,
                )
            yield chunk

    async def _agenerate(
        self,
        messages: list[BaseMessage],
        stop: Optional[list[str]] = None,
        run_manager: Optional[AsyncCallbackManagerForLLMRun] = None,
        **kwargs: Any,
    ) -> ChatResult:
        final_chunk = await self._achat_stream_with_aggregation(
            messages, stop, run_manager, verbose=self.verbose, **kwargs
        )
        generation_info = final_chunk.generation_info
        chat_generation = ChatGeneration(
            message=AIMessage(
                content=final_chunk.text,
                usage_metadata=cast(AIMessageChunk, final_chunk.message).usage_metadata,
                tool_calls=cast(AIMessageChunk, final_chunk.message).tool_calls,
                additional_kwargs=final_chunk.message.additional_kwargs,
            ),
            generation_info=generation_info,
        )
        return ChatResult(generations=[chat_generation])

    @property
    def _llm_type(self) -> str:
        """Return type of chat model."""
        return "chat-ollama"

    def bind_tools(
        self,
        tools: Sequence[Union[dict[str, Any], type, Callable, BaseTool]],
        *,
        tool_choice: Optional[Union[dict, str, Literal["auto", "any"], bool]] = None,
        **kwargs: Any,
    ) -> Runnable[LanguageModelInput, BaseMessage]:
        """Bind tool-like objects to this chat model.

        Assumes model is compatible with OpenAI tool-calling API.

        Args:
            tools: A list of tool definitions to bind to this chat model.
                Supports any tool definition handled by
                :meth:`langchain_core.utils.function_calling.convert_to_openai_tool`.
            tool_choice: If provided, which tool for model to call. **This parameter
                is currently ignored as it is not supported by Ollama.**
            kwargs: Any additional parameters are passed directly to
                ``self.bind(**kwargs)``.
        """  # noqa: E501
        formatted_tools = [convert_to_openai_tool(tool) for tool in tools]
        return super().bind(tools=formatted_tools, **kwargs)

    def with_structured_output(
        self,
        schema: Union[dict, type],
        *,
        method: Literal["function_calling", "json_mode", "json_schema"] = "json_schema",
        include_raw: bool = False,
        strict: Optional[bool] = None,
        **kwargs: Any,
    ) -> Runnable[LanguageModelInput, Union[dict, BaseModel]]:
        """Model wrapper that returns outputs formatted to match the given schema.

        Args:
            schema:
                The output schema. Can be passed in as:

                - a Pydantic class,
                - a JSON schema
                - a TypedDict class
                - an OpenAI function/tool schema.

                If ``schema`` is a Pydantic class then the model output will be a
                Pydantic instance of that class, and the model-generated fields will be
                validated by the Pydantic class. Otherwise the model output will be a
                dict and will not be validated. See :meth:`langchain_core.utils.function_calling.convert_to_openai_tool`
                for more on how to properly specify types and descriptions of
                schema fields when specifying a Pydantic or TypedDict class.

            method: The method for steering model generation, one of:

                - "json_schema":
                    Uses Ollama's structured output API: https://ollama.com/blog/structured-outputs
                - "function_calling":
                    Uses Ollama's tool-calling API
                - "json_mode":
                    Specifies ``format="json"``. Note that if using JSON mode then you
                    must include instructions for formatting the output into the
                    desired schema into the model call.

            include_raw:
                If False then only the parsed structured output is returned. If
                an error occurs during model output parsing it will be raised. If True
                then both the raw model response (a BaseMessage) and the parsed model
                response will be returned. If an error occurs during output parsing it
                will be caught and returned as well. The final output is always a dict
                with keys "raw", "parsed", and "parsing_error".

            strict:
                (This parameter is currently unsupported by Ollama and has been added for future compatibility)
                - True:
                    Model output is guaranteed to exactly match the schema.
                - False:
                    Input schema will not be validated and model output will not be
                    validated.
                - None:
                    ``strict`` argument will not be passed to the model.

                If schema is specified via TypedDict or JSON schema, ``strict`` is not
                enabled by default. Pass ``strict=True`` to enable it.

                Note: ``strict`` can only be non-null if ``method`` is
                ``"json_schema"`` or ``"function_calling"``.

            kwargs: Additional keyword args aren't supported.

        Returns:
            A Runnable that takes same inputs as a :class:`langchain_core.language_models.chat.BaseChatModel`.

            | If ``include_raw`` is False and ``schema`` is a Pydantic class, Runnable outputs an instance of ``schema`` (i.e., a Pydantic object). Otherwise, if ``include_raw`` is False then Runnable outputs a dict.

            | If ``include_raw`` is True, then Runnable outputs a dict with keys:

            - "raw": BaseMessage
            - "parsed": None if there was a parsing error, otherwise the type depends on the ``schema`` as described above.
            - "parsing_error": Optional[BaseException]

        .. versionchanged:: 0.2.2

            Added support for structured output API via ``format`` parameter.

        .. versionchanged:: 0.3.0

            Updated default ``method`` to ``"json_schema"``.

        .. dropdown:: Example: schema=Pydantic class, method="json_schema", include_raw=False

            .. code-block:: python

                from typing import Optional

                from langchain_ollama import ChatOllama
                from pydantic import BaseModel, Field


                class AnswerWithJustification(BaseModel):
                    '''An answer to the user question along with justification for the answer.'''

                    answer: str
                    justification: Optional[str] = Field(
                        default=..., description="A justification for the answer."
                    )


                llm = ChatOllama(model="llama3.1", temperature=0)
                structured_llm = llm.with_structured_output(
                    AnswerWithJustification
                )

                structured_llm.invoke(
                    "What weighs more a pound of bricks or a pound of feathers"
                )

                # -> AnswerWithJustification(
                #     answer='They weigh the same',
                #     justification='Both a pound of bricks and a pound of feathers weigh one pound. The weight is the same, but the volume or density of the objects may differ.'
                # )

        .. dropdown:: Example: schema=Pydantic class, method="json_schema", include_raw=True

            .. code-block:: python

                from langchain_ollama import ChatOllama
                from pydantic import BaseModel


                class AnswerWithJustification(BaseModel):
                    '''An answer to the user question along with justification for the answer.'''

                    answer: str
                    justification: str


                llm = ChatOllama(model="llama3.1", temperature=0)
                structured_llm = llm.with_structured_output(
                    AnswerWithJustification, include_raw=True
                )

                structured_llm.invoke(
                    "What weighs more a pound of bricks or a pound of feathers"
                )
                # -> {
                #     'raw': AIMessage(content='', additional_kwargs={'tool_calls': [{'id': 'call_Ao02pnFYXD6GN1yzc0uXPsvF', 'function': {'arguments': '{"answer":"They weigh the same.","justification":"Both a pound of bricks and a pound of feathers weigh one pound. The weight is the same, but the volume or density of the objects may differ."}', 'name': 'AnswerWithJustification'}, 'type': 'function'}]}),
                #     'parsed': AnswerWithJustification(answer='They weigh the same.', justification='Both a pound of bricks and a pound of feathers weigh one pound. The weight is the same, but the volume or density of the objects may differ.'),
                #     'parsing_error': None
                # }

        .. dropdown:: Example: schema=Pydantic class, method="function_calling", include_raw=False

            .. code-block:: python

                from typing import Optional

                from langchain_ollama import ChatOllama
                from pydantic import BaseModel, Field


                class AnswerWithJustification(BaseModel):
                    '''An answer to the user question along with justification for the answer.'''

                    answer: str
                    justification: Optional[str] = Field(
                        default=..., description="A justification for the answer."
                    )


                llm = ChatOllama(model="llama3.1", temperature=0)
                structured_llm = llm.with_structured_output(
                    AnswerWithJustification, method="function_calling"
                )

                structured_llm.invoke(
                    "What weighs more a pound of bricks or a pound of feathers"
                )

                # -> AnswerWithJustification(
                #     answer='They weigh the same',
                #     justification='Both a pound of bricks and a pound of feathers weigh one pound. The weight is the same, but the volume or density of the objects may differ.'
                # )

        .. dropdown:: Example: schema=TypedDict class, method="function_calling", include_raw=False

            .. code-block:: python

                # IMPORTANT: If you are using Python <=3.8, you need to import Annotated
                # from typing_extensions, not from typing.
                from typing_extensions import Annotated, TypedDict

                from langchain_ollama import ChatOllama


                class AnswerWithJustification(TypedDict):
                    '''An answer to the user question along with justification for the answer.'''

                    answer: str
                    justification: Annotated[
                        Optional[str], None, "A justification for the answer."
                    ]


                llm = ChatOllama(model="llama3.1", temperature=0)
                structured_llm = llm.with_structured_output(AnswerWithJustification)

                structured_llm.invoke(
                    "What weighs more a pound of bricks or a pound of feathers"
                )
                # -> {
                #     'answer': 'They weigh the same',
                #     'justification': 'Both a pound of bricks and a pound of feathers weigh one pound. The weight is the same, but the volume and density of the two substances differ.'
                # }

        .. dropdown:: Example: schema=OpenAI function schema, method="function_calling", include_raw=False

            .. code-block:: python

                from langchain_ollama import ChatOllama

                oai_schema = {
                    'name': 'AnswerWithJustification',
                    'description': 'An answer to the user question along with justification for the answer.',
                    'parameters': {
                        'type': 'object',
                        'properties': {
                            'answer': {'type': 'string'},
                            'justification': {'description': 'A justification for the answer.', 'type': 'string'}
                        },
                       'required': ['answer']
                   }
               }

                llm = ChatOllama(model="llama3.1", temperature=0)
                structured_llm = llm.with_structured_output(oai_schema)

                structured_llm.invoke(
                    "What weighs more a pound of bricks or a pound of feathers"
                )
                # -> {
                #     'answer': 'They weigh the same',
                #     'justification': 'Both a pound of bricks and a pound of feathers weigh one pound. The weight is the same, but the volume and density of the two substances differ.'
                # }

        .. dropdown:: Example: schema=Pydantic class, method="json_mode", include_raw=True

            .. code-block::

                from langchain_ollama import ChatOllama
                from pydantic import BaseModel

                class AnswerWithJustification(BaseModel):
                    answer: str
                    justification: str

                llm = ChatOllama(model="llama3.1", temperature=0)
                structured_llm = llm.with_structured_output(
                    AnswerWithJustification,
                    method="json_mode",
                    include_raw=True
                )

                structured_llm.invoke(
                    "Answer the following question. "
                    "Make sure to return a JSON blob with keys 'answer' and 'justification'.\\n\\n"
                    "What's heavier a pound of bricks or a pound of feathers?"
                )
                # -> {
                #     'raw': AIMessage(content='{\\n    "answer": "They are both the same weight.",\\n    "justification": "Both a pound of bricks and a pound of feathers weigh one pound. The difference lies in the volume and density of the materials, not the weight." \\n}'),
                #     'parsed': AnswerWithJustification(answer='They are both the same weight.', justification='Both a pound of bricks and a pound of feathers weigh one pound. The difference lies in the volume and density of the materials, not the weight.'),
                #     'parsing_error': None
                # }
        """  # noqa: E501, D301
        _ = kwargs.pop("strict", None)
        if kwargs:
            raise ValueError(f"Received unsupported arguments {kwargs}")
        is_pydantic_schema = _is_pydantic_class(schema)
        if method == "function_calling":
            if schema is None:
                raise ValueError(
                    "schema must be specified when method is not 'json_mode'. "
                    "Received None."
                )
            formatted_tool = convert_to_openai_tool(schema)
            tool_name = formatted_tool["function"]["name"]
            llm = self.bind_tools(
                [schema],
                tool_choice=tool_name,
                ls_structured_output_format={
                    "kwargs": {"method": method},
                    "schema": formatted_tool,
                },
                strict=strict,
            )
            if is_pydantic_schema:
                output_parser: Runnable = PydanticToolsParser(
                    tools=[schema],  # type: ignore[list-item]
                    first_tool_only=True,
                )
            else:
                output_parser = JsonOutputKeyToolsParser(
                    key_name=tool_name, first_tool_only=True
                )
        elif method == "json_mode":
            llm = self.bind(
                format="json",
                ls_structured_output_format={
                    "kwargs": {"method": method},
                    "schema": schema,
                },
            )
            output_parser = (
                PydanticOutputParser(pydantic_object=schema)  # type: ignore[arg-type]
                if is_pydantic_schema
                else JsonOutputParser()
            )
        elif method == "json_schema":
            if schema is None:
                raise ValueError(
                    "schema must be specified when method is not 'json_mode'. "
                    "Received None."
                )
            if is_pydantic_schema:
                schema = cast(TypeBaseModel, schema)
                if issubclass(schema, BaseModelV1):
                    response_format = schema.schema()
                else:
                    response_format = schema.model_json_schema()
                llm = self.bind(
                    format=response_format,
                    ls_structured_output_format={
                        "kwargs": {"method": method},
                        "schema": schema,
                    },
                )
                output_parser = PydanticOutputParser(pydantic_object=schema)
            else:
                if is_typeddict(schema):
                    response_format = convert_to_json_schema(schema)
                    if "required" not in response_format:
                        response_format["required"] = list(
                            response_format["properties"].keys()
                        )
                else:
                    # is JSON schema
                    response_format = cast(dict, schema)
                llm = self.bind(
                    format=response_format,
                    ls_structured_output_format={
                        "kwargs": {"method": method},
                        "schema": response_format,
                    },
                )
                output_parser = JsonOutputParser()
        else:
            raise ValueError(
                f"Unrecognized method argument. Expected one of 'function_calling', "
                f"'json_schema', or 'json_mode'. Received: '{method}'"
            )

        if include_raw:
            parser_assign = RunnablePassthrough.assign(
                parsed=itemgetter("raw") | output_parser, parsing_error=lambda _: None
            )
            parser_none = RunnablePassthrough.assign(parsed=lambda _: None)
            parser_with_fallback = parser_assign.with_fallbacks(
                [parser_none], exception_key="parsing_error"
            )
            return RunnableMap(raw=llm) | parser_with_fallback
        else:
            return llm | output_parser<|MERGE_RESOLUTION|>--- conflicted
+++ resolved
@@ -25,11 +25,8 @@
     AIMessage,
     AIMessageChunk,
     BaseMessage,
-<<<<<<< HEAD
     ChatMessage,
-=======
     BaseMessageChunk,
->>>>>>> 2c2db1ab
     HumanMessage,
     SystemMessage,
     ToolCall,
