"""Ollama chat models.

**Input Flow (LangChain -> Ollama)**

`_convert_messages_to_ollama_messages()`:

- Transforms LangChain messages to `ollama.Message` format
- Extracts text content, images (base64), and tool calls

`_chat_params()`:

- Combines messages with model parameters (temperature, top_p, etc.)
- Attaches tools if provided
- Configures reasoning/thinking mode via `think` parameter
- Sets output format (raw, JSON, or JSON schema)

**Output Flow (Ollama -> LangChain)**

1. **Ollama Response**

Stream dictionary chunks containing:
- `message`: Dict with `role`, `content`, `tool_calls`, `thinking`
- `done`: Boolean indicating completion
- `done_reason`: Reason for completion (`stop`, `length`, `load`)
- Token counts/timing metadata

2. **Response Processing** (`_iterate_over_stream()`)

- Extracts content from `message.content`
- Parses tool calls into `ToolCall`s
- Separates reasoning content when `reasoning=True` (stored in `additional_kwargs`)
- Builds usage metadata from token counts

3. **LangChain Output** (`ChatGenerationChunk` -> `AIMessage`)

- **Streaming**: Yields `ChatGenerationChunk` with `AIMessageChunk` content
- **Non-streaming**: Returns `ChatResult` with complete `AIMessage`
- Tool calls attached to `AIMessage.tool_calls`
- Reasoning content in `AIMessage.additional_kwargs['reasoning_content']`
"""

from __future__ import annotations

import ast
import json
import logging
from collections.abc import AsyncIterator, Callable, Iterator, Mapping, Sequence
from operator import itemgetter
from typing import Any, Literal, cast
from uuid import uuid4

from langchain_core.callbacks import CallbackManagerForLLMRun
from langchain_core.callbacks.manager import AsyncCallbackManagerForLLMRun
from langchain_core.exceptions import OutputParserException
from langchain_core.language_models import LanguageModelInput
from langchain_core.language_models.chat_models import BaseChatModel, LangSmithParams
from langchain_core.messages import (
    AIMessage,
    AIMessageChunk,
    BaseMessage,
    ChatMessage,
    HumanMessage,
    SystemMessage,
    ToolCall,
    ToolMessage,
    is_data_content_block,
)
from langchain_core.messages import content as types
from langchain_core.messages.ai import UsageMetadata
from langchain_core.messages.tool import tool_call
from langchain_core.output_parsers import (
    JsonOutputKeyToolsParser,
    JsonOutputParser,
    PydanticOutputParser,
    PydanticToolsParser,
)
from langchain_core.outputs import ChatGeneration, ChatGenerationChunk, ChatResult
from langchain_core.runnables import Runnable, RunnableMap, RunnablePassthrough
from langchain_core.tools import BaseTool
from langchain_core.utils.function_calling import (
    convert_to_json_schema,
    convert_to_openai_tool,
)
from langchain_core.utils.pydantic import TypeBaseModel, is_basemodel_subclass
from ollama import AsyncClient, Client, Message
from pydantic import BaseModel, PrivateAttr, model_validator
from pydantic.json_schema import JsonSchemaValue
from pydantic.v1 import BaseModel as BaseModelV1
from typing_extensions import Self, is_typeddict

from langchain_ollama._compat import _convert_from_v1_to_ollama

from ._utils import merge_auth_headers, parse_url_with_auth, validate_model

log = logging.getLogger(__name__)


def _get_usage_metadata_from_generation_info(
    generation_info: Mapping[str, Any] | None,
) -> UsageMetadata | None:
    """Get usage metadata from Ollama generation info mapping."""
    if generation_info is None:
        return None
    input_tokens: int | None = generation_info.get("prompt_eval_count")
    output_tokens: int | None = generation_info.get("eval_count")
    if input_tokens is not None and output_tokens is not None:
        return UsageMetadata(
            input_tokens=input_tokens,
            output_tokens=output_tokens,
            total_tokens=input_tokens + output_tokens,
        )
    return None


def _parse_json_string(
    json_string: str,
    *,
    raw_tool_call: dict[str, Any],
    skip: bool,
) -> Any:
    """Attempt to parse a JSON string for tool calling.

    It first tries to use the standard `json.loads`. If that fails, it falls
    back to `ast.literal_eval` to safely parse Python literals, which is more
    robust against models using single quotes or containing apostrophes.

    Args:
        json_string: JSON string to parse.
        raw_tool_call: Raw tool call to include in error message.
        skip: Whether to ignore parsing errors and return the value anyways.

    Returns:
        The parsed JSON string or Python literal.

    Raises:
        OutputParserException: If the string is invalid and `skip=False`.
    """
    try:
        return json.loads(json_string)
    except json.JSONDecodeError:
        try:
            # Use ast.literal_eval to safely parse Python-style dicts
            # (e.g. with single quotes)
            return ast.literal_eval(json_string)
        except (SyntaxError, ValueError) as e:
            # If both fail, and we're not skipping, raise an informative error.
            if skip:
                return json_string
            msg = (
                f"Function {raw_tool_call['function']['name']} arguments:\n\n"
                f"{raw_tool_call['function']['arguments']}"
                "\n\nare not valid JSON or a Python literal. "
                f"Received error: {e}"
            )
            raise OutputParserException(msg) from e
    except TypeError as e:
        if skip:
            return json_string
        msg = (
            f"Function {raw_tool_call['function']['name']} arguments:\n\n"
            f"{raw_tool_call['function']['arguments']}\n\nare not a string or a "
            f"dictionary. Received TypeError {e}"
        )
        raise OutputParserException(msg) from e


def _parse_arguments_from_tool_call(
    raw_tool_call: dict[str, Any],
) -> dict[str, Any] | None:
    """Parse arguments by trying to parse any shallowly nested string-encoded JSON.

    Band-aid fix for issue in Ollama with inconsistent tool call argument structure.
    Should be removed/changed if fixed upstream.

    See https://github.com/ollama/ollama/issues/6155
    """
    if "function" not in raw_tool_call:
        return None
    function_name = raw_tool_call["function"]["name"]
    arguments = raw_tool_call["function"]["arguments"]
    parsed_arguments: dict = {}
    if isinstance(arguments, dict):
        for key, value in arguments.items():
            # Filter out metadata fields like 'functionName' that echo function name
            if key == "functionName" and value == function_name:
                continue
            if isinstance(value, str):
                parsed_value = _parse_json_string(
                    value, skip=True, raw_tool_call=raw_tool_call
                )
                if isinstance(parsed_value, (dict, list)):
                    parsed_arguments[key] = parsed_value
                else:
                    parsed_arguments[key] = value
            else:
                parsed_arguments[key] = value
    else:
        parsed_arguments = _parse_json_string(
            arguments, skip=False, raw_tool_call=raw_tool_call
        )
    return parsed_arguments


def _get_tool_calls_from_response(
    response: Mapping[str, Any],
) -> list[ToolCall]:
    """Get tool calls from Ollama response."""
    tool_calls = []
    if "message" in response and (
        raw_tool_calls := response["message"].get("tool_calls")
    ):
        tool_calls.extend(
            [
                tool_call(
                    id=str(uuid4()),
                    name=tc["function"]["name"],
                    args=_parse_arguments_from_tool_call(tc) or {},
                )
                for tc in raw_tool_calls
            ]
        )
    return tool_calls


def _lc_tool_call_to_openai_tool_call(tool_call_: ToolCall) -> dict:
    """Convert a LangChain tool call to an OpenAI tool call format."""
    return {
        "type": "function",
        "id": tool_call_["id"],
        "function": {
            "name": tool_call_["name"],
            "arguments": tool_call_["args"],
        },
    }


def _get_image_from_data_content_block(block: dict) -> str:
    """Format standard data content block to format expected by Ollama."""
    if block["type"] == "image":
        if block.get("source_type") == "base64":
            # v0 style
            return block["data"]
        if block.get("base64"):
            # v1 content blocks
            return block["base64"]
        error_message = "Image data only supported through in-line base64 format."
        raise ValueError(error_message)

    error_message = f"Blocks of type {block['type']} not supported."
    raise ValueError(error_message)


def _is_pydantic_class(obj: Any) -> bool:
    return isinstance(obj, type) and is_basemodel_subclass(obj)


class ChatOllama(BaseChatModel):
    r"""Ollama chat model integration.

    ???+ note "Setup"

        Install `langchain-ollama` and download any models you want to use from ollama.

        .. code-block:: bash

            ollama pull gpt-oss:20b
            pip install -U langchain-ollama

    Key init args — completion params:
        model: str
            Name of Ollama model to use.
        reasoning: bool | None
            Controls the reasoning/thinking mode for
            [supported models](https://ollama.com/search?c=thinking).

            - `True`: Enables reasoning mode. The model's reasoning process will be
                captured and returned separately in the `additional_kwargs` of the
                response message, under `reasoning_content`. The main response
                content will not include the reasoning tags.
            - `False`: Disables reasoning mode. The model will not perform any reasoning,
                and the response will not include any reasoning content.
            - `None` (Default): The model will use its default reasoning behavior. Note
                however, if the model's default behavior *is* to perform reasoning, think tags
                (`<think>` and `</think>`) will be present within the main response content
                unless you set `reasoning` to `True`.
        temperature: float
            Sampling temperature. Ranges from `0.0` to `1.0`.
        num_predict: int | None
            Max number of tokens to generate.

    See full list of supported init args and their descriptions in the params section.

    Instantiate:
        .. code-block:: python

            from langchain_ollama import ChatOllama

            llm = ChatOllama(
                model="gpt-oss:20b",
                validate_model_on_init=True,
                temperature=0.8,
                num_predict=256,
                # other params ...
            )

    Invoke:
        .. code-block:: python

            messages = [
                ("system", "You are a helpful translator. Translate the user sentence to French."),
                ("human", "I love programming."),
            ]
            llm.invoke(messages)

        .. code-block:: python

            AIMessage(content='J'adore le programmation. (Note: "programming" can also refer to the act of writing code, so if you meant that, I could translate it as "J'adore programmer". But since you didn\'t specify, I assumed you were talking about the activity itself, which is what "le programmation" usually refers to.)', response_metadata={'model': 'llama3', 'created_at': '2024-07-04T03:37:50.182604Z', 'message': {'role': 'assistant', 'content': ''}, 'done_reason': 'stop', 'done': True, 'total_duration': 3576619666, 'load_duration': 788524916, 'prompt_eval_count': 32, 'prompt_eval_duration': 128125000, 'eval_count': 71, 'eval_duration': 2656556000}, id='run-ba48f958-6402-41a5-b461-5e250a4ebd36-0')

    Stream:
        .. code-block:: python

            for chunk in llm.stream("Return the words Hello World!"):
                print(chunk.text, end="")


        .. code-block:: python

            content='Hello' id='run-327ff5ad-45c8-49fe-965c-0a93982e9be1'
            content=' World' id='run-327ff5ad-45c8-49fe-965c-0a93982e9be1'
            content='!' id='run-327ff5ad-45c8-49fe-965c-0a93982e9be1'
            content='' response_metadata={'model': 'llama3', 'created_at': '2024-07-04T03:39:42.274449Z', 'message': {'role': 'assistant', 'content': ''}, 'done_reason': 'stop', 'done': True, 'total_duration': 411875125, 'load_duration': 1898166, 'prompt_eval_count': 14, 'prompt_eval_duration': 297320000, 'eval_count': 4, 'eval_duration': 111099000} id='run-327ff5ad-45c8-49fe-965c-0a93982e9be1'


        .. code-block:: python

            stream = llm.stream(messages)
            full = next(stream)
            for chunk in stream:
                full += chunk
            full

        .. code-block:: python

            AIMessageChunk(
                content='Je adore le programmation.(Note: "programmation" is the formal way to say "programming" in French, but informally, people might use the phrase "le développement logiciel" or simply "le code")',
                response_metadata={
                    "model": "llama3",
                    "created_at": "2024-07-04T03:38:54.933154Z",
                    "message": {"role": "assistant", "content": ""},
                    "done_reason": "stop",
                    "done": True,
                    "total_duration": 1977300042,
                    "load_duration": 1345709,
                    "prompt_eval_duration": 159343000,
                    "eval_count": 47,
                    "eval_duration": 1815123000,
                },
                id="run-3c81a3ed-3e79-4dd3-a796-04064d804890",
            )

    Async:
        .. code-block:: python

            await llm.ainvoke("Hello how are you!")

        .. code-block:: python

            AIMessage(
                content="Hi there! I'm just an AI, so I don't have feelings or emotions like humans do. But I'm functioning properly and ready to help with any questions or tasks you may have! How can I assist you today?",
                response_metadata={
                    "model": "llama3",
                    "created_at": "2024-07-04T03:52:08.165478Z",
                    "message": {"role": "assistant", "content": ""},
                    "done_reason": "stop",
                    "done": True,
                    "total_duration": 2138492875,
                    "load_duration": 1364000,
                    "prompt_eval_count": 10,
                    "prompt_eval_duration": 297081000,
                    "eval_count": 47,
                    "eval_duration": 1838524000,
                },
                id="run-29c510ae-49a4-4cdd-8f23-b972bfab1c49-0",
            )

        .. code-block:: python

            async for chunk in llm.astream("Say hello world!"):
                print(chunk.content)

        .. code-block:: python

            HEL
            LO
            WORLD
            !

        .. code-block:: python

            messages = [("human", "Say hello world!"), ("human", "Say goodbye world!")]
            await llm.abatch(messages)

        .. code-block:: python

            [
                AIMessage(
                    content="HELLO, WORLD!",
                    response_metadata={
                        "model": "llama3",
                        "created_at": "2024-07-04T03:55:07.315396Z",
                        "message": {"role": "assistant", "content": ""},
                        "done_reason": "stop",
                        "done": True,
                        "total_duration": 1696745458,
                        "load_duration": 1505000,
                        "prompt_eval_count": 8,
                        "prompt_eval_duration": 111627000,
                        "eval_count": 6,
                        "eval_duration": 185181000,
                    },
                    id="run-da6c7562-e25a-4a44-987a-2c83cd8c2686-0",
                ),
                AIMessage(
                    content="It's been a blast chatting with you! Say goodbye to the world for me, and don't forget to come back and visit us again soon!",
                    response_metadata={
                        "model": "llama3",
                        "created_at": "2024-07-04T03:55:07.018076Z",
                        "message": {"role": "assistant", "content": ""},
                        "done_reason": "stop",
                        "done": True,
                        "total_duration": 1399391083,
                        "load_duration": 1187417,
                        "prompt_eval_count": 20,
                        "prompt_eval_duration": 230349000,
                        "eval_count": 31,
                        "eval_duration": 1166047000,
                    },
                    id="run-96cad530-6f3e-4cf9-86b4-e0f8abba4cdb-0",
                ),
            ]

    JSON mode:
        .. code-block:: python


            json_llm = ChatOllama(format="json")
            llm.invoke(
                "Return a query for the weather in a random location and time of day with two keys: location and time_of_day. "
                "Respond using JSON only."
            ).content

        .. code-block:: python

            '{"location": "Pune, India", "time_of_day": "morning"}'

    Tool Calling:
        .. code-block:: python

            from langchain_ollama import ChatOllama
            from pydantic import BaseModel, Field


            class Multiply(BaseModel):
                a: int = Field(..., description="First integer")
                b: int = Field(..., description="Second integer")


            ans = await chat.invoke("What is 45*67")
            ans.tool_calls

        .. code-block:: python

            [
                {
                    "name": "Multiply",
                    "args": {"a": 45, "b": 67},
                    "id": "420c3f3b-df10-4188-945f-eb3abdb40622",
                    "type": "tool_call",
                }
            ]

    Thinking / Reasoning:
        You can enable reasoning mode for models that support it by setting
        the `reasoning` parameter to `True` in either the constructor or
        the `invoke`/`stream` methods. This will enable the model to think
        through the problem and return the reasoning process separately in the
        `additional_kwargs` of the response message, under `reasoning_content`.

        If `reasoning` is set to `None`, the model will use its default reasoning
        behavior, and any reasoning content will *not* be captured under the
        `reasoning_content` key, but will be present within the main response content
        as think tags (`<think>` and `</think>`).

        !!! note
            This feature is only available for [models that support reasoning](https://ollama.com/search?c=thinking).

        .. code-block:: python

            from langchain_ollama import ChatOllama

            llm = ChatOllama(
                model="deepseek-r1:8b",
                validate_model_on_init=True,
                reasoning=True,
            )

            llm.invoke("how many r in the word strawberry?")

            # or, on an invocation basis:

            llm.invoke("how many r in the word strawberry?", reasoning=True)
            # or llm.stream("how many r in the word strawberry?", reasoning=True)

            # If not provided, the invocation will default to the ChatOllama reasoning
            # param provided (None by default).

        .. code-block:: python

            AIMessage(content='The word "strawberry" contains **three \'r\' letters**. Here\'s a breakdown for clarity:\n\n- The spelling of "strawberry" has two parts ... be 3.\n\nTo be thorough, let\'s confirm with an online source or common knowledge.\n\nI can recall that "strawberry" has: s-t-r-a-w-b-e-r-r-y — yes, three r\'s.\n\nPerhaps it\'s misspelled by some, but standard is correct.\n\nSo I think the response should be 3.\n'}, response_metadata={'model': 'deepseek-r1:8b', 'created_at': '2025-07-08T19:33:55.891269Z', 'done': True, 'done_reason': 'stop', 'total_duration': 98232561292, 'load_duration': 28036792, 'prompt_eval_count': 10, 'prompt_eval_duration': 40171834, 'eval_count': 3615, 'eval_duration': 98163832416, 'model_name': 'deepseek-r1:8b'}, id='run--18f8269f-6a35-4a7c-826d-b89d52c753b3-0', usage_metadata={'input_tokens': 10, 'output_tokens': 3615, 'total_tokens': 3625})

    """  # noqa: E501, pylint: disable=line-too-long

    model: str
    """Model name to use."""

    reasoning: bool | str | None = None
    """Controls the reasoning/thinking mode for [supported models](https://ollama.com/search?c=thinking).

    - `True`: Enables reasoning mode. The model's reasoning process will be
        captured and returned separately in the `additional_kwargs` of the
        response message, under `reasoning_content`. The main response
        content will not include the reasoning tags.
    - `False`: Disables reasoning mode. The model will not perform any reasoning,
        and the response will not include any reasoning content.
    - `None` (Default): The model will use its default reasoning behavior. Note
<<<<<<< HEAD
        however, if the model's default behavior *is* to perform reasoning, think tags
        (`<think>` and `</think>`) will be present within the main response content
        unless you set `reasoning` to `True`.
    - `str`: e.g. `'low'`, `'medium'`, `'high'`. Enables reasoning with a custom
        intensity level. Currently, this is only supported `gpt-oss`. See the
        `Ollama docs <https://github.com/ollama/ollama-python/blob/da79e987f0ac0a4986bf396f043b36ef840370bc/ollama/_types.py#L210>`__
        for more information.
=======
      however, if the model's default behavior *is* to perform reasoning, think tags
      ()``<think>`` and ``</think>``) will be present within the main response content
      unless you set ``reasoning`` to `True`.
    - `str`: e.g. `'low'`, ``'medium'``, `'high'`. Enables reasoning with a custom
      intensity level. Currently, this is only supported ``gpt-oss``. See the
      [Ollama docs](https://github.com/ollama/ollama-python/blob/da79e987f0ac0a4986bf396f043b36ef840370bc/ollama/_types.py#L210)
      for more information.
>>>>>>> f405a2c5
    """

    validate_model_on_init: bool = False
    """Whether to validate the model exists in Ollama locally on initialization.

    !!! version-added "Added in version 0.3.4"
    """

    mirostat: int | None = None
    """Enable Mirostat sampling for controlling perplexity.

    (Default: `0`, `0` = disabled, `1` = Mirostat, `2` = Mirostat 2.0)
    """

    mirostat_eta: float | None = None
    """Influences how quickly the algorithm responds to feedback from generated text.

    A lower learning rate will result in slower adjustments, while a higher learning
    rate will make the algorithm more responsive.

    (Default: `0.1`)
    """

    mirostat_tau: float | None = None
    """Controls the balance between coherence and diversity of the output.

    A lower value will result in more focused and coherent text.

    (Default: `5.0`)
    """

    num_ctx: int | None = None
    """Sets the size of the context window used to generate the next token.

    (Default: `2048`)
    """

    num_gpu: int | None = None
    """The number of GPUs to use.

    On macOS it defaults to `1` to enable metal support, `0` to disable.
    """

    num_thread: int | None = None
    """Sets the number of threads to use during computation.

    By default, Ollama will detect this for optimal performance. It is recommended to
    set this value to the number of physical CPU cores your system has (as opposed to
    the logical number of cores).
    """

    num_predict: int | None = None
    """Maximum number of tokens to predict when generating text.

    (Default: `128`, `-1` = infinite generation, `-2` = fill context)
    """

    repeat_last_n: int | None = None
    """Sets how far back for the model to look back to prevent repetition.

    (Default: `64`, `0` = disabled, `-1` = `num_ctx`)
    """

    repeat_penalty: float | None = None
    """Sets how strongly to penalize repetitions.

    A higher value (e.g., `1.5`) will penalize repetitions more strongly, while a
    lower value (e.g., `0.9`) will be more lenient. (Default: `1.1`)
    """

    temperature: float | None = None
    """The temperature of the model.

    Increasing the temperature will make the model answer more creatively.

    (Default: `0.8`)
    """

    seed: int | None = None
    """Sets the random number seed to use for generation.

    Setting this to a specific number will make the model generate the same text for the
    same prompt.
    """

    stop: list[str] | None = None
    """Sets the stop tokens to use."""

    tfs_z: float | None = None
    """Tail free sampling.

    Used to reduce the impact of less probable tokens from the output.

    A higher value (e.g., `2.0`) will reduce the impact more, while a value of `1.0`
    disables this setting.

    (Default: `1`)
    """

    top_k: int | None = None
    """Reduces the probability of generating nonsense.

    A higher value (e.g. `100`) will give more diverse answers, while a lower value
    (e.g. `10`) will be more conservative.

    (Default: `40`)
    """

    top_p: float | None = None
    """Works together with top-k.

    A higher value (e.g., `0.95`) will lead to more diverse text, while a lower value
    (e.g., `0.5`) will generate more focused and conservative text.

    (Default: `0.9`)
    """

    format: Literal["", "json"] | JsonSchemaValue | None = None
    """Specify the format of the output (options: `'json'`, JSON schema)."""

    keep_alive: int | str | None = None
    """How long the model will stay loaded into memory."""

    base_url: str | None = None
    """Base url the model is hosted under.

    If none, defaults to the Ollama client default.

    Supports `userinfo` auth in the format `http://username:password@localhost:11434`.
    Useful if your Ollama server is behind a proxy.

    !!! warning
        `userinfo` is not secure and should only be used for local testing or
        in secure environments. Avoid using it in production or over unsecured
        networks.

    !!! note
        If using `userinfo`, ensure that the Ollama server is configured to
        accept and validate these credentials.

    !!! note
        `userinfo` headers are passed to both sync and async clients.

    """

    client_kwargs: dict | None = {}
    """Additional kwargs to pass to the httpx clients. Pass headers in here.

    These arguments are passed to both synchronous and async clients.

    Use `sync_client_kwargs` and `async_client_kwargs` to pass different arguments
    to synchronous and asynchronous clients.
    """

    async_client_kwargs: dict | None = {}
    """Additional kwargs to merge with `client_kwargs` before passing to httpx client.

    These are clients unique to the async client; for shared args use `client_kwargs`.

    For a full list of the params, see the [httpx documentation](https://www.python-httpx.org/api/#asyncclient).
    """

    sync_client_kwargs: dict | None = {}
    """Additional kwargs to merge with `client_kwargs` before passing to httpx client.

    These are clients unique to the sync client; for shared args use `client_kwargs`.

    For a full list of the params, see the [httpx documentation](https://www.python-httpx.org/api/#client).
    """

    _client: Client = PrivateAttr()
    """The client to use for making requests."""

    _async_client: AsyncClient = PrivateAttr()
    """The async client to use for making requests."""

    def _chat_params(
        self,
        messages: list[BaseMessage],
        stop: list[str] | None = None,
        **kwargs: Any,
    ) -> dict[str, Any]:
        """Assemble the parameters for a chat completion request.

        Args:
            messages: List of LangChain messages to send to the model.
            stop: Optional list of stop tokens to use for this invocation.
            **kwargs: Additional keyword arguments to include in the request.

        Returns:
            A dictionary of parameters to pass to the Ollama client.
        """
        ollama_messages = self._convert_messages_to_ollama_messages(messages)

        if self.stop is not None and stop is not None:
            msg = "`stop` found in both the input and default params."
            raise ValueError(msg)
        if self.stop is not None:
            stop = self.stop

        options_dict = kwargs.pop("options", None)
        if options_dict is None:
            # Only include parameters that are explicitly set (not None)
            options_dict = {
                k: v
                for k, v in {
                    "mirostat": self.mirostat,
                    "mirostat_eta": self.mirostat_eta,
                    "mirostat_tau": self.mirostat_tau,
                    "num_ctx": self.num_ctx,
                    "num_gpu": self.num_gpu,
                    "num_thread": self.num_thread,
                    "num_predict": self.num_predict,
                    "repeat_last_n": self.repeat_last_n,
                    "repeat_penalty": self.repeat_penalty,
                    "temperature": self.temperature,
                    "seed": self.seed,
                    "stop": self.stop if stop is None else stop,
                    "tfs_z": self.tfs_z,
                    "top_k": self.top_k,
                    "top_p": self.top_p,
                }.items()
                if v is not None
            }

        params = {
            "messages": ollama_messages,
            "stream": kwargs.pop("stream", True),
            "model": kwargs.pop("model", self.model),
            "think": kwargs.pop("reasoning", self.reasoning),
            "format": kwargs.pop("format", self.format),
            "options": options_dict,
            "keep_alive": kwargs.pop("keep_alive", self.keep_alive),
            **kwargs,
        }

        if tools := kwargs.get("tools"):
            params["tools"] = tools

        return params

    @model_validator(mode="after")
    def _set_clients(self) -> Self:
        """Set clients to use for ollama."""
        client_kwargs = self.client_kwargs or {}

        cleaned_url, auth_headers = parse_url_with_auth(self.base_url)
        merge_auth_headers(client_kwargs, auth_headers)

        sync_client_kwargs = client_kwargs
        if self.sync_client_kwargs:
            sync_client_kwargs = {**sync_client_kwargs, **self.sync_client_kwargs}

        async_client_kwargs = client_kwargs
        if self.async_client_kwargs:
            async_client_kwargs = {**async_client_kwargs, **self.async_client_kwargs}

        self._client = Client(host=cleaned_url, **sync_client_kwargs)
        self._async_client = AsyncClient(host=cleaned_url, **async_client_kwargs)
        if self.validate_model_on_init:
            validate_model(self._client, self.model)
        return self

    def _convert_messages_to_ollama_messages(
        self, messages: list[BaseMessage]
    ) -> Sequence[Message]:
        """Convert a BaseMessage list to list of messages for Ollama to consume.

        Args:
            messages: List of BaseMessage to convert.

        Returns:
            List of messages in Ollama format.
        """
        for idx, message in enumerate(messages):
            # Handle message content written in v1 format
            if (
                isinstance(message, AIMessage)
                and message.response_metadata.get("output_version") == "v1"
            ):
                # Unpack known v1 content to Ollama format for the request
                # Most types are passed through unchanged
                messages[idx] = message.model_copy(
                    update={
                        "content": _convert_from_v1_to_ollama(
                            cast("list[types.ContentBlock]", message.content),
                            message.response_metadata.get("model_provider"),
                        )
                    }
                )

        ollama_messages: list = []
        for message in messages:
            role: str
            tool_call_id: str | None = None
            tool_calls: list[dict[str, Any]] | None = None
            if isinstance(message, HumanMessage):
                role = "user"
            elif isinstance(message, AIMessage):
                role = "assistant"
                tool_calls = (
                    [
                        _lc_tool_call_to_openai_tool_call(tool_call)
                        for tool_call in message.tool_calls
                    ]
                    if message.tool_calls
                    else None
                )
            elif isinstance(message, SystemMessage):
                role = "system"
            elif isinstance(message, ChatMessage):
                role = message.role
            elif isinstance(message, ToolMessage):
                role = "tool"
                tool_call_id = message.tool_call_id
            else:
                msg = "Received unsupported message type for Ollama."
                raise TypeError(msg)

            content = ""
            images = []
            if isinstance(message.content, str):
                content = message.content
            else:  # List
                for content_part in message.content:
                    if isinstance(content_part, str):
                        content += f"\n{content_part}"
                    elif content_part.get("type") == "text":
                        content += f"\n{content_part['text']}"
                    elif content_part.get("type") == "tool_use":
                        continue
                    elif content_part.get("type") == "image_url":
                        image_url = None
                        temp_image_url = content_part.get("image_url")
                        if isinstance(temp_image_url, str):
                            image_url = temp_image_url
                        elif (
                            isinstance(temp_image_url, dict)
                            and "url" in temp_image_url
                            and isinstance(temp_image_url["url"], str)
                        ):
                            image_url = temp_image_url["url"]
                        else:
                            msg = (
                                "Only string image_url or dict with string 'url' "
                                "inside content parts are supported."
                            )
                            raise ValueError(msg)

                        image_url_components = image_url.split(",")
                        # Support data:image/jpeg;base64,<image> format
                        # and base64 strings
                        if len(image_url_components) > 1:
                            images.append(image_url_components[1])
                        else:
                            images.append(image_url_components[0])
                    elif is_data_content_block(content_part):
                        # Handles v1 "image" type
                        image = _get_image_from_data_content_block(content_part)
                        images.append(image)
                    else:
                        msg = (
                            "Unsupported message content type. "
                            "Must either have type 'text' or type 'image_url' "
                            "with a string 'image_url' field."
                        )
                        raise ValueError(msg)
            # Should convert to ollama.Message once role includes tool, and tool_call_id
            # is in Message
            msg_: dict = {
                "role": role,
                "content": content,
                "images": images,
            }
            if tool_calls:
                msg_["tool_calls"] = tool_calls
            if tool_call_id:
                msg_["tool_call_id"] = tool_call_id
            ollama_messages.append(msg_)

        return ollama_messages

    async def _acreate_chat_stream(
        self,
        messages: list[BaseMessage],
        stop: list[str] | None = None,
        **kwargs: Any,
    ) -> AsyncIterator[Mapping[str, Any] | str]:
        chat_params = self._chat_params(messages, stop, **kwargs)

        if chat_params["stream"]:
            async for part in await self._async_client.chat(**chat_params):
                yield part
        else:
            yield await self._async_client.chat(**chat_params)

    def _create_chat_stream(
        self,
        messages: list[BaseMessage],
        stop: list[str] | None = None,
        **kwargs: Any,
    ) -> Iterator[Mapping[str, Any] | str]:
        chat_params = self._chat_params(messages, stop, **kwargs)

        if chat_params["stream"]:
            if self._client:
                yield from self._client.chat(**chat_params)
        elif self._client:
            yield self._client.chat(**chat_params)

    def _chat_stream_with_aggregation(
        self,
        messages: list[BaseMessage],
        stop: list[str] | None = None,
        run_manager: CallbackManagerForLLMRun | None = None,
        verbose: bool = False,  # noqa: FBT002
        **kwargs: Any,
    ) -> ChatGenerationChunk:
        final_chunk = None
        for chunk in self._iterate_over_stream(messages, stop, **kwargs):
            if final_chunk is None:
                final_chunk = chunk
            else:
                final_chunk += chunk
            if run_manager:
                run_manager.on_llm_new_token(
                    chunk.text,
                    chunk=chunk,
                    verbose=verbose,
                )
        if final_chunk is None:
            msg = "No data received from Ollama stream."
            raise ValueError(msg)

        return final_chunk

    async def _achat_stream_with_aggregation(
        self,
        messages: list[BaseMessage],
        stop: list[str] | None = None,
        run_manager: AsyncCallbackManagerForLLMRun | None = None,
        verbose: bool = False,  # noqa: FBT002
        **kwargs: Any,
    ) -> ChatGenerationChunk:
        final_chunk = None
        async for chunk in self._aiterate_over_stream(messages, stop, **kwargs):
            if final_chunk is None:
                final_chunk = chunk
            else:
                final_chunk += chunk
            if run_manager:
                await run_manager.on_llm_new_token(
                    chunk.text,
                    chunk=chunk,
                    verbose=verbose,
                )
        if final_chunk is None:
            msg = "No data received from Ollama stream."
            raise ValueError(msg)

        return final_chunk

    def _get_ls_params(
        self, stop: list[str] | None = None, **kwargs: Any
    ) -> LangSmithParams:
        """Get standard params for tracing."""
        params = self._get_invocation_params(stop=stop, **kwargs)
        ls_params = LangSmithParams(
            ls_provider="ollama",
            ls_model_name=self.model,
            ls_model_type="chat",
            ls_temperature=params.get("temperature", self.temperature),
        )
        if ls_stop := stop or params.get("stop", None) or self.stop:
            ls_params["ls_stop"] = ls_stop
        return ls_params

    def _generate(
        self,
        messages: list[BaseMessage],
        stop: list[str] | None = None,
        run_manager: CallbackManagerForLLMRun | None = None,
        **kwargs: Any,
    ) -> ChatResult:
        final_chunk = self._chat_stream_with_aggregation(
            messages, stop, run_manager, verbose=self.verbose, **kwargs
        )
        generation_info = final_chunk.generation_info
        chat_generation = ChatGeneration(
            message=AIMessage(
                content=final_chunk.text,
                usage_metadata=cast(
                    "AIMessageChunk", final_chunk.message
                ).usage_metadata,
                tool_calls=cast("AIMessageChunk", final_chunk.message).tool_calls,
                additional_kwargs=final_chunk.message.additional_kwargs,
            ),
            generation_info=generation_info,
        )
        return ChatResult(generations=[chat_generation])

    def _iterate_over_stream(
        self,
        messages: list[BaseMessage],
        stop: list[str] | None = None,
        **kwargs: Any,
    ) -> Iterator[ChatGenerationChunk]:
        reasoning = kwargs.get("reasoning", self.reasoning)
        for stream_resp in self._create_chat_stream(messages, stop, **kwargs):
            if not isinstance(stream_resp, str):
                content = (
                    stream_resp["message"]["content"]
                    if "message" in stream_resp and "content" in stream_resp["message"]
                    else ""
                )

                # Warn and skip responses with done_reason: 'load' and empty content
                # These indicate the model was loaded but no actual generation occurred
                is_load_response_with_empty_content = (
                    stream_resp.get("done") is True
                    and stream_resp.get("done_reason") == "load"
                    and not content.strip()
                )

                if is_load_response_with_empty_content:
                    log.warning(
                        "Ollama returned empty response with done_reason='load'."
                        "This typically indicates the model was loaded but no content "
                        "was generated. Skipping this response."
                    )
                    continue

                if stream_resp.get("done") is True:
                    generation_info = dict(stream_resp)
                    if "model" in generation_info:
                        generation_info["model_name"] = generation_info["model"]
                    generation_info["model_provider"] = "ollama"
                    _ = generation_info.pop("message", None)
                else:
                    generation_info = None

                additional_kwargs = {}
                if (
                    reasoning
                    and "message" in stream_resp
                    and (thinking_content := stream_resp["message"].get("thinking"))
                ):
                    additional_kwargs["reasoning_content"] = thinking_content

                chunk = ChatGenerationChunk(
                    message=AIMessageChunk(
                        content=content,
                        additional_kwargs=additional_kwargs,
                        usage_metadata=_get_usage_metadata_from_generation_info(
                            stream_resp
                        ),
                        tool_calls=_get_tool_calls_from_response(stream_resp),
                    ),
                    generation_info=generation_info,
                )

                yield chunk

    def _stream(
        self,
        messages: list[BaseMessage],
        stop: list[str] | None = None,
        run_manager: CallbackManagerForLLMRun | None = None,
        **kwargs: Any,
    ) -> Iterator[ChatGenerationChunk]:
        for chunk in self._iterate_over_stream(messages, stop, **kwargs):
            if run_manager:
                run_manager.on_llm_new_token(
                    chunk.text,
                    verbose=self.verbose,
                )
            yield chunk

    async def _aiterate_over_stream(
        self,
        messages: list[BaseMessage],
        stop: list[str] | None = None,
        **kwargs: Any,
    ) -> AsyncIterator[ChatGenerationChunk]:
        reasoning = kwargs.get("reasoning", self.reasoning)
        async for stream_resp in self._acreate_chat_stream(messages, stop, **kwargs):
            if not isinstance(stream_resp, str):
                content = (
                    stream_resp["message"]["content"]
                    if "message" in stream_resp and "content" in stream_resp["message"]
                    else ""
                )

                # Warn and skip responses with done_reason: 'load' and empty content
                # These indicate the model was loaded but no actual generation occurred
                is_load_response_with_empty_content = (
                    stream_resp.get("done") is True
                    and stream_resp.get("done_reason") == "load"
                    and not content.strip()
                )

                if is_load_response_with_empty_content:
                    log.warning(
                        "Ollama returned empty response with done_reason='load'. "
                        "This typically indicates the model was loaded but no content "
                        "was generated. Skipping this response."
                    )
                    continue

                if stream_resp.get("done") is True:
                    generation_info = dict(stream_resp)
                    if "model" in generation_info:
                        generation_info["model_name"] = generation_info["model"]
                    generation_info["model_provider"] = "ollama"
                    _ = generation_info.pop("message", None)
                else:
                    generation_info = None

                additional_kwargs = {}
                if (
                    reasoning
                    and "message" in stream_resp
                    and (thinking_content := stream_resp["message"].get("thinking"))
                ):
                    additional_kwargs["reasoning_content"] = thinking_content

                chunk = ChatGenerationChunk(
                    message=AIMessageChunk(
                        content=content,
                        additional_kwargs=additional_kwargs,
                        usage_metadata=_get_usage_metadata_from_generation_info(
                            stream_resp
                        ),
                        tool_calls=_get_tool_calls_from_response(stream_resp),
                    ),
                    generation_info=generation_info,
                )

                yield chunk

    async def _astream(
        self,
        messages: list[BaseMessage],
        stop: list[str] | None = None,
        run_manager: AsyncCallbackManagerForLLMRun | None = None,
        **kwargs: Any,
    ) -> AsyncIterator[ChatGenerationChunk]:
        async for chunk in self._aiterate_over_stream(messages, stop, **kwargs):
            if run_manager:
                await run_manager.on_llm_new_token(
                    chunk.text,
                    verbose=self.verbose,
                )
            yield chunk

    async def _agenerate(
        self,
        messages: list[BaseMessage],
        stop: list[str] | None = None,
        run_manager: AsyncCallbackManagerForLLMRun | None = None,
        **kwargs: Any,
    ) -> ChatResult:
        final_chunk = await self._achat_stream_with_aggregation(
            messages, stop, run_manager, verbose=self.verbose, **kwargs
        )
        generation_info = final_chunk.generation_info
        chat_generation = ChatGeneration(
            message=AIMessage(
                content=final_chunk.text,
                usage_metadata=cast(
                    "AIMessageChunk", final_chunk.message
                ).usage_metadata,
                tool_calls=cast("AIMessageChunk", final_chunk.message).tool_calls,
                additional_kwargs=final_chunk.message.additional_kwargs,
            ),
            generation_info=generation_info,
        )
        return ChatResult(generations=[chat_generation])

    @property
    def _llm_type(self) -> str:
        """Return type of chat model."""
        return "chat-ollama"

    def bind_tools(
        self,
        tools: Sequence[dict[str, Any] | type | Callable | BaseTool],
        *,
        tool_choice: dict | str | Literal["auto", "any"] | bool | None = None,  # noqa: PYI051, ARG002
        **kwargs: Any,
    ) -> Runnable[LanguageModelInput, AIMessage]:
        """Bind tool-like objects to this chat model.

        Assumes model is compatible with OpenAI tool-calling API.

        Args:
            tools: A list of tool definitions to bind to this chat model.
                Supports any tool definition handled by
                `langchain_core.utils.function_calling.convert_to_openai_tool`.
            tool_choice: If provided, which tool for model to call. **This parameter
                is currently ignored as it is not supported by Ollama.**
            kwargs: Any additional parameters are passed directly to
                `self.bind(**kwargs)`.
        """
        formatted_tools = [convert_to_openai_tool(tool) for tool in tools]
        return super().bind(tools=formatted_tools, **kwargs)

    def with_structured_output(
        self,
        schema: dict | type,
        *,
        method: Literal["function_calling", "json_mode", "json_schema"] = "json_schema",
        include_raw: bool = False,
        **kwargs: Any,
    ) -> Runnable[LanguageModelInput, dict | BaseModel]:
        r"""Model wrapper that returns outputs formatted to match the given schema.

        Args:
            schema: The output schema. Can be passed in as:

                - a Pydantic class,
                - a JSON schema
                - a `TypedDict` class
                - an OpenAI function/tool schema.

                If `schema` is a Pydantic class then the model output will be a
                Pydantic instance of that class, and the model-generated fields will be
                validated by the Pydantic class. Otherwise the model output will be a
                dict and will not be validated. See `langchain_core.utils.function_calling.convert_to_openai_tool`
                for more on how to properly specify types and descriptions of
                schema fields when specifying a Pydantic or `TypedDict` class.

            method: The method for steering model generation, one of:

<<<<<<< HEAD
                - `'json_schema'`:
                    Uses Ollama's `structured output API <https://ollama.com/blog/structured-outputs>`__
                - `'function_calling'`:
=======
                - ``'json_schema'``:
                    Uses Ollama's [structured output API](https://ollama.com/blog/structured-outputs)
                - ``'function_calling'``:
>>>>>>> f405a2c5
                    Uses Ollama's tool-calling API
                - `'json_mode'`:
                    Specifies `format='json'`. Note that if using JSON mode then you
                    must include instructions for formatting the output into the
                    desired schema into the model call.

            include_raw:
                If `False` then only the parsed structured output is returned. If
                an error occurs during model output parsing it will be raised. If `True`
                then both the raw model response (a `BaseMessage`) and the parsed model
                response will be returned. If an error occurs during output parsing it
                will be caught and returned as well. The final output is always a dict
                with keys `'raw'`, `'parsed'`, and `'parsing_error'`.

            kwargs: Additional keyword args aren't supported.

        Returns:
            A Runnable that takes same inputs as a `langchain_core.language_models.chat.BaseChatModel`.

            If `include_raw` is False and `schema` is a Pydantic class, Runnable outputs an instance of `schema` (i.e., a Pydantic object). Otherwise, if `include_raw` is False then Runnable outputs a dict.

            If `include_raw` is True, then Runnable outputs a dict with keys:

            - `'raw'`: `BaseMessage`
            - `'parsed'`: None if there was a parsing error, otherwise the type depends on the `schema` as described above.
            - `'parsing_error'`: BaseException | None

        !!! warning "Behavior changed in 0.2.2"
            Added support for structured output API via `format` parameter.

        !!! warning "Behavior changed in 0.3.0"
            Updated default `method` to `'json_schema'`.

        ??? note "Example: `schema=Pydantic` class, `method='json_schema'`, `include_raw=False`"

            .. code-block:: python

                from typing import Optional

                from langchain_ollama import ChatOllama
                from pydantic import BaseModel, Field


                class AnswerWithJustification(BaseModel):
                    '''An answer to the user question along with justification for the answer.'''

                    answer: str
                    justification: str | None = Field(
                        default=...,
                        description="A justification for the answer.",
                    )


                llm = ChatOllama(model="llama3.1", temperature=0)
                structured_llm = llm.with_structured_output(AnswerWithJustification)

                structured_llm.invoke("What weighs more a pound of bricks or a pound of feathers")

                # -> AnswerWithJustification(
                #     answer='They weigh the same',
                #     justification='Both a pound of bricks and a pound of feathers weigh one pound. The weight is the same, but the volume or density of the objects may differ.'
                # )

        ??? note "Example: `schema=Pydantic` class, `method='json_schema'`, `include_raw=True`"

            .. code-block:: python

                from langchain_ollama import ChatOllama
                from pydantic import BaseModel


                class AnswerWithJustification(BaseModel):
                    '''An answer to the user question along with justification for the answer.'''

                    answer: str
                    justification: str


                llm = ChatOllama(model="llama3.1", temperature=0)
                structured_llm = llm.with_structured_output(
                    AnswerWithJustification,
                    include_raw=True,
                )

                structured_llm.invoke("What weighs more a pound of bricks or a pound of feathers")
                # -> {
                #     'raw': AIMessage(content='', additional_kwargs={'tool_calls': [{'id': 'call_Ao02pnFYXD6GN1yzc0uXPsvF', 'function': {'arguments': '{"answer":"They weigh the same.","justification":"Both a pound of bricks and a pound of feathers weigh one pound. The weight is the same, but the volume or density of the objects may differ."}', 'name': 'AnswerWithJustification'}, 'type': 'function'}]}),
                #     'parsed': AnswerWithJustification(answer='They weigh the same.', justification='Both a pound of bricks and a pound of feathers weigh one pound. The weight is the same, but the volume or density of the objects may differ.'),
                #     'parsing_error': None
                # }

        ??? note "Example: `schema=Pydantic` class, `method='function_calling'`, `include_raw=False`"

            .. code-block:: python

                from typing import Optional

                from langchain_ollama import ChatOllama
                from pydantic import BaseModel, Field


                class AnswerWithJustification(BaseModel):
                    '''An answer to the user question along with justification for the answer.'''

                    answer: str
                    justification: str | None = Field(
                        default=...,
                        description="A justification for the answer.",
                    )


                llm = ChatOllama(model="llama3.1", temperature=0)
                structured_llm = llm.with_structured_output(
                    AnswerWithJustification,
                    method="function_calling",
                )

                structured_llm.invoke("What weighs more a pound of bricks or a pound of feathers")

                # -> AnswerWithJustification(
                #     answer='They weigh the same',
                #     justification='Both a pound of bricks and a pound of feathers weigh one pound. The weight is the same, but the volume or density of the objects may differ.'
                # )

        ??? note "Example: `schema=TypedDict` class, `method='function_calling'`, `include_raw=False`"

            .. code-block:: python

                # IMPORTANT: If you are using Python <=3.8, you need to import Annotated
                # from typing_extensions, not from typing.
                from typing_extensions import Annotated, TypedDict

                from langchain_ollama import ChatOllama


                class AnswerWithJustification(TypedDict):
                    '''An answer to the user question along with justification for the answer.'''

                    answer: str
                    justification: Annotated[str | None, None, "A justification for the answer."]


                llm = ChatOllama(model="llama3.1", temperature=0)
                structured_llm = llm.with_structured_output(AnswerWithJustification)

                structured_llm.invoke("What weighs more a pound of bricks or a pound of feathers")
                # -> {
                #     'answer': 'They weigh the same',
                #     'justification': 'Both a pound of bricks and a pound of feathers weigh one pound. The weight is the same, but the volume and density of the two substances differ.'
                # }

        ??? note "Example: `schema=OpenAI` function schema, `method='function_calling'`, `include_raw=False`"

            .. code-block:: python

                from langchain_ollama import ChatOllama

                oai_schema = {
                    'name': 'AnswerWithJustification',
                    'description': 'An answer to the user question along with justification for the answer.',
                    'parameters': {
                        'type': 'object',
                        'properties': {
                            'answer': {'type': 'string'},
                            'justification': {'description': 'A justification for the answer.', 'type': 'string'}
                        },
                       'required': ['answer']
                   }
               }

                llm = ChatOllama(model="llama3.1", temperature=0)
                structured_llm = llm.with_structured_output(oai_schema)

                structured_llm.invoke(
                    "What weighs more a pound of bricks or a pound of feathers"
                )
                # -> {
                #     'answer': 'They weigh the same',
                #     'justification': 'Both a pound of bricks and a pound of feathers weigh one pound. The weight is the same, but the volume and density of the two substances differ.'
                # }

        ??? note "Example: `schema=Pydantic` class, `method='json_mode'`, `include_raw=True`"

            .. code-block::

                from langchain_ollama import ChatOllama
                from pydantic import BaseModel

                class AnswerWithJustification(BaseModel):
                    answer: str
                    justification: str

                llm = ChatOllama(model="llama3.1", temperature=0)
                structured_llm = llm.with_structured_output(
                    AnswerWithJustification,
                    method="json_mode",
                    include_raw=True
                )

                structured_llm.invoke(
                    "Answer the following question. "
                    "Make sure to return a JSON blob with keys 'answer' and 'justification'.\\n\\n"
                    "What's heavier a pound of bricks or a pound of feathers?"
                )
                # -> {
                #     'raw': AIMessage(content='{\\n    "answer": "They are both the same weight.",\\n    "justification": "Both a pound of bricks and a pound of feathers weigh one pound. The difference lies in the volume and density of the materials, not the weight." \\n}'),
                #     'parsed': AnswerWithJustification(answer='They are both the same weight.', justification='Both a pound of bricks and a pound of feathers weigh one pound. The difference lies in the volume and density of the materials, not the weight.'),
                #     'parsing_error': None
                # }

        """  # noqa: E501
        _ = kwargs.pop("strict", None)
        if kwargs:
            msg = f"Received unsupported arguments {kwargs}"
            raise ValueError(msg)
        is_pydantic_schema = _is_pydantic_class(schema)
        if method == "function_calling":
            if schema is None:
                msg = (
                    "schema must be specified when method is not 'json_mode'. "
                    "Received None."
                )
                raise ValueError(msg)
            formatted_tool = convert_to_openai_tool(schema)
            tool_name = formatted_tool["function"]["name"]
            llm = self.bind_tools(
                [schema],
                tool_choice=tool_name,
                ls_structured_output_format={
                    "kwargs": {"method": method},
                    "schema": formatted_tool,
                },
            )
            if is_pydantic_schema:
                output_parser: Runnable = PydanticToolsParser(
                    tools=[schema],  # type: ignore[list-item]
                    first_tool_only=True,
                )
            else:
                output_parser = JsonOutputKeyToolsParser(
                    key_name=tool_name, first_tool_only=True
                )
        elif method == "json_mode":
            llm = self.bind(
                format="json",
                ls_structured_output_format={
                    "kwargs": {"method": method},
                    "schema": schema,
                },
            )
            output_parser = (
                PydanticOutputParser(pydantic_object=schema)  # type: ignore[arg-type]
                if is_pydantic_schema
                else JsonOutputParser()
            )
        elif method == "json_schema":
            if schema is None:
                msg = (
                    "schema must be specified when method is not 'json_mode'. "
                    "Received None."
                )
                raise ValueError(msg)
            if is_pydantic_schema:
                schema = cast("TypeBaseModel", schema)
                if issubclass(schema, BaseModelV1):
                    response_format = schema.schema()
                else:
                    response_format = schema.model_json_schema()
                llm = self.bind(
                    format=response_format,
                    ls_structured_output_format={
                        "kwargs": {"method": method},
                        "schema": schema,
                    },
                )
                output_parser = PydanticOutputParser(pydantic_object=schema)  # type: ignore[arg-type]
            else:
                if is_typeddict(schema):
                    response_format = convert_to_json_schema(schema)
                    if "required" not in response_format:
                        response_format["required"] = list(
                            response_format["properties"].keys()
                        )
                else:
                    # is JSON schema
                    response_format = cast("dict", schema)
                llm = self.bind(
                    format=response_format,
                    ls_structured_output_format={
                        "kwargs": {"method": method},
                        "schema": response_format,
                    },
                )
                output_parser = JsonOutputParser()
        else:
            msg = (
                f"Unrecognized method argument. Expected one of 'function_calling', "
                f"'json_schema', or 'json_mode'. Received: '{method}'"
            )
            raise ValueError(msg)

        if include_raw:
            parser_assign = RunnablePassthrough.assign(
                parsed=itemgetter("raw") | output_parser, parsing_error=lambda _: None
            )
            parser_none = RunnablePassthrough.assign(parsed=lambda _: None)
            parser_with_fallback = parser_assign.with_fallbacks(
                [parser_none], exception_key="parsing_error"
            )
            return RunnableMap(raw=llm) | parser_with_fallback
        return llm | output_parser<|MERGE_RESOLUTION|>--- conflicted
+++ resolved
@@ -533,23 +533,13 @@
     - `False`: Disables reasoning mode. The model will not perform any reasoning,
         and the response will not include any reasoning content.
     - `None` (Default): The model will use its default reasoning behavior. Note
-<<<<<<< HEAD
         however, if the model's default behavior *is* to perform reasoning, think tags
         (`<think>` and `</think>`) will be present within the main response content
         unless you set `reasoning` to `True`.
     - `str`: e.g. `'low'`, `'medium'`, `'high'`. Enables reasoning with a custom
         intensity level. Currently, this is only supported `gpt-oss`. See the
-        `Ollama docs <https://github.com/ollama/ollama-python/blob/da79e987f0ac0a4986bf396f043b36ef840370bc/ollama/_types.py#L210>`__
+        [Ollama docs](https://github.com/ollama/ollama-python/blob/da79e987f0ac0a4986bf396f043b36ef840370bc/ollama/_types.py#L210)
         for more information.
-=======
-      however, if the model's default behavior *is* to perform reasoning, think tags
-      ()``<think>`` and ``</think>``) will be present within the main response content
-      unless you set ``reasoning`` to `True`.
-    - `str`: e.g. `'low'`, ``'medium'``, `'high'`. Enables reasoning with a custom
-      intensity level. Currently, this is only supported ``gpt-oss``. See the
-      [Ollama docs](https://github.com/ollama/ollama-python/blob/da79e987f0ac0a4986bf396f043b36ef840370bc/ollama/_types.py#L210)
-      for more information.
->>>>>>> f405a2c5
     """
 
     validate_model_on_init: bool = False
@@ -1284,15 +1274,9 @@
 
             method: The method for steering model generation, one of:
 
-<<<<<<< HEAD
                 - `'json_schema'`:
-                    Uses Ollama's `structured output API <https://ollama.com/blog/structured-outputs>`__
+                    Uses Ollama's [structured output API](https://ollama.com/blog/structured-outputs)
                 - `'function_calling'`:
-=======
-                - ``'json_schema'``:
-                    Uses Ollama's [structured output API](https://ollama.com/blog/structured-outputs)
-                - ``'function_calling'``:
->>>>>>> f405a2c5
                     Uses Ollama's tool-calling API
                 - `'json_mode'`:
                     Specifies `format='json'`. Note that if using JSON mode then you
