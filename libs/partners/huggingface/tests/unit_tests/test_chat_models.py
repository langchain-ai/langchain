--- conflicted
+++ resolved
@@ -1,4 +1,4 @@
-from typing import Any  # type: ignore[import-not-found]
+from typing import Any
 from unittest.mock import MagicMock, Mock, patch
 
 import pytest  # type: ignore[import-not-found]
@@ -16,92 +16,9 @@
     ChatHuggingFace,
     _convert_dict_to_message,
 )
-from langchain_huggingface.llms import (
-    HuggingFaceEndpoint,
-)
-
-
-<<<<<<< HEAD
-=======
-@pytest.mark.parametrize(
-    ("message", "expected"),
-    [
-        (
-            SystemMessage(content="Hello"),
-            dict(role="system", content="Hello"),
-        ),
-        (
-            HumanMessage(content="Hello"),
-            dict(role="user", content="Hello"),
-        ),
-        (
-            AIMessage(content="Hello"),
-            dict(role="assistant", content="Hello", tool_calls=None),
-        ),
-        (
-            ChatMessage(role="assistant", content="Hello"),
-            dict(role="assistant", content="Hello"),
-        ),
-    ],
-)
-def test_convert_message_to_chat_message(
-    message: BaseMessage, expected: dict[str, str]
-) -> None:
-    result = _convert_message_to_chat_message(message)
-    assert result == expected
-
-
-@pytest.mark.parametrize(
-    ("tgi_message", "expected"),
-    [
-        (
-            TGI_MESSAGE(role="assistant", content="Hello", tool_calls=[]),
-            AIMessage(content="Hello"),
-        ),
-        (
-            TGI_MESSAGE(role="assistant", content="", tool_calls=[]),
-            AIMessage(content=""),
-        ),
-        (
-            TGI_MESSAGE(
-                role="assistant",
-                content="",
-                tool_calls=[{"function": {"arguments": "function string"}}],
-            ),
-            AIMessage(
-                content="",
-                additional_kwargs={
-                    "tool_calls": [{"function": {"arguments": '"function string"'}}]
-                },
-            ),
-        ),
-        (
-            TGI_MESSAGE(
-                role="assistant",
-                content="",
-                tool_calls=[
-                    {"function": {"arguments": {"answer": "function's string"}}}
-                ],
-            ),
-            AIMessage(
-                content="",
-                additional_kwargs={
-                    "tool_calls": [
-                        {"function": {"arguments": '{"answer": "function\'s string"}'}}
-                    ]
-                },
-            ),
-        ),
-    ],
-)
-def test_convert_TGI_message_to_LC_message(
-    tgi_message: TGI_MESSAGE, expected: BaseMessage
-) -> None:
-    result = _convert_TGI_message_to_LC_message(tgi_message)
-    assert result == expected
-
-
->>>>>>> 3fb0a551
+from langchain_huggingface.llms import HuggingFaceEndpoint
+
+
 @pytest.fixture
 def mock_llm() -> Mock:
     llm = Mock(spec=HuggingFaceEndpoint)
@@ -207,7 +124,6 @@
     assert "Unknown message type:" in str(e.value)
 
 
-<<<<<<< HEAD
 @pytest.mark.parametrize(
     ("msg_dict", "expected_type", "expected_content"),
     [
@@ -234,17 +150,14 @@
     ],
 )
 def test_convert_dict_to_message(
-    msg_dict: Dict[str, Any], expected_type: type, expected_content: str
+    msg_dict: dict[str, Any], expected_type: type, expected_content: str
 ) -> None:
     result = _convert_dict_to_message(msg_dict)
     assert isinstance(result, expected_type)
     assert result.content == expected_content
 
 
-def tool_mock() -> Dict:
-=======
 def tool_mock() -> dict:
->>>>>>> 3fb0a551
     return {"function": {"name": "test_tool"}}
 
 
