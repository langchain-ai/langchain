"""Hugging Face Chat Wrapper."""

from __future__ import annotations

import contextlib
import json
from collections.abc import AsyncIterator, Callable, Iterator, Mapping, Sequence
from dataclasses import dataclass
from operator import itemgetter
from typing import Any, Literal, cast

from langchain_core.callbacks.manager import (
    AsyncCallbackManagerForLLMRun,
    CallbackManagerForLLMRun,
)
from langchain_core.language_models import LanguageModelInput
from langchain_core.language_models.chat_models import (
    BaseChatModel,
    agenerate_from_stream,
    generate_from_stream,
)
from langchain_core.messages import (
    AIMessage,
    AIMessageChunk,
    BaseMessage,
    BaseMessageChunk,
    ChatMessage,
    ChatMessageChunk,
    FunctionMessage,
    FunctionMessageChunk,
    HumanMessage,
    HumanMessageChunk,
    InvalidToolCall,
    SystemMessage,
    SystemMessageChunk,
    ToolCall,
    ToolMessage,
    ToolMessageChunk,
)
from langchain_core.messages.tool import ToolCallChunk
from langchain_core.messages.tool import tool_call_chunk as create_tool_call_chunk
from langchain_core.output_parsers import JsonOutputParser
from langchain_core.output_parsers.openai_tools import (
    JsonOutputKeyToolsParser,
    make_invalid_tool_call,
    parse_tool_call,
)
from langchain_core.outputs import (
    ChatGeneration,
    ChatGenerationChunk,
    ChatResult,
    LLMResult,
)
from langchain_core.runnables import Runnable, RunnableMap, RunnablePassthrough
from langchain_core.tools import BaseTool
from langchain_core.utils.function_calling import (
    convert_to_json_schema,
    convert_to_openai_tool,
)
from langchain_core.utils.pydantic import is_basemodel_subclass
from pydantic import BaseModel, Field, model_validator
from typing_extensions import Self

from langchain_huggingface.llms.huggingface_endpoint import HuggingFaceEndpoint
from langchain_huggingface.llms.huggingface_pipeline import HuggingFacePipeline


@dataclass
class TGI_RESPONSE:
    """Response from the TextGenInference API."""

    choices: list[Any]
    usage: dict


@dataclass
class TGI_MESSAGE:
    """Message to send to the TextGenInference API."""

    role: str
    content: str
    tool_calls: list[dict]


def _lc_tool_call_to_hf_tool_call(tool_call: ToolCall) -> dict:
    return {
        "type": "function",
        "id": tool_call["id"],
        "function": {
            "name": tool_call["name"],
            "arguments": json.dumps(tool_call["args"], ensure_ascii=False),
        },
    }


def _lc_invalid_tool_call_to_hf_tool_call(
    invalid_tool_call: InvalidToolCall,
) -> dict:
    return {
        "type": "function",
        "id": invalid_tool_call["id"],
        "function": {
            "name": invalid_tool_call["name"],
            "arguments": invalid_tool_call["args"],
        },
    }


def _convert_message_to_dict(message: BaseMessage) -> dict:
    """Convert a LangChain message to a dictionary.

    Args:
        message: The LangChain message.

    Returns:
        The dictionary.

    """
    message_dict: dict[str, Any]
    if isinstance(message, ChatMessage):
        message_dict = {"role": message.role, "content": message.content}
    elif isinstance(message, HumanMessage):
        message_dict = {"role": "user", "content": message.content}
    elif isinstance(message, AIMessage):
        message_dict = {"role": "assistant", "content": message.content}
        if "function_call" in message.additional_kwargs:
            message_dict["function_call"] = message.additional_kwargs["function_call"]
            # If function call only, content is None not empty string
            if message_dict["content"] == "":
                message_dict["content"] = None
        if message.tool_calls or message.invalid_tool_calls:
            message_dict["tool_calls"] = [
                _lc_tool_call_to_hf_tool_call(tc) for tc in message.tool_calls
            ] + [
                _lc_invalid_tool_call_to_hf_tool_call(tc)
                for tc in message.invalid_tool_calls
            ]
        elif "tool_calls" in message.additional_kwargs:
            message_dict["tool_calls"] = message.additional_kwargs["tool_calls"]
        # If tool calls only, content is None not empty string
        if "tool_calls" in message_dict and message_dict["content"] == "":
            message_dict["content"] = None
        else:
            pass
    elif isinstance(message, SystemMessage):
        message_dict = {"role": "system", "content": message.content}
    elif isinstance(message, FunctionMessage):
        message_dict = {
            "role": "function",
            "content": message.content,
            "name": message.name,
        }
    elif isinstance(message, ToolMessage):
        message_dict = {
            "role": "tool",
            "content": message.content,
            "tool_call_id": message.tool_call_id,
        }
    else:
        msg = f"Got unknown type {message}"
        raise TypeError(msg)
    if "name" in message.additional_kwargs:
        message_dict["name"] = message.additional_kwargs["name"]
    return message_dict


def _convert_dict_to_message(_dict: Mapping[str, Any]) -> BaseMessage:
    """Convert a dictionary to a LangChain message.

    Args:
        _dict: The dictionary.

    Returns:
        The LangChain message.

    """
    role = _dict.get("role")
    if role == "user":
        return HumanMessage(content=_dict.get("content", ""))
    if role == "assistant":
        content = _dict.get("content", "") or ""
        additional_kwargs: dict = {}
        if function_call := _dict.get("function_call"):
            additional_kwargs["function_call"] = dict(function_call)
        tool_calls = []
        invalid_tool_calls = []
        if raw_tool_calls := _dict.get("tool_calls"):
            additional_kwargs["tool_calls"] = raw_tool_calls
            for raw_tool_call in raw_tool_calls:
                try:
                    tool_calls.append(parse_tool_call(raw_tool_call, return_id=True))
                except Exception as e:
                    invalid_tool_calls.append(
                        dict(make_invalid_tool_call(raw_tool_call, str(e)))
                    )
        return AIMessage(
            content=content,
            additional_kwargs=additional_kwargs,
            tool_calls=tool_calls,
            invalid_tool_calls=invalid_tool_calls,
        )
    if role == "system":
        return SystemMessage(content=_dict.get("content", ""))
    if role == "function":
        return FunctionMessage(
            content=_dict.get("content", ""), name=_dict.get("name", "")
        )
    if role == "tool":
        additional_kwargs = {}
        if "name" in _dict:
            additional_kwargs["name"] = _dict["name"]
        return ToolMessage(
            content=_dict.get("content", ""),
            tool_call_id=_dict.get("tool_call_id", ""),
            additional_kwargs=additional_kwargs,
        )
    return ChatMessage(content=_dict.get("content", ""), role=role or "")


def _is_huggingface_hub(llm: Any) -> bool:
    try:
        from langchain_community.llms.huggingface_hub import (
            HuggingFaceHub,  # type: ignore[import-not-found]
        )

        return isinstance(llm, HuggingFaceHub)
    except ImportError:
        # if no langchain community, it is not a HuggingFaceHub
        return False


def _convert_chunk_to_message_chunk(
    chunk: Mapping[str, Any], default_class: type[BaseMessageChunk]
) -> BaseMessageChunk:
    choice = chunk["choices"][0]
    _dict = choice["delta"]
    role = cast(str, _dict.get("role"))
    content = cast(str, _dict.get("content") or "")
    additional_kwargs: dict = {}
    tool_call_chunks: list[ToolCallChunk] = []
    if _dict.get("function_call"):
        function_call = dict(_dict["function_call"])
        if "name" in function_call and function_call["name"] is None:
            function_call["name"] = ""
        additional_kwargs["function_call"] = function_call
    if raw_tool_calls := _dict.get("tool_calls"):
        additional_kwargs["tool_calls"] = raw_tool_calls
        for rtc in raw_tool_calls:
            with contextlib.suppress(KeyError):
                tool_call_chunks.append(
                    create_tool_call_chunk(
                        name=rtc["function"].get("name"),
                        args=rtc["function"].get("arguments"),
                        id=rtc.get("id"),
                        index=rtc.get("index"),
                    )
                )
    if role == "user" or default_class == HumanMessageChunk:
        return HumanMessageChunk(content=content)
    if role == "assistant" or default_class == AIMessageChunk:
        if usage := chunk.get("usage"):
            input_tokens = usage.get("prompt_tokens", 0)
            output_tokens = usage.get("completion_tokens", 0)
            usage_metadata = {
                "input_tokens": input_tokens,
                "output_tokens": output_tokens,
                "total_tokens": usage.get("total_tokens", input_tokens + output_tokens),
            }
        else:
            usage_metadata = None
        return AIMessageChunk(
            content=content,
            additional_kwargs=additional_kwargs,
            tool_call_chunks=tool_call_chunks,
            usage_metadata=usage_metadata,  # type: ignore[arg-type]
        )
    if role == "system" or default_class == SystemMessageChunk:
        return SystemMessageChunk(content=content)
    if role == "function" or default_class == FunctionMessageChunk:
        return FunctionMessageChunk(content=content, name=_dict["name"])
    if role == "tool" or default_class == ToolMessageChunk:
        return ToolMessageChunk(content=content, tool_call_id=_dict["tool_call_id"])
    if role or default_class == ChatMessageChunk:
        return ChatMessageChunk(content=content, role=role)
    return default_class(content=content)  # type: ignore[call-arg]


def _is_huggingface_textgen_inference(llm: Any) -> bool:
    try:
        from langchain_community.llms.huggingface_text_gen_inference import (
            HuggingFaceTextGenInference,  # type: ignore[import-not-found]
        )

        return isinstance(llm, HuggingFaceTextGenInference)
    except ImportError:
        # if no langchain community, it is not a HuggingFaceTextGenInference
        return False


def _is_huggingface_endpoint(llm: Any) -> bool:
    return isinstance(llm, HuggingFaceEndpoint)


def _is_huggingface_pipeline(llm: Any) -> bool:
    return isinstance(llm, HuggingFacePipeline)


class ChatHuggingFace(BaseChatModel):
    r"""Hugging Face LLM's as ChatModels.

    Works with `HuggingFaceTextGenInference`, `HuggingFaceEndpoint`,
    `HuggingFaceHub`, and `HuggingFacePipeline` LLMs.

    Upon instantiating this class, the model_id is resolved from the url
    provided to the LLM, and the appropriate tokenizer is loaded from
    the HuggingFace Hub.

    Setup:
        Install `langchain-huggingface` and ensure your Hugging Face token
        is saved.

        ```bash
        pip install langchain-huggingface
        ```

        ```python
        from huggingface_hub import login

        login()  # You will be prompted for your HF key, which will then be saved locally
        ```

    Key init args — completion params:
        llm:
            LLM to be used.

    Key init args — client params:
        custom_get_token_ids:
            Optional encoder to use for counting tokens.
        metadata:
            Metadata to add to the run trace.
        tags:
            Tags to add to the run trace.
        verbose:
            Whether to print out response text.

    See full list of supported init args and their descriptions in the params
    section.

    Instantiate:
        ```python
        from langchain_huggingface import HuggingFaceEndpoint,
        ChatHuggingFace

        model = HuggingFaceEndpoint(
            repo_id="microsoft/Phi-3-mini-4k-instruct",
            task="text-generation",
            max_new_tokens=512,
            do_sample=False,
            repetition_penalty=1.03,
        )

        chat = ChatHuggingFace(llm=model, verbose=True)
        ```

    Invoke:
        ```python
        messages = [
            ("system", "You are a helpful translator. Translate the user
            sentence to French."),
            ("human", "I love programming."),
        ]

        chat(...).invoke(messages)
        ```

        ```python
        AIMessage(content='Je ai une passion pour le programme.\n\nIn
        French, we use "ai" for masculine subjects and "a" for feminine
        subjects. Since "programming" is gender-neutral in English, we
        will go with the masculine "programme".\n\nConfirmation: "J\'aime
        le programme." is more commonly used. The sentence above is
        technically accurate, but less commonly used in spoken French as
        "ai" is used less frequently in everyday speech.',
        response_metadata={'token_usage': ChatCompletionOutputUsage
        (completion_tokens=100, prompt_tokens=55, total_tokens=155),
        'model': '', 'finish_reason': 'length'},
        id='run-874c24b7-0272-4c99-b259-5d6d7facbc56-0')
        ```

    Stream:
        ```python
        for chunk in chat.stream(messages):
            print(chunk)
        ```

        ```python
        content='Je ai une passion pour le programme.\n\nIn French, we use
        "ai" for masculine subjects and "a" for feminine subjects.
        Since "programming" is gender-neutral in English,
        we will go with the masculine "programme".\n\nConfirmation:
        "J\'aime le programme." is more commonly used. The sentence
        above is technically accurate, but less commonly used in spoken
        French as "ai" is used less frequently in everyday speech.'
        response_metadata={'token_usage': ChatCompletionOutputUsage
        (completion_tokens=100, prompt_tokens=55, total_tokens=155),
        'model': '', 'finish_reason': 'length'}
        id='run-7d7b1967-9612-4f9a-911a-b2b5ca85046a-0'
        ```

    Async:
        ```python
        await chat.ainvoke(messages)
        ```

        ```python
        AIMessage(content='Je déaime le programming.\n\nLittérale : Je
        (j\'aime) déaime (le) programming.\n\nNote: "Programming" in
        French is "programmation". But here, I used "programming" instead
        of "programmation" because the user said "I love programming"
        instead of "I love programming (in French)", which would be
        "J\'aime la programmation". By translating the sentence
        literally, I preserved the original meaning of the user\'s
        sentence.', id='run-fd850318-e299-4735-b4c6-3496dc930b1d-0')
        ```

    Tool calling:
        ```python
        from pydantic import BaseModel, Field

        class GetWeather(BaseModel):
            '''Get the current weather in a given location'''

            location: str = Field(..., description="The city and state,
            e.g. San Francisco, CA")

        class GetPopulation(BaseModel):
            '''Get the current population in a given location'''

            location: str = Field(..., description="The city and state,
            e.g. San Francisco, CA")

        chat_with_tools = chat.bind_tools([GetWeather, GetPopulation])
        ai_msg = chat_with_tools.invoke("Which city is hotter today and
        which is bigger: LA or NY?")
        ai_msg.tool_calls
        ```

        ```python
        [
            {
                "name": "GetPopulation",
                "args": {"location": "Los Angeles, CA"},
                "id": "0",
            }
        ]
        ```

    Response metadata
        ```python
        ai_msg = chat.invoke(messages)
        ai_msg.response_metadata
        ```

        ```python
        {
            "token_usage": ChatCompletionOutputUsage(
                completion_tokens=100, prompt_tokens=8, total_tokens=108
            ),
            "model": "",
            "finish_reason": "length",
        }
        ```
    """  # noqa: E501

    llm: Any
    """LLM, must be of type HuggingFaceTextGenInference, HuggingFaceEndpoint,
        HuggingFaceHub, or HuggingFacePipeline."""
    tokenizer: Any = None
    """Tokenizer for the model. Only used for HuggingFacePipeline."""
    model_id: str | None = None
    """Model ID for the model. Only used for HuggingFaceEndpoint."""
    temperature: float | None = None
    """What sampling temperature to use."""
    stop: str | list[str] | None = Field(default=None, alias="stop_sequences")
    """Default stop sequences."""
    presence_penalty: float | None = None
    """Penalizes repeated tokens."""
    frequency_penalty: float | None = None
    """Penalizes repeated tokens according to frequency."""
    seed: int | None = None
    """Seed for generation"""
    logprobs: bool | None = None
    """Whether to return logprobs."""
    top_logprobs: int | None = None
    """Number of most likely tokens to return at each token position, each with
     an associated log probability. `logprobs` must be set to true
     if this parameter is used."""
    logit_bias: dict[int, int] | None = None
    """Modify the likelihood of specified tokens appearing in the completion."""
    streaming: bool = False
    """Whether to stream the results or not."""
<<<<<<< HEAD
    stream_usage: Optional[bool] = None
    """Whether to include usage metadata in streaming output. If True, an additional
    message chunk will be generated during the stream including usage metadata."""
    n: Optional[int] = None
=======
    n: int | None = None
>>>>>>> 66178654
    """Number of chat completions to generate for each prompt."""
    top_p: float | None = None
    """Total probability mass of tokens to consider at each step."""
    max_tokens: int | None = None
    """Maximum number of tokens to generate."""
    model_kwargs: dict[str, Any] = Field(default_factory=dict)
    """Holds any model parameters valid for `create` call not explicitly specified."""

    def __init__(self, **kwargs: Any):
        super().__init__(**kwargs)
        self._resolve_model_id()

    @model_validator(mode="after")
    def validate_llm(self) -> Self:
        if (
            not _is_huggingface_hub(self.llm)
            and not _is_huggingface_textgen_inference(self.llm)
            and not _is_huggingface_endpoint(self.llm)
            and not _is_huggingface_pipeline(self.llm)
        ):
            msg = (
                "Expected llm to be one of HuggingFaceTextGenInference, "
                "HuggingFaceEndpoint, HuggingFaceHub, HuggingFacePipeline "
                f"received {type(self.llm)}"
            )
            raise TypeError(msg)
        return self

    def _create_chat_result(self, response: dict) -> ChatResult:
        generations = []
        token_usage = response.get("usage", {})
        for res in response["choices"]:
            message = _convert_dict_to_message(res["message"])
            if token_usage and isinstance(message, AIMessage):
                message.usage_metadata = {
                    "input_tokens": token_usage.get("prompt_tokens", 0),
                    "output_tokens": token_usage.get("completion_tokens", 0),
                    "total_tokens": token_usage.get("total_tokens", 0),
                }
            generation_info = {"finish_reason": res.get("finish_reason")}
            if "logprobs" in res:
                generation_info["logprobs"] = res["logprobs"]
            gen = ChatGeneration(
                message=message,
                generation_info=generation_info,
            )
            generations.append(gen)
        llm_output = {
            "token_usage": token_usage,
            "model_name": self.model_id,
            "system_fingerprint": response.get("system_fingerprint", ""),
        }
        return ChatResult(generations=generations, llm_output=llm_output)

    def _generate(
        self,
        messages: list[BaseMessage],
        stop: list[str] | None = None,
        run_manager: CallbackManagerForLLMRun | None = None,
        stream: bool | None = None,  # noqa: FBT001
        **kwargs: Any,
    ) -> ChatResult:
        should_stream = stream if stream is not None else self.streaming

        if _is_huggingface_textgen_inference(self.llm):
            message_dicts, params = self._create_message_dicts(messages, stop)
            answer = self.llm.client.chat(messages=message_dicts, **kwargs)
            return self._create_chat_result(answer)
        if _is_huggingface_endpoint(self.llm):
            if should_stream:
                stream_iter = self._stream(
                    messages, stop=stop, run_manager=run_manager, **kwargs
                )
                return generate_from_stream(stream_iter)
            message_dicts, params = self._create_message_dicts(messages, stop)
            params = {
                "stop": stop,
                **params,
                **({"stream": stream} if stream is not None else {}),
                **kwargs,
            }
            answer = self.llm.client.chat_completion(messages=message_dicts, **params)
            return self._create_chat_result(answer)
        llm_input = self._to_chat_prompt(messages)

        if should_stream:
            stream_iter = self.llm._stream(
                llm_input, stop=stop, run_manager=run_manager, **kwargs
            )
            return generate_from_stream(stream_iter)
        llm_result = self.llm._generate(
            prompts=[llm_input], stop=stop, run_manager=run_manager, **kwargs
        )
        return self._to_chat_result(llm_result)

    async def _agenerate(
        self,
        messages: list[BaseMessage],
        stop: list[str] | None = None,
        run_manager: AsyncCallbackManagerForLLMRun | None = None,
        stream: bool | None = None,  # noqa: FBT001
        **kwargs: Any,
    ) -> ChatResult:
        if _is_huggingface_textgen_inference(self.llm):
            message_dicts, params = self._create_message_dicts(messages, stop)
            answer = await self.llm.async_client.chat(messages=message_dicts, **kwargs)
            return self._create_chat_result(answer)
        if _is_huggingface_endpoint(self.llm):
            should_stream = stream if stream is not None else self.streaming
            if should_stream:
                stream_iter = self._astream(
                    messages, stop=stop, run_manager=run_manager, **kwargs
                )
                return await agenerate_from_stream(stream_iter)
            message_dicts, params = self._create_message_dicts(messages, stop)
            params = {
                **params,
                **({"stream": stream} if stream is not None else {}),
                **kwargs,
            }

            answer = await self.llm.async_client.chat_completion(
                messages=message_dicts, **params
            )
            return self._create_chat_result(answer)
        if _is_huggingface_pipeline(self.llm):
            msg = "async generation is not supported with HuggingFacePipeline"
            raise NotImplementedError(msg)
        llm_input = self._to_chat_prompt(messages)
        llm_result = await self.llm._agenerate(
            prompts=[llm_input], stop=stop, run_manager=run_manager, **kwargs
        )
        return self._to_chat_result(llm_result)

    def _should_stream_usage(
        self, *, stream_usage: Optional[bool] = None, **kwargs: Any
    ) -> bool:
        """Determine whether to include usage metadata in streaming output.

        For backwards compatibility, we check for `stream_options` passed
        explicitly to kwargs or in the model_kwargs and override self.stream_usage.
        """
        stream_usage_sources = [  # order of precedence
            stream_usage,
            kwargs.get("stream_options", {}).get("include_usage"),
            self.model_kwargs.get("stream_options", {}).get("include_usage"),
            self.stream_usage,
        ]
        for source in stream_usage_sources:
            if isinstance(source, bool):
                return source
        return self.stream_usage

    def _stream(
        self,
        messages: list[BaseMessage],
<<<<<<< HEAD
        stop: Optional[list[str]] = None,
        run_manager: Optional[CallbackManagerForLLMRun] = None,
        *,
        stream_usage: Optional[bool] = True,
=======
        stop: list[str] | None = None,
        run_manager: CallbackManagerForLLMRun | None = None,
>>>>>>> 66178654
        **kwargs: Any,
    ) -> Iterator[ChatGenerationChunk]:
        if _is_huggingface_endpoint(self.llm):
            kwargs["stream"] = True
            stream_usage = self._should_stream_usage(
                stream_usage=stream_usage, **kwargs
            )
            if stream_usage:
                kwargs["stream_options"] = {"include_usage": stream_usage}
            message_dicts, params = self._create_message_dicts(messages, stop)
            params = {**params, **kwargs, "stream": True}

            default_chunk_class: type[BaseMessageChunk] = AIMessageChunk
            for chunk in self.llm.client.chat_completion(
                messages=message_dicts, **params
            ):
                usage = chunk.get("usage")
                if usage:
                    usage_msg = AIMessageChunk(
                        content="",
                        additional_kwargs={},
                        response_metadata={},
                        usage_metadata={
                            "input_tokens": usage.get("prompt_tokens", 0),
                            "output_tokens": usage.get("completion_tokens", 0),
                            "total_tokens": usage.get("total_tokens", 0),
                            "input_token_details": {"audio": 0, "cache_read": 0},
                            "output_token_details": {"audio": 0, "reasoning": 0},
                        },
                    )
                    yield ChatGenerationChunk(message=usage_msg)
                    continue

                if len(chunk["choices"]) == 0:
                    continue
                choice = chunk["choices"][0]
                message_chunk = _convert_chunk_to_message_chunk(
                    chunk, default_chunk_class
                )
                generation_info = {}
                if finish_reason := choice.get("finish_reason"):
                    generation_info["finish_reason"] = finish_reason
                    generation_info["model_name"] = self.model_id
                logprobs = choice.get("logprobs")
                if logprobs:
                    generation_info["logprobs"] = logprobs
                default_chunk_class = message_chunk.__class__
                generation_chunk = ChatGenerationChunk(
                    message=message_chunk, generation_info=generation_info or None
                )
                if run_manager:
                    run_manager.on_llm_new_token(
                        generation_chunk.text, chunk=generation_chunk, logprobs=logprobs
                    )
                yield generation_chunk
        else:
            llm_input = self._to_chat_prompt(messages)
            stream_iter = self.llm._stream(
                llm_input, stop=stop, run_manager=run_manager, **kwargs
            )
            for chunk in stream_iter:  # chunk is a GenerationChunk
                chat_chunk = ChatGenerationChunk(
                    message=AIMessageChunk(content=chunk.text),
                    generation_info=chunk.generation_info,
                )
                yield chat_chunk

    async def _astream(
        self,
        messages: list[BaseMessage],
<<<<<<< HEAD
        stop: Optional[list[str]] = None,
        run_manager: Optional[AsyncCallbackManagerForLLMRun] = None,
        *,
        stream_usage: Optional[bool] = None,
=======
        stop: list[str] | None = None,
        run_manager: AsyncCallbackManagerForLLMRun | None = None,
>>>>>>> 66178654
        **kwargs: Any,
    ) -> AsyncIterator[ChatGenerationChunk]:
        kwargs["stream"] = True
        stream_usage = self._should_stream_usage(
            stream_usage=stream_usage, **kwargs
        )
        if stream_usage:
            kwargs["stream_options"] = {"include_usage": stream_usage}
        message_dicts, params = self._create_message_dicts(messages, stop)
        params = {**params, **kwargs, "stream": True}

        default_chunk_class: type[BaseMessageChunk] = AIMessageChunk

        async for chunk in await self.llm.async_client.chat_completion(
            messages=message_dicts, **params
        ):
            usage = chunk.get("usage")
            if usage:
                usage_msg = AIMessageChunk(
                    content="",
                    additional_kwargs={},
                    response_metadata={},
                    usage_metadata={
                        "input_tokens": usage.get("prompt_tokens", 0),
                        "output_tokens": usage.get("completion_tokens", 0),
                        "total_tokens": usage.get("total_tokens", 0),
                        "input_token_details": {"audio": 0, "cache_read": 0},
                        "output_token_details": {"audio": 0, "reasoning": 0},
                    },
                )
                yield ChatGenerationChunk(message=usage_msg)
                continue

            if len(chunk["choices"]) == 0:
                continue
            choice = chunk["choices"][0]
            message_chunk = _convert_chunk_to_message_chunk(chunk, default_chunk_class)
            generation_info = {}
            if finish_reason := choice.get("finish_reason"):
                generation_info["finish_reason"] = finish_reason
                generation_info["model_name"] = self.model_id
            logprobs = choice.get("logprobs")
            if logprobs:
                generation_info["logprobs"] = logprobs
            default_chunk_class = message_chunk.__class__
            generation_chunk = ChatGenerationChunk(
                message=message_chunk, generation_info=generation_info or None
            )
            if run_manager:
                await run_manager.on_llm_new_token(
                    token=generation_chunk.text,
                    chunk=generation_chunk,
                    logprobs=logprobs,
                )
            yield generation_chunk

    def _to_chat_prompt(
        self,
        messages: list[BaseMessage],
    ) -> str:
        """Convert a list of messages into a prompt format expected by wrapped LLM."""
        if not messages:
            msg = "At least one HumanMessage must be provided!"
            raise ValueError(msg)

        if not isinstance(messages[-1], HumanMessage):
            msg = "Last message must be a HumanMessage!"
            raise ValueError(msg)

        messages_dicts = [self._to_chatml_format(m) for m in messages]

        return self.tokenizer.apply_chat_template(
            messages_dicts, tokenize=False, add_generation_prompt=True
        )

    def _to_chatml_format(self, message: BaseMessage) -> dict:
        """Convert LangChain message to ChatML format."""
        if isinstance(message, SystemMessage):
            role = "system"
        elif isinstance(message, AIMessage):
            role = "assistant"
        elif isinstance(message, HumanMessage):
            role = "user"
        else:
            msg = f"Unknown message type: {type(message)}"
            raise ValueError(msg)

        return {"role": role, "content": message.content}

    @staticmethod
    def _to_chat_result(llm_result: LLMResult) -> ChatResult:
        chat_generations = []

        for g in llm_result.generations[0]:
            chat_generation = ChatGeneration(
                message=AIMessage(content=g.text), generation_info=g.generation_info
            )
            chat_generations.append(chat_generation)

        return ChatResult(
            generations=chat_generations, llm_output=llm_result.llm_output
        )

    def _resolve_model_id(self) -> None:
        """Resolve the model_id from the LLM's inference_server_url."""
        from huggingface_hub import list_inference_endpoints  # type: ignore[import]

        if _is_huggingface_hub(self.llm) or (
            hasattr(self.llm, "repo_id") and self.llm.repo_id
        ):
            self.model_id = self.llm.repo_id
            return
        if _is_huggingface_textgen_inference(self.llm):
            endpoint_url: str | None = self.llm.inference_server_url
        if _is_huggingface_pipeline(self.llm):
            from transformers import AutoTokenizer  # type: ignore[import]

            self.model_id = self.model_id or self.llm.model_id
            self.tokenizer = (
                AutoTokenizer.from_pretrained(self.model_id)
                if self.tokenizer is None
                else self.tokenizer
            )
            return
        if _is_huggingface_endpoint(self.llm):
            self.model_id = self.llm.repo_id or self.llm.model
            return
        endpoint_url = self.llm.endpoint_url
        available_endpoints = list_inference_endpoints("*")
        for endpoint in available_endpoints:
            if endpoint.url == endpoint_url:
                self.model_id = endpoint.repository

        if not self.model_id:
            msg = (
                "Failed to resolve model_id:"
                f"Could not find model id for inference server: {endpoint_url}"
                "Make sure that your Hugging Face token has access to the endpoint."
            )
            raise ValueError(msg)

    def bind_tools(
        self,
        tools: Sequence[dict[str, Any] | type | Callable | BaseTool],
        *,
        tool_choice: dict | str | bool | None = None,
        **kwargs: Any,
    ) -> Runnable[LanguageModelInput, AIMessage]:
        """Bind tool-like objects to this chat model.

        Assumes model is compatible with OpenAI tool-calling API.

        Args:
            tools: A list of tool definitions to bind to this chat model.
                Supports any tool definition handled by
                `langchain_core.utils.function_calling.convert_to_openai_tool`.
            tool_choice: Which tool to require the model to call.
                Must be the name of the single provided function or
                `'auto'` to automatically determine which function to call
                (if any), or a dict of the form:
                {"type": "function", "function": {"name": <<tool_name>>}}.
            **kwargs: Any additional parameters to pass to the
                `langchain.runnable.Runnable` constructor.

        """
        formatted_tools = [convert_to_openai_tool(tool) for tool in tools]
        if tool_choice is not None and tool_choice:
            if len(formatted_tools) != 1:
                msg = (
                    "When specifying `tool_choice`, you must provide exactly one "
                    f"tool. Received {len(formatted_tools)} tools."
                )
                raise ValueError(msg)
            if isinstance(tool_choice, str):
                if tool_choice not in ("auto", "none", "required"):
                    tool_choice = {
                        "type": "function",
                        "function": {"name": tool_choice},
                    }
            elif isinstance(tool_choice, bool):
                tool_choice = formatted_tools[0]
            elif isinstance(tool_choice, dict):
                if (
                    formatted_tools[0]["function"]["name"]
                    != tool_choice["function"]["name"]
                ):
                    msg = (
                        f"Tool choice {tool_choice} was specified, but the only "
                        f"provided tool was {formatted_tools[0]['function']['name']}."
                    )
                    raise ValueError(msg)
            else:
                msg = (
                    f"Unrecognized tool_choice type. Expected str, bool or dict. "
                    f"Received: {tool_choice}"
                )
                raise ValueError(msg)
            kwargs["tool_choice"] = tool_choice
        return super().bind(tools=formatted_tools, **kwargs)

    def with_structured_output(
        self,
        schema: dict | type[BaseModel] | None = None,
        *,
        method: Literal[
            "function_calling", "json_mode", "json_schema"
        ] = "function_calling",
        include_raw: bool = False,
        **kwargs: Any,
    ) -> Runnable[LanguageModelInput, dict | BaseModel]:
        """Model wrapper that returns outputs formatted to match the given schema.

        Args:
            schema: The output schema. Can be passed in as:

                - an OpenAI function/tool schema,
                - a JSON Schema,
                - a `TypedDict` class

                Pydantic class is currently supported.

            method: The method for steering model generation, one of:

                - `'function_calling'`: uses tool-calling features.
                - `'json_schema'`: uses dedicated structured output features.
                - `'json_mode'`: uses JSON mode.

            include_raw:
                If `False` then only the parsed structured output is returned. If
                an error occurs during model output parsing it will be raised. If `True`
                then both the raw model response (a `BaseMessage`) and the parsed model
                response will be returned. If an error occurs during output parsing it
                will be caught and returned as well.

                The final output is always a `dict` with keys `'raw'`, `'parsed'`, and
                `'parsing_error'`.

            kwargs:
                Additional parameters to pass to the underlying LLM's
                `langchain_core.language_models.chat.BaseChatModel.bind`
                method, such as `response_format` or `ls_structured_output_format`.

        Returns:
            A `Runnable` that takes same inputs as a
                `langchain_core.language_models.chat.BaseChatModel`. If `include_raw` is
                `False` and `schema` is a Pydantic class, `Runnable` outputs an instance
                of `schema` (i.e., a Pydantic object). Otherwise, if `include_raw` is
                `False` then `Runnable` outputs a `dict`.

                If `include_raw` is `True`, then `Runnable` outputs a `dict` with keys:

                - `'raw'`: `BaseMessage`
                - `'parsed'`: `None` if there was a parsing error, otherwise the type
                    depends on the `schema` as described above.
                - `'parsing_error'`: `BaseException | None`
        """
        _ = kwargs.pop("strict", None)
        if kwargs:
            msg = f"Received unsupported arguments {kwargs}"
            raise ValueError(msg)
        is_pydantic_schema = isinstance(schema, type) and is_basemodel_subclass(schema)
        if method == "function_calling":
            if schema is None:
                msg = (
                    "schema must be specified when method is 'function_calling'. "
                    "Received None."
                )
                raise ValueError(msg)
            formatted_tool = convert_to_openai_tool(schema)
            tool_name = formatted_tool["function"]["name"]
            llm = self.bind_tools(
                [schema],
                tool_choice=tool_name,
                ls_structured_output_format={
                    "kwargs": {"method": "function_calling"},
                    "schema": formatted_tool,
                },
            )
            if is_pydantic_schema:
                msg = "Pydantic schema is not supported for function calling"
                raise NotImplementedError(msg)
            output_parser: JsonOutputKeyToolsParser | JsonOutputParser = (
                JsonOutputKeyToolsParser(key_name=tool_name, first_tool_only=True)
            )
        elif method == "json_schema":
            if schema is None:
                msg = (
                    "schema must be specified when method is 'json_schema'. "
                    "Received None."
                )
                raise ValueError(msg)
            formatted_schema = convert_to_json_schema(schema)
            llm = self.bind(
                response_format={"type": "json_object", "schema": formatted_schema},
                ls_structured_output_format={
                    "kwargs": {"method": "json_schema"},
                    "schema": schema,
                },
            )
            output_parser = JsonOutputParser()  # type: ignore[arg-type]
        elif method == "json_mode":
            llm = self.bind(
                response_format={"type": "json_object"},
                ls_structured_output_format={
                    "kwargs": {"method": "json_mode"},
                    "schema": schema,
                },
            )
            output_parser = JsonOutputParser()  # type: ignore[arg-type]
        else:
            msg = (
                f"Unrecognized method argument. Expected one of 'function_calling' or "
                f"'json_mode'. Received: '{method}'"
            )
            raise ValueError(msg)

        if include_raw:
            parser_assign = RunnablePassthrough.assign(
                parsed=itemgetter("raw") | output_parser, parsing_error=lambda _: None
            )
            parser_none = RunnablePassthrough.assign(parsed=lambda _: None)
            parser_with_fallback = parser_assign.with_fallbacks(
                [parser_none], exception_key="parsing_error"
            )
            return RunnableMap(raw=llm) | parser_with_fallback
        return llm | output_parser

    def _create_message_dicts(
        self, messages: list[BaseMessage], stop: list[str] | None
    ) -> tuple[list[dict[str, Any]], dict[str, Any]]:
        params = self._default_params
        if stop is not None:
            params["stop"] = stop
        message_dicts = [_convert_message_to_dict(m) for m in messages]
        return message_dicts, params

    @property
    def _default_params(self) -> dict[str, Any]:
        """Get default parameters for calling Hugging Face Inference Providers API."""
        params = {
            "model": self.model_id,
            "stream": self.streaming,
            "n": self.n,
            "temperature": self.temperature,
            "stop": self.stop,
            **(self.model_kwargs if self.model_kwargs else {}),
        }
        if self.max_tokens is not None:
            params["max_tokens"] = self.max_tokens
        return params

    @property
    def _llm_type(self) -> str:
        return "huggingface-chat-wrapper"<|MERGE_RESOLUTION|>--- conflicted
+++ resolved
@@ -499,14 +499,10 @@
     """Modify the likelihood of specified tokens appearing in the completion."""
     streaming: bool = False
     """Whether to stream the results or not."""
-<<<<<<< HEAD
-    stream_usage: Optional[bool] = None
+    stream_usage: bool | None = None
     """Whether to include usage metadata in streaming output. If True, an additional
     message chunk will be generated during the stream including usage metadata."""
-    n: Optional[int] = None
-=======
     n: int | None = None
->>>>>>> 66178654
     """Number of chat completions to generate for each prompt."""
     top_p: float | None = None
     """Total probability mass of tokens to consider at each step."""
@@ -663,15 +659,10 @@
     def _stream(
         self,
         messages: list[BaseMessage],
-<<<<<<< HEAD
-        stop: Optional[list[str]] = None,
-        run_manager: Optional[CallbackManagerForLLMRun] = None,
-        *,
-        stream_usage: Optional[bool] = True,
-=======
         stop: list[str] | None = None,
         run_manager: CallbackManagerForLLMRun | None = None,
->>>>>>> 66178654
+        *,
+        stream_usage: bool | None = True,
         **kwargs: Any,
     ) -> Iterator[ChatGenerationChunk]:
         if _is_huggingface_endpoint(self.llm):
@@ -742,15 +733,10 @@
     async def _astream(
         self,
         messages: list[BaseMessage],
-<<<<<<< HEAD
-        stop: Optional[list[str]] = None,
-        run_manager: Optional[AsyncCallbackManagerForLLMRun] = None,
-        *,
-        stream_usage: Optional[bool] = None,
-=======
         stop: list[str] | None = None,
         run_manager: AsyncCallbackManagerForLLMRun | None = None,
->>>>>>> 66178654
+        *,
+        stream_usage: bool | None = True,
         **kwargs: Any,
     ) -> AsyncIterator[ChatGenerationChunk]:
         kwargs["stream"] = True
