--- conflicted
+++ resolved
@@ -7,11 +7,7 @@
 license = { text = "MIT" }
 requires-python = ">=3.10"
 dependencies = [
-<<<<<<< HEAD
-    "langchain-core<1.0.0,>=0.3.75",
-=======
     "langchain-core>=0.3.75",
->>>>>>> 8509efa6
     "tokenizers>=0.19.1",
     "huggingface-hub>=0.34",
 ]
@@ -58,12 +54,6 @@
 [tool.mypy]
 disallow_untyped_defs = "True"
 
-<<<<<<< HEAD
-[tool.ruff]
-target-version = "py310"
-
-=======
->>>>>>> 8509efa6
 [tool.ruff.lint]
 select = [
     "A",      # flake8-builtins
