--- conflicted
+++ resolved
@@ -1,13 +1,7 @@
 [tool.poetry]
-<<<<<<< HEAD
 name = "gigachain-unstructured"
-version = "0.1.1"
-description = "An integration package connecting Unstructured and GigaChain"
-=======
-name = "langchain-unstructured"
 version = "0.1.2"
 description = "An integration package connecting Unstructured and LangChain"
->>>>>>> 99f9a664
 authors = []
 readme = "README.md"
 repository = "https://github.com/ai-forever/gigachain"
@@ -22,15 +16,9 @@
 
 [tool.poetry.dependencies]
 python = ">=3.9,<4.0"
-<<<<<<< HEAD
 gigachain-core = "^0.2.23"
-unstructured-client = { version = "^0.24.1" }
-unstructured = { version = "^0.15.0", optional = true, python = "<3.13", extras = [
-=======
-langchain-core = "^0.2.23"
 unstructured-client = { version = "^0.25.0" }
 unstructured = { version = "^0.15.7", optional = true, python = "<3.13", extras = [
->>>>>>> 99f9a664
   "all-docs",
 ] }
 
@@ -65,13 +53,8 @@
 
 [tool.poetry.group.typing.dependencies]
 mypy = "^1.7.1"
-<<<<<<< HEAD
-unstructured = { version = "^0.15.0", python = "<3.13", extras = ["all-docs"] }
+unstructured = { version = "^0.15.7", python = "<3.13", extras = ["all-docs"] }
 gigachain-core = { path = "../../core", develop = true }
-=======
-unstructured = { version = "^0.15.7", python = "<3.13", extras = ["all-docs"] }
-langchain-core = { path = "../../core", develop = true }
->>>>>>> 99f9a664
 
 [tool.poetry.group.dev]
 optional = true
