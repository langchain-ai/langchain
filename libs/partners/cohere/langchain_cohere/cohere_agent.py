--- conflicted
+++ resolved
@@ -1,8 +1,5 @@
-<<<<<<< HEAD
+import json
 import re
-=======
-import json
->>>>>>> 3218463f
 from typing import Any, Dict, List, Sequence, Tuple, Type, Union
 
 from cohere.types import (
