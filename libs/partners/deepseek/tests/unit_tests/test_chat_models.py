"""Test chat model integration."""

from __future__ import annotations

from typing import Any, Literal, Union
from unittest.mock import MagicMock

import pydantic
from langchain_core.messages import AIMessageChunk, ToolMessage
from langchain_tests.unit_tests import ChatModelUnitTests
from openai import BaseModel
from openai.types.chat import ChatCompletionMessage
from pydantic import SecretStr

from langchain_deepseek.chat_models import ChatDeepSeek

# patch validation to ignore leading underscores due to OpenAI client issue
<<<<<<< HEAD
=======
# TODO: remove when fixed in OpenAI client
>>>>>>> 781db9d8
pydantic._internal._model_construction.is_valid_field_name = lambda name: True


class MockOpenAIResponse(BaseModel):
    choices: list
    error: None = None

    def model_dump(  # type: ignore[override]
        self,
        *,
        mode: Union[Literal["json", "python"], str] = "python",  # noqa: PYI051
        include: Any = None,
        exclude: Any = None,
        by_alias: bool = False,
        exclude_unset: bool = False,
        exclude_defaults: bool = False,
        exclude_none: bool = False,
        round_trip: bool = False,
        warnings: Union[Literal["none", "warn", "error"], bool] = True,
        context: Union[dict[str, Any], None] = None,
        serialize_as_any: bool = False,
    ) -> dict[str, Any]:
        choices_list = []
        for choice in self.choices:
            if isinstance(choice.message, ChatCompletionMessage):
                message_dict = choice.message.model_dump()
                # Ensure model_extra fields are at top level
                if "model_extra" in message_dict:
                    message_dict.update(message_dict["model_extra"])
            else:
                message_dict = {
                    "role": "assistant",
                    "content": choice.message.content,
                }
                # Add reasoning_content if present
                if hasattr(choice.message, "reasoning_content"):
                    message_dict["reasoning_content"] = choice.message.reasoning_content
                # Add model_extra fields at the top level if present
                if hasattr(choice.message, "model_extra"):
                    message_dict.update(choice.message.model_extra)
                    message_dict["model_extra"] = choice.message.model_extra
            choices_list.append({"message": message_dict})

        return {"choices": choices_list, "error": self.error}


class TestChatDeepSeekUnit(ChatModelUnitTests):
    @property
    def chat_model_class(self) -> type[ChatDeepSeek]:
        return ChatDeepSeek

    @property
    def init_from_env_params(self) -> tuple[dict, dict, dict]:
        return (
            {
                "DEEPSEEK_API_KEY": "api_key",
                "DEEPSEEK_API_BASE": "api_base",
            },
            {
                "model": "deepseek-chat",
            },
            {
                "api_key": "api_key",
                "api_base": "api_base",
            },
        )

    @property
    def chat_model_params(self) -> dict:
        # These should be parameters used to initialize your integration for testing
        return {
            "model": "deepseek-chat",
            "api_key": "api_key",
        }

    def get_chat_model(self) -> ChatDeepSeek:
        """Get a chat model instance for testing."""
        return ChatDeepSeek(**self.chat_model_params)


class TestChatDeepSeekCustomUnit:
    """Custom tests specific to DeepSeek chat model."""

    def test_create_chat_result_with_reasoning_content(self) -> None:
        """Test that reasoning_content is properly extracted from response."""
        chat_model = ChatDeepSeek(model="deepseek-chat", api_key=SecretStr("api_key"))
        mock_message = MagicMock()
        mock_message.content = "Main content"
        mock_message.reasoning_content = "This is the reasoning content"
        mock_message.role = "assistant"
        mock_response = MockOpenAIResponse(
            choices=[MagicMock(message=mock_message)],
            error=None,
        )

        result = chat_model._create_chat_result(mock_response)
        assert (
            result.generations[0].message.additional_kwargs.get("reasoning_content")
            == "This is the reasoning content"
        )

    def test_create_chat_result_with_model_extra_reasoning(self) -> None:
        """Test that reasoning is properly extracted from model_extra."""
        chat_model = ChatDeepSeek(model="deepseek-chat", api_key=SecretStr("api_key"))
        mock_message = MagicMock(spec=ChatCompletionMessage)
        mock_message.content = "Main content"
        mock_message.role = "assistant"
        mock_message.model_extra = {"reasoning": "This is the reasoning"}
        mock_message.model_dump.return_value = {
            "role": "assistant",
            "content": "Main content",
            "model_extra": {"reasoning": "This is the reasoning"},
        }
        mock_choice = MagicMock()
        mock_choice.message = mock_message
        mock_response = MockOpenAIResponse(choices=[mock_choice], error=None)

        result = chat_model._create_chat_result(mock_response)
        assert (
            result.generations[0].message.additional_kwargs.get("reasoning_content")
            == "This is the reasoning"
        )

    def test_convert_chunk_with_reasoning_content(self) -> None:
        """Test that reasoning_content is properly extracted from streaming chunk."""
        chat_model = ChatDeepSeek(model="deepseek-chat", api_key=SecretStr("api_key"))
        chunk: dict[str, Any] = {
            "choices": [
                {
                    "delta": {
                        "content": "Main content",
                        "reasoning_content": "Streaming reasoning content",
                    },
                },
            ],
        }

        chunk_result = chat_model._convert_chunk_to_generation_chunk(
            chunk,
            AIMessageChunk,
            None,
        )
        if chunk_result is None:
            msg = "Expected chunk_result not to be None"
            raise AssertionError(msg)
        assert (
            chunk_result.message.additional_kwargs.get("reasoning_content")
            == "Streaming reasoning content"
        )

    def test_convert_chunk_with_reasoning(self) -> None:
        """Test that reasoning is properly extracted from streaming chunk."""
        chat_model = ChatDeepSeek(model="deepseek-chat", api_key=SecretStr("api_key"))
        chunk: dict[str, Any] = {
            "choices": [
                {
                    "delta": {
                        "content": "Main content",
                        "reasoning": "Streaming reasoning",
                    },
                },
            ],
        }

        chunk_result = chat_model._convert_chunk_to_generation_chunk(
            chunk,
            AIMessageChunk,
            None,
        )
        if chunk_result is None:
            msg = "Expected chunk_result not to be None"
            raise AssertionError(msg)
        assert (
            chunk_result.message.additional_kwargs.get("reasoning_content")
            == "Streaming reasoning"
        )

    def test_convert_chunk_without_reasoning(self) -> None:
        """Test that chunk without reasoning fields works correctly."""
        chat_model = ChatDeepSeek(model="deepseek-chat", api_key=SecretStr("api_key"))
        chunk: dict[str, Any] = {"choices": [{"delta": {"content": "Main content"}}]}

        chunk_result = chat_model._convert_chunk_to_generation_chunk(
            chunk,
            AIMessageChunk,
            None,
        )
        if chunk_result is None:
            msg = "Expected chunk_result not to be None"
            raise AssertionError(msg)
        assert chunk_result.message.additional_kwargs.get("reasoning_content") is None

    def test_convert_chunk_with_empty_delta(self) -> None:
        """Test that chunk with empty delta works correctly."""
        chat_model = ChatDeepSeek(model="deepseek-chat", api_key=SecretStr("api_key"))
        chunk: dict[str, Any] = {"choices": [{"delta": {}}]}

        chunk_result = chat_model._convert_chunk_to_generation_chunk(
            chunk,
            AIMessageChunk,
            None,
        )
        if chunk_result is None:
            msg = "Expected chunk_result not to be None"
            raise AssertionError(msg)
        assert chunk_result.message.additional_kwargs.get("reasoning_content") is None

    def test_get_request_payload(self) -> None:
        """Test that tool message content is converted from list to string."""
        chat_model = ChatDeepSeek(model="deepseek-chat", api_key=SecretStr("api_key"))

        tool_message = ToolMessage(content=[], tool_call_id="test_id")
        payload = chat_model._get_request_payload([tool_message])
        assert payload["messages"][0]["content"] == "[]"

        tool_message = ToolMessage(content=["item1", "item2"], tool_call_id="test_id")
        payload = chat_model._get_request_payload([tool_message])
        assert payload["messages"][0]["content"] == '["item1", "item2"]'

        tool_message = ToolMessage(content="test string", tool_call_id="test_id")
        payload = chat_model._get_request_payload([tool_message])
        assert payload["messages"][0]["content"] == "test string"<|MERGE_RESOLUTION|>--- conflicted
+++ resolved
@@ -15,10 +15,7 @@
 from langchain_deepseek.chat_models import ChatDeepSeek
 
 # patch validation to ignore leading underscores due to OpenAI client issue
-<<<<<<< HEAD
-=======
 # TODO: remove when fixed in OpenAI client
->>>>>>> 781db9d8
 pydantic._internal._model_construction.is_valid_field_name = lambda name: True
 
 
