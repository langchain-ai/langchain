"""Test chat model integration."""

from __future__ import annotations

from typing import Any, Literal
from unittest.mock import MagicMock

from langchain_core.messages import AIMessageChunk, ToolMessage
from langchain_tests.unit_tests import ChatModelUnitTests
from openai import BaseModel
from openai.types.chat import ChatCompletionMessage
from pydantic import BaseModel as PydanticBaseModel
from pydantic import Field, SecretStr

from langchain_deepseek.chat_models import DEFAULT_API_BASE, ChatDeepSeek

MODEL_NAME = "deepseek-chat"


class MockOpenAIResponse(BaseModel):
    """Mock OpenAI response model."""

    choices: list
    error: None = None

    def model_dump(  # type: ignore[override]
        self,
        *,
        mode: Literal["json", "python"] | str = "python",  # noqa: PYI051
        include: Any = None,
        exclude: Any = None,
        by_alias: bool = False,
        exclude_unset: bool = False,
        exclude_defaults: bool = False,
        exclude_none: bool = False,
        round_trip: bool = False,
        warnings: Literal["none", "warn", "error"] | bool = True,
        context: dict[str, Any] | None = None,
        serialize_as_any: bool = False,
    ) -> dict[str, Any]:
        """Convert to dictionary, ensuring `reasoning_content` is included."""
        choices_list = []
        for choice in self.choices:
            if isinstance(choice.message, ChatCompletionMessage):
                message_dict = choice.message.model_dump()
                # Ensure model_extra fields are at top level
                if "model_extra" in message_dict:
                    message_dict.update(message_dict["model_extra"])
            else:
                message_dict = {
                    "role": "assistant",
                    "content": choice.message.content,
                }
                # Add reasoning_content if present
                if hasattr(choice.message, "reasoning_content"):
                    message_dict["reasoning_content"] = choice.message.reasoning_content
                # Add model_extra fields at the top level if present
                if hasattr(choice.message, "model_extra"):
                    message_dict.update(choice.message.model_extra)
                    message_dict["model_extra"] = choice.message.model_extra
            choices_list.append({"message": message_dict})

        return {"choices": choices_list, "error": self.error}


class TestChatDeepSeekUnit(ChatModelUnitTests):
    """Standard unit tests for `ChatDeepSeek` chat model."""

    @property
    def chat_model_class(self) -> type[ChatDeepSeek]:
        """Chat model class being tested."""
        return ChatDeepSeek

    @property
    def init_from_env_params(self) -> tuple[dict, dict, dict]:
        """Parameters to initialize from environment variables."""
        return (
            {
                "DEEPSEEK_API_KEY": "api_key",
                "DEEPSEEK_API_BASE": "api_base",
            },
            {
                "model": MODEL_NAME,
            },
            {
                "api_key": "api_key",
                "api_base": "api_base",
            },
        )

    @property
    def chat_model_params(self) -> dict:
        """Parameters to create chat model instance for testing."""
        return {
            "model": MODEL_NAME,
            "api_key": "api_key",
        }

    def get_chat_model(self) -> ChatDeepSeek:
        """Get a chat model instance for testing."""
        return ChatDeepSeek(**self.chat_model_params)


class TestChatDeepSeekCustomUnit:
    """Custom tests specific to DeepSeek chat model."""

    def test_create_chat_result_with_reasoning_content(self) -> None:
        """Test that reasoning_content is properly extracted from response."""
        chat_model = ChatDeepSeek(model=MODEL_NAME, api_key=SecretStr("api_key"))
        mock_message = MagicMock()
        mock_message.content = "Main content"
        mock_message.reasoning_content = "This is the reasoning content"
        mock_message.role = "assistant"
        mock_response = MockOpenAIResponse(
            choices=[MagicMock(message=mock_message)],
            error=None,
        )

        result = chat_model._create_chat_result(mock_response)
        assert (
            result.generations[0].message.additional_kwargs.get("reasoning_content")
            == "This is the reasoning content"
        )

    def test_create_chat_result_with_model_extra_reasoning(self) -> None:
        """Test that reasoning is properly extracted from `model_extra`."""
        chat_model = ChatDeepSeek(model=MODEL_NAME, api_key=SecretStr("api_key"))
        mock_message = MagicMock(spec=ChatCompletionMessage)
        mock_message.content = "Main content"
        mock_message.role = "assistant"
        mock_message.model_extra = {"reasoning": "This is the reasoning"}
        mock_message.model_dump.return_value = {
            "role": "assistant",
            "content": "Main content",
            "model_extra": {"reasoning": "This is the reasoning"},
        }
        mock_choice = MagicMock()
        mock_choice.message = mock_message
        mock_response = MockOpenAIResponse(choices=[mock_choice], error=None)

        result = chat_model._create_chat_result(mock_response)
        assert (
            result.generations[0].message.additional_kwargs.get("reasoning_content")
            == "This is the reasoning"
        )

    def test_convert_chunk_with_reasoning_content(self) -> None:
        """Test that reasoning_content is properly extracted from streaming chunk."""
        chat_model = ChatDeepSeek(model=MODEL_NAME, api_key=SecretStr("api_key"))
        chunk: dict[str, Any] = {
            "choices": [
                {
                    "delta": {
                        "content": "Main content",
                        "reasoning_content": "Streaming reasoning content",
                    },
                },
            ],
        }

        chunk_result = chat_model._convert_chunk_to_generation_chunk(
            chunk,
            AIMessageChunk,
            None,
        )
        if chunk_result is None:
            msg = "Expected chunk_result not to be None"
            raise AssertionError(msg)
        assert (
            chunk_result.message.additional_kwargs.get("reasoning_content")
            == "Streaming reasoning content"
        )

    def test_convert_chunk_with_reasoning(self) -> None:
        """Test that reasoning is properly extracted from streaming chunk."""
        chat_model = ChatDeepSeek(model=MODEL_NAME, api_key=SecretStr("api_key"))
        chunk: dict[str, Any] = {
            "choices": [
                {
                    "delta": {
                        "content": "Main content",
                        "reasoning": "Streaming reasoning",
                    },
                },
            ],
        }

        chunk_result = chat_model._convert_chunk_to_generation_chunk(
            chunk,
            AIMessageChunk,
            None,
        )
        if chunk_result is None:
            msg = "Expected chunk_result not to be None"
            raise AssertionError(msg)
        assert (
            chunk_result.message.additional_kwargs.get("reasoning_content")
            == "Streaming reasoning"
        )

    def test_convert_chunk_without_reasoning(self) -> None:
        """Test that chunk without reasoning fields works correctly."""
        chat_model = ChatDeepSeek(model=MODEL_NAME, api_key=SecretStr("api_key"))
        chunk: dict[str, Any] = {"choices": [{"delta": {"content": "Main content"}}]}

        chunk_result = chat_model._convert_chunk_to_generation_chunk(
            chunk,
            AIMessageChunk,
            None,
        )
        if chunk_result is None:
            msg = "Expected chunk_result not to be None"
            raise AssertionError(msg)
        assert chunk_result.message.additional_kwargs.get("reasoning_content") is None

    def test_convert_chunk_with_empty_delta(self) -> None:
        """Test that chunk with empty delta works correctly."""
        chat_model = ChatDeepSeek(model=MODEL_NAME, api_key=SecretStr("api_key"))
        chunk: dict[str, Any] = {"choices": [{"delta": {}}]}

        chunk_result = chat_model._convert_chunk_to_generation_chunk(
            chunk,
            AIMessageChunk,
            None,
        )
        if chunk_result is None:
            msg = "Expected chunk_result not to be None"
            raise AssertionError(msg)
        assert chunk_result.message.additional_kwargs.get("reasoning_content") is None

    def test_get_request_payload(self) -> None:
        """Test that tool message content is converted from list to string."""
        chat_model = ChatDeepSeek(model=MODEL_NAME, api_key=SecretStr("api_key"))

        tool_message = ToolMessage(content=[], tool_call_id="test_id")
        payload = chat_model._get_request_payload([tool_message])
        assert payload["messages"][0]["content"] == "[]"

        tool_message = ToolMessage(content=["item1", "item2"], tool_call_id="test_id")
        payload = chat_model._get_request_payload([tool_message])
        assert payload["messages"][0]["content"] == '["item1", "item2"]'

        tool_message = ToolMessage(content="test string", tool_call_id="test_id")
        payload = chat_model._get_request_payload([tool_message])
        assert payload["messages"][0]["content"] == "test string"

<<<<<<< HEAD

class SampleTool(PydanticBaseModel):
    """Sample tool schema for testing."""

    value: str = Field(description="A test value")


class TestChatDeepSeekStrictMode:
    """Tests for DeepSeek strict mode support.

    This tests the experimental beta feature that uses the beta API endpoint
    when strict=True is used. These tests can be removed when strict mode
    becomes stable in the default base API.
    """

    def test_bind_tools_with_strict_mode_uses_beta_endpoint(self) -> None:
        """Test that bind_tools with strict=True uses the beta endpoint."""
        llm = ChatDeepSeek(
            model="deepseek-chat",
            api_key=SecretStr("test_key"),
        )

        # Verify default endpoint
        assert llm.api_base == DEFAULT_API_BASE

        # Bind tools with strict=True
        bound_model = llm.bind_tools([SampleTool], strict=True)

        # The bound model should have its internal model using beta endpoint
        # We can't directly access the internal model, but we can verify the behavior
        # by checking that the binding operation succeeds
        assert bound_model is not None

    def test_bind_tools_without_strict_mode_uses_default_endpoint(self) -> None:
        """Test bind_tools without strict or with strict=False uses default endpoint."""
        llm = ChatDeepSeek(
            model="deepseek-chat",
            api_key=SecretStr("test_key"),
        )

        # Test with strict=False
        bound_model_false = llm.bind_tools([SampleTool], strict=False)
        assert bound_model_false is not None

        # Test with strict=None (default)
        bound_model_none = llm.bind_tools([SampleTool])
        assert bound_model_none is not None

    def test_with_structured_output_strict_mode_uses_beta_endpoint(self) -> None:
        """Test that with_structured_output with strict=True uses beta endpoint."""
        llm = ChatDeepSeek(
            model="deepseek-chat",
            api_key=SecretStr("test_key"),
        )

        # Verify default endpoint
        assert llm.api_base == DEFAULT_API_BASE

        # Create structured output with strict=True
        structured_model = llm.with_structured_output(SampleTool, strict=True)

        # The structured model should work with beta endpoint
        assert structured_model is not None
=======
    def test_create_chat_result_with_model_provider(self) -> None:
        """Test that `model_provider` is added to `response_metadata`."""
        chat_model = ChatDeepSeek(model=MODEL_NAME, api_key=SecretStr("api_key"))
        mock_message = MagicMock()
        mock_message.content = "Main content"
        mock_message.role = "assistant"
        mock_response = MockOpenAIResponse(
            choices=[MagicMock(message=mock_message)],
            error=None,
        )

        result = chat_model._create_chat_result(mock_response)
        assert (
            result.generations[0].message.response_metadata.get("model_provider")
            == "deepseek"
        )

    def test_convert_chunk_with_model_provider(self) -> None:
        """Test that `model_provider` is added to `response_metadata` for chunks."""
        chat_model = ChatDeepSeek(model=MODEL_NAME, api_key=SecretStr("api_key"))
        chunk: dict[str, Any] = {
            "choices": [
                {
                    "delta": {
                        "content": "Main content",
                    },
                },
            ],
        }

        chunk_result = chat_model._convert_chunk_to_generation_chunk(
            chunk,
            AIMessageChunk,
            None,
        )
        if chunk_result is None:
            msg = "Expected chunk_result not to be None"
            raise AssertionError(msg)
        assert (
            chunk_result.message.response_metadata.get("model_provider") == "deepseek"
        )

    def test_create_chat_result_with_model_provider_multiple_generations(
        self,
    ) -> None:
        """Test that `model_provider` is added to all generations when `n > 1`."""
        chat_model = ChatDeepSeek(model=MODEL_NAME, api_key=SecretStr("api_key"))
        mock_message_1 = MagicMock()
        mock_message_1.content = "First response"
        mock_message_1.role = "assistant"
        mock_message_2 = MagicMock()
        mock_message_2.content = "Second response"
        mock_message_2.role = "assistant"

        mock_response = MockOpenAIResponse(
            choices=[
                MagicMock(message=mock_message_1),
                MagicMock(message=mock_message_2),
            ],
            error=None,
        )

        result = chat_model._create_chat_result(mock_response)
        assert len(result.generations) == 2  # noqa: PLR2004
        for generation in result.generations:
            assert (
                generation.message.response_metadata.get("model_provider") == "deepseek"
            )
>>>>>>> 8e31a5d7
<|MERGE_RESOLUTION|>--- conflicted
+++ resolved
@@ -244,7 +244,6 @@
         payload = chat_model._get_request_payload([tool_message])
         assert payload["messages"][0]["content"] == "test string"
 
-<<<<<<< HEAD
 
 class SampleTool(PydanticBaseModel):
     """Sample tool schema for testing."""
@@ -307,74 +306,4 @@
         structured_model = llm.with_structured_output(SampleTool, strict=True)
 
         # The structured model should work with beta endpoint
-        assert structured_model is not None
-=======
-    def test_create_chat_result_with_model_provider(self) -> None:
-        """Test that `model_provider` is added to `response_metadata`."""
-        chat_model = ChatDeepSeek(model=MODEL_NAME, api_key=SecretStr("api_key"))
-        mock_message = MagicMock()
-        mock_message.content = "Main content"
-        mock_message.role = "assistant"
-        mock_response = MockOpenAIResponse(
-            choices=[MagicMock(message=mock_message)],
-            error=None,
-        )
-
-        result = chat_model._create_chat_result(mock_response)
-        assert (
-            result.generations[0].message.response_metadata.get("model_provider")
-            == "deepseek"
-        )
-
-    def test_convert_chunk_with_model_provider(self) -> None:
-        """Test that `model_provider` is added to `response_metadata` for chunks."""
-        chat_model = ChatDeepSeek(model=MODEL_NAME, api_key=SecretStr("api_key"))
-        chunk: dict[str, Any] = {
-            "choices": [
-                {
-                    "delta": {
-                        "content": "Main content",
-                    },
-                },
-            ],
-        }
-
-        chunk_result = chat_model._convert_chunk_to_generation_chunk(
-            chunk,
-            AIMessageChunk,
-            None,
-        )
-        if chunk_result is None:
-            msg = "Expected chunk_result not to be None"
-            raise AssertionError(msg)
-        assert (
-            chunk_result.message.response_metadata.get("model_provider") == "deepseek"
-        )
-
-    def test_create_chat_result_with_model_provider_multiple_generations(
-        self,
-    ) -> None:
-        """Test that `model_provider` is added to all generations when `n > 1`."""
-        chat_model = ChatDeepSeek(model=MODEL_NAME, api_key=SecretStr("api_key"))
-        mock_message_1 = MagicMock()
-        mock_message_1.content = "First response"
-        mock_message_1.role = "assistant"
-        mock_message_2 = MagicMock()
-        mock_message_2.content = "Second response"
-        mock_message_2.role = "assistant"
-
-        mock_response = MockOpenAIResponse(
-            choices=[
-                MagicMock(message=mock_message_1),
-                MagicMock(message=mock_message_2),
-            ],
-            error=None,
-        )
-
-        result = chat_model._create_chat_result(mock_response)
-        assert len(result.generations) == 2  # noqa: PLR2004
-        for generation in result.generations:
-            assert (
-                generation.message.response_metadata.get("model_provider") == "deepseek"
-            )
->>>>>>> 8e31a5d7
+        assert structured_model is not None