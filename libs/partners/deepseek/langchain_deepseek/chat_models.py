--- conflicted
+++ resolved
@@ -5,11 +5,7 @@
 import json
 from collections.abc import Iterator, Sequence
 from json import JSONDecodeError
-<<<<<<< HEAD
 from typing import Any, Callable, Literal, Optional, TypeVar, Union
-=======
-from typing import Any, Literal, TypeAlias
->>>>>>> 8e31a5d7
 
 import openai
 from langchain_core.callbacks import (
