--- conflicted
+++ resolved
@@ -394,17 +394,10 @@
 
             method: The method for steering model generation, one of:
 
-<<<<<<< HEAD
                 - `'function_calling'`:
-                    Uses DeepSeek's `tool-calling features <https://api-docs.deepseek.com/guides/function_calling>`_.
+                    Uses DeepSeek's [tool-calling features](https://api-docs.deepseek.com/guides/function_calling).
                 - `'json_mode'`:
-                    Uses DeepSeek's `JSON mode feature <https://api-docs.deepseek.com/guides/json_mode>`_.
-=======
-                - ``'function_calling'``:
-                    Uses DeepSeek's [tool-calling features](https://api-docs.deepseek.com/guides/function_calling).
-                - ``'json_mode'``:
                     Uses DeepSeek's [JSON mode feature](https://api-docs.deepseek.com/guides/json_mode).
->>>>>>> f405a2c5
 
                 !!! warning "Behavior changed in 0.1.3"
                     Added support for `'json_mode'`.
