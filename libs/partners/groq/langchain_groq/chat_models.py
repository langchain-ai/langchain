"""Groq Chat wrapper."""

from __future__ import annotations

import json
import warnings
from collections.abc import AsyncIterator, Callable, Iterator, Mapping, Sequence
from operator import itemgetter
from typing import Any, Literal, cast

from langchain_core.callbacks import (
    AsyncCallbackManagerForLLMRun,
    CallbackManagerForLLMRun,
)
from langchain_core.language_models import LanguageModelInput
from langchain_core.language_models.chat_models import (
    BaseChatModel,
    LangSmithParams,
    agenerate_from_stream,
    generate_from_stream,
)
from langchain_core.messages import (
    AIMessage,
    AIMessageChunk,
    BaseMessage,
    BaseMessageChunk,
    ChatMessage,
    ChatMessageChunk,
    FunctionMessage,
    FunctionMessageChunk,
    HumanMessage,
    HumanMessageChunk,
    InvalidToolCall,
    SystemMessage,
    SystemMessageChunk,
    ToolCall,
    ToolMessage,
    ToolMessageChunk,
)
from langchain_core.output_parsers import JsonOutputParser, PydanticOutputParser
from langchain_core.output_parsers.base import OutputParserLike
from langchain_core.output_parsers.openai_tools import (
    JsonOutputKeyToolsParser,
    PydanticToolsParser,
    make_invalid_tool_call,
    parse_tool_call,
)
from langchain_core.outputs import ChatGeneration, ChatGenerationChunk, ChatResult
from langchain_core.runnables import Runnable, RunnableMap, RunnablePassthrough
from langchain_core.tools import BaseTool
from langchain_core.utils import from_env, get_pydantic_field_names, secret_from_env
from langchain_core.utils.function_calling import (
    convert_to_json_schema,
    convert_to_openai_tool,
)
from langchain_core.utils.pydantic import is_basemodel_subclass
from pydantic import BaseModel, ConfigDict, Field, SecretStr, model_validator
from typing_extensions import Self

from langchain_groq.version import __version__


class ChatGroq(BaseChatModel):
    r"""Groq Chat large language models API.

    To use, you should have the
    environment variable `GROQ_API_KEY` set with your API key.

    Any parameters that are valid to be passed to the groq.create call
    can be passed in, even if not explicitly saved on this class.

    Setup:
        Install `langchain-groq` and set environment variable
        `GROQ_API_KEY`.

        .. code-block:: bash

            pip install -U langchain-groq
            export GROQ_API_KEY="your-api-key"

    Key init args — completion params:
        model: str
            Name of Groq model to use, e.g. `llama-3.1-8b-instant`.
        temperature: float
            Sampling temperature. Ranges from `0.0` to `1.0`.
        max_tokens: int | None
            Max number of tokens to generate.
        reasoning_format: Literal["parsed", "raw", "hidden] | None
            The format for reasoning output. Groq will default to `raw` if left
            undefined.

            - `'parsed'`: Separates reasoning into a dedicated field while keeping the
                response concise. Reasoning will be returned in the
                `additional_kwargs.reasoning_content` field of the response.
            - `'raw'`: Includes reasoning within think tags (e.g.
                `<think>{reasoning_content}</think>`).
            - `'hidden'`: Returns only the final answer content. Note: this only
                supresses reasoning content in the response; the model will still perform
                reasoning unless overridden in `reasoning_effort`.

            See the [Groq documentation](https://console.groq.com/docs/reasoning#reasoning)
            for more details and a list of supported models.
        model_kwargs: Dict[str, Any]
            Holds any model parameters valid for create call not
            explicitly specified.

    Key init args — client params:
        timeout: Union[float, Tuple[float, float], Any, None]
            Timeout for requests.
        max_retries: int
            Max number of retries.
        api_key: str | None
            Groq API key. If not passed in will be read from env var `GROQ_API_KEY`.
        base_url: str | None
            Base URL path for API requests, leave blank if not using a proxy
            or service emulator.
        custom_get_token_ids: Callable[[str], list[int]] | None
            Optional encoder to use for counting tokens.

    See full list of supported init args and their descriptions in the params
    section.

    Instantiate:
        .. code-block:: python

            from langchain_groq import ChatGroq

            llm = ChatGroq(
                model="llama-3.1-8b-instant",
                temperature=0.0,
                max_retries=2,
                # other params...
            )

    Invoke:
        .. code-block:: python

            messages = [
                ("system", "You are a helpful translator. Translate the user sentence to French."),
                ("human", "I love programming."),
            ]
            llm.invoke(messages)

        .. code-block:: python

            AIMessage(content='The English sentence "I love programming" can
            be translated to French as "J\'aime programmer". The word
            "programming" is translated as "programmer" in French.',
            response_metadata={'token_usage': {'completion_tokens': 38,
            'prompt_tokens': 28, 'total_tokens': 66, 'completion_time':
            0.057975474, 'prompt_time': 0.005366091, 'queue_time': None,
            'total_time': 0.063341565}, 'model_name': 'llama-3.1-8b-instant',
            'system_fingerprint': 'fp_c5f20b5bb1', 'finish_reason': 'stop',
            'logprobs': None}, id='run-ecc71d70-e10c-4b69-8b8c-b8027d95d4b8-0')

    Stream:
        .. code-block:: python

            # Streaming `text` for each content chunk received
            for chunk in llm.stream(messages):
                print(chunk.text, end="")

        .. code-block:: python

            content='' id='run-4e9f926b-73f5-483b-8ef5-09533d925853'
            content='The' id='run-4e9f926b-73f5-483b-8ef5-09533d925853'
            content=' English' id='run-4e9f926b-73f5-483b-8ef5-09533d925853'
            content=' sentence' id='run-4e9f926b-73f5-483b-8ef5-09533d925853'
            ...
            content=' program' id='run-4e9f926b-73f5-483b-8ef5-09533d925853'
            content='".' id='run-4e9f926b-73f5-483b-8ef5-09533d925853'
            content='' response_metadata={'finish_reason': 'stop'}
            id='run-4e9f926b-73f5-483b-8ef5-09533d925853

        .. code-block:: python

            # Reconstructing a full response
            stream = llm.stream(messages)
            full = next(stream)
            for chunk in stream:
                full += chunk
            full

        .. code-block:: python

            AIMessageChunk(content='The English sentence "I love programming"
            can be translated to French as "J\'aime programmer". Here\'s the
            breakdown of the sentence: "J\'aime" is the French equivalent of "
            I love", and "programmer" is the French infinitive for "to program".
            So, the literal translation is "I love to program". However, in
            English we often omit the "to" when talking about activities we
            love, and the same applies to French. Therefore, "J\'aime
            programmer" is the correct and natural way to express "I love
            programming" in French.', response_metadata={'finish_reason':
            'stop'}, id='run-a3c35ac4-0750-4d08-ac55-bfc63805de76')

    Async:
        .. code-block:: python

            await llm.ainvoke(messages)

        .. code-block:: python

            AIMessage(content='The English sentence "I love programming" can
            be translated to French as "J\'aime programmer". The word
            "programming" is translated as "programmer" in French. I hope
            this helps! Let me know if you have any other questions.',
            response_metadata={'token_usage': {'completion_tokens': 53,
            'prompt_tokens': 28, 'total_tokens': 81, 'completion_time':
            0.083623752, 'prompt_time': 0.007365126, 'queue_time': None,
            'total_time': 0.090988878}, 'model_name': 'llama-3.1-8b-instant',
            'system_fingerprint': 'fp_c5f20b5bb1', 'finish_reason': 'stop',
            'logprobs': None}, id='run-897f3391-1bea-42e2-82e0-686e2367bcf8-0')

    Tool calling:
        .. code-block:: python

            from pydantic import BaseModel, Field


            class GetWeather(BaseModel):
                '''Get the current weather in a given location'''

                location: str = Field(..., description="The city and state, e.g. San Francisco, CA")


            class GetPopulation(BaseModel):
                '''Get the current population in a given location'''

                location: str = Field(..., description="The city and state, e.g. San Francisco, CA")


            model_with_tools = llm.bind_tools([GetWeather, GetPopulation])
            ai_msg = model_with_tools.invoke("What is the population of NY?")
            ai_msg.tool_calls

        .. code-block:: python

            [
                {
                    "name": "GetPopulation",
                    "args": {"location": "NY"},
                    "id": "call_bb8d",
                }
            ]

        See `ChatGroq.bind_tools()` method for more.

    Structured output:
        .. code-block:: python

            from typing import Optional

            from pydantic import BaseModel, Field


            class Joke(BaseModel):
                '''Joke to tell user.'''

                setup: str = Field(description="The setup of the joke")
                punchline: str = Field(description="The punchline to the joke")
                rating: int | None = Field(description="How funny the joke is, from 1 to 10")


            structured_model = llm.with_structured_output(Joke)
            structured_model.invoke("Tell me a joke about cats")

        .. code-block:: python

            Joke(
                setup="Why don't cats play poker in the jungle?",
                punchline="Too many cheetahs!",
                rating=None,
            )

        See `ChatGroq.with_structured_output()` for more.

    Response metadata:
        .. code-block:: python

            ai_msg = llm.invoke(messages)
            ai_msg.response_metadata

        .. code-block:: python

            {
                "token_usage": {
                    "completion_tokens": 70,
                    "prompt_tokens": 28,
                    "total_tokens": 98,
                    "completion_time": 0.111956391,
                    "prompt_time": 0.007518279,
                    "queue_time": None,
                    "total_time": 0.11947467,
                },
                "model_name": "llama-3.1-8b-instant",
                "system_fingerprint": "fp_c5f20b5bb1",
                "finish_reason": "stop",
                "logprobs": None,
            }

    """  # noqa: E501

    client: Any = Field(default=None, exclude=True)  #: :meta private:
    async_client: Any = Field(default=None, exclude=True)  #: :meta private:
    model_name: str = Field(alias="model")
    """Model name to use."""
    temperature: float = 0.7
    """What sampling temperature to use."""
    stop: list[str] | str | None = Field(default=None, alias="stop_sequences")
    """Default stop sequences."""
    reasoning_format: Literal["parsed", "raw", "hidden"] | None = Field(default=None)
    """The format for reasoning output. Groq will default to raw if left undefined.

    - `'parsed'`: Separates reasoning into a dedicated field while keeping the
        response concise. Reasoning will be returned in the
        `additional_kwargs.reasoning_content` field of the response.
    - `'raw'`: Includes reasoning within think tags (e.g.
        `<think>{reasoning_content}</think>`).
    - `'hidden'`: Returns only the final answer content. Note: this only supresses
        reasoning content in the response; the model will still perform reasoning unless
        overridden in `reasoning_effort`.

    See the [Groq documentation](https://console.groq.com/docs/reasoning#reasoning)
    for more details and a list of supported models.
    """
    reasoning_effort: str | None = Field(default=None)
    """The level of effort the model will put into reasoning. Groq will default to
    enabling reasoning if left undefined.

    See the [Groq documentation](https://console.groq.com/docs/reasoning#options-for-reasoning-effort)
    for more details and a list of options and models that support setting a reasoning
    effort.
    """
    model_kwargs: dict[str, Any] = Field(default_factory=dict)
    """Holds any model parameters valid for `create` call not explicitly specified."""
    groq_api_key: SecretStr | None = Field(
        alias="api_key", default_factory=secret_from_env("GROQ_API_KEY", default=None)
    )
    """Automatically inferred from env var `GROQ_API_KEY` if not provided."""
    groq_api_base: str | None = Field(
        alias="base_url", default_factory=from_env("GROQ_API_BASE", default=None)
    )
    """Base URL path for API requests. Leave blank if not using a proxy or service
        emulator."""
    # to support explicit proxy for Groq
    groq_proxy: str | None = Field(default_factory=from_env("GROQ_PROXY", default=None))
    request_timeout: float | tuple[float, float] | Any | None = Field(
        default=None, alias="timeout"
    )
    """Timeout for requests to Groq completion API. Can be float, `httpx.Timeout` or
        None."""
    max_retries: int = 2
    """Maximum number of retries to make when generating."""
    streaming: bool = False
    """Whether to stream the results or not."""
    n: int = 1
    """Number of chat completions to generate for each prompt."""
    max_tokens: int | None = None
    """Maximum number of tokens to generate."""
    service_tier: Literal["on_demand", "flex", "auto"] = Field(default="on_demand")
    """Optional parameter that you can include to specify the service tier you'd like to
    use for requests.

    - `'on_demand'`: Default.
    - `'flex'`: On-demand processing when capacity is available, with rapid timeouts
        if resources are constrained. Provides balance between performance and
        reliability for workloads that don't require guaranteed processing.
    - `'auto'`: Uses on-demand rate limits, then falls back to `'flex'` if those
        limits are exceeded

    See the [Groq documentation](https://console.groq.com/docs/flex-processing) for more
    details and a list of service tiers and descriptions.
    """
    default_headers: Mapping[str, str] | None = None
    default_query: Mapping[str, object] | None = None
    # Configure a custom httpx client. See the
    # [httpx documentation](https://www.python-httpx.org/api/#client) for more details.
    http_client: Any | None = None
    """Optional `httpx.Client`."""
    http_async_client: Any | None = None
    """Optional `httpx.AsyncClient`. Only used for async invocations. Must specify
        `http_client` as well if you'd like a custom client for sync invocations."""

    model_config = ConfigDict(
        populate_by_name=True,
    )

    @model_validator(mode="before")
    @classmethod
    def build_extra(cls, values: dict[str, Any]) -> Any:
        """Build extra kwargs from additional params that were passed in."""
        all_required_field_names = get_pydantic_field_names(cls)
        extra = values.get("model_kwargs", {})
        for field_name in list(values):
            if field_name in extra:
                msg = f"Found {field_name} supplied twice."
                raise ValueError(msg)
            if field_name not in all_required_field_names:
                warnings.warn(
                    f"""WARNING! {field_name} is not default parameter.
                    {field_name} was transferred to model_kwargs.
                    Please confirm that {field_name} is what you intended.""",
                    stacklevel=2,
                )
                extra[field_name] = values.pop(field_name)

        invalid_model_kwargs = all_required_field_names.intersection(extra.keys())
        if invalid_model_kwargs:
            msg = (
                f"Parameters {invalid_model_kwargs} should be specified explicitly. "
                f"Instead they were passed in as part of `model_kwargs` parameter."
            )
            raise ValueError(msg)

        values["model_kwargs"] = extra
        return values

    @model_validator(mode="after")
    def validate_environment(self) -> Self:
        """Validate that api key and python package exists in environment."""
        if self.n < 1:
            msg = "n must be at least 1."
            raise ValueError(msg)
        if self.n > 1 and self.streaming:
            msg = "n must be 1 when streaming."
            raise ValueError(msg)
        if self.temperature == 0:
            self.temperature = 1e-8

        default_headers = {"User-Agent": f"langchain/{__version__}"} | dict(
            self.default_headers or {}
        )

        client_params: dict[str, Any] = {
            "api_key": (
                self.groq_api_key.get_secret_value() if self.groq_api_key else None
            ),
            "base_url": self.groq_api_base,
            "timeout": self.request_timeout,
            "max_retries": self.max_retries,
            "default_headers": default_headers,
            "default_query": self.default_query,
        }

        try:
            import groq  # noqa: PLC0415

            sync_specific: dict[str, Any] = {"http_client": self.http_client}
            if not self.client:
                self.client = groq.Groq(
                    **client_params, **sync_specific
                ).chat.completions
            if not self.async_client:
                async_specific: dict[str, Any] = {"http_client": self.http_async_client}
                self.async_client = groq.AsyncGroq(
                    **client_params, **async_specific
                ).chat.completions
        except ImportError as exc:
            msg = (
                "Could not import groq python package. "
                "Please install it with `pip install groq`."
            )
            raise ImportError(msg) from exc
        return self

    #
    # Serializable class method overrides
    #
    @property
    def lc_secrets(self) -> dict[str, str]:
        """Mapping of secret environment variables."""
        return {"groq_api_key": "GROQ_API_KEY"}

    @classmethod
    def is_lc_serializable(cls) -> bool:
        """Return whether this model can be serialized by LangChain."""
        return True

    #
    # BaseChatModel method overrides
    #
    @property
    def _llm_type(self) -> str:
        """Return type of model."""
        return "groq-chat"

    def _get_ls_params(
        self, stop: list[str] | None = None, **kwargs: Any
    ) -> LangSmithParams:
        """Get standard params for tracing."""
        params = self._get_invocation_params(stop=stop, **kwargs)
        ls_params = LangSmithParams(
            ls_provider="groq",
            ls_model_name=params.get("model", self.model_name),
            ls_model_type="chat",
            ls_temperature=params.get("temperature", self.temperature),
        )
        if ls_max_tokens := params.get("max_tokens", self.max_tokens):
            ls_params["ls_max_tokens"] = ls_max_tokens
        if ls_stop := stop or params.get("stop", None) or self.stop:
            ls_params["ls_stop"] = ls_stop if isinstance(ls_stop, list) else [ls_stop]
        return ls_params

    def _should_stream(
        self,
        *,
        async_api: bool,
        run_manager: CallbackManagerForLLMRun
        | AsyncCallbackManagerForLLMRun
        | None = None,
        **kwargs: Any,
    ) -> bool:
        """Determine if a given model call should hit the streaming API."""
        base_should_stream = super()._should_stream(
            async_api=async_api, run_manager=run_manager, **kwargs
        )
        if base_should_stream and ("response_format" in kwargs):
            # Streaming not supported in JSON mode or structured outputs.
            response_format = kwargs["response_format"]
            if isinstance(response_format, dict) and response_format.get("type") in {
                "json_schema",
                "json_object",
            }:
                return False
        return base_should_stream

    def _generate(
        self,
        messages: list[BaseMessage],
        stop: list[str] | None = None,
        run_manager: CallbackManagerForLLMRun | None = None,
        **kwargs: Any,
    ) -> ChatResult:
        if self.streaming:
            stream_iter = self._stream(
                messages, stop=stop, run_manager=run_manager, **kwargs
            )
            return generate_from_stream(stream_iter)
        message_dicts, params = self._create_message_dicts(messages, stop)
        params = {
            **params,
            **kwargs,
        }
        response = self.client.create(messages=message_dicts, **params)
        return self._create_chat_result(response, params)

    async def _agenerate(
        self,
        messages: list[BaseMessage],
        stop: list[str] | None = None,
        run_manager: AsyncCallbackManagerForLLMRun | None = None,
        **kwargs: Any,
    ) -> ChatResult:
        if self.streaming:
            stream_iter = self._astream(
                messages, stop=stop, run_manager=run_manager, **kwargs
            )
            return await agenerate_from_stream(stream_iter)

        message_dicts, params = self._create_message_dicts(messages, stop)
        params = {
            **params,
            **kwargs,
        }
        response = await self.async_client.create(messages=message_dicts, **params)
        return self._create_chat_result(response, params)

    def _stream(
        self,
        messages: list[BaseMessage],
        stop: list[str] | None = None,
        run_manager: CallbackManagerForLLMRun | None = None,
        **kwargs: Any,
    ) -> Iterator[ChatGenerationChunk]:
        message_dicts, params = self._create_message_dicts(messages, stop)

        params = {**params, **kwargs, "stream": True}

        default_chunk_class: type[BaseMessageChunk] = AIMessageChunk
        for chunk in self.client.create(messages=message_dicts, **params):
            if not isinstance(chunk, dict):
                chunk = chunk.model_dump()  # noqa: PLW2901
            if len(chunk["choices"]) == 0:
                continue
            choice = chunk["choices"][0]
            message_chunk = _convert_chunk_to_message_chunk(chunk, default_chunk_class)
            generation_info = {}
            if finish_reason := choice.get("finish_reason"):
                generation_info["finish_reason"] = finish_reason
                generation_info["model_name"] = self.model_name
                if system_fingerprint := chunk.get("system_fingerprint"):
                    generation_info["system_fingerprint"] = system_fingerprint
                service_tier = params.get("service_tier") or self.service_tier
                generation_info["service_tier"] = service_tier
                reasoning_effort = (
                    params.get("reasoning_effort") or self.reasoning_effort
                )
                if reasoning_effort:
                    generation_info["reasoning_effort"] = reasoning_effort
            logprobs = choice.get("logprobs")
            if logprobs:
                generation_info["logprobs"] = logprobs

            if generation_info:
                message_chunk = message_chunk.model_copy(
                    update={"response_metadata": generation_info}
                )

            default_chunk_class = message_chunk.__class__
            generation_chunk = ChatGenerationChunk(
                message=message_chunk, generation_info=generation_info or None
            )

            if run_manager:
                run_manager.on_llm_new_token(
                    generation_chunk.text, chunk=generation_chunk, logprobs=logprobs
                )
            yield generation_chunk

    async def _astream(
        self,
        messages: list[BaseMessage],
        stop: list[str] | None = None,
        run_manager: AsyncCallbackManagerForLLMRun | None = None,
        **kwargs: Any,
    ) -> AsyncIterator[ChatGenerationChunk]:
        message_dicts, params = self._create_message_dicts(messages, stop)

        params = {**params, **kwargs, "stream": True}

        default_chunk_class: type[BaseMessageChunk] = AIMessageChunk
        async for chunk in await self.async_client.create(
            messages=message_dicts, **params
        ):
            if not isinstance(chunk, dict):
                chunk = chunk.model_dump()  # noqa: PLW2901
            if len(chunk["choices"]) == 0:
                continue
            choice = chunk["choices"][0]
            message_chunk = _convert_chunk_to_message_chunk(chunk, default_chunk_class)
            generation_info = {}
            if finish_reason := choice.get("finish_reason"):
                generation_info["finish_reason"] = finish_reason
                generation_info["model_name"] = self.model_name
                if system_fingerprint := chunk.get("system_fingerprint"):
                    generation_info["system_fingerprint"] = system_fingerprint
                service_tier = params.get("service_tier") or self.service_tier
                generation_info["service_tier"] = service_tier
                reasoning_effort = (
                    params.get("reasoning_effort") or self.reasoning_effort
                )
                if reasoning_effort:
                    generation_info["reasoning_effort"] = reasoning_effort
            logprobs = choice.get("logprobs")
            if logprobs:
                generation_info["logprobs"] = logprobs

            if generation_info:
                message_chunk = message_chunk.model_copy(
                    update={"response_metadata": generation_info}
                )

            default_chunk_class = message_chunk.__class__
            generation_chunk = ChatGenerationChunk(
                message=message_chunk, generation_info=generation_info or None
            )

            if run_manager:
                await run_manager.on_llm_new_token(
                    token=generation_chunk.text,
                    chunk=generation_chunk,
                    logprobs=logprobs,
                )
            yield generation_chunk

    #
    # Internal methods
    #
    @property
    def _default_params(self) -> dict[str, Any]:
        """Get the default parameters for calling Groq API."""
        params = {
            "model": self.model_name,
            "stream": self.streaming,
            "n": self.n,
            "temperature": self.temperature,
            "stop": self.stop,
            "reasoning_format": self.reasoning_format,
            "reasoning_effort": self.reasoning_effort,
            "service_tier": self.service_tier,
            **self.model_kwargs,
        }
        if self.max_tokens is not None:
            params["max_tokens"] = self.max_tokens
        return params

    def _create_chat_result(
        self, response: dict | BaseModel, params: dict
    ) -> ChatResult:
        generations = []
        if not isinstance(response, dict):
            response = response.model_dump()
        token_usage = response.get("usage", {})
        for res in response["choices"]:
            message = _convert_dict_to_message(res["message"])
            if token_usage and isinstance(message, AIMessage):
                input_tokens = token_usage.get("prompt_tokens", 0)
                output_tokens = token_usage.get("completion_tokens", 0)
                message.usage_metadata = {
                    "input_tokens": input_tokens,
                    "output_tokens": output_tokens,
                    "total_tokens": token_usage.get(
                        "total_tokens", input_tokens + output_tokens
                    ),
                }
            generation_info = {"finish_reason": res.get("finish_reason")}
            if "logprobs" in res:
                generation_info["logprobs"] = res["logprobs"]
            gen = ChatGeneration(
                message=message,
                generation_info=generation_info,
            )
            generations.append(gen)
        llm_output = {
            "token_usage": token_usage,
            "model_name": self.model_name,
            "system_fingerprint": response.get("system_fingerprint", ""),
        }
        llm_output["service_tier"] = params.get("service_tier") or self.service_tier
        reasoning_effort = params.get("reasoning_effort") or self.reasoning_effort
        if reasoning_effort:
            llm_output["reasoning_effort"] = reasoning_effort
        return ChatResult(generations=generations, llm_output=llm_output)

    def _create_message_dicts(
        self, messages: list[BaseMessage], stop: list[str] | None
    ) -> tuple[list[dict[str, Any]], dict[str, Any]]:
        params = self._default_params
        if stop is not None:
            params["stop"] = stop
        message_dicts = [_convert_message_to_dict(m) for m in messages]
        return message_dicts, params

    def _combine_llm_outputs(self, llm_outputs: list[dict | None]) -> dict:
        overall_token_usage: dict = {}
        system_fingerprint = None
        for output in llm_outputs:
            if output is None:
                # Happens in streaming
                continue
            token_usage = output["token_usage"]
            if token_usage is not None:
                for k, v in token_usage.items():
                    if k in overall_token_usage and v is not None:
                        overall_token_usage[k] += v
                    else:
                        overall_token_usage[k] = v
            if system_fingerprint is None:
                system_fingerprint = output.get("system_fingerprint")
        combined = {"token_usage": overall_token_usage, "model_name": self.model_name}
        if system_fingerprint:
            combined["system_fingerprint"] = system_fingerprint
        if self.service_tier:
            combined["service_tier"] = self.service_tier
        return combined

    def bind_tools(
        self,
        tools: Sequence[dict[str, Any] | type[BaseModel] | Callable | BaseTool],
        *,
        tool_choice: dict | str | bool | None = None,
        **kwargs: Any,
    ) -> Runnable[LanguageModelInput, AIMessage]:
        """Bind tool-like objects to this chat model.

        Args:
            tools: A list of tool definitions to bind to this chat model.
                Supports any tool definition handled by
                `langchain_core.utils.function_calling.convert_to_openai_tool`.
            tool_choice: Which tool to require the model to call.
                Must be the name of the single provided function,
                `'auto'` to automatically determine which function to call
                with the option to not call any function, `'any'` to enforce that some
                function is called, or a dict of the form:
                `{"type": "function", "function": {"name": <<tool_name>>}}`.
            **kwargs: Any additional parameters to pass to the
                `langchain.runnable.Runnable` constructor.

        """
        formatted_tools = [convert_to_openai_tool(tool) for tool in tools]
        if tool_choice is not None and tool_choice:
            if tool_choice == "any":
                tool_choice = "required"
            if isinstance(tool_choice, str) and (
                tool_choice not in ("auto", "none", "required")
            ):
                tool_choice = {"type": "function", "function": {"name": tool_choice}}
            if isinstance(tool_choice, bool):
                if len(tools) > 1:
                    msg = (
                        "tool_choice can only be True when there is one tool. Received "
                        f"{len(tools)} tools."
                    )
                    raise ValueError(msg)
                tool_name = formatted_tools[0]["function"]["name"]
                tool_choice = {
                    "type": "function",
                    "function": {"name": tool_name},
                }

            kwargs["tool_choice"] = tool_choice
        return super().bind(tools=formatted_tools, **kwargs)

    def with_structured_output(
        self,
        schema: dict | type[BaseModel] | None = None,
        *,
        method: Literal[
            "function_calling", "json_mode", "json_schema"
        ] = "function_calling",
        include_raw: bool = False,
        **kwargs: Any,
    ) -> Runnable[LanguageModelInput, dict | BaseModel]:
        r"""Model wrapper that returns outputs formatted to match the given schema.

        Args:
            schema: The output schema. Can be passed in as:

                - an OpenAI function/tool schema,
                - a JSON Schema,
                - a `TypedDict` class (supported added in 0.1.9),
                - or a Pydantic class.

                If `schema` is a Pydantic class then the model output will be a
                Pydantic instance of that class, and the model-generated fields will be
                validated by the Pydantic class. Otherwise the model output will be a
                dict and will not be validated. See `langchain_core.utils.function_calling.convert_to_openai_tool`
                for more on how to properly specify types and descriptions of
                schema fields when specifying a Pydantic or `TypedDict` class.

                !!! warning "Behavior changed in 0.1.9"
                    Added support for TypedDict class.

                !!! warning "Behavior changed in 0.3.8"
                    Added support for Groq's dedicated structured output feature via
                    `method="json_schema"`.

            method: The method for steering model generation, one of:

<<<<<<< HEAD
                - `'function_calling'`:
                    Uses Groq's tool-calling `API <https://console.groq.com/docs/tool-use>`__
                - `'json_schema'`:
                    Uses Groq's `Structured Output API <https://console.groq.com/docs/structured-outputs>`__.
                    Supported for a subset of models, including `openai/gpt-oss`,
                    `moonshotai/kimi-k2-instruct-0905`, and some `meta-llama/llama-4`
                    models. See `docs <https://console.groq.com/docs/structured-outputs>`__
                    for details.
                - `'json_mode'`:
                    Uses Groq's `JSON mode <https://console.groq.com/docs/structured-outputs#json-object-mode>`__.
=======
                - ``'function_calling'``:
                    Uses Groq's tool-calling [API](https://console.groq.com/docs/tool-use)
                - ``'json_schema'``:
                    Uses Groq's [Structured Output API](https://console.groq.com/docs/structured-outputs).
                    Supported for a subset of models, including ``openai/gpt-oss``,
                    ``moonshotai/kimi-k2-instruct-0905``, and some ``meta-llama/llama-4``
                    models. See [docs](https://console.groq.com/docs/structured-outputs)
                    for details.
                - ``'json_mode'``:
                    Uses Groq's [JSON mode](https://console.groq.com/docs/structured-outputs#json-object-mode).
>>>>>>> f405a2c5
                    Note that if using JSON mode then you must include instructions for
                    formatting the output into the desired schema into the model call

                Learn more about the differences between the methods and which models
                support which methods [here](https://console.groq.com/docs/structured-outputs).

            method:
                The method for steering model generation, either `'function_calling'`
                or `'json_mode'`. If `'function_calling'` then the schema will be converted
                to an OpenAI function and the returned model will make use of the
                function-calling API. If `'json_mode'` then JSON mode will be used.

                !!! note
                    If using `'json_mode'` then you must include instructions for formatting
                    the output into the desired schema into the model call. (either via the
                    prompt itself or in the system message/prompt/instructions).

                !!! warning
                    `'json_mode'` does not support streaming responses stop sequences.

            include_raw:
                If `False` then only the parsed structured output is returned. If
                an error occurs during model output parsing it will be raised. If `True`
                then both the raw model response (a BaseMessage) and the parsed model
                response will be returned. If an error occurs during output parsing it
                will be caught and returned as well. The final output is always a dict
                with keys `'raw'`, `'parsed'`, and `'parsing_error'`.

            kwargs:
                Any additional parameters to pass to the
                `langchain.runnable.Runnable` constructor.

        Returns:
            A Runnable that takes same inputs as a `langchain_core.language_models.chat.BaseChatModel`.

            If `include_raw` is False and `schema` is a Pydantic class, Runnable outputs
            an instance of `schema` (i.e., a Pydantic object).

            Otherwise, if `include_raw` is False then Runnable outputs a dict.

            If `include_raw` is True, then Runnable outputs a dict with keys:

            - `'raw'`: BaseMessage
            - `'parsed'`: None if there was a parsing error, otherwise the type depends on the `schema` as described above.
            - `'parsing_error'`: BaseException | None

        Example: schema=Pydantic class, method="function_calling", include_raw=False:

            .. code-block:: python

                from typing import Optional

                from langchain_groq import ChatGroq
                from pydantic import BaseModel, Field


                class AnswerWithJustification(BaseModel):
                    '''An answer to the user question along with justification for the answer.'''

                    answer: str
                    # If we provide default values and/or descriptions for fields, these will be passed
                    # to the model. This is an important part of improving a model's ability to
                    # correctly return structured outputs.
                    justification: str | None = Field(default=None, description="A justification for the answer.")


                llm = ChatGroq(model="openai/gpt-oss-120b", temperature=0)
                structured_llm = llm.with_structured_output(AnswerWithJustification)

                structured_llm.invoke("What weighs more a pound of bricks or a pound of feathers")

                # -> AnswerWithJustification(
                #     answer='They weigh the same',
                #     justification='Both a pound of bricks and a pound of feathers weigh one pound. The weight is the same, but the volume or density of the objects may differ.'
                # )

        Example: schema=Pydantic class, method="function_calling", include_raw=True:
            .. code-block:: python

                from langchain_groq import ChatGroq
                from pydantic import BaseModel


                class AnswerWithJustification(BaseModel):
                    '''An answer to the user question along with justification for the answer.'''

                    answer: str
                    justification: str


                llm = ChatGroq(model="openai/gpt-oss-120b", temperature=0)
                structured_llm = llm.with_structured_output(
                    AnswerWithJustification,
                    include_raw=True,
                )

                structured_llm.invoke("What weighs more a pound of bricks or a pound of feathers")
                # -> {
                #     'raw': AIMessage(content='', additional_kwargs={'tool_calls': [{'id': 'call_Ao02pnFYXD6GN1yzc0uXPsvF', 'function': {'arguments': '{"answer":"They weigh the same.","justification":"Both a pound of bricks and a pound of feathers weigh one pound. The weight is the same, but the volume or density of the objects may differ."}', 'name': 'AnswerWithJustification'}, 'type': 'function'}]}),
                #     'parsed': AnswerWithJustification(answer='They weigh the same.', justification='Both a pound of bricks and a pound of feathers weigh one pound. The weight is the same, but the volume or density of the objects may differ.'),
                #     'parsing_error': None
                # }

        Example: schema=TypedDict class, method="function_calling", include_raw=False:
            .. code-block:: python

                # IMPORTANT: If you are using Python <=3.8, you need to import Annotated
                # from typing_extensions, not from typing.
                from typing_extensions import Annotated, TypedDict

                from langchain_groq import ChatGroq


                class AnswerWithJustification(TypedDict):
                    '''An answer to the user question along with justification for the answer.'''

                    answer: str
                    justification: Annotated[str | None, None, "A justification for the answer."]


                llm = ChatGroq(model="openai/gpt-oss-120b", temperature=0)
                structured_llm = llm.with_structured_output(AnswerWithJustification)

                structured_llm.invoke("What weighs more a pound of bricks or a pound of feathers")
                # -> {
                #     'answer': 'They weigh the same',
                #     'justification': 'Both a pound of bricks and a pound of feathers weigh one pound. The weight is the same, but the volume and density of the two substances differ.'
                # }

        Example: schema=OpenAI function schema, method="function_calling", include_raw=False:
            .. code-block:: python

                from langchain_groq import ChatGroq

                oai_schema = {
                    'name': 'AnswerWithJustification',
                    'description': 'An answer to the user question along with justification for the answer.',
                    'parameters': {
                        'type': 'object',
                        'properties': {
                            'answer': {'type': 'string'},
                            'justification': {'description': 'A justification for the answer.', 'type': 'string'}
                        },
                       'required': ['answer']
                   }
               }

                llm = ChatGroq(model="openai/gpt-oss-120b", temperature=0)
                structured_llm = llm.with_structured_output(oai_schema)

                structured_llm.invoke(
                    "What weighs more a pound of bricks or a pound of feathers"
                )
                # -> {
                #     'answer': 'They weigh the same',
                #     'justification': 'Both a pound of bricks and a pound of feathers weigh one pound. The weight is the same, but the volume and density of the two substances differ.'
                # }

        Example: schema=Pydantic class, method="json_schema", include_raw=False:
            .. code-block:: python

                from typing import Optional

                from langchain_groq import ChatGroq
                from pydantic import BaseModel, Field


                class AnswerWithJustification(BaseModel):
                    '''An answer to the user question along with justification for the answer.'''

                    answer: str
                    # If we provide default values and/or descriptions for fields, these will be passed
                    # to the model. This is an important part of improving a model's ability to
                    # correctly return structured outputs.
                    justification: str | None = Field(default=None, description="A justification for the answer.")


                llm = ChatGroq(model="openai/gpt-oss-120b", temperature=0)
                structured_llm = llm.with_structured_output(
                    AnswerWithJustification,
                    method="json_schema",
                )

                structured_llm.invoke("What weighs more a pound of bricks or a pound of feathers")

                # -> AnswerWithJustification(
                #     answer='They weigh the same',
                #     justification='Both a pound of bricks and a pound of feathers weigh one pound. The weight is the same, but the volume or density of the objects may differ.'
                # )

        Example: schema=Pydantic class, method="json_mode", include_raw=True:
            .. code-block::

                from langchain_groq import ChatGroq
                from pydantic import BaseModel

                class AnswerWithJustification(BaseModel):
                    answer: str
                    justification: str

                llm = ChatGroq(model="openai/gpt-oss-120b", temperature=0)
                structured_llm = llm.with_structured_output(
                    AnswerWithJustification,
                    method="json_mode",
                    include_raw=True
                )

                structured_llm.invoke(
                    "Answer the following question. "
                    "Make sure to return a JSON blob with keys 'answer' and 'justification'.\n\n"
                    "What's heavier a pound of bricks or a pound of feathers?"
                )
                # -> {
                #     'raw': AIMessage(content='{\n    "answer": "They are both the same weight.",\n    "justification": "Both a pound of bricks and a pound of feathers weigh one pound. The difference lies in the volume and density of the materials, not the weight." \n}'),
                #     'parsed': AnswerWithJustification(answer='They are both the same weight.', justification='Both a pound of bricks and a pound of feathers weigh one pound. The difference lies in the volume and density of the materials, not the weight.'),
                #     'parsing_error': None
                # }

        """  # noqa: E501
        _ = kwargs.pop("strict", None)
        if kwargs:
            msg = f"Received unsupported arguments {kwargs}"
            raise ValueError(msg)
        is_pydantic_schema = _is_pydantic_class(schema)
        if method == "function_calling":
            if schema is None:
                msg = (
                    "schema must be specified when method is 'function_calling'. "
                    "Received None."
                )
                raise ValueError(msg)
            formatted_tool = convert_to_openai_tool(schema)
            tool_name = formatted_tool["function"]["name"]
            llm = self.bind_tools(
                [schema],
                tool_choice=tool_name,
                ls_structured_output_format={
                    "kwargs": {"method": "function_calling"},
                    "schema": formatted_tool,
                },
            )
            if is_pydantic_schema:
                output_parser: OutputParserLike = PydanticToolsParser(
                    tools=[schema],  # type: ignore[list-item]
                    first_tool_only=True,  # type: ignore[list-item]
                )
            else:
                output_parser = JsonOutputKeyToolsParser(
                    key_name=tool_name, first_tool_only=True
                )
        elif method == "json_schema":
            # Use structured outputs (json_schema) for models that support it
            # Convert schema to JSON Schema format for structured outputs
            if schema is None:
                msg = (
                    "schema must be specified when method is 'json_schema'. "
                    "Received None."
                )
                raise ValueError(msg)
            json_schema = convert_to_json_schema(schema)
            schema_name = json_schema.get("title", "")
            response_format = {
                "type": "json_schema",
                "json_schema": {"name": schema_name, "schema": json_schema},
            }
            ls_format_info = {
                "kwargs": {"method": "json_schema"},
                "schema": json_schema,
            }
            llm = self.bind(
                response_format=response_format,
                ls_structured_output_format=ls_format_info,
            )
            output_parser = (
                PydanticOutputParser(pydantic_object=schema)  # type: ignore[type-var, arg-type]
                if is_pydantic_schema
                else JsonOutputParser()
            )

        elif method == "json_mode":
            llm = self.bind(
                response_format={"type": "json_object"},
                ls_structured_output_format={
                    "kwargs": {"method": "json_mode"},
                    "schema": schema,
                },
            )
            output_parser = (
                PydanticOutputParser(pydantic_object=schema)  # type: ignore[type-var, arg-type]
                if is_pydantic_schema
                else JsonOutputParser()
            )
        else:
            msg = (
                f"Unrecognized method argument. Expected one of 'function_calling' or "
                f"'json_mode'. Received: '{method}'"
            )
            raise ValueError(msg)

        if include_raw:
            parser_assign = RunnablePassthrough.assign(
                parsed=itemgetter("raw") | output_parser, parsing_error=lambda _: None
            )
            parser_none = RunnablePassthrough.assign(parsed=lambda _: None)
            parser_with_fallback = parser_assign.with_fallbacks(
                [parser_none], exception_key="parsing_error"
            )
            return RunnableMap(raw=llm) | parser_with_fallback
        return llm | output_parser


def _is_pydantic_class(obj: Any) -> bool:
    return isinstance(obj, type) and is_basemodel_subclass(obj)


#
# Type conversion helpers
#
def _convert_message_to_dict(message: BaseMessage) -> dict:
    """Convert a LangChain message to a dictionary.

    Args:
        message: The LangChain message.

    Returns:
        The dictionary.

    """
    message_dict: dict[str, Any]
    if isinstance(message, ChatMessage):
        message_dict = {"role": message.role, "content": message.content}
    elif isinstance(message, HumanMessage):
        message_dict = {"role": "user", "content": message.content}
    elif isinstance(message, AIMessage):
        message_dict = {"role": "assistant", "content": message.content}

        # If content is a list of content blocks, filter out tool_call blocks
        # as Groq API only accepts 'text' type blocks in content
        if isinstance(message.content, list):
            text_blocks = [
                block
                for block in message.content
                if isinstance(block, dict) and block.get("type") == "text"
            ]
            message_dict["content"] = text_blocks if text_blocks else ""

        if "function_call" in message.additional_kwargs:
            message_dict["function_call"] = message.additional_kwargs["function_call"]
            # If function call only, content is None not empty string
            if message_dict["content"] == "":
                message_dict["content"] = None
        if message.tool_calls or message.invalid_tool_calls:
            message_dict["tool_calls"] = [
                _lc_tool_call_to_groq_tool_call(tc) for tc in message.tool_calls
            ] + [
                _lc_invalid_tool_call_to_groq_tool_call(tc)
                for tc in message.invalid_tool_calls
            ]
            # If tool calls only (no text blocks), content is None not empty string
            if message_dict["content"] == "" or (
                isinstance(message_dict["content"], list)
                and not message_dict["content"]
            ):
                message_dict["content"] = None
        elif "tool_calls" in message.additional_kwargs:
            message_dict["tool_calls"] = message.additional_kwargs["tool_calls"]
            # If tool calls only, content is None not empty string
            if message_dict["content"] == "" or (
                isinstance(message_dict["content"], list)
                and not message_dict["content"]
            ):
                message_dict["content"] = None
    elif isinstance(message, SystemMessage):
        message_dict = {"role": "system", "content": message.content}
    elif isinstance(message, FunctionMessage):
        message_dict = {
            "role": "function",
            "content": message.content,
            "name": message.name,
        }
    elif isinstance(message, ToolMessage):
        message_dict = {
            "role": "tool",
            "content": message.content,
            "tool_call_id": message.tool_call_id,
        }
    else:
        msg = f"Got unknown type {message}"
        raise TypeError(msg)
    if "name" in message.additional_kwargs:
        message_dict["name"] = message.additional_kwargs["name"]
    return message_dict


def _convert_chunk_to_message_chunk(
    chunk: Mapping[str, Any], default_class: type[BaseMessageChunk]
) -> BaseMessageChunk:
    choice = chunk["choices"][0]
    _dict = choice["delta"]
    role = cast("str", _dict.get("role"))
    content = cast("str", _dict.get("content") or "")
    additional_kwargs: dict = {}
    if _dict.get("function_call"):
        function_call = dict(_dict["function_call"])
        if "name" in function_call and function_call["name"] is None:
            function_call["name"] = ""
        additional_kwargs["function_call"] = function_call
    if _dict.get("tool_calls"):
        additional_kwargs["tool_calls"] = _dict["tool_calls"]

    if role == "user" or default_class == HumanMessageChunk:
        return HumanMessageChunk(content=content)
    if role == "assistant" or default_class == AIMessageChunk:
        if reasoning := _dict.get("reasoning"):
            additional_kwargs["reasoning_content"] = reasoning
        if usage := (chunk.get("x_groq") or {}).get("usage"):
            input_tokens = usage.get("prompt_tokens", 0)
            output_tokens = usage.get("completion_tokens", 0)
            usage_metadata = {
                "input_tokens": input_tokens,
                "output_tokens": output_tokens,
                "total_tokens": usage.get("total_tokens", input_tokens + output_tokens),
            }
        else:
            usage_metadata = None
        return AIMessageChunk(
            content=content,
            additional_kwargs=additional_kwargs,
            usage_metadata=usage_metadata,  # type: ignore[arg-type]
        )
    if role == "system" or default_class == SystemMessageChunk:
        return SystemMessageChunk(content=content)
    if role == "function" or default_class == FunctionMessageChunk:
        return FunctionMessageChunk(content=content, name=_dict["name"])
    if role == "tool" or default_class == ToolMessageChunk:
        return ToolMessageChunk(content=content, tool_call_id=_dict["tool_call_id"])
    if role or default_class == ChatMessageChunk:
        return ChatMessageChunk(content=content, role=role)
    return default_class(content=content)  # type: ignore[call-arg]


def _convert_dict_to_message(_dict: Mapping[str, Any]) -> BaseMessage:
    """Convert a dictionary to a LangChain message.

    Args:
        _dict: The dictionary.

    Returns:
        The LangChain message.

    """
    id_ = _dict.get("id")
    role = _dict.get("role")
    if role == "user":
        return HumanMessage(content=_dict.get("content", ""))
    if role == "assistant":
        content = _dict.get("content", "") or ""
        additional_kwargs: dict = {}
        if reasoning := _dict.get("reasoning"):
            additional_kwargs["reasoning_content"] = reasoning
        if function_call := _dict.get("function_call"):
            additional_kwargs["function_call"] = dict(function_call)
        tool_calls = []
        invalid_tool_calls = []
        if raw_tool_calls := _dict.get("tool_calls"):
            additional_kwargs["tool_calls"] = raw_tool_calls
            for raw_tool_call in raw_tool_calls:
                try:
                    tool_calls.append(parse_tool_call(raw_tool_call, return_id=True))
                except Exception as e:  # pylint: disable=broad-except
                    invalid_tool_calls.append(
                        make_invalid_tool_call(raw_tool_call, str(e))
                    )
        return AIMessage(
            content=content,
            id=id_,
            additional_kwargs=additional_kwargs,
            tool_calls=tool_calls,
            invalid_tool_calls=invalid_tool_calls,
        )
    if role == "system":
        return SystemMessage(content=_dict.get("content", ""))
    if role == "function":
        return FunctionMessage(content=_dict.get("content", ""), name=_dict.get("name"))  # type: ignore[arg-type]
    if role == "tool":
        additional_kwargs = {}
        if "name" in _dict:
            additional_kwargs["name"] = _dict["name"]
        return ToolMessage(
            content=_dict.get("content", ""),
            tool_call_id=_dict.get("tool_call_id"),
            additional_kwargs=additional_kwargs,
        )
    return ChatMessage(content=_dict.get("content", ""), role=role)  # type: ignore[arg-type]


def _lc_tool_call_to_groq_tool_call(tool_call: ToolCall) -> dict:
    return {
        "type": "function",
        "id": tool_call["id"],
        "function": {
            "name": tool_call["name"],
            "arguments": json.dumps(tool_call["args"], ensure_ascii=False),
        },
    }


def _lc_invalid_tool_call_to_groq_tool_call(
    invalid_tool_call: InvalidToolCall,
) -> dict:
    return {
        "type": "function",
        "id": invalid_tool_call["id"],
        "function": {
            "name": invalid_tool_call["name"],
            "arguments": invalid_tool_call["args"],
        },
    }<|MERGE_RESOLUTION|>--- conflicted
+++ resolved
@@ -848,29 +848,16 @@
 
             method: The method for steering model generation, one of:
 
-<<<<<<< HEAD
                 - `'function_calling'`:
-                    Uses Groq's tool-calling `API <https://console.groq.com/docs/tool-use>`__
+                    Uses Groq's tool-calling [API](https://console.groq.com/docs/tool-use)
                 - `'json_schema'`:
-                    Uses Groq's `Structured Output API <https://console.groq.com/docs/structured-outputs>`__.
+                    Uses Groq's [Structured Output API](https://console.groq.com/docs/structured-outputs).
                     Supported for a subset of models, including `openai/gpt-oss`,
                     `moonshotai/kimi-k2-instruct-0905`, and some `meta-llama/llama-4`
-                    models. See `docs <https://console.groq.com/docs/structured-outputs>`__
+                    models. See [docs](https://console.groq.com/docs/structured-outputs)
                     for details.
                 - `'json_mode'`:
-                    Uses Groq's `JSON mode <https://console.groq.com/docs/structured-outputs#json-object-mode>`__.
-=======
-                - ``'function_calling'``:
-                    Uses Groq's tool-calling [API](https://console.groq.com/docs/tool-use)
-                - ``'json_schema'``:
-                    Uses Groq's [Structured Output API](https://console.groq.com/docs/structured-outputs).
-                    Supported for a subset of models, including ``openai/gpt-oss``,
-                    ``moonshotai/kimi-k2-instruct-0905``, and some ``meta-llama/llama-4``
-                    models. See [docs](https://console.groq.com/docs/structured-outputs)
-                    for details.
-                - ``'json_mode'``:
                     Uses Groq's [JSON mode](https://console.groq.com/docs/structured-outputs#json-object-mode).
->>>>>>> f405a2c5
                     Note that if using JSON mode then you must include instructions for
                     formatting the output into the desired schema into the model call
 
