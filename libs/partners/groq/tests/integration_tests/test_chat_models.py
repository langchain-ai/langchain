--- conflicted
+++ resolved
@@ -24,14 +24,10 @@
     FakeCallbackHandlerWithChatStart,
 )
 
-<<<<<<< HEAD
-MODEL_NAME = "moonshotai/kimi-k2-instruct"
-=======
 DEFAULT_MODEL_NAME = "openai/gpt-oss-20b"
 
 # gpt-oss doesn't support `reasoning_effort`
 REASONING_MODEL_NAME = "deepseek-r1-distill-llama-70b"
->>>>>>> 4c6af2d1
 
 
 #
