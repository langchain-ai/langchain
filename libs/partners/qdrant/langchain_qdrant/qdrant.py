from __future__ import annotations

import uuid
from collections.abc import Callable
from enum import Enum
from itertools import islice
from operator import itemgetter
from typing import (
    TYPE_CHECKING,
    Any,
<<<<<<< HEAD
    Callable,
    Union,
=======
>>>>>>> df46c82a
)

from langchain_core.documents import Document
from langchain_core.embeddings import Embeddings
from langchain_core.vectorstores import VectorStore
from qdrant_client import QdrantClient, models

<<<<<<< HEAD
from langchain_qdrant.sparse_embeddings import SparseEmbeddings
=======
from langchain_qdrant._utils import maximal_marginal_relevance

if TYPE_CHECKING:
    from collections.abc import Generator, Iterable, Sequence

    from langchain_qdrant.sparse_embeddings import SparseEmbeddings
>>>>>>> df46c82a


class QdrantVectorStoreError(Exception):
    """`QdrantVectorStore` related exceptions."""


class RetrievalMode(str, Enum):
    """Modes for retrieving vectors from Qdrant."""

    DENSE = "dense"
    SPARSE = "sparse"
    HYBRID = "hybrid"


class QdrantVectorStore(VectorStore):
    """Qdrant vector store integration.

    Setup:
        Install `langchain-qdrant` package.

        ```bash
        pip install -qU langchain-qdrant
        ```

    Key init args — indexing params:
        collection_name:
            Name of the collection.
        embedding:
            Embedding function to use.
        sparse_embedding:
            Optional sparse embedding function to use.

    Key init args — client params:
        client:
            Qdrant client to use.
        retrieval_mode:
            Retrieval mode to use.

    Instantiate:
        ```python
        from langchain_qdrant import QdrantVectorStore
        from qdrant_client import QdrantClient
        from qdrant_client.http.models import Distance, VectorParams
        from langchain_openai import OpenAIEmbeddings

        client = QdrantClient(":memory:")

        client.create_collection(
            collection_name="demo_collection",
            vectors_config=VectorParams(size=1536, distance=Distance.COSINE),
        )

        vector_store = QdrantVectorStore(
            client=client,
            collection_name="demo_collection",
            embedding=OpenAIEmbeddings(),
        )
        ```

    Add Documents:
        ```python
        from langchain_core.documents import Document
        from uuid import uuid4

        document_1 = Document(page_content="foo", metadata={"baz": "bar"})
        document_2 = Document(page_content="thud", metadata={"bar": "baz"})
        document_3 = Document(page_content="i will be deleted :(")

        documents = [document_1, document_2, document_3]
        ids = [str(uuid4()) for _ in range(len(documents))]
        vector_store.add_documents(documents=documents, ids=ids)
        ```

    Delete Documents:
        ```python
        vector_store.delete(ids=[ids[-1]])
        ```

    Search:
        ```python
        results = vector_store.similarity_search(
            query="thud",
            k=1,
        )
        for doc in results:
            print(f"* {doc.page_content} [{doc.metadata}]")
        ```

        ```python
        *thud[
            {
                "bar": "baz",
                "_id": "0d706099-6dd9-412a-9df6-a71043e020de",
                "_collection_name": "demo_collection",
            }
        ]
        ```

    Search with filter:
        ```python
        from qdrant_client.http import models

        results = vector_store.similarity_search(
            query="thud",
            k=1,
            filter=models.Filter(
                must=[
                    models.FieldCondition(
                        key="metadata.bar",
                        match=models.MatchValue(value="baz"),
                    )
                ]
            ),
        )
        for doc in results:
            print(f"* {doc.page_content} [{doc.metadata}]")
        ```

        ```python
        *thud[
            {
                "bar": "baz",
                "_id": "0d706099-6dd9-412a-9df6-a71043e020de",
                "_collection_name": "demo_collection",
            }
        ]
        ```

    Search with score:
        ```python
        results = vector_store.similarity_search_with_score(query="qux", k=1)
        for doc, score in results:
            print(f"* [SIM={score:3f}] {doc.page_content} [{doc.metadata}]")
        ```

        ```python
        * [SIM=0.832268] foo [{'baz': 'bar', '_id': '44ec7094-b061-45ac-8fbf-014b0f18e8aa', '_collection_name': 'demo_collection'}]
        ```

    Async:
        ```python
        # add documents
        # await vector_store.aadd_documents(documents=documents, ids=ids)

        # delete documents
        # await vector_store.adelete(ids=["3"])

        # search
        # results = vector_store.asimilarity_search(query="thud",k=1)

        # search with score
        results = await vector_store.asimilarity_search_with_score(query="qux", k=1)
        for doc, score in results:
            print(f"* [SIM={score:3f}] {doc.page_content} [{doc.metadata}]")
        ```

        ```python
        * [SIM=0.832268] foo [{'baz': 'bar', '_id': '44ec7094-b061-45ac-8fbf-014b0f18e8aa', '_collection_name': 'demo_collection'}]
        ```

    Use as Retriever:
        ```python
        retriever = vector_store.as_retriever(
            search_type="mmr",
            search_kwargs={"k": 1, "fetch_k": 2, "lambda_mult": 0.5},
        )
        retriever.invoke("thud")
        ```

        ```python
        [
            Document(
                metadata={
                    "bar": "baz",
                    "_id": "0d706099-6dd9-412a-9df6-a71043e020de",
                    "_collection_name": "demo_collection",
                },
                page_content="thud",
            )
        ]
        ```
    """  # noqa: E501

    CONTENT_KEY: str = "page_content"
    METADATA_KEY: str = "metadata"
    VECTOR_NAME: str = ""  # The default/unnamed vector - https://qdrant.tech/documentation/concepts/collections/#create-a-collection
    SPARSE_VECTOR_NAME: str = "langchain-sparse"

    def __init__(
        self,
        client: QdrantClient,
        collection_name: str,
        embedding: Embeddings | None = None,
        retrieval_mode: RetrievalMode = RetrievalMode.DENSE,
        vector_name: str = VECTOR_NAME,
        content_payload_key: str = CONTENT_KEY,
        metadata_payload_key: str = METADATA_KEY,
        distance: models.Distance = models.Distance.COSINE,
        sparse_embedding: SparseEmbeddings | None = None,
        sparse_vector_name: str = SPARSE_VECTOR_NAME,
        validate_embeddings: bool = True,  # noqa: FBT001, FBT002
        validate_collection_config: bool = True,  # noqa: FBT001, FBT002
    ) -> None:
        """Initialize a new instance of `QdrantVectorStore`.

        ```python
        qdrant = Qdrant(
            client=client,
            collection_name="my-collection",
            embedding=OpenAIEmbeddings(),
            retrieval_mode=RetrievalMode.HYBRID,
            sparse_embedding=FastEmbedSparse(),
        )
        ```
        """
        if validate_embeddings:
            self._validate_embeddings(retrieval_mode, embedding, sparse_embedding)

        if validate_collection_config:
            self._validate_collection_config(
                client,
                collection_name,
                retrieval_mode,
                vector_name,
                sparse_vector_name,
                distance,
                embedding,
            )

        self._client = client
        self.collection_name = collection_name
        self._embeddings = embedding
        self.retrieval_mode = retrieval_mode
        self.vector_name = vector_name
        self.content_payload_key = content_payload_key
        self.metadata_payload_key = metadata_payload_key
        self.distance = distance
        self._sparse_embeddings = sparse_embedding
        self.sparse_vector_name = sparse_vector_name

    @property
    def client(self) -> QdrantClient:
        """Get the Qdrant client instance that is being used.

        Returns:
            QdrantClient: An instance of `QdrantClient`.

        """
        return self._client

    @property
    def embeddings(self) -> Embeddings | None:
        """Get the dense embeddings instance that is being used.

        Returns:
            Embeddings: An instance of `Embeddings`, or None for SPARSE mode.

        """
        return self._embeddings

    def _get_retriever_tags(self) -> list[str]:
        """Get tags for retriever.

        Override the base class method to handle SPARSE mode where embeddings can be
        None. In SPARSE mode, embeddings is None, so we don't include embeddings class
        name in tags. In DENSE/HYBRID modes, embeddings is not None, so we include
        embeddings class name.
        """
        tags = [self.__class__.__name__]

        # Handle different retrieval modes
        if self.retrieval_mode == RetrievalMode.SPARSE:
            # SPARSE mode: no dense embeddings, so no embeddings class name in tags
            pass
        # DENSE/HYBRID modes: include embeddings class name if available
        elif self.embeddings is not None:
            tags.append(self.embeddings.__class__.__name__)

        return tags

    def _require_embeddings(self, operation: str) -> Embeddings:
        """Require embeddings for operations that need them.

        Args:
            operation: Description of the operation requiring embeddings.

        Returns:
            The embeddings instance.

        Raises:
            ValueError: If embeddings are None and required for the operation.
        """
        if self.embeddings is None:
            msg = f"Embeddings are required for {operation}"
            raise ValueError(msg)
        return self.embeddings

    @property
    def sparse_embeddings(self) -> SparseEmbeddings:
        """Get the sparse embeddings instance that is being used.

        Raises:
            ValueError: If sparse embeddings are `None`.

        Returns:
            SparseEmbeddings: An instance of `SparseEmbeddings`.

        """
        if self._sparse_embeddings is None:
            msg = (
                "Sparse embeddings are `None`. "
                "Please set using the `sparse_embedding` parameter."
            )
            raise ValueError(msg)
        return self._sparse_embeddings

    @classmethod
    def from_texts(
        cls: type[QdrantVectorStore],
        texts: list[str],
        embedding: Embeddings | None = None,
        metadatas: list[dict] | None = None,
        ids: Sequence[str | int] | None = None,
        collection_name: str | None = None,
        location: str | None = None,
        url: str | None = None,
        port: int | None = 6333,
        grpc_port: int = 6334,
<<<<<<< HEAD
        prefer_grpc: bool = False,
        https: bool | None = None,
=======
        prefer_grpc: bool = False,  # noqa: FBT001, FBT002
        https: bool | None = None,  # noqa: FBT001
>>>>>>> df46c82a
        api_key: str | None = None,
        prefix: str | None = None,
        timeout: int | None = None,
        host: str | None = None,
        path: str | None = None,
        distance: models.Distance = models.Distance.COSINE,
        content_payload_key: str = CONTENT_KEY,
        metadata_payload_key: str = METADATA_KEY,
        vector_name: str = VECTOR_NAME,
        retrieval_mode: RetrievalMode = RetrievalMode.DENSE,
        sparse_embedding: SparseEmbeddings | None = None,
        sparse_vector_name: str = SPARSE_VECTOR_NAME,
        collection_create_options: dict[str, Any] | None = None,
        vector_params: dict[str, Any] | None = None,
        sparse_vector_params: dict[str, Any] | None = None,
        batch_size: int = 64,
        force_recreate: bool = False,  # noqa: FBT001, FBT002
        validate_embeddings: bool = True,  # noqa: FBT001, FBT002
        validate_collection_config: bool = True,  # noqa: FBT001, FBT002
        **kwargs: Any,
    ) -> QdrantVectorStore:
        """Construct an instance of `QdrantVectorStore` from a list of texts.

        This is a user-friendly interface that:

        1. Creates embeddings, one for each text
        2. Creates a Qdrant collection if it doesn't exist.
        3. Adds the text embeddings to the Qdrant database

        This is intended to be a quick way to get started.

        ```python
        from langchain_qdrant import Qdrant
        from langchain_openai import OpenAIEmbeddings

        embeddings = OpenAIEmbeddings()
        qdrant = Qdrant.from_texts(texts, embeddings, url="http://localhost:6333")
        ```
        """
        if sparse_vector_params is None:
            sparse_vector_params = {}
        if vector_params is None:
            vector_params = {}
        if collection_create_options is None:
            collection_create_options = {}
        client_options = {
            "location": location,
            "url": url,
            "port": port,
            "grpc_port": grpc_port,
            "prefer_grpc": prefer_grpc,
            "https": https,
            "api_key": api_key,
            "prefix": prefix,
            "timeout": timeout,
            "host": host,
            "path": path,
            **kwargs,
        }

        qdrant = cls.construct_instance(
            embedding,
            retrieval_mode,
            sparse_embedding,
            client_options,
            collection_name,
            distance,
            content_payload_key,
            metadata_payload_key,
            vector_name,
            sparse_vector_name,
            force_recreate,
            collection_create_options,
            vector_params,
            sparse_vector_params,
            validate_embeddings,
            validate_collection_config,
        )
        qdrant.add_texts(texts, metadatas, ids, batch_size)
        return qdrant

    @classmethod
    def from_existing_collection(
        cls: type[QdrantVectorStore],
        collection_name: str,
        embedding: Embeddings | None = None,
        retrieval_mode: RetrievalMode = RetrievalMode.DENSE,
        location: str | None = None,
        url: str | None = None,
        port: int | None = 6333,
        grpc_port: int = 6334,
<<<<<<< HEAD
        prefer_grpc: bool = False,
        https: bool | None = None,
=======
        prefer_grpc: bool = False,  # noqa: FBT001, FBT002
        https: bool | None = None,  # noqa: FBT001
>>>>>>> df46c82a
        api_key: str | None = None,
        prefix: str | None = None,
        timeout: int | None = None,
        host: str | None = None,
        path: str | None = None,
        distance: models.Distance = models.Distance.COSINE,
        content_payload_key: str = CONTENT_KEY,
        metadata_payload_key: str = METADATA_KEY,
        vector_name: str = VECTOR_NAME,
        sparse_vector_name: str = SPARSE_VECTOR_NAME,
        sparse_embedding: SparseEmbeddings | None = None,
<<<<<<< HEAD
        validate_embeddings: bool = True,
        validate_collection_config: bool = True,
=======
        validate_embeddings: bool = True,  # noqa: FBT001, FBT002
        validate_collection_config: bool = True,  # noqa: FBT001, FBT002
>>>>>>> df46c82a
        **kwargs: Any,
    ) -> QdrantVectorStore:
        """Construct `QdrantVectorStore` from existing collection without adding data.

        Returns:
            QdrantVectorStore: A new instance of `QdrantVectorStore`.
        """
        client = QdrantClient(
            location=location,
            url=url,
            port=port,
            grpc_port=grpc_port,
            prefer_grpc=prefer_grpc,
            https=https,
            api_key=api_key,
            prefix=prefix,
            timeout=timeout,
            host=host,
            path=path,
            **kwargs,
        )

        return cls(
            client=client,
            collection_name=collection_name,
            embedding=embedding,
            retrieval_mode=retrieval_mode,
            content_payload_key=content_payload_key,
            metadata_payload_key=metadata_payload_key,
            distance=distance,
            vector_name=vector_name,
            sparse_embedding=sparse_embedding,
            sparse_vector_name=sparse_vector_name,
            validate_embeddings=validate_embeddings,
            validate_collection_config=validate_collection_config,
        )

    def add_texts(  # type: ignore[override]
        self,
        texts: Iterable[str],
        metadatas: list[dict] | None = None,
        ids: Sequence[str | int] | None = None,
        batch_size: int = 64,
        **kwargs: Any,
    ) -> list[str | int]:
        """Add texts with embeddings to the `VectorStore`.

        Returns:
            List of ids from adding the texts into the `VectorStore`.

        """
        added_ids = []
        for batch_ids, points in self._generate_batches(
            texts, metadatas, ids, batch_size
        ):
            self.client.upsert(
                collection_name=self.collection_name, points=points, **kwargs
            )
            added_ids.extend(batch_ids)

        return added_ids

    def similarity_search(
        self,
        query: str,
        k: int = 4,
<<<<<<< HEAD
        filter: models.Filter | None = None,
=======
        filter: models.Filter | None = None,  # noqa: A002
>>>>>>> df46c82a
        search_params: models.SearchParams | None = None,
        offset: int = 0,
        score_threshold: float | None = None,
        consistency: models.ReadConsistency | None = None,
        hybrid_fusion: models.FusionQuery | None = None,
        **kwargs: Any,
    ) -> list[Document]:
        """Return docs most similar to query.

        Returns:
            List of `Document` objects most similar to the query.

        """
        results = self.similarity_search_with_score(
            query,
            k,
            filter=filter,
            search_params=search_params,
            offset=offset,
            score_threshold=score_threshold,
            consistency=consistency,
            hybrid_fusion=hybrid_fusion,
            **kwargs,
        )
        return list(map(itemgetter(0), results))

    def similarity_search_with_score(
        self,
        query: str,
        k: int = 4,
<<<<<<< HEAD
        filter: models.Filter | None = None,
=======
        filter: models.Filter | None = None,  # noqa: A002
>>>>>>> df46c82a
        search_params: models.SearchParams | None = None,
        offset: int = 0,
        score_threshold: float | None = None,
        consistency: models.ReadConsistency | None = None,
        hybrid_fusion: models.FusionQuery | None = None,
        **kwargs: Any,
    ) -> list[tuple[Document, float]]:
        """Return docs most similar to query.

        Returns:
            List of documents most similar to the query text and distance for each.

        """
        query_options = {
            "collection_name": self.collection_name,
            "query_filter": filter,
            "search_params": search_params,
            "limit": k,
            "offset": offset,
            "with_payload": True,
            "with_vectors": False,
            "score_threshold": score_threshold,
            "consistency": consistency,
            **kwargs,
        }
        if self.retrieval_mode == RetrievalMode.DENSE:
            embeddings = self._require_embeddings("DENSE mode")
            query_dense_embedding = embeddings.embed_query(query)
            results = self.client.query_points(
                query=query_dense_embedding,
                using=self.vector_name,
                **query_options,
            ).points

        elif self.retrieval_mode == RetrievalMode.SPARSE:
            query_sparse_embedding = self.sparse_embeddings.embed_query(query)
            results = self.client.query_points(
                query=models.SparseVector(
                    indices=query_sparse_embedding.indices,
                    values=query_sparse_embedding.values,
                ),
                using=self.sparse_vector_name,
                **query_options,
            ).points

        elif self.retrieval_mode == RetrievalMode.HYBRID:
            embeddings = self._require_embeddings("HYBRID mode")
            query_dense_embedding = embeddings.embed_query(query)
            query_sparse_embedding = self.sparse_embeddings.embed_query(query)
            results = self.client.query_points(
                prefetch=[
                    models.Prefetch(
                        using=self.vector_name,
                        query=query_dense_embedding,
                        filter=filter,
                        limit=k,
                        params=search_params,
                    ),
                    models.Prefetch(
                        using=self.sparse_vector_name,
                        query=models.SparseVector(
                            indices=query_sparse_embedding.indices,
                            values=query_sparse_embedding.values,
                        ),
                        filter=filter,
                        limit=k,
                        params=search_params,
                    ),
                ],
                query=hybrid_fusion or models.FusionQuery(fusion=models.Fusion.RRF),
                **query_options,
            ).points

        else:
            msg = f"Invalid retrieval mode. {self.retrieval_mode}."
            raise ValueError(msg)
        return [
            (
                self._document_from_point(
                    result,
                    self.collection_name,
                    self.content_payload_key,
                    self.metadata_payload_key,
                ),
                result.score,
            )
            for result in results
        ]

    def similarity_search_with_score_by_vector(
        self,
        embedding: list[float],
        k: int = 4,
<<<<<<< HEAD
        filter: models.Filter | None = None,
=======
        filter: models.Filter | None = None,  # noqa: A002
>>>>>>> df46c82a
        search_params: models.SearchParams | None = None,
        offset: int = 0,
        score_threshold: float | None = None,
        consistency: models.ReadConsistency | None = None,
        **kwargs: Any,
    ) -> list[tuple[Document, float]]:
        """Return docs most similar to embedding vector.

        Returns:
            List of `Document` objects most similar to the query and distance for each.

        """
        qdrant_filter = filter

        self._validate_collection_for_dense(
            client=self.client,
            collection_name=self.collection_name,
            vector_name=self.vector_name,
            distance=self.distance,
            dense_embeddings=embedding,
        )
        results = self.client.query_points(
            collection_name=self.collection_name,
            query=embedding,
            using=self.vector_name,
            query_filter=qdrant_filter,
            search_params=search_params,
            limit=k,
            offset=offset,
            with_payload=True,
            with_vectors=False,
            score_threshold=score_threshold,
            consistency=consistency,
            **kwargs,
        ).points

        return [
            (
                self._document_from_point(
                    result,
                    self.collection_name,
                    self.content_payload_key,
                    self.metadata_payload_key,
                ),
                result.score,
            )
            for result in results
        ]

    def similarity_search_by_vector(
        self,
        embedding: list[float],
        k: int = 4,
<<<<<<< HEAD
        filter: models.Filter | None = None,
=======
        filter: models.Filter | None = None,  # noqa: A002
>>>>>>> df46c82a
        search_params: models.SearchParams | None = None,
        offset: int = 0,
        score_threshold: float | None = None,
        consistency: models.ReadConsistency | None = None,
        **kwargs: Any,
    ) -> list[Document]:
        """Return docs most similar to embedding vector.

        Returns:
            List of `Document` objects most similar to the query.

        """
        results = self.similarity_search_with_score_by_vector(
            embedding,
            k,
            filter=filter,
            search_params=search_params,
            offset=offset,
            score_threshold=score_threshold,
            consistency=consistency,
            **kwargs,
        )
        return list(map(itemgetter(0), results))

    def max_marginal_relevance_search(
        self,
        query: str,
        k: int = 4,
        fetch_k: int = 20,
        lambda_mult: float = 0.5,
<<<<<<< HEAD
        filter: models.Filter | None = None,
=======
        filter: models.Filter | None = None,  # noqa: A002
>>>>>>> df46c82a
        search_params: models.SearchParams | None = None,
        score_threshold: float | None = None,
        consistency: models.ReadConsistency | None = None,
        **kwargs: Any,
    ) -> list[Document]:
        """Return docs selected using the maximal marginal relevance with dense vectors.

        Maximal marginal relevance optimizes for similarity to query AND diversity
        among selected documents.

        Returns:
            List of `Document` objects selected by maximal marginal relevance.

        """
        self._validate_collection_for_dense(
            self.client,
            self.collection_name,
            self.vector_name,
            self.distance,
            self.embeddings,
        )

        embeddings = self._require_embeddings("max_marginal_relevance_search")
        query_embedding = embeddings.embed_query(query)
        return self.max_marginal_relevance_search_by_vector(
            query_embedding,
            k=k,
            fetch_k=fetch_k,
            lambda_mult=lambda_mult,
            filter=filter,
            search_params=search_params,
            score_threshold=score_threshold,
            consistency=consistency,
            **kwargs,
        )

    def max_marginal_relevance_search_by_vector(
        self,
        embedding: list[float],
        k: int = 4,
        fetch_k: int = 20,
        lambda_mult: float = 0.5,
<<<<<<< HEAD
        filter: models.Filter | None = None,
=======
        filter: models.Filter | None = None,  # noqa: A002
>>>>>>> df46c82a
        search_params: models.SearchParams | None = None,
        score_threshold: float | None = None,
        consistency: models.ReadConsistency | None = None,
        **kwargs: Any,
    ) -> list[Document]:
        """Return docs selected using the maximal marginal relevance with dense vectors.

        Maximal marginal relevance optimizes for similarity to query AND diversity
        among selected documents.

        Returns:
            List of `Document` objects selected by maximal marginal relevance.

        """
        results = self.max_marginal_relevance_search_with_score_by_vector(
            embedding,
            k=k,
            fetch_k=fetch_k,
            lambda_mult=lambda_mult,
            filter=filter,
            search_params=search_params,
            score_threshold=score_threshold,
            consistency=consistency,
            **kwargs,
        )
        return list(map(itemgetter(0), results))

    def max_marginal_relevance_search_with_score_by_vector(
        self,
        embedding: list[float],
        k: int = 4,
        fetch_k: int = 20,
        lambda_mult: float = 0.5,
<<<<<<< HEAD
        filter: models.Filter | None = None,
=======
        filter: models.Filter | None = None,  # noqa: A002
>>>>>>> df46c82a
        search_params: models.SearchParams | None = None,
        score_threshold: float | None = None,
        consistency: models.ReadConsistency | None = None,
        **kwargs: Any,
    ) -> list[tuple[Document, float]]:
        """Return docs selected using the maximal marginal relevance.

        Maximal marginal relevance optimizes for similarity to query AND diversity
        among selected documents.

        Returns:
            List of `Document` objects selected by maximal marginal relevance and
                distance for each.
        """
        results = self.client.query_points(
            collection_name=self.collection_name,
            query=models.NearestQuery(
                nearest=embedding,
                mmr=models.Mmr(diversity=lambda_mult, candidates_limit=fetch_k),
            ),
            query_filter=filter,
            search_params=search_params,
            limit=k,
            with_payload=True,
            with_vectors=True,
            score_threshold=score_threshold,
            consistency=consistency,
            using=self.vector_name,
            **kwargs,
        ).points

<<<<<<< HEAD
=======
        embeddings = [
            result.vector
            if isinstance(result.vector, list)
            else result.vector.get(self.vector_name)  # type: ignore[union-attr]
            for result in results
        ]
        mmr_selected = maximal_marginal_relevance(
            np.array(embedding), embeddings, k=k, lambda_mult=lambda_mult
        )
>>>>>>> df46c82a
        return [
            (
                self._document_from_point(
                    result,
                    self.collection_name,
                    self.content_payload_key,
                    self.metadata_payload_key,
                ),
                result.score,
            )
            for result in results
        ]

    def delete(  # type: ignore[override]
        self,
        ids: list[str | int] | None = None,
        **kwargs: Any,
    ) -> bool | None:
        """Delete documents by their ids.

        Args:
            ids: List of ids to delete.
            **kwargs: Other keyword arguments that subclasses might use.

        Returns:
            True if deletion is successful, `False` otherwise.

        """
        result = self.client.delete(
            collection_name=self.collection_name,
            points_selector=ids,
        )
        return result.status == models.UpdateStatus.COMPLETED

    def get_by_ids(self, ids: Sequence[str | int], /) -> list[Document]:
        results = self.client.retrieve(self.collection_name, ids, with_payload=True)

        return [
            self._document_from_point(
                result,
                self.collection_name,
                self.content_payload_key,
                self.metadata_payload_key,
            )
            for result in results
        ]

    @classmethod
    def construct_instance(
        cls: type[QdrantVectorStore],
        embedding: Embeddings | None = None,
        retrieval_mode: RetrievalMode = RetrievalMode.DENSE,
        sparse_embedding: SparseEmbeddings | None = None,
<<<<<<< HEAD
        client_options: dict[str, Any] = {},
=======
        client_options: dict[str, Any] | None = None,
>>>>>>> df46c82a
        collection_name: str | None = None,
        distance: models.Distance = models.Distance.COSINE,
        content_payload_key: str = CONTENT_KEY,
        metadata_payload_key: str = METADATA_KEY,
        vector_name: str = VECTOR_NAME,
        sparse_vector_name: str = SPARSE_VECTOR_NAME,
        force_recreate: bool = False,  # noqa: FBT001, FBT002
        collection_create_options: dict[str, Any] | None = None,
        vector_params: dict[str, Any] | None = None,
        sparse_vector_params: dict[str, Any] | None = None,
        validate_embeddings: bool = True,  # noqa: FBT001, FBT002
        validate_collection_config: bool = True,  # noqa: FBT001, FBT002
    ) -> QdrantVectorStore:
        if sparse_vector_params is None:
            sparse_vector_params = {}
        if vector_params is None:
            vector_params = {}
        if collection_create_options is None:
            collection_create_options = {}
        if client_options is None:
            client_options = {}
        if validate_embeddings:
            cls._validate_embeddings(retrieval_mode, embedding, sparse_embedding)
        collection_name = collection_name or uuid.uuid4().hex
        client = QdrantClient(**client_options)

        collection_exists = client.collection_exists(collection_name)

        if collection_exists and force_recreate:
            client.delete_collection(collection_name)
            collection_exists = False
        if collection_exists:
            if validate_collection_config:
                cls._validate_collection_config(
                    client,
                    collection_name,
                    retrieval_mode,
                    vector_name,
                    sparse_vector_name,
                    distance,
                    embedding,
                )
        else:
            vectors_config, sparse_vectors_config = {}, {}
            if retrieval_mode == RetrievalMode.DENSE:
                partial_embeddings = embedding.embed_documents(["dummy_text"])  # type: ignore[union-attr]

                vector_params["size"] = len(partial_embeddings[0])
                vector_params["distance"] = distance

                vectors_config = {
                    vector_name: models.VectorParams(
                        **vector_params,
                    )
                }

            elif retrieval_mode == RetrievalMode.SPARSE:
                sparse_vectors_config = {
                    sparse_vector_name: models.SparseVectorParams(
                        **sparse_vector_params
                    )
                }

            elif retrieval_mode == RetrievalMode.HYBRID:
                partial_embeddings = embedding.embed_documents(["dummy_text"])  # type: ignore[union-attr]

                vector_params["size"] = len(partial_embeddings[0])
                vector_params["distance"] = distance

                vectors_config = {
                    vector_name: models.VectorParams(
                        **vector_params,
                    )
                }

                sparse_vectors_config = {
                    sparse_vector_name: models.SparseVectorParams(
                        **sparse_vector_params
                    )
                }

            collection_create_options["collection_name"] = collection_name
            collection_create_options["vectors_config"] = vectors_config
            collection_create_options["sparse_vectors_config"] = sparse_vectors_config

            client.create_collection(**collection_create_options)

        return cls(
            client=client,
            collection_name=collection_name,
            embedding=embedding,
            retrieval_mode=retrieval_mode,
            content_payload_key=content_payload_key,
            metadata_payload_key=metadata_payload_key,
            distance=distance,
            vector_name=vector_name,
            sparse_embedding=sparse_embedding,
            sparse_vector_name=sparse_vector_name,
            validate_embeddings=False,
            validate_collection_config=False,
        )

    @staticmethod
    def _cosine_relevance_score_fn(distance: float) -> float:
        """Normalize the distance to a score on a scale `[0, 1]`."""
        return (distance + 1.0) / 2.0

    def _select_relevance_score_fn(self) -> Callable[[float], float]:
        """Your "correct" relevance function may differ depending on a few things.

        Including:
        - The distance / similarity metric used by the VectorStore
        - The scale of your embeddings (OpenAI's are unit normed. Many others are not!)
        - Embedding dimensionality
        - etc.
        """
        if self.distance == models.Distance.COSINE:
            return self._cosine_relevance_score_fn
        if self.distance == models.Distance.DOT:
            return self._max_inner_product_relevance_score_fn
        if self.distance == models.Distance.EUCLID:
            return self._euclidean_relevance_score_fn
        msg = "Unknown distance strategy, must be COSINE, DOT, or EUCLID."
        raise ValueError(msg)

    @classmethod
    def _document_from_point(
        cls,
        scored_point: Any,
        collection_name: str,
        content_payload_key: str,
        metadata_payload_key: str,
    ) -> Document:
        metadata = scored_point.payload.get(metadata_payload_key) or {}
        metadata["_id"] = scored_point.id
        metadata["_collection_name"] = collection_name
        return Document(
            page_content=scored_point.payload.get(content_payload_key, ""),
            metadata=metadata,
        )

    def _generate_batches(
        self,
        texts: Iterable[str],
        metadatas: list[dict] | None = None,
        ids: Sequence[str | int] | None = None,
        batch_size: int = 64,
    ) -> Generator[tuple[list[str | int], list[models.PointStruct]], Any, None]:
        texts_iterator = iter(texts)
        metadatas_iterator = iter(metadatas or [])
        ids_iterator = iter(ids or [uuid.uuid4().hex for _ in iter(texts)])

        while batch_texts := list(islice(texts_iterator, batch_size)):
            batch_metadatas = list(islice(metadatas_iterator, batch_size)) or None
            batch_ids = list(islice(ids_iterator, batch_size))
            points = [
                models.PointStruct(
                    id=point_id,
                    vector=vector,
                    payload=payload,
                )
                for point_id, vector, payload in zip(
                    batch_ids,
                    self._build_vectors(batch_texts),
                    self._build_payloads(
                        batch_texts,
                        batch_metadatas,
                        self.content_payload_key,
                        self.metadata_payload_key,
                    ),
                    strict=False,
                )
            ]

            yield batch_ids, points

    @staticmethod
    def _build_payloads(
        texts: Iterable[str],
        metadatas: list[dict] | None,
        content_payload_key: str,
        metadata_payload_key: str,
    ) -> list[dict]:
        payloads = []
        for i, text in enumerate(texts):
            if text is None:
                msg = (
                    "At least one of the texts is None. Please remove it before "
                    "calling .from_texts or .add_texts."
                )
                raise ValueError(msg)
            metadata = metadatas[i] if metadatas is not None else None
            payloads.append(
                {
                    content_payload_key: text,
                    metadata_payload_key: metadata,
                }
            )

        return payloads

    def _build_vectors(
        self,
        texts: Iterable[str],
    ) -> list[models.VectorStruct]:
        if self.retrieval_mode == RetrievalMode.DENSE:
            embeddings = self._require_embeddings("DENSE mode")
            batch_embeddings = embeddings.embed_documents(list(texts))
            return [
                {
                    self.vector_name: vector,
                }
                for vector in batch_embeddings
            ]

        if self.retrieval_mode == RetrievalMode.SPARSE:
            batch_sparse_embeddings = self.sparse_embeddings.embed_documents(
                list(texts)
            )
            return [
                {
                    self.sparse_vector_name: models.SparseVector(
                        values=vector.values, indices=vector.indices
                    )
                }
                for vector in batch_sparse_embeddings
            ]

        if self.retrieval_mode == RetrievalMode.HYBRID:
            embeddings = self._require_embeddings("HYBRID mode")
            dense_embeddings = embeddings.embed_documents(list(texts))
            sparse_embeddings = self.sparse_embeddings.embed_documents(list(texts))

            if len(dense_embeddings) != len(sparse_embeddings):
                msg = "Mismatched length between dense and sparse embeddings."
                raise ValueError(msg)

            return [
                {
                    self.vector_name: dense_vector,
                    self.sparse_vector_name: models.SparseVector(
                        values=sparse_vector.values, indices=sparse_vector.indices
                    ),
                }
                for dense_vector, sparse_vector in zip(
                    dense_embeddings, sparse_embeddings, strict=False
                )
            ]

        msg = f"Unknown retrieval mode. {self.retrieval_mode} to build vectors."
        raise ValueError(msg)

    @classmethod
    def _validate_collection_config(
        cls: type[QdrantVectorStore],
        client: QdrantClient,
        collection_name: str,
        retrieval_mode: RetrievalMode,
        vector_name: str,
        sparse_vector_name: str,
        distance: models.Distance,
        embedding: Embeddings | None,
    ) -> None:
        if retrieval_mode == RetrievalMode.DENSE:
            cls._validate_collection_for_dense(
                client, collection_name, vector_name, distance, embedding
            )

        elif retrieval_mode == RetrievalMode.SPARSE:
            cls._validate_collection_for_sparse(
                client, collection_name, sparse_vector_name
            )

        elif retrieval_mode == RetrievalMode.HYBRID:
            cls._validate_collection_for_dense(
                client, collection_name, vector_name, distance, embedding
            )
            cls._validate_collection_for_sparse(
                client, collection_name, sparse_vector_name
            )

    @classmethod
    def _validate_collection_for_dense(
        cls: type[QdrantVectorStore],
        client: QdrantClient,
        collection_name: str,
        vector_name: str,
        distance: models.Distance,
        dense_embeddings: Embeddings | list[float] | None,
    ) -> None:
        collection_info = client.get_collection(collection_name=collection_name)
        vector_config = collection_info.config.params.vectors

        if isinstance(vector_config, dict):
            # vector_config is a Dict[str, VectorParams]
            if vector_name not in vector_config:
                msg = (
                    f"Existing Qdrant collection {collection_name} does not "
                    f"contain dense vector named {vector_name}. "
                    "Did you mean one of the "
                    f"existing vectors: {', '.join(vector_config.keys())}? "  # type: ignore[union-attr]
                    f"If you want to recreate the collection, set `force_recreate` "
                    f"parameter to `True`."
                )
                raise QdrantVectorStoreError(msg)

            # Get the VectorParams object for the specified vector_name
            vector_config = vector_config[vector_name]  # type: ignore[assignment, index]

        # vector_config is an instance of VectorParams
        # Case of a collection with single/unnamed vector.
        elif vector_name != "":
            msg = (
                f"Existing Qdrant collection {collection_name} is built "
                "with unnamed dense vector. "
                f"If you want to reuse it, set `vector_name` to ''(empty string)."
                f"If you want to recreate the collection, "
                "set `force_recreate` to `True`."
            )
            raise QdrantVectorStoreError(msg)

        if vector_config is None:
            msg = "VectorParams is None"
            raise ValueError(msg)

        if isinstance(dense_embeddings, Embeddings):
            vector_size = len(dense_embeddings.embed_documents(["dummy_text"])[0])
        elif isinstance(dense_embeddings, list):
            vector_size = len(dense_embeddings)
        else:
            msg = "Invalid `embeddings` type."
            raise TypeError(msg)

        if vector_config.size != vector_size:
            msg = (
                f"Existing Qdrant collection is configured for dense vectors with "
                f"{vector_config.size} dimensions. "
                f"Selected embeddings are {vector_size}-dimensional. "
                f"If you want to recreate the collection, set `force_recreate` "
                f"parameter to `True`."
            )
            raise QdrantVectorStoreError(msg)

        if vector_config.distance != distance:
            msg = (
                f"Existing Qdrant collection is configured for "
                f"{vector_config.distance.name} similarity, but requested "
                f"{distance.upper()}. Please set `distance` parameter to "
                f"`{vector_config.distance.name}` if you want to reuse it. "
                f"If you want to recreate the collection, set `force_recreate` "
                f"parameter to `True`."
            )
            raise QdrantVectorStoreError(msg)

    @classmethod
    def _validate_collection_for_sparse(
        cls: type[QdrantVectorStore],
        client: QdrantClient,
        collection_name: str,
        sparse_vector_name: str,
    ) -> None:
        collection_info = client.get_collection(collection_name=collection_name)
        sparse_vector_config = collection_info.config.params.sparse_vectors

        if (
            sparse_vector_config is None
            or sparse_vector_name not in sparse_vector_config
        ):
            msg = (
                f"Existing Qdrant collection {collection_name} does not "
                f"contain sparse vectors named {sparse_vector_name}. "
                f"If you want to recreate the collection, set `force_recreate` "
                f"parameter to `True`."
            )
            raise QdrantVectorStoreError(msg)

    @classmethod
    def _validate_embeddings(
        cls: type[QdrantVectorStore],
        retrieval_mode: RetrievalMode,
        embedding: Embeddings | None,
        sparse_embedding: SparseEmbeddings | None,
    ) -> None:
        if retrieval_mode == RetrievalMode.DENSE and embedding is None:
            msg = "'embedding' cannot be None when retrieval mode is 'dense'"
            raise ValueError(msg)

        if retrieval_mode == RetrievalMode.SPARSE and sparse_embedding is None:
            msg = "'sparse_embedding' cannot be None when retrieval mode is 'sparse'"
            raise ValueError(msg)

        if retrieval_mode == RetrievalMode.HYBRID and any(
            [embedding is None, sparse_embedding is None]
        ):
            msg = (
                "Both 'embedding' and 'sparse_embedding' cannot be None "
                "when retrieval mode is 'hybrid'"
            )
            raise ValueError(msg)<|MERGE_RESOLUTION|>--- conflicted
+++ resolved
@@ -8,11 +8,6 @@
 from typing import (
     TYPE_CHECKING,
     Any,
-<<<<<<< HEAD
-    Callable,
-    Union,
-=======
->>>>>>> df46c82a
 )
 
 from langchain_core.documents import Document
@@ -20,16 +15,12 @@
 from langchain_core.vectorstores import VectorStore
 from qdrant_client import QdrantClient, models
 
-<<<<<<< HEAD
-from langchain_qdrant.sparse_embeddings import SparseEmbeddings
-=======
 from langchain_qdrant._utils import maximal_marginal_relevance
 
 if TYPE_CHECKING:
     from collections.abc import Generator, Iterable, Sequence
 
     from langchain_qdrant.sparse_embeddings import SparseEmbeddings
->>>>>>> df46c82a
 
 
 class QdrantVectorStoreError(Exception):
@@ -358,13 +349,8 @@
         url: str | None = None,
         port: int | None = 6333,
         grpc_port: int = 6334,
-<<<<<<< HEAD
-        prefer_grpc: bool = False,
-        https: bool | None = None,
-=======
         prefer_grpc: bool = False,  # noqa: FBT001, FBT002
         https: bool | None = None,  # noqa: FBT001
->>>>>>> df46c82a
         api_key: str | None = None,
         prefix: str | None = None,
         timeout: int | None = None,
@@ -456,13 +442,8 @@
         url: str | None = None,
         port: int | None = 6333,
         grpc_port: int = 6334,
-<<<<<<< HEAD
-        prefer_grpc: bool = False,
-        https: bool | None = None,
-=======
         prefer_grpc: bool = False,  # noqa: FBT001, FBT002
         https: bool | None = None,  # noqa: FBT001
->>>>>>> df46c82a
         api_key: str | None = None,
         prefix: str | None = None,
         timeout: int | None = None,
@@ -474,13 +455,8 @@
         vector_name: str = VECTOR_NAME,
         sparse_vector_name: str = SPARSE_VECTOR_NAME,
         sparse_embedding: SparseEmbeddings | None = None,
-<<<<<<< HEAD
-        validate_embeddings: bool = True,
-        validate_collection_config: bool = True,
-=======
         validate_embeddings: bool = True,  # noqa: FBT001, FBT002
         validate_collection_config: bool = True,  # noqa: FBT001, FBT002
->>>>>>> df46c82a
         **kwargs: Any,
     ) -> QdrantVectorStore:
         """Construct `QdrantVectorStore` from existing collection without adding data.
@@ -547,11 +523,7 @@
         self,
         query: str,
         k: int = 4,
-<<<<<<< HEAD
-        filter: models.Filter | None = None,
-=======
         filter: models.Filter | None = None,  # noqa: A002
->>>>>>> df46c82a
         search_params: models.SearchParams | None = None,
         offset: int = 0,
         score_threshold: float | None = None,
@@ -582,11 +554,7 @@
         self,
         query: str,
         k: int = 4,
-<<<<<<< HEAD
-        filter: models.Filter | None = None,
-=======
         filter: models.Filter | None = None,  # noqa: A002
->>>>>>> df46c82a
         search_params: models.SearchParams | None = None,
         offset: int = 0,
         score_threshold: float | None = None,
@@ -680,11 +648,7 @@
         self,
         embedding: list[float],
         k: int = 4,
-<<<<<<< HEAD
-        filter: models.Filter | None = None,
-=======
         filter: models.Filter | None = None,  # noqa: A002
->>>>>>> df46c82a
         search_params: models.SearchParams | None = None,
         offset: int = 0,
         score_threshold: float | None = None,
@@ -738,11 +702,7 @@
         self,
         embedding: list[float],
         k: int = 4,
-<<<<<<< HEAD
-        filter: models.Filter | None = None,
-=======
         filter: models.Filter | None = None,  # noqa: A002
->>>>>>> df46c82a
         search_params: models.SearchParams | None = None,
         offset: int = 0,
         score_threshold: float | None = None,
@@ -773,11 +733,7 @@
         k: int = 4,
         fetch_k: int = 20,
         lambda_mult: float = 0.5,
-<<<<<<< HEAD
-        filter: models.Filter | None = None,
-=======
         filter: models.Filter | None = None,  # noqa: A002
->>>>>>> df46c82a
         search_params: models.SearchParams | None = None,
         score_threshold: float | None = None,
         consistency: models.ReadConsistency | None = None,
@@ -820,11 +776,7 @@
         k: int = 4,
         fetch_k: int = 20,
         lambda_mult: float = 0.5,
-<<<<<<< HEAD
-        filter: models.Filter | None = None,
-=======
         filter: models.Filter | None = None,  # noqa: A002
->>>>>>> df46c82a
         search_params: models.SearchParams | None = None,
         score_threshold: float | None = None,
         consistency: models.ReadConsistency | None = None,
@@ -858,11 +810,7 @@
         k: int = 4,
         fetch_k: int = 20,
         lambda_mult: float = 0.5,
-<<<<<<< HEAD
-        filter: models.Filter | None = None,
-=======
         filter: models.Filter | None = None,  # noqa: A002
->>>>>>> df46c82a
         search_params: models.SearchParams | None = None,
         score_threshold: float | None = None,
         consistency: models.ReadConsistency | None = None,
@@ -894,8 +842,6 @@
             **kwargs,
         ).points
 
-<<<<<<< HEAD
-=======
         embeddings = [
             result.vector
             if isinstance(result.vector, list)
@@ -905,7 +851,6 @@
         mmr_selected = maximal_marginal_relevance(
             np.array(embedding), embeddings, k=k, lambda_mult=lambda_mult
         )
->>>>>>> df46c82a
         return [
             (
                 self._document_from_point(
@@ -959,11 +904,7 @@
         embedding: Embeddings | None = None,
         retrieval_mode: RetrievalMode = RetrievalMode.DENSE,
         sparse_embedding: SparseEmbeddings | None = None,
-<<<<<<< HEAD
-        client_options: dict[str, Any] = {},
-=======
         client_options: dict[str, Any] | None = None,
->>>>>>> df46c82a
         collection_name: str | None = None,
         distance: models.Distance = models.Distance.COSINE,
         content_payload_key: str = CONTENT_KEY,
