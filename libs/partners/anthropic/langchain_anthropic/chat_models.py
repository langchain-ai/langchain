"""Anthropic chat models."""

from __future__ import annotations

import copy
import datetime
import json
import re
import warnings
from collections.abc import AsyncIterator, Callable, Iterator, Mapping, Sequence
from functools import cached_property
from operator import itemgetter
from typing import Any, Final, Literal, cast

import anthropic
from langchain_core.callbacks import (
    AsyncCallbackManagerForLLMRun,
    CallbackManagerForLLMRun,
)
from langchain_core.exceptions import OutputParserException
from langchain_core.language_models import (
    LanguageModelInput,
    ModelProfile,
    ModelProfileRegistry,
)
from langchain_core.language_models.chat_models import BaseChatModel, LangSmithParams
from langchain_core.messages import (
    AIMessage,
    AIMessageChunk,
    BaseMessage,
    HumanMessage,
    SystemMessage,
    ToolCall,
    ToolMessage,
    is_data_content_block,
)
from langchain_core.messages import content as types
from langchain_core.messages.ai import InputTokenDetails, UsageMetadata
from langchain_core.messages.tool import tool_call_chunk as create_tool_call_chunk
from langchain_core.output_parsers import (
    JsonOutputKeyToolsParser,
    JsonOutputParser,
    PydanticOutputParser,
    PydanticToolsParser,
)
from langchain_core.output_parsers.base import OutputParserLike
from langchain_core.outputs import ChatGeneration, ChatGenerationChunk, ChatResult
from langchain_core.runnables import Runnable, RunnableMap, RunnablePassthrough
from langchain_core.tools import BaseTool
from langchain_core.utils import from_env, get_pydantic_field_names, secret_from_env
from langchain_core.utils.function_calling import (
    convert_to_json_schema,
    convert_to_openai_tool,
)
from langchain_core.utils.pydantic import is_basemodel_subclass
from langchain_core.utils.utils import _build_model_kwargs
from pydantic import BaseModel, ConfigDict, Field, SecretStr, model_validator
from typing_extensions import NotRequired, Required, Self, TypedDict

from langchain_anthropic._client_utils import (
    _get_default_async_httpx_client,
    _get_default_httpx_client,
)
from langchain_anthropic._compat import _convert_from_v1_to_anthropic
from langchain_anthropic.data._profiles import _PROFILES
from langchain_anthropic.output_parsers import extract_tool_calls

_message_type_lookups = {
    "human": "user",
    "ai": "assistant",
    "AIMessageChunk": "assistant",
    "HumanMessageChunk": "user",
}

_MODEL_PROFILES = cast(ModelProfileRegistry, _PROFILES)


def _get_default_model_profile(model_name: str) -> ModelProfile:
    """Get the default profile for a model.

    Args:
        model_name: The model identifier.

    Returns:
        The model profile dictionary, or an empty dict if not found.
    """
    default = _MODEL_PROFILES.get(model_name)
    if default:
        return default.copy()
    return {}


_FALLBACK_MAX_OUTPUT_TOKENS: Final[int] = 4096


class AnthropicTool(TypedDict):
    """Anthropic tool definition for custom/user-defined tools.

<<<<<<< HEAD
    Custom tools use ``name`` and ``input_schema`` fields to define the tool's
=======
    Custom tools use `name` and `input_schema` fields to define the tool's
>>>>>>> ae1f03fb
    interface. These are converted from LangChain tool formats (functions, Pydantic
    models, BaseTools) via `convert_to_anthropic_tool`.
    """

    name: str

    input_schema: dict[str, Any]

    description: NotRequired[str]

    strict: NotRequired[bool]

    cache_control: NotRequired[dict[str, str]]

    defer_loading: NotRequired[bool]

    input_examples: NotRequired[list[dict[str, Any]]]

    allowed_callers: NotRequired[list[str]]


<<<<<<< HEAD
class AnthropicBuiltinTool(TypedDict, total=False):
    """Anthropic built-in tool definition.

    Built-in tools (bash, computer, text_editor, memory, etc.) use a `type` field
    (e.g., `'bash_20250124'`) rather than `input_schema`. These are passed
    directly to the API without conversion.

    Uses `total=False` to allow arbitrary extra fields for tool-specific
    parameters (e.g. `display_width_px`, `memory_profile`, etc.) without requiring
    updates when Anthropic adds new built-in tools or fields.
    """

    type: Required[str]

    name: Required[str]

    cache_control: dict[str, str]


=======
>>>>>>> ae1f03fb
# ---------------------------------------------------------------------------
# Built-in Tool Support
# ---------------------------------------------------------------------------
# When Anthropic releases new built-in tools, two places may need updating:
#
# 1. _TOOL_TYPE_TO_BETA (below) - Add mapping if the tool requires a beta header.
#     Not all tools need this; only add if API returns a beta header error.
#
# 2. _is_builtin_tool() - Add the tool type prefix to _builtin_tool_prefixes.
#     This ensures the tool dict is passed through to the API unchanged (instead
#     of being converted via convert_to_anthropic_tool, which may fail).
#
# 3. langchain_anthropic/tools/ - Add a factory function for better devx
#     (IDE autocomplete, type checking, documentation).
#     NOT required for the tool to work - users can always pass raw dicts.
# ---------------------------------------------------------------------------

# Some tool types require specific beta headers to be enabled.
# Mapping of tool type to required beta header.
_TOOL_TYPE_TO_BETA: dict[str, str] = {
    "web_fetch_20250910": "web-fetch-2025-09-10",
    "code_execution_20250522": "code-execution-2025-05-22",
    "code_execution_20250825": "code-execution-2025-08-25",
    "memory_20250818": "context-management-2025-06-27",
    "computer_20250124": "computer-use-2025-01-24",
    "computer_20251124": "computer-use-2025-11-24",
    "tool_search_tool_regex_20251119": "advanced-tool-use-2025-11-20",
    "tool_search_tool_bm25_20251119": "advanced-tool-use-2025-11-20",
}

# Allowlist of valid Anthropic-specific extra fields
_ANTHROPIC_EXTRA_FIELDS: set[str] = {
    "allowed_callers",
    "cache_control",
    "defer_loading",
    "input_examples",
}


def _is_builtin_tool(tool: Any) -> bool:
    """Check if a tool is a built-in Anthropic tool.

    [Claude docs](https://platform.claude.com/docs/en/agents-and-tools/tool-use/overview)
    """
    if not isinstance(tool, dict):
        return False

    tool_type = tool.get("type")
    if not tool_type or not isinstance(tool_type, str):
        return False

    _builtin_tool_prefixes = [
        "text_editor_",
        "computer_",
        "bash_",
        "web_search_",
        "web_fetch_",
        "code_execution_",
        "mcp_toolset",
        "memory_",
        "tool_search_",
    ]
    return any(tool_type.startswith(prefix) for prefix in _builtin_tool_prefixes)


def _format_image(url: str) -> dict:
    """Convert part["image_url"]["url"] strings (OpenAI format) to Anthropic format.

    {
        "type": "base64",
        "media_type": "image/jpeg",
        "data": "/9j/4AAQSkZJRg...",
    }

    Or

    {
        "type": "url",
        "url": "https://example.com/image.jpg",
    }
    """
    # Base64 encoded image
    base64_regex = r"^data:(?P<media_type>image/.+);base64,(?P<data>.+)$"
    base64_match = re.match(base64_regex, url)

    if base64_match:
        return {
            "type": "base64",
            "media_type": base64_match.group("media_type"),
            "data": base64_match.group("data"),
        }

    # Url
    url_regex = r"^https?://.*$"
    url_match = re.match(url_regex, url)

    if url_match:
        return {
            "type": "url",
            "url": url,
        }

    msg = (
        "Malformed url parameter."
        " Must be either an image URL (https://example.com/image.jpg)"
        " or base64 encoded string (data:image/png;base64,'/9j/4AAQSk'...)"
    )
    raise ValueError(
        msg,
    )


def _merge_messages(
    messages: Sequence[BaseMessage],
) -> list[SystemMessage | AIMessage | HumanMessage]:
    """Merge runs of human/tool messages into single human messages with content blocks."""  # noqa: E501
    merged: list = []
    for curr in messages:
        if isinstance(curr, ToolMessage):
            if (
                isinstance(curr.content, list)
                and curr.content
                and all(
                    isinstance(block, dict) and block.get("type") == "tool_result"
                    for block in curr.content
                )
            ):
                curr = HumanMessage(curr.content)  # type: ignore[misc]
            else:
                curr = HumanMessage(  # type: ignore[misc]
                    [
                        {
                            "type": "tool_result",
                            "content": curr.content,
                            "tool_use_id": curr.tool_call_id,
                            "is_error": curr.status == "error",
                        },
                    ],
                )
        last = merged[-1] if merged else None
        if any(
            all(isinstance(m, c) for m in (curr, last))
            for c in (SystemMessage, HumanMessage)
        ):
            if isinstance(cast("BaseMessage", last).content, str):
                new_content: list = [
                    {"type": "text", "text": cast("BaseMessage", last).content},
                ]
            else:
                new_content = copy.copy(cast("list", cast("BaseMessage", last).content))
            if isinstance(curr.content, str):
                new_content.append({"type": "text", "text": curr.content})
            else:
                new_content.extend(curr.content)
            merged[-1] = curr.model_copy(update={"content": new_content})
        else:
            merged.append(curr)
    return merged


def _format_data_content_block(block: dict) -> dict:
    """Format standard data content block to format expected by Anthropic."""
    if block["type"] == "image":
        if "url" in block:
            if block["url"].startswith("data:"):
                # Data URI
                formatted_block = {
                    "type": "image",
                    "source": _format_image(block["url"]),
                }
            else:
                formatted_block = {
                    "type": "image",
                    "source": {"type": "url", "url": block["url"]},
                }
        elif "base64" in block or block.get("source_type") == "base64":
            formatted_block = {
                "type": "image",
                "source": {
                    "type": "base64",
                    "media_type": block["mime_type"],
                    "data": block.get("base64") or block.get("data", ""),
                },
            }
        elif "file_id" in block:
            formatted_block = {
                "type": "image",
                "source": {
                    "type": "file",
                    "file_id": block["file_id"],
                },
            }
        elif block.get("source_type") == "id":
            formatted_block = {
                "type": "image",
                "source": {
                    "type": "file",
                    "file_id": block["id"],
                },
            }
        else:
            msg = (
                "Anthropic only supports 'url', 'base64', or 'id' keys for image "
                "content blocks."
            )
            raise ValueError(
                msg,
            )

    elif block["type"] == "file":
        if "url" in block:
            formatted_block = {
                "type": "document",
                "source": {
                    "type": "url",
                    "url": block["url"],
                },
            }
        elif "base64" in block or block.get("source_type") == "base64":
            formatted_block = {
                "type": "document",
                "source": {
                    "type": "base64",
                    "media_type": block.get("mime_type") or "application/pdf",
                    "data": block.get("base64") or block.get("data", ""),
                },
            }
        elif block.get("source_type") == "text":
            formatted_block = {
                "type": "document",
                "source": {
                    "type": "text",
                    "media_type": block.get("mime_type") or "text/plain",
                    "data": block["text"],
                },
            }
        elif "file_id" in block:
            formatted_block = {
                "type": "document",
                "source": {
                    "type": "file",
                    "file_id": block["file_id"],
                },
            }
        elif block.get("source_type") == "id":
            formatted_block = {
                "type": "document",
                "source": {
                    "type": "file",
                    "file_id": block["id"],
                },
            }
        else:
            msg = (
                "Anthropic only supports 'url', 'base64', or 'id' keys for file "
                "content blocks."
            )
            raise ValueError(msg)

    elif block["type"] == "text-plain":
        formatted_block = {
            "type": "document",
            "source": {
                "type": "text",
                "media_type": block.get("mime_type") or "text/plain",
                "data": block["text"],
            },
        }

    else:
        msg = f"Block of type {block['type']} is not supported."
        raise ValueError(msg)

    if formatted_block:
        for key in ["cache_control", "citations", "title", "context"]:
            if key in block:
                formatted_block[key] = block[key]
            elif (metadata := block.get("extras")) and key in metadata:
                formatted_block[key] = metadata[key]
            elif (metadata := block.get("metadata")) and key in metadata:
                # Backward compat
                formatted_block[key] = metadata[key]

    return formatted_block


def _format_messages(
    messages: Sequence[BaseMessage],
) -> tuple[str | list[dict] | None, list[dict]]:
    """Format messages for Anthropic's API."""
    system: str | list[dict] | None = None
    formatted_messages: list[dict] = []
    merged_messages = _merge_messages(messages)
    for _i, message in enumerate(merged_messages):
        if message.type == "system":
            if system is not None:
                msg = "Received multiple non-consecutive system messages."
                raise ValueError(msg)
            if isinstance(message.content, list):
                system = [
                    (
                        block
                        if isinstance(block, dict)
                        else {"type": "text", "text": block}
                    )
                    for block in message.content
                ]
            else:
                system = message.content
            continue

        role = _message_type_lookups[message.type]
        content: str | list

        if not isinstance(message.content, str):
            # parse as dict
            if not isinstance(message.content, list):
                msg = "Anthropic message content must be str or list of dicts"
                raise ValueError(
                    msg,
                )

            # populate content
            content = []
            for block in message.content:
                if isinstance(block, str):
                    content.append({"type": "text", "text": block})
                elif isinstance(block, dict):
                    if "type" not in block:
                        msg = "Dict content block must have a type key"
                        raise ValueError(msg)
                    if block["type"] == "image_url":
                        # convert format
                        source = _format_image(block["image_url"]["url"])
                        content.append({"type": "image", "source": source})
                    elif is_data_content_block(block):
                        content.append(_format_data_content_block(block))
                    elif block["type"] == "tool_use":
                        # If a tool_call with the same id as a tool_use content block
                        # exists, the tool_call is preferred.
                        if (
                            isinstance(message, AIMessage)
                            and (block["id"] in [tc["id"] for tc in message.tool_calls])
                            and not block.get("caller")
                        ):
                            overlapping = [
                                tc
                                for tc in message.tool_calls
                                if tc["id"] == block["id"]
                            ]
                            content.extend(
                                _lc_tool_calls_to_anthropic_tool_use_blocks(
                                    overlapping,
                                ),
                            )
                        else:
                            if tool_input := block.get("input"):
                                args = tool_input
                            elif "partial_json" in block:
                                try:
                                    args = json.loads(block["partial_json"] or "{}")
                                except json.JSONDecodeError:
                                    args = {}
                            else:
                                args = {}
                            tool_use_block = _AnthropicToolUse(
                                type="tool_use",
                                name=block["name"],
                                input=args,
                                id=block["id"],
                            )
                            if caller := block.get("caller"):
                                tool_use_block["caller"] = caller
                            content.append(tool_use_block)
                    elif block["type"] in ("server_tool_use", "mcp_tool_use"):
                        formatted_block = {
                            k: v
                            for k, v in block.items()
                            if k
                            in (
                                "type",
                                "id",
                                "input",
                                "name",
                                "server_name",  # for mcp_tool_use
                                "cache_control",
                            )
                        }
                        # Attempt to parse streamed output
                        if block.get("input") == {} and "partial_json" in block:
                            try:
                                input_ = json.loads(block["partial_json"])
                                if input_:
                                    formatted_block["input"] = input_
                            except json.JSONDecodeError:
                                pass
                        content.append(formatted_block)
                    elif block["type"] == "text":
                        text = block.get("text", "")
                        # Only add non-empty strings for now as empty ones are not
                        # accepted.
                        # https://github.com/anthropics/anthropic-sdk-python/issues/461
                        if text.strip():
                            formatted_block = {
                                k: v
                                for k, v in block.items()
                                if k in ("type", "text", "cache_control", "citations")
                            }
                            # Clean up citations to remove null file_id fields
                            if formatted_block.get("citations"):
                                cleaned_citations = []
                                for citation in formatted_block["citations"]:
                                    cleaned_citation = {
                                        k: v
                                        for k, v in citation.items()
                                        if not (k == "file_id" and v is None)
                                    }
                                    cleaned_citations.append(cleaned_citation)
                                formatted_block["citations"] = cleaned_citations
                            content.append(formatted_block)
                    elif block["type"] == "thinking":
                        content.append(
                            {
                                k: v
                                for k, v in block.items()
                                if k
                                in ("type", "thinking", "cache_control", "signature")
                            },
                        )
                    elif block["type"] == "redacted_thinking":
                        content.append(
                            {
                                k: v
                                for k, v in block.items()
                                if k in ("type", "cache_control", "data")
                            },
                        )
                    elif (
                        block["type"] == "tool_result"
                        and isinstance(block.get("content"), list)
                        and any(
                            isinstance(item, dict)
                            and item.get("type") == "tool_reference"
                            for item in block["content"]
                        )
                    ):
                        # Tool search results with tool_reference blocks
                        content.append(
                            {
                                k: v
                                for k, v in block.items()
                                if k
                                in (
                                    "type",
                                    "content",
                                    "tool_use_id",
                                    "cache_control",
                                )
                            },
                        )
                    elif block["type"] == "tool_result":
                        # Regular tool results that need content formatting
                        tool_content = _format_messages(
                            [HumanMessage(block["content"])],
                        )[1][0]["content"]
                        content.append({**block, "content": tool_content})
                    elif block["type"] in (
                        "code_execution_tool_result",
                        "bash_code_execution_tool_result",
                        "text_editor_code_execution_tool_result",
                        "mcp_tool_result",
                        "web_search_tool_result",
                        "web_fetch_tool_result",
                    ):
                        content.append(
                            {
                                k: v
                                for k, v in block.items()
                                if k
                                in (
                                    "type",
                                    "content",
                                    "tool_use_id",
                                    "is_error",  # for mcp_tool_result
                                    "cache_control",
                                    "retrieved_at",  # for web_fetch_tool_result
                                )
                            },
                        )
                    else:
                        content.append(block)
                else:
                    msg = (
                        f"Content blocks must be str or dict, instead was: "
                        f"{type(block)}"
                    )
                    raise ValueError(
                        msg,
                    )
        else:
            content = message.content

        # Ensure all tool_calls have a tool_use content block
        if isinstance(message, AIMessage) and message.tool_calls:
            content = content or []
            content = (
                [{"type": "text", "text": message.content}]
                if isinstance(content, str) and content
                else content
            )
            tool_use_ids = [
                cast("dict", block)["id"]
                for block in content
                if cast("dict", block)["type"] == "tool_use"
            ]
            missing_tool_calls = [
                tc for tc in message.tool_calls if tc["id"] not in tool_use_ids
            ]
            cast("list", content).extend(
                _lc_tool_calls_to_anthropic_tool_use_blocks(missing_tool_calls),
            )

        if not content and role == "assistant" and _i < len(merged_messages) - 1:
            # anthropic.BadRequestError: Error code: 400: all messages must have
            # non-empty content except for the optional final assistant message
            continue
        formatted_messages.append({"role": role, "content": content})
    return system, formatted_messages


def _handle_anthropic_bad_request(e: anthropic.BadRequestError) -> None:
    """Handle Anthropic BadRequestError."""
    if ("messages: at least one message is required") in e.message:
        message = "Received only system message(s). "
        warnings.warn(message, stacklevel=2)
        raise e
    raise


class ChatAnthropic(BaseChatModel):
    """Anthropic (Claude) chat models.

    See the [Claude Platform docs](https://platform.claude.com/docs/en/about-claude/models/overview)
    for a list of the latest models, their capabilities, and pricing.

    Setup:
        Install `langchain-anthropic` and set environment variable `ANTHROPIC_API_KEY`.

        ```bash
        pip install -U langchain-anthropic
        export ANTHROPIC_API_KEY="your-api-key"
        ```

    Key init args:
        **Completion params:**

        * [`model`][langchain_anthropic.chat_models.ChatAnthropic.model]: Name of
            Anthropic model to use. e.g. `'claude-sonnet-4-5-20250929'`.
        * [`temperature`][langchain_anthropic.chat_models.ChatAnthropic.temperature]:
            Sampling temperature. Ranges from `0.0` to `1.0`.
        * [`max_tokens`][langchain_anthropic.chat_models.ChatAnthropic.max_tokens]: Max
            number of tokens to generate.

        **Client params:**

        * [`timeout`][langchain_anthropic.chat_models.ChatAnthropic.default_request_timeout]:
            Timeout for requests.
        * [`anthropic_proxy`][langchain_anthropic.chat_models.ChatAnthropic.anthropic_proxy]:
            Proxy to use for the Anthropic clients, will be used for every API call.
            If not passed in will be read from env var `ANTHROPIC_PROXY`.
        * [`max_retries`][langchain_anthropic.chat_models.ChatAnthropic.max_retries]:
            Max number of retries if a request fails.
        * [`api_key`][langchain_anthropic.chat_models.ChatAnthropic.anthropic_api_key]:
            Anthropic API key. If not passed in will be read from env var
            `ANTHROPIC_API_KEY`.
        * [`base_url`][langchain_anthropic.chat_models.ChatAnthropic.anthropic_api_url]:
            Base URL for API requests. Only specify if using a proxy or service emulator.

    ???+ example "Instantiate"

        ```python
        from langchain_anthropic import ChatAnthropic

        model = ChatAnthropic(
            model="claude-sonnet-4-5-20250929",
            temperature=0,
            max_tokens=1024,
            timeout=None,
            max_retries=2,
            # api_key="...",
            # base_url="...",
            # other params...
        )
        ```

    ???+ note "Unsupported params"

        Any param which is not explicitly supported will be passed directly to
        [`Anthropic.messages.create(...)`](https://platform.claude.com/docs/en/api/python/messages/create)
        each time to the model is invoked.

        !!! example

            ```python
            from langchain_anthropic import ChatAnthropic
            import anthropic

            ChatAnthropic(..., extra_headers={}).invoke(...)

            # Results in underlying API call of:

            anthropic.Anthropic(..).messages.create(..., extra_headers={})

            # ... which is also equivalent to:

            ChatAnthropic(...).invoke(..., extra_headers={})
            ```

    ???+ example "Invoke"

        ```python
        messages = [
            (
                "system",
                "You are a helpful translator. Translate the user sentence to French.",
            ),
            (
                "human",
                "I love programming.",
            ),
        ]
        model.invoke(messages)
        ```

        ```python
        AIMessage(
            content="J'aime la programmation.",
            response_metadata={
                "id": "msg_01Trik66aiQ9Z1higrD5XFx3",
                "model": "claude-sonnet-4-5-20250929",
                "stop_reason": "end_turn",
                "stop_sequence": None,
                "usage": {"input_tokens": 25, "output_tokens": 11},
            },
            id="run-5886ac5f-3c2e-49f5-8a44-b1e92808c929-0",
            usage_metadata={
                "input_tokens": 25,
                "output_tokens": 11,
                "total_tokens": 36,
            },
        )
        ```

    ???+ example "Stream"

        ```python
        for chunk in model.stream(messages):
            print(chunk.text, end="")
        ```

        ```python
        AIMessageChunk(content="J", id="run-272ff5f9-8485-402c-b90d-eac8babc5b25")
        AIMessageChunk(content="'", id="run-272ff5f9-8485-402c-b90d-eac8babc5b25")
        AIMessageChunk(content="a", id="run-272ff5f9-8485-402c-b90d-eac8babc5b25")
        AIMessageChunk(content="ime", id="run-272ff5f9-8485-402c-b90d-eac8babc5b25")
        AIMessageChunk(content=" la", id="run-272ff5f9-8485-402c-b90d-eac8babc5b25")
        AIMessageChunk(content=" programm", id="run-272ff5f9-8485-402c-b90d-eac8babc5b25")
        AIMessageChunk(content="ation", id="run-272ff5f9-8485-402c-b90d-eac8babc5b25")
        AIMessageChunk(content=".", id="run-272ff5f9-8485-402c-b90d-eac8babc5b25")
        ```

        To aggregate the full message from the stream:

        ```python
        stream = model.stream(messages)
        full = next(stream)
        for chunk in stream:
            full += chunk
        full
        ```

        ```python
        AIMessageChunk(content="J'aime la programmation.", id="run-b34faef0-882f-4869-a19c-ed2b856e6361")
        ```

    ???+ example "Async invocation"

        ```python
        await model.ainvoke(messages)

        # stream:
        # async for chunk in (await model.astream(messages))

        # batch:
        # await model.abatch([messages])
        ```

        ```python
        AIMessage(
            content="J'aime la programmation.",
            response_metadata={
                "id": "msg_01Trik66aiQ9Z1higrD5XFx3",
                "model": "claude-sonnet-4-5-20250929",
                "stop_reason": "end_turn",
                "stop_sequence": None,
                "usage": {"input_tokens": 25, "output_tokens": 11},
            },
            id="run-5886ac5f-3c2e-49f5-8a44-b1e92808c929-0",
            usage_metadata={
                "input_tokens": 25,
                "output_tokens": 11,
                "total_tokens": 36,
            },
        )
        ```

    ???+ example "Token counting"

        You can count tokens in messages before sending them to the model using the
        [`get_num_tokens_from_messages()`][langchain_anthropic.chat_models.ChatAnthropic.get_num_tokens_from_messages]
        method, which uses Anthropic's official token counting API.

    ???+ example "Tools"

        ```python hl_lines="16"
        from pydantic import BaseModel, Field


        class GetWeather(BaseModel):
            '''Get the current weather in a given location'''

            location: str = Field(..., description="The city and state, e.g. San Francisco, CA")


        class GetPopulation(BaseModel):
            '''Get the current population in a given location'''

            location: str = Field(..., description="The city and state, e.g. San Francisco, CA")


        model_with_tools = model.bind_tools([GetWeather, GetPopulation])
        ai_msg = model_with_tools.invoke("Which city is hotter today and which is bigger: LA or NY?")
        ai_msg.tool_calls
        ```

        ```python
        [
            {
                "name": "GetWeather",
                "args": {"location": "Los Angeles, CA"},
                "id": "toolu_01KzpPEAgzura7hpBqwHbWdo",
            },
            {
                "name": "GetWeather",
                "args": {"location": "New York, NY"},
                "id": "toolu_01JtgbVGVJbiSwtZk3Uycezx",
            },
            {
                "name": "GetPopulation",
                "args": {"location": "Los Angeles, CA"},
                "id": "toolu_01429aygngesudV9nTbCKGuw",
            },
            {
                "name": "GetPopulation",
                "args": {"location": "New York, NY"},
                "id": "toolu_01JPktyd44tVMeBcPPnFSEJG",
            },
        ]
        ```

        See [`ChatAnthropic.bind_tools()`][langchain_anthropic.chat_models.ChatAnthropic.bind_tools]
        for more info.

        !!! note "Strict tool use"

            Anthropic supports a strict tool use feature that guarantees tool names
            and arguments are validated and correctly typed.

            See [`ChatAnthropic.bind_tools()`][langchain_anthropic.chat_models.ChatAnthropic.bind_tools]
            for more info.

        ???+ example "Token-efficient tool use"

            See LangChain [docs](https://docs.langchain.com/oss/python/integrations/chat/anthropic#token-efficient-tool-use)
            for more detail.

            ```python hl_lines="6"
            from langchain_anthropic import ChatAnthropic
            from langchain_core.tools import tool

            model = ChatAnthropic(
                model="claude-sonnet-4-5-20250929",
                betas=["token-efficient-tools-2025-02-19"]
            )

            @tool
            def get_weather(location: str) -> str:
                \"\"\"Get the weather at a location.\"\"\"
                return "It's sunny."

            model_with_tools = model.bind_tools([get_weather])
            response = model_with_tools.invoke(
                "What's the weather in San Francisco?"
            )
            print(response.tool_calls)
            print(f'Total tokens: {response.usage_metadata["total_tokens"]}')
            ```

            ```txt
            [{'name': 'get_weather', 'args': {'location': 'San Francisco'}, 'id': 'toolu_01HLjQMSb1nWmgevQUtEyz17', 'type': 'tool_call'}]
            Total tokens: 408
            ```

        ???+ example "Fine-grained tool streaming"

            Fine-grained tool streaming enables faster streaming of tool parameters
            without buffering or JSON validation, reducing latency when receiving large tool
            parameters. For more details, see the
            [LangChain docs](https://docs.langchain.com/oss/python/integrations/chat/anthropic#fine-grained-tool-streaming).

            ```python hl_lines="5"
            from langchain_anthropic import ChatAnthropic

            model = ChatAnthropic(
                model="claude-3-5-sonnet-20241022",
                betas=["fine-grained-tool-streaming-2025-05-14"]
            )

            def write_document(title: str, content: str) -> str:
                \"\"\"Write a document with the given title and content.\"\"\"
                return f"Document '{title}' written"

            model_with_tools = model.bind_tools([write_document])

            # Stream tool calls with reduced latency
            for chunk in model_with_tools.stream(
                "Write a document about the benefits of streaming APIs"
            ):
                print(chunk)
            ```

            !!! note

                This is a beta feature that may return invalid or partial JSON inputs.

                Implement appropriate error handling for incomplete JSON, especially
                when `max_tokens` is reached.

    ???+ example "Image input"

        See the [LangChain docs](https://docs.langchain.com/oss/python/integrations/chat/anthropic#multimodal)
        for more detail.

        ??? example "URL"

            ```python
            from langchain_anthropic import ChatAnthropic
            from langchain_core.messages import HumanMessage

            model = ChatAnthropic(model="claude-sonnet-4-5-20250929")

            message = HumanMessage(
                content=[
                    {"type": "text", "text": "Describe the image at the URL."},
                    {
                        "type": "image",
                        "url": "https://upload.wikimedia.org/wikipedia/commons/thumb/d/dd/Gfp-wisconsin-madison-the-nature-boardwalk.jpg/2560px-Gfp-wisconsin-madison-the-nature-boardwalk.jpg",
                    },
                ]
            )
            response = model.invoke([message])
            ```

        ??? example "Base64 encoded"

            ```python
            import base64
            import httpx
            from langchain_anthropic import ChatAnthropic
            from langchain_core.messages import HumanMessage

            model = ChatAnthropic(model="claude-sonnet-4-5-20250929")

            image_url = "https://picsum.photos/id/237/200/300"
            image_data = base64.b64encode(httpx.get(image_url, follow_redirects=True).content).decode("utf-8")

            message = HumanMessage(
                content=[
                    {"type": "text", "text": "Describe the image."},
                    {
                        "type": "image",
                        "base64": image_data,
                        "mime_type": "image/jpeg",
                    },
                ]
            )
            response = model.invoke([message])
            ```

        ??? example "Files API"

            You can also pass in files that are managed through Anthropic's
            [Files API](https://platform.claude.com/docs/en/build-with-claude/files):

            ```python
            import anthropic
            from langchain_anthropic import ChatAnthropic
            from langchain_core.messages import HumanMessage

            client = anthropic.Anthropic()
            file = client.beta.files.upload(
                file=("image.png", open("/path/to/image.png", "rb"), "image/png"),
            )

            model = ChatAnthropic(
                model="claude-sonnet-4-5-20250929",
                betas=["files-api-2025-04-14"],
            )

            message = HumanMessage(
                content=[
                    {"type": "text", "text": "Describe this image."},
                    {
                        "type": "image",
                        "file_id": file.id,
                    },
                ]
            )
            response = model.invoke([message])
            ```

    ???+ example "PDF input"

        See the [LangChain docs](https://docs.langchain.com/oss/python/integrations/chat/anthropic#multimodal)
        for more detail.

        ??? example "URL"

            ```python
            from langchain_anthropic import ChatAnthropic
            from langchain_core.messages import HumanMessage

            model = ChatAnthropic(model="claude-sonnet-4-5-20250929")

            message = HumanMessage(
                content=[
                    {"type": "text", "text": "Summarize this document."},
                    {
                        "type": "file",
                        "url": "https://www.w3.org/WAI/ER/tests/xhtml/testfiles/resources/pdf/dummy.pdf",
                        "mime_type": "application/pdf",
                    },
                ]
            )
            response = model.invoke([message])
            ```

        ??? example "Base64 encoded"

            ```python
            import base64
            import httpx
            from langchain_anthropic import ChatAnthropic
            from langchain_core.messages import HumanMessage

            model = ChatAnthropic(model="claude-sonnet-4-5-20250929")

            pdf_url = "https://www.w3.org/WAI/ER/tests/xhtml/testfiles/resources/pdf/dummy.pdf"
            pdf_data = base64.b64encode(httpx.get(pdf_url).content).decode("utf-8")

            message = HumanMessage(
                content=[
                    {"type": "text", "text": "Summarize this document."},
                    {
                        "type": "file",
                        "base64": pdf_data,
                        "mime_type": "application/pdf",
                    },
                ]
            )
            response = model.invoke([message])
            ```

        ??? example "Files API"

            You can also pass in files that are managed through Anthropic's
            [Files API](https://platform.claude.com/docs/en/build-with-claude/files):

            ```python
            import anthropic
            from langchain_anthropic import ChatAnthropic
            from langchain_core.messages import HumanMessage

            client = anthropic.Anthropic()
            file = client.beta.files.upload(
                file=("document.pdf", open("/path/to/document.pdf", "rb"), "application/pdf"),
            )

            model = ChatAnthropic(
                model="claude-sonnet-4-5-20250929",
                betas=["files-api-2025-04-14"],
            )

            message = HumanMessage(
                content=[
                    {"type": "text", "text": "Summarize this document."},
                    {
                        "type": "file",
                        "file_id": file.id,
                    },
                ]
            )
            response = model.invoke([message])
            ```

    ???+ example "Extended thinking"

        Certain [Claude models](https://platform.claude.com/docs/en/build-with-claude/extended-thinking#supported-models)
        support an [extended thinking](https://platform.claude.com/docs/en/build-with-claude/extended-thinking)
        feature, which will output the step-by-step reasoning process that led to its
        final answer. See the [LangChain docs](https://docs.langchain.com/oss/python/integrations/chat/anthropic#extended-thinking)
        for more detail.

        !!! warning "Differences in thinking across model versions"

            The Claude Messages API handles thinking differently across Claude Sonnet
            3.7 and Claude 4 models.

            Refer to the [Claude docs](https://platform.claude.com/docs/en/build-with-claude/extended-thinking#differences-in-thinking-across-model-versions)
            for more info.

        !!! example

            ```python hl_lines="6"
            from langchain_anthropic import ChatAnthropic

            model = ChatAnthropic(
                model="claude-sonnet-4-5-20250929",
                max_tokens=5000,
                thinking={"type": "enabled", "budget_tokens": 2000},
            )

            response = model.invoke("What is the cube root of 50.653?")
            response.content
            ```

            ```python
            [
                {
                    "signature": "...",
                    "thinking": "To find the cube root of 50.653...",
                    "type": "thinking",
                },
                {"text": "The cube root of 50.653 is ...", "type": "text"},
            ]
            ```

    ???+ example "Effort"

        Certain Claude models support an [effort](https://platform.claude.com/docs/en/build-with-claude/effort)
        feature, which will control how many tokens Claude uses when responding. See the
        [LangChain docs](https://docs.langchain.com/oss/python/integrations/chat/anthropic#effort)
        for more detail.

        !!! example

            ```python hl_lines="6"
            from langchain_anthropic import ChatAnthropic

            model = ChatAnthropic(
                model="claude-opus-4-5-20251101",
                max_tokens=4096,
                effort="medium",  # Options: "high", "medium", "low"
            )

            response = model.invoke("Analyze the trade-offs between microservices and monolithic architectures")
            print(response.content)
            ```

    ???+ example "Prompt caching"

        Prompt caching reduces processing time and costs for repetitive tasks or prompts
        with consistent elements. See the [LangChain docs](https://docs.langchain.com/oss/python/integrations/chat/anthropic#prompt-caching)
        for more detail.

        ```python hl_lines="16"
        from langchain_anthropic import ChatAnthropic

        model = ChatAnthropic(model="claude-sonnet-4-5-20250929")

        messages = [
            {
                "role": "system",
                "content": [
                    {
                        "type": "text",
                        "text": "Below is some long context:",
                    },
                    {
                        "type": "text",
                        "text": f"{long_text}",
                        "cache_control": {"type": "ephemeral"},
                    },
                ],
            },
            {
                "role": "user",
                "content": "What's that about?",
            },
        ]

        response = model.invoke(messages)
        response.usage_metadata["input_token_details"]
        ```

        ```python
        {"cache_read": 0, "cache_creation": 1458}
        ```

        Alternatively, you may enable prompt caching at invocation time. You may want to
        conditionally cache based on runtime conditions, such as the length of the
        context. This is useful for app-level decisions about what to
        cache.

        ```python hl_lines="3"
        response = model.invoke(
            messages,
            cache_control={"type": "ephemeral"},
        )
        ```

        ??? example "Extended caching"

            The cache lifetime is 5 minutes by default. If this is too short, you can
            apply one hour caching by setting `ttl` to `'1h'`.

            ```python hl_lines="12"
            model = ChatAnthropic(
                model="claude-sonnet-4-5-20250929",
            )

            messages = [
                {
                    "role": "user",
                    "content": [
                        {
                            "type": "text",
                            "text": f"{long_text}",
                            "cache_control": {"type": "ephemeral", "ttl": "1h"},
                        },
                    ],
                }
            ]

            response = model.invoke(messages)
            ```

            Details of cached token counts will be included on the `InputTokenDetails`
            of response's `usage_metadata`:

            ```python
            response = model.invoke(messages)
            response.usage_metadata
            ```

            ```python
            {
                "input_tokens": 1500,
                "output_tokens": 200,
                "total_tokens": 1700,
                "input_token_details": {
                    "cache_read": 0,
                    "cache_creation": 1000,
                    "ephemeral_1h_input_tokens": 750,
                    "ephemeral_5m_input_tokens": 250,
                },
            }
            ```

            See [Claude documentation](https://platform.claude.com/docs/en/build-with-claude/prompt-caching#1-hour-cache-duration-beta)
            for detail.

    ???+ example "Response metadata"

        ```python
        ai_msg = model.invoke(messages)
        ai_msg.response_metadata
        ```

        ```python
        {
            "id": "msg_013xU6FHEGEq76aP4RgFerVT",
            "model": "claude-sonnet-4-5-20250929",
            "stop_reason": "end_turn",
            "stop_sequence": None,
            "usage": {"input_tokens": 25, "output_tokens": 11},
        }
        ```

    ???+ example "Token usage metadata"

        ```python
        ai_msg = model.invoke(messages)
        ai_msg.usage_metadata
        ```

        ```python
        {"input_tokens": 25, "output_tokens": 11, "total_tokens": 36}
        ```

        Message chunks containing token usage will be included during streaming by
        default:

        ```python
        stream = model.stream(messages)
        full = next(stream)
        for chunk in stream:
            full += chunk
        full.usage_metadata
        ```

        ```python
        {"input_tokens": 25, "output_tokens": 11, "total_tokens": 36}
        ```

        These can be disabled by setting [`stream_usage=False`][langchain_anthropic.chat_models.ChatAnthropic.stream_usage]
        in the stream method or when initializing `ChatAnthropic`.

    ???+ example "Citations"

        Anthropic supports a [citations](https://platform.claude.com/docs/en/build-with-claude/citations)
        feature that lets Claude attach context to its answers based on source
        documents supplied by the user.

        When passing a [Claude document content block](https://platform.claude.com/docs/en/build-with-claude/citations#document-types)
        with `#!json "citations": {"enabled": True}` included in the query, Claude may
        generate citations in its response.

        See the [LangChain docs](https://docs.langchain.com/oss/python/integrations/chat/anthropic#citations)
        for more detail.

        ```python hl_lines="9-19"
        from langchain_anthropic import ChatAnthropic

        model = ChatAnthropic(model="claude-3-5-haiku-20241022")

        messages = [
            {
                "role": "user",
                "content": [
                    {
                        "type": "document",
                        "source": {
                            "type": "text",
                            "media_type": "text/plain",
                            "data": "The grass is green. The sky is blue.",
                        },
                        "title": "My Document",
                        "context": "This is a trustworthy document.",
                        "citations": {"enabled": True},
                    },
                    {"type": "text", "text": "What color is the grass and sky?"},
                ],
            }
        ]

        response = model.invoke(messages)
        response.content
        ```

        ```python hl_lines="6-15 21-30"
        [
            {"text": "Based on the document, ", "type": "text"},
            {
                "text": "the grass is green",
                "type": "text",
                "citations": [
                    {
                        "type": "char_location",
                        "cited_text": "The grass is green. ",
                        "document_index": 0,
                        "document_title": "My Document",
                        "start_char_index": 0,
                        "end_char_index": 20,
                    }
                ],
            },
            {"text": ", and ", "type": "text"},
            {
                "text": "the sky is blue",
                "type": "text",
                "citations": [
                    {
                        "type": "char_location",
                        "cited_text": "The sky is blue.",
                        "document_index": 0,
                        "document_title": "My Document",
                        "start_char_index": 20,
                        "end_char_index": 36,
                    }
                ],
            },
            {"text": ".", "type": "text"},
        ]
        ```

    ???+ example "Context management"

        Anthropic supports a context editing feature that will automatically manage the
        model's context window (e.g., by clearing tool results). See the
        [LangChain docs](https://docs.langchain.com/oss/python/integrations/chat/anthropic#context-management)
        for more detail.

        ```python hl_lines="5-6"
        from langchain_anthropic import ChatAnthropic, tools

        model = ChatAnthropic(
            model="claude-sonnet-4-5-20250929",
            betas=["context-management-2025-06-27"],
            context_management={"edits": [{"type": "clear_tool_uses_20250919"}]},
        )
        model_with_tools = model.bind_tools([tools.web_search_20250305()])

        response = model_with_tools.invoke("Search for recent developments in AI")
        ```

    ???+ example "Extended context window"

        Claude Sonnet 4 supports a 1-million token context window, available in beta for
        organizations in usage tier 4 and organizations with custom rate limits. See
        the [LangChain docs](https://docs.langchain.com/oss/python/integrations/chat/anthropic#extended-context-window)
        for more detail.

        ```python hl_lines="5"
        from langchain_anthropic import ChatAnthropic

        model = ChatAnthropic(
            model="claude-sonnet-4-5-20250929",
            betas=["context-1m-2025-08-07"],  # Enable 1M context beta
        )

        long_document = \"\"\"
        This is a very long document that would benefit from the extended 1M
        context window...
        [imagine this continues for hundreds of thousands of tokens]
        \"\"\"

        messages = [
            HumanMessage(f\"\"\"
        Please analyze this document and provide a summary:

        {long_document}

        What are the key themes and main conclusions?
        \"\"\")
        ]

        response = model.invoke(messages)
        ```

    ???+ example "Structured output"

        See [`ChatAnthropic.with_structured_output()`][langchain_anthropic.chat_models.ChatAnthropic.with_structured_output]
        for more info, including strict output validation.

        ```python hl_lines="12"
        from pydantic import BaseModel, Field


        class Joke(BaseModel):
            '''Joke to tell user.'''

            setup: str = Field(description="The setup of the joke")
            punchline: str = Field(description="The punchline to the joke")
            rating: int | None = Field(description="How funny the joke is, from 1 to 10")


        structured_model = model.with_structured_output(Joke)
        structured_model.invoke("Tell me a joke about cats")
        ```

        ```python
        Joke(
            setup="Why was the cat sitting on the computer?",
            punchline="To keep an eye on the mouse!",
            rating=None,
        )
        ```

    ???+ example "Built-in tools"

        See LangChain [docs](https://docs.langchain.com/oss/python/integrations/chat/anthropic#built-in-tools)
        for more detail.

        ??? example "Bash tool"

            Claude supports a [bash tool](https://platform.claude.com/docs/en/agents-and-tools/tool-use/bash-tool)
            that allows it to execute shell commands in a persistent bash session. See
            the LangChain [docs](https://docs.langchain.com/oss/python/integrations/chat/anthropic#bash-tool)
            for more detail.

            ```python hl_lines="4"
            from langchain_anthropic import ChatAnthropic, tools

            model = ChatAnthropic(model="claude-sonnet-4-5-20250929")
            model_with_bash = model.bind_tools([tools.bash_20250124()])
            response = model_with_bash.invoke("List all Python files in the current directory")
            ```

        ??? example "Code execution"

            Claude supports a [code execution tool](https://platform.claude.com/docs/en/agents-and-tools/tool-use/code-execution-tool)
            that allows it to execute code snippets in a secure, sandboxed environment. See the
            LangChain [docs](https://docs.langchain.com/oss/python/integrations/chat/anthropic#code-execution)
            for more detail.

            ```python hl_lines="4"
            from langchain_anthropic import ChatAnthropic, tools

            model = ChatAnthropic(model="claude-sonnet-4-5-20250929")
            model_with_tools = model.bind_tools([tools.code_execution_20250825()])

            response = model_with_tools.invoke(
                "Calculate the mean and standard deviation of [1, 2, 3, 4, 5, 6, 7, 8, 9, 10]"
            )
            ```

            !!! note "Automatic beta header"

                The required `code-execution-2025-05-22` or `code-execution-2025-08-25`
                beta header is automatically appended to the request when using the
                `code_execution_20250522` or `code_execution_20250825` tool type,
                respectively. You don't need to manually specify it in the `betas`
                parameter.

        ??? example "Computer use"

            Claude supports [computer use](https://platform.claude.com/docs/en/agents-and-tools/tool-use/computer-use-tool)
            capabilities, allowing it to interact with desktop environments through
            screenshots, mouse control, and keyboard input. See the LangChain
            [docs](https://docs.langchain.com/oss/python/integrations/chat/anthropic#computer-use)
            for more detail.

            ```python hl_lines="4-12"
            from langchain_anthropic import ChatAnthropic, tools

            model = ChatAnthropic(model="claude-sonnet-4-5-20250929")
            model_with_computer = model.bind_tools(
                [
                    tools.computer_20250124(
                        display_width_px=1024,
                        display_height_px=768,
                        display_number=1,
                    )
                ]
            )
            response = model_with_computer.invoke("Take a screenshot to see what's on the screen")

            # response.tool_calls contains the action Claude wants to perform
            # You must execute this action in your environment and pass the result back
            ```

            !!! note "Automatic beta header"

                The required beta header is automatically appended based on the tool
                version. For `computer_20250124` and `computer_20251124`, the respective
                `computer-use-2025-01-24` and `computer-use-2025-11-24` beta header is
                added automatically.

        ??? example "Remote MCP"

            Claude can use a [MCP connector tool](https://platform.claude.com/docs/en/agents-and-tools/mcp-connector)
            for model-generated calls to remote MCP servers. See the LangChain
            [docs](https://docs.langchain.com/oss/python/integrations/chat/anthropic#remote-mcp)
            for more detail.

            ```python hl_lines="3-19 24 29"
            from langchain_anthropic import ChatAnthropic

            mcp_servers = [
                {
                    "type": "url",
                    "url": "https://docs.langchain.com/mcp",
                    "name": "LangChain Docs",
                    # "authorization_token": "PLACEHOLDER",  # optional authorization
                }
            ]

            # Optional: configure which tools are enabled via mcp_toolset
            tools = [
                {
                    "type": "mcp_toolset",
                    "mcp_server_name": "LangChain Docs",
                    # "default_config": {"enabled": False},  # disable all by default
                    # "configs": {"ask_question": {"enabled": True}},  # allowlist
                }
            ]

            model = ChatAnthropic(
                model="claude-sonnet-4-5-20250929",
                mcp_servers=mcp_servers,
            )

            response = model.invoke(
                "What are LangChain content blocks?",
                tools=tools,
            )
            ```

            !!! note "Automatic beta header"

                The required `mcp-client-2025-11-20` beta header is automatically
                appended to the request when using `mcp_servers`. You don't need to
                manually specify it in the `betas` parameter.

        ??? example "Text editor"

            Claude supports a [text editor tool](https://platform.claude.com/docs/en/agents-and-tools/tool-use/text-editor-tool)
            that allows it to read and modify files in a code repository. See the
            LangChain [docs](https://docs.langchain.com/oss/python/integrations/chat/anthropic#text-editor)
            for more detail.

            ```python hl_lines="4"
            from langchain_anthropic import ChatAnthropic, tools

            model = ChatAnthropic(model="claude-sonnet-4-5-20250929")
            model_with_tools = model.bind_tools([tools.text_editor_20250728()])

            response = model_with_tools.invoke(
                "There's a syntax error in my primes.py file. Can you help me fix it?"
            )
            print(response.text)
            response.tool_calls
            ```

            ```txt
            I'd be happy to help you fix the syntax error in your primes.py file. First, let's look at the current content of the file to identify the error.
            ```

            ```txt
            [{'name': 'str_replace_editor',
            'args': {'command': 'view', 'path': '/repo/primes.py'},
            'id': 'toolu_01VdNgt1YV7kGfj9LFLm6HyQ',
            'type': 'tool_call'}]
            ```

        ??? example "Web fetch"

            Claude can use a [web fetching tool](https://platform.claude.com/docs/en/agents-and-tools/tool-use/web-fetch-tool)
            to retrieve full content from specified web pages and PDF documents and
            ground its responses with citations. See the LangChain
            [docs](https://docs.langchain.com/oss/python/integrations/chat/anthropic#web-fetch)
            for more detail.

            ```python hl_lines="4"
            from langchain_anthropic import ChatAnthropic, tools

            model = ChatAnthropic(model="claude-haiku-4-5-20251001")
            model_with_tools = model.bind_tools([tools.web_fetch_20250910(max_uses=3)])

            response = model_with_tools.invoke("Please analyze the content at https://docs.langchain.com/")
            ```

            !!! note "Automatic beta header"

                The required `web-fetch-2025-09-10` beta header is automatically
                appended to the request when using the `web_fetch_20250910` tool type.
                You don't need to manually specify it in the `betas` parameter.

        ??? example "Web search"

            Claude can use a [web search tool](https://platform.claude.com/docs/en/agents-and-tools/tool-use/web-search-tool)
            to run searches and ground its responses with citations. See the LangChain
            [docs](https://docs.langchain.com/oss/python/integrations/chat/anthropic#web-search)
            for more detail.

            ```python hl_lines="4"
            from langchain_anthropic import ChatAnthropic, tools

            model = ChatAnthropic(model="claude-sonnet-4-5-20250929")
            model_with_tools = model.bind_tools([tools.web_search_20250305(max_uses=3)])

            response = model_with_tools.invoke("How do I update a web app to TypeScript 5.5?")
            ```

        ??? example "Memory tool"

            ```python hl_lines="4"
            from langchain_anthropic import ChatAnthropic, tools

            model = ChatAnthropic(model="claude-sonnet-4-5-20250929")
            model_with_tools = model.bind_tools([tools.memory_20250818()])

            response = model_with_tools.invoke("What are my interests?")
            ```

            !!! note "Automatic beta header"

                The required `context-management-2025-06-27` beta header is automatically
                appended to the request when using the `memory_20250818` tool type.
                You don't need to manually specify it in the `betas` parameter.

            See the [Claude docs](https://platform.claude.com/docs/en/agents-and-tools/tool-use/memory-tool)
            for more info.

        ??? example "Tool search"

            Tool search enables Claude to dynamically discover and load tools on-demand
            instead of loading all tool definitions upfront. Use the `extras` parameter to
            specify `defer_loading` on LangChain tools.

            See the
            [LangChain docs](https://docs.langchain.com/oss/python/integrations/chat/anthropic#tool-search)
            for more detail.

            ```python
            from langchain_anthropic import ChatAnthropic, tools
            from langchain_core.tools import tool

            @tool(extras={"defer_loading": True})
            def get_weather(location: str, unit: str = "fahrenheit") -> str:
                \"\"\"Get the current weather for a location.\"\"\"
                return f"Weather in {location}: Sunny, 72°{unit[0].upper()}"

            @tool(extras={"defer_loading": True})
            def search_files(query: str) -> str:
                \"\"\"Search through files in the workspace.\"\"\"
                return f"Found 3 files matching '{query}'"

            model = ChatAnthropic(model="claude-sonnet-4-5-20250929")

            model_with_tools = model.bind_tools([
                tools.tool_search_regex_20251119(),
                get_weather,
                search_files,
            ])

            response = model_with_tools.invoke("What's the weather in San Francisco?")
            ```

            !!! note "Automatic beta header"

                The required `advanced-tool-use-2025-11-20` beta header is automatically
                appended to the request when using tool search tools.

            !!! tip "Best practices"

                - Tools with `defer_loading: True` are only loaded when Claude discovers them via search
                - Keep your 3-5 most frequently used tools as non-deferred for optimal performance
                - Both variants search tool names, descriptions, argument names, and argument descriptions

            See the [Claude docs](https://platform.claude.com/docs/en/agents-and-tools/tool-use/tool-search-tool)
            for more info.
    """  # noqa: E501

    model_config = ConfigDict(
        populate_by_name=True,
    )

    model: str = Field(alias="model_name")
    """Model name to use."""

    max_tokens: int | None = Field(default=None, alias="max_tokens_to_sample")
    """Denotes the number of tokens to predict per generation.

    If not specified, this is set dynamically using the model's `max_output_tokens`
    from its model profile.

    See docs on [model profiles](https://docs.langchain.com/oss/python/langchain/models#model-profiles)
    for more information.
    """

    temperature: float | None = None
    """A non-negative float that tunes the degree of randomness in generation."""

    top_k: int | None = None
    """Number of most likely tokens to consider at each step."""

    top_p: float | None = None
    """Total probability mass of tokens to consider at each step."""

    default_request_timeout: float | None = Field(None, alias="timeout")
    """Timeout for requests to Claude API."""

    # sdk default = 2: https://github.com/anthropics/anthropic-sdk-python?tab=readme-ov-file#retries
    max_retries: int = 2
    """Number of retries allowed for requests sent to the Claude API."""

    stop_sequences: list[str] | None = Field(None, alias="stop")
    """Default stop sequences."""

    anthropic_api_url: str | None = Field(
        alias="base_url",
        default_factory=from_env(
            ["ANTHROPIC_API_URL", "ANTHROPIC_BASE_URL"],
            default="https://api.anthropic.com",
        ),
    )
    """Base URL for API requests. Only specify if using a proxy or service emulator.

    If a value isn't passed in, will attempt to read the value first from
    `ANTHROPIC_API_URL` and if that is not set, `ANTHROPIC_BASE_URL`.
    """

    anthropic_api_key: SecretStr = Field(
        alias="api_key",
        default_factory=secret_from_env("ANTHROPIC_API_KEY", default=""),
    )
    """Automatically read from env var `ANTHROPIC_API_KEY` if not provided."""

    anthropic_proxy: str | None = Field(
        default_factory=from_env("ANTHROPIC_PROXY", default=None)
    )
    """Proxy to use for the Anthropic clients, will be used for every API call.

    If not provided, will attempt to read from the `ANTHROPIC_PROXY` environment
    variable.
    """

    default_headers: Mapping[str, str] | None = None
    """Headers to pass to the Anthropic clients, will be used for every API call."""

    betas: list[str] | None = None
    """List of beta features to enable. If specified, invocations will be routed
    through `client.beta.messages.create`.

    Example: `#!python betas=["token-efficient-tools-2025-02-19"]`
    """
    # Can also be passed in w/ model_kwargs, but having it as a param makes better devx
    #
    # Precedence order:
    # 1. Call-time kwargs (e.g., llm.invoke(..., betas=[...]))
    # 2. model_kwargs (e.g., ChatAnthropic(model_kwargs={"betas": [...]}))
    # 3. Direct parameter (e.g., ChatAnthropic(betas=[...]))

    model_kwargs: dict[str, Any] = Field(default_factory=dict)

    streaming: bool = False
    """Whether to use streaming or not."""

    stream_usage: bool = True
    """Whether to include usage metadata in streaming output.

    If `True`, additional message chunks will be generated during the stream including
    usage metadata.
    """

    thinking: dict[str, Any] | None = Field(default=None)
    """Parameters for Claude reasoning,

    e.g., `#!python {"type": "enabled", "budget_tokens": 10_000}`
    """

    effort: Literal["high", "medium", "low"] | None = None
    """Control how many tokens Claude uses when responding.

    This parameter will be merged into the `output_config` parameter when making
    API calls.

    Example: `effort="medium"`

    !!! note

        Setting `effort` to `'high'` produces exactly the same behavior as omitting the
        parameter altogether.

    !!! note "Model Support"

        This feature is currently only supported by Claude Opus 4.5.

    !!! note "Automatic beta header"

        The required `effort-2025-11-24` beta header is
        automatically appended to the request when using `effort`, so you
        don't need to manually specify it in the `betas` parameter.
    """

    mcp_servers: list[dict[str, Any]] | None = None
    """List of MCP servers to use for the request.

    Example: `#!python mcp_servers=[{"type": "url", "url": "https://mcp.example.com/mcp",
    "name": "example-mcp"}]`
    """

    context_management: dict[str, Any] | None = None
    """Configuration for
    [context management](https://platform.claude.com/docs/en/build-with-claude/context-editing).
    """

    reuse_last_container: bool | None = None
    """Automatically reuse container from most recent response (code execution).

    When using the built-in
    [code execution tool](https://docs.langchain.com/oss/python/integrations/chat/anthropic#code-execution),
    model responses will include container metadata. Set `reuse_last_container=True`
    to automatically reuse the container from the most recent response for subsequent
    invocations.
    """

    @property
    def _llm_type(self) -> str:
        """Return type of chat model."""
        return "anthropic-chat"

    @property
    def lc_secrets(self) -> dict[str, str]:
        """Return a mapping of secret keys to environment variables."""
        return {
            "anthropic_api_key": "ANTHROPIC_API_KEY",
            "mcp_servers": "ANTHROPIC_MCP_SERVERS",
        }

    @classmethod
    def is_lc_serializable(cls) -> bool:
        """Whether the class is serializable in langchain."""
        return True

    @classmethod
    def get_lc_namespace(cls) -> list[str]:
        """Get the namespace of the LangChain object.

        Returns:
            `["langchain", "chat_models", "anthropic"]`
        """
        return ["langchain", "chat_models", "anthropic"]

    @property
    def _identifying_params(self) -> dict[str, Any]:
        """Get the identifying parameters."""
        return {
            "model": self.model,
            "max_tokens": self.max_tokens,
            "temperature": self.temperature,
            "top_k": self.top_k,
            "top_p": self.top_p,
            "model_kwargs": self.model_kwargs,
            "streaming": self.streaming,
            "max_retries": self.max_retries,
            "default_request_timeout": self.default_request_timeout,
            "thinking": self.thinking,
        }

    def _get_ls_params(
        self,
        stop: list[str] | None = None,
        **kwargs: Any,
    ) -> LangSmithParams:
        """Get standard params for tracing."""
        params = self._get_invocation_params(stop=stop, **kwargs)
        ls_params = LangSmithParams(
            ls_provider="anthropic",
            ls_model_name=params.get("model", self.model),
            ls_model_type="chat",
            ls_temperature=params.get("temperature", self.temperature),
        )
        if ls_max_tokens := params.get("max_tokens", self.max_tokens):
            ls_params["ls_max_tokens"] = ls_max_tokens
        if ls_stop := stop or params.get("stop", None):
            ls_params["ls_stop"] = ls_stop
        return ls_params

    @model_validator(mode="before")
    @classmethod
    def set_default_max_tokens(cls, values: dict[str, Any]) -> Any:
        """Set default `max_tokens` from model profile with fallback."""
        if values.get("max_tokens") is None:
            model = values.get("model") or values.get("model_name")
            profile = _get_default_model_profile(model) if model else {}
            values["max_tokens"] = profile.get(
                "max_output_tokens", _FALLBACK_MAX_OUTPUT_TOKENS
            )
        return values

    @model_validator(mode="before")
    @classmethod
    def build_extra(cls, values: dict) -> Any:
        """Build model kwargs."""
        all_required_field_names = get_pydantic_field_names(cls)
        return _build_model_kwargs(values, all_required_field_names)

    @model_validator(mode="after")
    def _set_model_profile(self) -> Self:
        """Set model profile if not overridden."""
        if self.profile is None:
            self.profile = _get_default_model_profile(self.model)
        return self

    @cached_property
    def _client_params(self) -> dict[str, Any]:
        client_params: dict[str, Any] = {
            "api_key": self.anthropic_api_key.get_secret_value(),
            "base_url": self.anthropic_api_url,
            "max_retries": self.max_retries,
            "default_headers": (self.default_headers or None),
        }
        # value <= 0 indicates the param should be ignored. None is a meaningful value
        # for Anthropic client and treated differently than not specifying the param at
        # all.
        if self.default_request_timeout is None or self.default_request_timeout > 0:
            client_params["timeout"] = self.default_request_timeout

        return client_params

    @cached_property
    def _client(self) -> anthropic.Client:
        client_params = self._client_params
        http_client_params = {"base_url": client_params["base_url"]}
        if "timeout" in client_params:
            http_client_params["timeout"] = client_params["timeout"]
        if self.anthropic_proxy:
            http_client_params["anthropic_proxy"] = self.anthropic_proxy
        http_client = _get_default_httpx_client(**http_client_params)
        params = {
            **client_params,
            "http_client": http_client,
        }
        return anthropic.Client(**params)

    @cached_property
    def _async_client(self) -> anthropic.AsyncClient:
        client_params = self._client_params
        http_client_params = {"base_url": client_params["base_url"]}
        if "timeout" in client_params:
            http_client_params["timeout"] = client_params["timeout"]
        if self.anthropic_proxy:
            http_client_params["anthropic_proxy"] = self.anthropic_proxy
        http_client = _get_default_async_httpx_client(**http_client_params)
        params = {
            **client_params,
            "http_client": http_client,
        }
        return anthropic.AsyncClient(**params)

    def _get_request_payload(
        self,
        input_: LanguageModelInput,
        *,
        stop: list[str] | None = None,
        **kwargs: dict,
    ) -> dict:
        """Get the request payload for the Anthropic API."""
        messages = self._convert_input(input_).to_messages()

        for idx, message in enumerate(messages):
            # Translate v1 content
            if (
                isinstance(message, AIMessage)
                and message.response_metadata.get("output_version") == "v1"
            ):
                tcs: list[types.ToolCall] = [
                    {
                        "type": "tool_call",
                        "name": tool_call["name"],
                        "args": tool_call["args"],
                        "id": tool_call.get("id"),
                    }
                    for tool_call in message.tool_calls
                ]
                messages[idx] = message.model_copy(
                    update={
                        "content": _convert_from_v1_to_anthropic(
                            cast(list[types.ContentBlock], message.content),
                            tcs,
                            message.response_metadata.get("model_provider"),
                        )
                    }
                )

        system, formatted_messages = _format_messages(messages)

        # If cache_control is provided in kwargs, add it to last message
        # and content block.
        if "cache_control" in kwargs and formatted_messages:
            if isinstance(formatted_messages[-1]["content"], list):
                formatted_messages[-1]["content"][-1]["cache_control"] = kwargs.pop(
                    "cache_control"
                )
            elif isinstance(formatted_messages[-1]["content"], str):
                formatted_messages[-1]["content"] = [
                    {
                        "type": "text",
                        "text": formatted_messages[-1]["content"],
                        "cache_control": kwargs.pop("cache_control"),
                    }
                ]
            else:
                pass

        # If cache_control remains in kwargs, it would be passed as a top-level param
        # to the API, but Anthropic expects it nested within a message
        _ = kwargs.pop("cache_control", None)

        payload = {
            "model": self.model,
            "max_tokens": self.max_tokens,
            "messages": formatted_messages,
            "temperature": self.temperature,
            "top_k": self.top_k,
            "top_p": self.top_p,
            "stop_sequences": stop or self.stop_sequences,
            "betas": self.betas,
            "context_management": self.context_management,
            "mcp_servers": self.mcp_servers,
            "system": system,
            **self.model_kwargs,
            **kwargs,
        }
        if self.thinking is not None:
            payload["thinking"] = self.thinking

        # Handle output_config and effort parameter
        # Priority: self.effort > payload output_config
        output_config = payload.get("output_config", {})
        output_config = output_config.copy() if isinstance(output_config, dict) else {}

        if self.effort:
            output_config["effort"] = self.effort

        if output_config:
            payload["output_config"] = output_config

            # Auto-append required beta for effort
            if "effort" in output_config:
                required_beta = "effort-2025-11-24"
                if payload["betas"]:
                    # Merge with existing betas
                    if required_beta not in payload["betas"]:
                        payload["betas"] = [*payload["betas"], required_beta]
                else:
                    payload["betas"] = [required_beta]

        if "response_format" in payload:
            # response_format present when using agents.create_agent's ProviderStrategy
            # ---
            # ProviderStrategy converts to OpenAI-style format, which passes kwargs to
            # ChatAnthropic, ending up in our payload
            response_format = payload.pop("response_format")
            if (
                isinstance(response_format, dict)
                and response_format.get("type") == "json_schema"
                and "schema" in response_format.get("json_schema", {})
            ):
                response_format = cast(dict, response_format["json_schema"]["schema"])
            # Convert OpenAI-style response_format to Anthropic's output_format
            payload["output_format"] = _convert_to_anthropic_output_format(
                response_format
            )

        if "output_format" in payload:
            # Native structured output requires the structured outputs beta
            if payload["betas"]:
                if "structured-outputs-2025-11-13" not in payload["betas"]:
                    # Merge with existing betas
                    payload["betas"] = [
                        *payload["betas"],
                        "structured-outputs-2025-11-13",
                    ]
            else:
                payload["betas"] = ["structured-outputs-2025-11-13"]

        if self.reuse_last_container:
            # Check for most recent AIMessage with container set in response_metadata
            # and set as a top-level param on the request
            for message in reversed(messages):
                if (
                    isinstance(message, AIMessage)
                    and (container := message.response_metadata.get("container"))
                    and isinstance(container, dict)
                    and (container_id := container.get("id"))
                ):
                    payload["container"] = container_id
                    break

        # Check if any tools have strict mode enabled
        if "tools" in payload and isinstance(payload["tools"], list):
            has_strict_tool = any(
                isinstance(tool, dict) and tool.get("strict") is True
                for tool in payload["tools"]
            )
            if has_strict_tool:
                # Strict tool use requires the structured outputs beta
                if payload["betas"]:
                    if "structured-outputs-2025-11-13" not in payload["betas"]:
                        # Merge with existing betas
                        payload["betas"] = [
                            *payload["betas"],
                            "structured-outputs-2025-11-13",
                        ]
                else:
                    payload["betas"] = ["structured-outputs-2025-11-13"]

            # Auto-append required betas for specific tool types and input_examples
            has_input_examples = False
            for tool in payload["tools"]:
                if isinstance(tool, dict):
                    tool_type = tool.get("type")
                    if tool_type and tool_type in _TOOL_TYPE_TO_BETA:
                        required_beta = _TOOL_TYPE_TO_BETA[tool_type]
                        if payload["betas"]:
                            if required_beta not in payload["betas"]:
                                payload["betas"] = [
                                    *payload["betas"],
                                    required_beta,
                                ]
                        else:
                            payload["betas"] = [required_beta]
                    # Check for input_examples
                    if tool.get("input_examples"):
                        has_input_examples = True

            # Auto-append header for input_examples
            if has_input_examples:
                required_beta = "advanced-tool-use-2025-11-20"
                if payload["betas"]:
                    if required_beta not in payload["betas"]:
                        payload["betas"] = [*payload["betas"], required_beta]
                else:
                    payload["betas"] = [required_beta]

        # Auto-append required beta for mcp_servers
        if payload.get("mcp_servers"):
            required_beta = "mcp-client-2025-11-20"
            if payload["betas"]:
                # Append to existing betas if not already present
                if required_beta not in payload["betas"]:
                    payload["betas"] = [*payload["betas"], required_beta]
            else:
                payload["betas"] = [required_beta]

        return {k: v for k, v in payload.items() if v is not None}

    def _create(self, payload: dict) -> Any:
        if "betas" in payload:
            return self._client.beta.messages.create(**payload)
        return self._client.messages.create(**payload)

    async def _acreate(self, payload: dict) -> Any:
        if "betas" in payload:
            return await self._async_client.beta.messages.create(**payload)
        return await self._async_client.messages.create(**payload)

    def _stream(
        self,
        messages: list[BaseMessage],
        stop: list[str] | None = None,
        run_manager: CallbackManagerForLLMRun | None = None,
        *,
        stream_usage: bool | None = None,
        **kwargs: Any,
    ) -> Iterator[ChatGenerationChunk]:
        if stream_usage is None:
            stream_usage = self.stream_usage
        kwargs["stream"] = True
        payload = self._get_request_payload(messages, stop=stop, **kwargs)
        try:
            stream = self._create(payload)
            coerce_content_to_string = (
                not _tools_in_params(payload)
                and not _documents_in_params(payload)
                and not _thinking_in_params(payload)
            )
            block_start_event = None
            for event in stream:
                msg, block_start_event = _make_message_chunk_from_anthropic_event(
                    event,
                    stream_usage=stream_usage,
                    coerce_content_to_string=coerce_content_to_string,
                    block_start_event=block_start_event,
                )
                if msg is not None:
                    chunk = ChatGenerationChunk(message=msg)
                    if run_manager and isinstance(msg.content, str):
                        run_manager.on_llm_new_token(msg.content, chunk=chunk)
                    yield chunk
        except anthropic.BadRequestError as e:
            _handle_anthropic_bad_request(e)

    async def _astream(
        self,
        messages: list[BaseMessage],
        stop: list[str] | None = None,
        run_manager: AsyncCallbackManagerForLLMRun | None = None,
        *,
        stream_usage: bool | None = None,
        **kwargs: Any,
    ) -> AsyncIterator[ChatGenerationChunk]:
        if stream_usage is None:
            stream_usage = self.stream_usage
        kwargs["stream"] = True
        payload = self._get_request_payload(messages, stop=stop, **kwargs)
        try:
            stream = await self._acreate(payload)
            coerce_content_to_string = (
                not _tools_in_params(payload)
                and not _documents_in_params(payload)
                and not _thinking_in_params(payload)
            )
            block_start_event = None
            async for event in stream:
                msg, block_start_event = _make_message_chunk_from_anthropic_event(
                    event,
                    stream_usage=stream_usage,
                    coerce_content_to_string=coerce_content_to_string,
                    block_start_event=block_start_event,
                )
                if msg is not None:
                    chunk = ChatGenerationChunk(message=msg)
                    if run_manager and isinstance(msg.content, str):
                        await run_manager.on_llm_new_token(msg.content, chunk=chunk)
                    yield chunk
        except anthropic.BadRequestError as e:
            _handle_anthropic_bad_request(e)

    def _format_output(self, data: Any, **kwargs: Any) -> ChatResult:
        """Format the output from the Anthropic API to LC."""
        data_dict = data.model_dump()
        content = data_dict["content"]

        # Remove citations if they are None - introduced in anthropic sdk 0.45
        for block in content:
            if isinstance(block, dict):
                if "citations" in block and block["citations"] is None:
                    block.pop("citations")
                if "caller" in block and block["caller"] is None:
                    block.pop("caller")
                if (
                    block.get("type") == "thinking"
                    and "text" in block
                    and block["text"] is None
                ):
                    block.pop("text")

        llm_output = {
            k: v for k, v in data_dict.items() if k not in ("content", "role", "type")
        }
        if (
            (container := llm_output.get("container"))
            and isinstance(container, dict)
            and (expires_at := container.get("expires_at"))
            and isinstance(expires_at, datetime.datetime)
        ):
            # TODO: dump all `data` with `mode="json"`
            llm_output["container"]["expires_at"] = expires_at.isoformat()
        response_metadata = {"model_provider": "anthropic"}
        if "model" in llm_output and "model_name" not in llm_output:
            llm_output["model_name"] = llm_output["model"]
        if (
            len(content) == 1
            and content[0]["type"] == "text"
            and not content[0].get("citations")
        ):
            msg = AIMessage(
                content=content[0]["text"], response_metadata=response_metadata
            )
        elif any(block["type"] == "tool_use" for block in content):
            tool_calls = extract_tool_calls(content)
            msg = AIMessage(
                content=content,
                tool_calls=tool_calls,
                response_metadata=response_metadata,
            )
        else:
            msg = AIMessage(content=content, response_metadata=response_metadata)
        msg.usage_metadata = _create_usage_metadata(data.usage)
        return ChatResult(
            generations=[ChatGeneration(message=msg)],
            llm_output=llm_output,
        )

    def _generate(
        self,
        messages: list[BaseMessage],
        stop: list[str] | None = None,
        run_manager: CallbackManagerForLLMRun | None = None,
        **kwargs: Any,
    ) -> ChatResult:
        payload = self._get_request_payload(messages, stop=stop, **kwargs)
        try:
            data = self._create(payload)
        except anthropic.BadRequestError as e:
            _handle_anthropic_bad_request(e)
        return self._format_output(data, **kwargs)

    async def _agenerate(
        self,
        messages: list[BaseMessage],
        stop: list[str] | None = None,
        run_manager: AsyncCallbackManagerForLLMRun | None = None,
        **kwargs: Any,
    ) -> ChatResult:
        payload = self._get_request_payload(messages, stop=stop, **kwargs)
        try:
            data = await self._acreate(payload)
        except anthropic.BadRequestError as e:
            _handle_anthropic_bad_request(e)
        return self._format_output(data, **kwargs)

    def _get_llm_for_structured_output_when_thinking_is_enabled(
        self,
        schema: dict | type,
        formatted_tool: AnthropicTool,
    ) -> Runnable[LanguageModelInput, BaseMessage]:
        thinking_admonition = (
            "Anthropic structured output relies on forced tool calling, "
            "which is not supported when `thinking` is enabled. This method will raise "
            "langchain_core.exceptions.OutputParserException if tool calls are not "
            "generated. Consider disabling `thinking` or adjust your prompt to ensure "
            "the tool is called."
        )
        warnings.warn(thinking_admonition, stacklevel=2)
        llm = self.bind_tools(
            [schema],
            ls_structured_output_format={
                "kwargs": {"method": "function_calling"},
                "schema": formatted_tool,
            },
        )

        def _raise_if_no_tool_calls(message: AIMessage) -> AIMessage:
            if not message.tool_calls:
                raise OutputParserException(thinking_admonition)
            return message

        return llm | _raise_if_no_tool_calls

    def bind_tools(
        self,
        tools: Sequence[dict[str, Any] | type | Callable | BaseTool],
        *,
        tool_choice: dict[str, str] | str | None = None,
        parallel_tool_calls: bool | None = None,
        strict: bool | None = None,
        **kwargs: Any,
    ) -> Runnable[LanguageModelInput, AIMessage]:
        r"""Bind tool-like objects to `ChatAnthropic`.

        Args:
            tools: A list of tool definitions to bind to this chat model.

                Supports Anthropic format tool schemas and any tool definition handled
                by [`convert_to_openai_tool`][langchain_core.utils.function_calling.convert_to_openai_tool].
            tool_choice: Which tool to require the model to call. Options are:

                - Name of the tool as a string or as dict `{"type": "tool", "name": "<<tool_name>>"}`: calls corresponding tool
                - `'auto'`, `{"type: "auto"}`, or `None`: automatically selects a tool (including no tool)
                - `'any'` or `{"type: "any"}`: force at least one tool to be called
            parallel_tool_calls: Set to `False` to disable parallel tool use.

                Defaults to `None` (no specification, which allows parallel tool use).

                !!! version-added "Added in `langchain-anthropic` 0.3.2"
            strict: If `True`, Claude's schema adherence is applied to tool calls.

                See the [docs](https://docs.langchain.com/oss/python/integrations/chat/anthropic#strict-tool-use) for more info.
            kwargs: Any additional parameters are passed directly to `bind`.

        ???+ example
            ```python
            from langchain_anthropic import ChatAnthropic
            from pydantic import BaseModel, Field


            class GetWeather(BaseModel):
                '''Get the current weather in a given location'''

                location: str = Field(..., description="The city and state, e.g. San Francisco, CA")


            class GetPrice(BaseModel):
                '''Get the price of a specific product.'''

                product: str = Field(..., description="The product to look up.")


            model = ChatAnthropic(model="claude-sonnet-4-5-20250929", temperature=0)
            model_with_tools = model.bind_tools([GetWeather, GetPrice])
            model_with_tools.invoke(
                "What is the weather like in San Francisco",
            )
            # -> AIMessage(
            #     content=[
            #         {'text': '<thinking>\nBased on the user\'s question, the relevant function to call is GetWeather, which requires the "location" parameter.\n\nThe user has directly specified the location as "San Francisco". Since San Francisco is a well known city, I can reasonably infer they mean San Francisco, CA without needing the state specified.\n\nAll the required parameters are provided, so I can proceed with the API call.\n</thinking>', 'type': 'text'},
            #         {'text': None, 'type': 'tool_use', 'id': 'toolu_01SCgExKzQ7eqSkMHfygvYuu', 'name': 'GetWeather', 'input': {'location': 'San Francisco, CA'}}
            #     ],
            #     response_metadata={'id': 'msg_01GM3zQtoFv8jGQMW7abLnhi', 'model': 'claude-sonnet-4-5-20250929', 'stop_reason': 'tool_use', 'stop_sequence': None, 'usage': {'input_tokens': 487, 'output_tokens': 145}},
            #     id='run-87b1331e-9251-4a68-acef-f0a018b639cc-0'
            # )
            ```

        ??? example "Force tool call with tool_choice `'any'`"

            ```python
            from langchain_anthropic import ChatAnthropic
            from pydantic import BaseModel, Field


            class GetWeather(BaseModel):
                '''Get the current weather in a given location'''

                location: str = Field(..., description="The city and state, e.g. San Francisco, CA")


            class GetPrice(BaseModel):
                '''Get the price of a specific product.'''

                product: str = Field(..., description="The product to look up.")


            model = ChatAnthropic(model="claude-sonnet-4-5-20250929", temperature=0)
            model_with_tools = model.bind_tools([GetWeather, GetPrice], tool_choice="any")
            model_with_tools.invoke(
                "what is the weather like in San Francisco",
            )
            ```

        ??? example "Force specific tool call with `tool_choice` `'<name_of_tool>'`"

            ```python
            from langchain_anthropic import ChatAnthropic
            from pydantic import BaseModel, Field


            class GetWeather(BaseModel):
                '''Get the current weather in a given location'''

                location: str = Field(..., description="The city and state, e.g. San Francisco, CA")


            class GetPrice(BaseModel):
                '''Get the price of a specific product.'''

                product: str = Field(..., description="The product to look up.")


            model = ChatAnthropic(model="claude-sonnet-4-5-20250929", temperature=0)
            model_with_tools = model.bind_tools([GetWeather, GetPrice], tool_choice="GetWeather")
            model_with_tools.invoke("What is the weather like in San Francisco")
            ```

        ??? example "Cache specific tools"

            ```python
            from langchain_anthropic import ChatAnthropic, convert_to_anthropic_tool
            from pydantic import BaseModel, Field


            class GetWeather(BaseModel):
                '''Get the current weather in a given location'''

                location: str = Field(..., description="The city and state, e.g. San Francisco, CA")


            class GetPrice(BaseModel):
                '''Get the price of a specific product.'''

                product: str = Field(..., description="The product to look up.")


            # We'll convert our pydantic class to the anthropic tool format
            # before passing to bind_tools so that we can set the 'cache_control'
            # field on our tool.
            cached_price_tool = convert_to_anthropic_tool(GetPrice)

            # Currently the only supported "cache_control" value is {"type": "ephemeral"}
            cached_price_tool["cache_control"] = {"type": "ephemeral"}

            # Need to pass in extra headers to enable use of the beta cache control API.
            model = ChatAnthropic(
                model="claude-sonnet-4-5-20250929",
                temperature=0,
            )
            model_with_tools = model.bind_tools([GetWeather, cached_price_tool])
            model_with_tools.invoke("What is the weather like in San Francisco")
            ```

            This outputs:

            ```python
            AIMessage(
                content=[
                    {
                        "text": "Certainly! I can help you find out the current weather in San Francisco. To get this information, I'll use the GetWeather function. Let me fetch that data for you right away.",
                        "type": "text",
                    },
                    {
                        "id": "toolu_01TS5h8LNo7p5imcG7yRiaUM",
                        "input": {"location": "San Francisco, CA"},
                        "name": "GetWeather",
                        "type": "tool_use",
                    },
                ],
                response_metadata={
                    "id": "msg_01Xg7Wr5inFWgBxE5jH9rpRo",
                    "model": "claude-sonnet-4-5-20250929",
                    "stop_reason": "tool_use",
                    "stop_sequence": None,
                    "usage": {
                        "input_tokens": 171,
                        "output_tokens": 96,
                        "cache_creation_input_tokens": 1470,
                        "cache_read_input_tokens": 0,
                    },
                },
                id="run-b36a5b54-5d69-470e-a1b0-b932d00b089e-0",
                tool_calls=[
                    {
                        "name": "GetWeather",
                        "args": {"location": "San Francisco, CA"},
                        "id": "toolu_01TS5h8LNo7p5imcG7yRiaUM",
                        "type": "tool_call",
                    }
                ],
                usage_metadata={
                    "input_tokens": 171,
                    "output_tokens": 96,
                    "total_tokens": 267,
                },
            )
            ```

            If we invoke the tool again, we can see that the "usage" information in the `AIMessage.response_metadata` shows that we had a cache hit:

            ```python hl_lines="23"
            AIMessage(
                content=[
                    {
                        "text": "To get the current weather in San Francisco, I can use the GetWeather function. Let me check that for you.",
                        "type": "text",
                    },
                    {
                        "id": "toolu_01HtVtY1qhMFdPprx42qU2eA",
                        "input": {"location": "San Francisco, CA"},
                        "name": "GetWeather",
                        "type": "tool_use",
                    },
                ],
                response_metadata={
                    "id": "msg_016RfWHrRvW6DAGCdwB6Ac64",
                    "model": "claude-sonnet-4-5-20250929",
                    "stop_reason": "tool_use",
                    "stop_sequence": None,
                    "usage": {
                        "input_tokens": 171,
                        "output_tokens": 82,
                        "cache_creation_input_tokens": 0,
                        "cache_read_input_tokens": 1470,
                    },
                },
                id="run-88b1f825-dcb7-4277-ac27-53df55d22001-0",
                tool_calls=[
                    {
                        "name": "GetWeather",
                        "args": {"location": "San Francisco, CA"},
                        "id": "toolu_01HtVtY1qhMFdPprx42qU2eA",
                        "type": "tool_call",
                    }
                ],
                usage_metadata={
                    "input_tokens": 171,
                    "output_tokens": 82,
                    "total_tokens": 253,
                },
            )
            ```

        ??? example "Strict tool use"

            Strict tool use guarantees that tool names and arguments are validated
            and correctly typed.

            !!! note

                Strict tool use requires:

                - Claude Sonnet 4.5 or Opus 4.1
                - `langchain-anthropic>=1.1.0`

            To enable strict tool use, specify `strict=True` when calling
            [`bind_tools`][langchain_anthropic.chat_models.ChatAnthropic.bind_tools].

            ```python hl_lines="11"
            from langchain_anthropic import ChatAnthropic

            model = ChatAnthropic(
                model="claude-sonnet-4-5",
            )

            def get_weather(location: str) -> str:
                \"\"\"Get the weather at a location.\"\"\"
                return "It's sunny."

            model_with_tools = model.bind_tools([get_weather], strict=True)
            ```

            !!! note "Automatic beta header"

                The required `structured-outputs-2025-11-13` beta header is
                automatically appended to the request when using `strict=True`, so you
                don't need to manually specify it in the `betas` parameter.

            See LangChain [docs](https://docs.langchain.com/oss/python/integrations/chat/anthropic#strict-tool-use)
            for more detail.
        """  # noqa: E501
        formatted_tools = [
            tool
            if _is_builtin_tool(tool)
            else convert_to_anthropic_tool(tool, strict=strict)
            for tool in tools
        ]
        if not tool_choice:
            pass
        elif isinstance(tool_choice, dict):
            kwargs["tool_choice"] = tool_choice
        elif isinstance(tool_choice, str) and tool_choice in ("any", "auto"):
            kwargs["tool_choice"] = {"type": tool_choice}
        elif isinstance(tool_choice, str):
            kwargs["tool_choice"] = {"type": "tool", "name": tool_choice}
        else:
            msg = (
                f"Unrecognized 'tool_choice' type {tool_choice=}. Expected dict, "
                f"str, or None."
            )
            raise ValueError(
                msg,
            )

        if parallel_tool_calls is not None:
            disable_parallel_tool_use = not parallel_tool_calls
            if "tool_choice" in kwargs:
                kwargs["tool_choice"]["disable_parallel_tool_use"] = (
                    disable_parallel_tool_use
                )
            else:
                kwargs["tool_choice"] = {
                    "type": "auto",
                    "disable_parallel_tool_use": disable_parallel_tool_use,
                }

        return self.bind(tools=formatted_tools, **kwargs)

    def with_structured_output(
        self,
        schema: dict | type,
        *,
        include_raw: bool = False,
        method: Literal["function_calling", "json_schema"] = "function_calling",
        **kwargs: Any,
    ) -> Runnable[LanguageModelInput, dict | BaseModel]:
        """Model wrapper that returns outputs formatted to match the given schema.

        See the [LangChain docs](https://docs.langchain.com/oss/python/integrations/chat/anthropic#structured-output)
        for more details and examples.

        Args:
            schema: The output schema. Can be passed in as:

                - An Anthropic tool schema,
                - An OpenAI function/tool schema,
                - A JSON Schema,
                - A `TypedDict` class,
                - Or a Pydantic class.

                If `schema` is a Pydantic class then the model output will be a
                Pydantic instance of that class, and the model-generated fields will be
                validated by the Pydantic class. Otherwise the model output will be a
                dict and will not be validated.

                See `langchain_core.utils.function_calling.convert_to_openai_tool` for
                more on how to properly specify types and descriptions of schema fields
                when specifying a Pydantic or `TypedDict` class.
            include_raw:
                If `False` then only the parsed structured output is returned.

                If an error occurs during model output parsing it will be raised.

                If `True` then both the raw model response (a `BaseMessage`) and the
                parsed model response will be returned.

                If an error occurs during output parsing it will be caught and returned
                as well.

                The final output is always a `dict` with keys `'raw'`, `'parsed'`, and
                `'parsing_error'`.
            method: The structured output method to use. Options are:

                - `'function_calling'` (default): Use forced tool calling to get
                    structured output.
                - `'json_schema'`: Use Claude's dedicated
                    [structured output](https://platform.claude.com/docs/en/build-with-claude/structured-outputs)
                    feature.

            kwargs: Additional keyword arguments are ignored.

        Returns:
            A `Runnable` that takes same inputs as a
                `langchain_core.language_models.chat.BaseChatModel`.

                If `include_raw` is `False` and `schema` is a Pydantic class, `Runnable`
                outputs an instance of `schema` (i.e., a Pydantic object). Otherwise, if
                `include_raw` is `False` then `Runnable` outputs a `dict`.

                If `include_raw` is `True`, then `Runnable` outputs a `dict` with keys:

                - `'raw'`: `BaseMessage`
                - `'parsed'`: `None` if there was a parsing error, otherwise the type
                    depends on the `schema` as described above.
                - `'parsing_error'`: `BaseException | None`

        ???+ example "Native structured output with `method='json_schema'`"

            Anthropic supports a native structured output feature that guarantees
            responses adhere to a given schema.

            !!! note

                Native structured output requires:

                - Claude Sonnet 4.5 or Opus 4.1
                - `langchain-anthropic>=1.1.0`

            To enable native structured output, specify `method="json_schema"` when
            calling `with_structured_output`. (Under the hood, LangChain will
            append the required `structured-outputs-2025-11-13` beta header)

            ```python hl_lines="13"
            from langchain_anthropic import ChatAnthropic
            from pydantic import BaseModel, Field

            model = ChatAnthropic(model="claude-sonnet-4-5")

            class Movie(BaseModel):
                \"\"\"A movie with details.\"\"\"
                title: str = Field(..., description="The title of the movie")
                year: int = Field(..., description="The year the movie was released")
                director: str = Field(..., description="The director of the movie")
                rating: float = Field(..., description="The movie's rating out of 10")

            model_with_structure = model.with_structured_output(Movie, method="json_schema")
            response = model_with_structure.invoke("Provide details about the movie Inception")
            print(response)
            # -> Movie(title="Inception", year=2010, director="Christopher Nolan", rating=8.8)
            ```

        ??? example "Pydantic schema (`include_raw=False`)"

            ```python
            from langchain_anthropic import ChatAnthropic
            from pydantic import BaseModel


            class AnswerWithJustification(BaseModel):
                '''An answer to the user question along with justification for the answer.'''

                answer: str
                justification: str


            model = ChatAnthropic(model="claude-sonnet-4-5-20250929", temperature=0)
            structured_model = model.with_structured_output(AnswerWithJustification)

            structured_model.invoke("What weighs more a pound of bricks or a pound of feathers")
            # -> AnswerWithJustification(
            #     answer='They weigh the same',
            #     justification='Both a pound of bricks and a pound of feathers weigh one pound. The weight is the same, but the volume or density of the objects may differ.'
            # )
            ```

        ??? example "Pydantic schema (`include_raw=True`)"

            ```python
            from langchain_anthropic import ChatAnthropic
            from pydantic import BaseModel


            class AnswerWithJustification(BaseModel):
                '''An answer to the user question along with justification for the answer.'''

                answer: str
                justification: str


            model = ChatAnthropic(model="claude-sonnet-4-5-20250929", temperature=0)
            structured_model = model.with_structured_output(AnswerWithJustification, include_raw=True)

            structured_model.invoke("What weighs more a pound of bricks or a pound of feathers")
            # -> {
            #     'raw': AIMessage(content='', additional_kwargs={'tool_calls': [{'id': 'call_Ao02pnFYXD6GN1yzc0uXPsvF', 'function': {'arguments': '{"answer":"They weigh the same.","justification":"Both a pound of bricks and a pound of feathers weigh one pound. The weight is the same, but the volume or density of the objects may differ."}', 'name': 'AnswerWithJustification'}, 'type': 'function'}]}),
            #     'parsed': AnswerWithJustification(answer='They weigh the same.', justification='Both a pound of bricks and a pound of feathers weigh one pound. The weight is the same, but the volume or density of the objects may differ.'),
            #     'parsing_error': None
            # }
            ```

        ??? example "Dictionary schema (`include_raw=False`)"

            ```python
            from langchain_anthropic import ChatAnthropic

            schema = {
                "name": "AnswerWithJustification",
                "description": "An answer to the user question along with justification for the answer.",
                "input_schema": {
                    "type": "object",
                    "properties": {
                        "answer": {"type": "string"},
                        "justification": {"type": "string"},
                    },
                    "required": ["answer", "justification"],
                },
            }
            model = ChatAnthropic(model="claude-sonnet-4-5-20250929", temperature=0)
            structured_model = model.with_structured_output(schema)

            structured_model.invoke("What weighs more a pound of bricks or a pound of feathers")
            # -> {
            #     'answer': 'They weigh the same',
            #     'justification': 'Both a pound of bricks and a pound of feathers weigh one pound. The weight is the same, but the volume and density of the two substances differ.'
            # }
            ```
        """  # noqa: E501
        if method == "json_mode":
            warning_message = (
                "Unrecognized structured output method 'json_mode'. Defaulting to "
                "'json_schema' method."
            )
            warnings.warn(warning_message, stacklevel=2)
            method = "json_schema"

        if method == "function_calling":
<<<<<<< HEAD
            # Structured output uses schemas, not built-in tools, so this is always
            # AnthropicTool (has input_schema), never AnthropicBuiltinTool (has type).
=======
>>>>>>> ae1f03fb
            formatted_tool = cast(AnthropicTool, convert_to_anthropic_tool(schema))
            tool_name = formatted_tool["name"]
            if self.thinking is not None and self.thinking.get("type") == "enabled":
                llm = self._get_llm_for_structured_output_when_thinking_is_enabled(
                    schema,
                    formatted_tool,
                )
            else:
                llm = self.bind_tools(
                    [schema],
                    tool_choice=tool_name,
                    ls_structured_output_format={
                        "kwargs": {"method": "function_calling"},
                        "schema": formatted_tool,
                    },
                )

            if isinstance(schema, type) and is_basemodel_subclass(schema):
                output_parser: OutputParserLike = PydanticToolsParser(
                    tools=[schema],
                    first_tool_only=True,
                )
            else:
                output_parser = JsonOutputKeyToolsParser(
                    key_name=tool_name,
                    first_tool_only=True,
                )
        elif method == "json_schema":
            llm = self.bind(
                output_format=_convert_to_anthropic_output_format(schema),
                ls_structured_output_format={
                    "kwargs": {"method": "json_schema"},
                    "schema": convert_to_openai_tool(schema),
                },
            )
            if isinstance(schema, type) and is_basemodel_subclass(schema):
                output_parser = PydanticOutputParser(pydantic_object=schema)
            else:
                output_parser = JsonOutputParser()
        else:
            error_message = (
                f"Unrecognized structured output method '{method}'. "
                f"Expected 'function_calling' or 'json_schema'."
            )
            raise ValueError(error_message)

        if include_raw:
            parser_assign = RunnablePassthrough.assign(
                parsed=itemgetter("raw") | output_parser,
                parsing_error=lambda _: None,
            )
            parser_none = RunnablePassthrough.assign(parsed=lambda _: None)
            parser_with_fallback = parser_assign.with_fallbacks(
                [parser_none],
                exception_key="parsing_error",
            )
            return RunnableMap(raw=llm) | parser_with_fallback
        return llm | output_parser

    def get_num_tokens_from_messages(
        self,
        messages: list[BaseMessage],
        tools: Sequence[dict[str, Any] | type | Callable | BaseTool] | None = None,
        **kwargs: Any,
    ) -> int:
        """Count tokens in a sequence of input messages.

        This uses Anthropic's official [token counting API](https://platform.claude.com/docs/en/build-with-claude/token-counting).

        Args:
            messages: The message inputs to tokenize.
            tools: If provided, sequence of `dict`, `BaseModel`, function, or `BaseTool`
                objects to be converted to tool schemas.
            kwargs: Additional keyword arguments are passed to the Anthropic
                `messages.count_tokens` method.

        ???+ example "Basic usage"

            ```python
            from langchain_anthropic import ChatAnthropic
            from langchain_core.messages import HumanMessage, SystemMessage

            model = ChatAnthropic(model="claude-sonnet-4-5-20250929")

            messages = [
                SystemMessage(content="You are a scientist"),
                HumanMessage(content="Hello, Claude"),
            ]
            model.get_num_tokens_from_messages(messages)
            ```

            ```txt
            14
            ```

        ??? example "Pass tool schemas"

            ```python
            from langchain_anthropic import ChatAnthropic
            from langchain_core.messages import HumanMessage
            from langchain_core.tools import tool

            model = ChatAnthropic(model="claude-sonnet-4-5-20250929")

            @tool(parse_docstring=True)
            def get_weather(location: str) -> str:
                \"\"\"Get the current weather in a given location

                Args:
                    location: The city and state, e.g. San Francisco, CA
                \"\"\"
                return "Sunny"

            messages = [
                HumanMessage(content="What's the weather like in San Francisco?"),
            ]
            model.get_num_tokens_from_messages(messages, tools=[get_weather])
            ```

            ```txt
            403
            ```
        """  # noqa: D214
        formatted_system, formatted_messages = _format_messages(messages)
        if isinstance(formatted_system, str):
            kwargs["system"] = formatted_system
        if tools:
            kwargs["tools"] = [convert_to_anthropic_tool(tool) for tool in tools]
        if self.context_management is not None:
            kwargs["context_management"] = self.context_management

        if self.betas is not None:
            beta_response = self._client.beta.messages.count_tokens(
                betas=self.betas,
                model=self.model,
                messages=formatted_messages,  # type: ignore[arg-type]
                **kwargs,
            )
            return beta_response.input_tokens
        response = self._client.messages.count_tokens(
            model=self.model,
            messages=formatted_messages,  # type: ignore[arg-type]
            **kwargs,
        )
        return response.input_tokens


def convert_to_anthropic_tool(
    tool: dict[str, Any] | type | Callable | BaseTool,
    *,
    strict: bool | None = None,
) -> AnthropicTool | AnthropicBuiltinTool:
    """Convert a tool-like object to an Anthropic tool definition.

    Args:
        tool: A tool-like object to convert. Can be an Anthropic tool dict,
            a Pydantic model, a function, or a `BaseTool`.
        strict: If `True`, enables strict schema adherence for the tool.

            !!! note

                Requires Claude Sonnet 4.5 or Opus 4.1.

    Returns:
        `AnthropicTool` for custom/user-defined tools
<<<<<<< HEAD
        `AnthropicBuiltinTool` for Anthropic's built-in tools (bash, computer,
            text_editor, memory, etc.).
=======
>>>>>>> ae1f03fb
    """
    # Check for provider tool definition in extras (client-side execution tools).
    # Built-in tools (bash, computer, text_editor, memory) store their Anthropic-
    # specific definition in extras. These have a different shape (type + name)
    # than regular tools (name + input_schema), hence AnthropicBuiltinTool.
    if (
        isinstance(tool, BaseTool)
        and hasattr(tool, "extras")
        and isinstance(tool.extras, dict)
        and "provider_tool_definition" in tool.extras
    ):
        return tool.extras["provider_tool_definition"]  # type: ignore[return-value]

    # already in Anthropic tool format
    if isinstance(tool, dict) and all(
        k in tool for k in ("name", "description", "input_schema")
    ):
        anthropic_formatted = AnthropicTool(tool)  # type: ignore[misc]
    else:
        oai_formatted = convert_to_openai_tool(tool, strict=strict)["function"]
        anthropic_formatted = AnthropicTool(
            name=oai_formatted["name"],
            input_schema=oai_formatted["parameters"],
        )
        if "description" in oai_formatted:
            anthropic_formatted["description"] = oai_formatted["description"]
        if "strict" in oai_formatted and isinstance(strict, bool):
            anthropic_formatted["strict"] = oai_formatted["strict"]
        # Select params from tool.extras
        if (
            isinstance(tool, BaseTool)
            and hasattr(tool, "extras")
            and isinstance(tool.extras, dict)
        ):
            for key, value in tool.extras.items():
                if key in _ANTHROPIC_EXTRA_FIELDS:
                    # all are populated top-level
                    anthropic_formatted[key] = value  # type: ignore[literal-required]
    return anthropic_formatted


def _tools_in_params(params: dict) -> bool:
    return (
        "tools" in params
        or ("extra_body" in params and params["extra_body"].get("tools"))
        or "mcp_servers" in params
    )


def _thinking_in_params(params: dict) -> bool:
    return params.get("thinking", {}).get("type") == "enabled"


def _documents_in_params(params: dict) -> bool:
    for message in params.get("messages", []):
        if isinstance(message.get("content"), list):
            for block in message["content"]:
                if (
                    isinstance(block, dict)
                    and block.get("type") == "document"
                    and block.get("citations", {}).get("enabled")
                ):
                    return True
    return False


class _AnthropicToolUse(TypedDict):
    type: Literal["tool_use"]
    name: str
    input: dict
    id: str
    caller: NotRequired[dict[str, Any]]


def _lc_tool_calls_to_anthropic_tool_use_blocks(
    tool_calls: list[ToolCall],
) -> list[_AnthropicToolUse]:
    return [
        _AnthropicToolUse(
            type="tool_use",
            name=tool_call["name"],
            input=tool_call["args"],
            id=cast("str", tool_call["id"]),
        )
        for tool_call in tool_calls
    ]


def _convert_to_anthropic_output_format(schema: dict | type) -> dict[str, Any]:
    """Convert JSON schema, Pydantic model, or `TypedDict` into Claude `output_format`.

    See Claude docs on [structured outputs](https://platform.claude.com/docs/en/build-with-claude/structured-outputs).
    """
    from anthropic import transform_schema

    is_pydantic_class = isinstance(schema, type) and is_basemodel_subclass(schema)
    if is_pydantic_class or isinstance(schema, dict):
        json_schema = transform_schema(schema)
    else:
        # TypedDict
        json_schema = transform_schema(convert_to_json_schema(schema))
    return {"type": "json_schema", "schema": json_schema}


def _make_message_chunk_from_anthropic_event(
    event: anthropic.types.RawMessageStreamEvent,
    *,
    stream_usage: bool = True,
    coerce_content_to_string: bool,
    block_start_event: anthropic.types.RawMessageStreamEvent | None = None,
) -> tuple[AIMessageChunk | None, anthropic.types.RawMessageStreamEvent | None]:
    """Convert Anthropic streaming event to `AIMessageChunk`.

    Args:
        event: Raw streaming event from Anthropic SDK
        stream_usage: Whether to include usage metadata in the output chunks.
        coerce_content_to_string: Whether to convert structured content to plain
            text strings.

            When `True`, only text content is preserved; when `False`, structured
            content like tool calls and citations are maintained.
        block_start_event: Previous content block start event, used for tracking
            tool use blocks and maintaining context across related events.

    Returns:
        Tuple with
            - `AIMessageChunk`: Converted message chunk with appropriate content and
                metadata, or `None` if the event doesn't produce a chunk
            - `RawMessageStreamEvent`: Updated `block_start_event` for tracking content
                blocks across sequential events, or `None` if not applicable

    Note:
        Not all Anthropic events result in message chunks. Events like internal
        state changes return `None` for the message chunk while potentially
        updating the `block_start_event` for context tracking.
    """
    message_chunk: AIMessageChunk | None = None
    # Reference: Anthropic SDK streaming implementation
    # https://github.com/anthropics/anthropic-sdk-python/blob/main/src/anthropic/lib/streaming/_messages.py  # noqa: E501
    if event.type == "message_start" and stream_usage:
        # Capture model name, but don't include usage_metadata yet
        # as it will be properly reported in message_delta with complete info
        if hasattr(event.message, "model"):
            response_metadata: dict[str, Any] = {"model_name": event.message.model}
        else:
            response_metadata = {}

        message_chunk = AIMessageChunk(
            content="" if coerce_content_to_string else [],
            response_metadata=response_metadata,
        )

    elif (
        event.type == "content_block_start"
        and event.content_block is not None
        and (
            "tool_result" in event.content_block.type
            or "tool_use" in event.content_block.type
            or "document" in event.content_block.type
            or "redacted_thinking" in event.content_block.type
        )
    ):
        if coerce_content_to_string:
            warnings.warn("Received unexpected tool content block.", stacklevel=2)

        content_block = event.content_block.model_dump()
        if "caller" in content_block and content_block["caller"] is None:
            content_block.pop("caller")
        content_block["index"] = event.index
        if event.content_block.type == "tool_use":
            if (
                parsed_args := getattr(event.content_block, "input", None)
            ) and isinstance(parsed_args, dict):
                # In some cases parsed args are represented in start event, with no
                # following input_json_delta events
                args = json.dumps(parsed_args)
            else:
                args = ""
            tool_call_chunk = create_tool_call_chunk(
                index=event.index,
                id=event.content_block.id,
                name=event.content_block.name,
                args=args,
            )
            tool_call_chunks = [tool_call_chunk]
        else:
            tool_call_chunks = []
        message_chunk = AIMessageChunk(
            content=[content_block],
            tool_call_chunks=tool_call_chunks,
        )
        block_start_event = event

    # Process incremental content updates
    elif event.type == "content_block_delta":
        # Text and citation deltas (incremental text content)
        if event.delta.type in ("text_delta", "citations_delta"):
            if coerce_content_to_string and hasattr(event.delta, "text"):
                text = getattr(event.delta, "text", "")
                message_chunk = AIMessageChunk(content=text)
            else:
                content_block = event.delta.model_dump()
                content_block["index"] = event.index

                # All citation deltas are part of a text block
                content_block["type"] = "text"
                if "citation" in content_block:
                    # Assign citations to a list if present
                    content_block["citations"] = [content_block.pop("citation")]
                message_chunk = AIMessageChunk(content=[content_block])

        # Reasoning
        elif event.delta.type in {"thinking_delta", "signature_delta"}:
            content_block = event.delta.model_dump()
            content_block["index"] = event.index
            content_block["type"] = "thinking"
            message_chunk = AIMessageChunk(content=[content_block])

        # Tool input JSON (streaming tool arguments)
        elif event.delta.type == "input_json_delta":
            content_block = event.delta.model_dump()
            content_block["index"] = event.index
            start_event_block = (
                getattr(block_start_event, "content_block", None)
                if block_start_event
                else None
            )
            if (
                start_event_block is not None
                and getattr(start_event_block, "type", None) == "tool_use"
            ):
                tool_call_chunk = create_tool_call_chunk(
                    index=event.index,
                    id=None,
                    name=None,
                    args=event.delta.partial_json,
                )
                tool_call_chunks = [tool_call_chunk]
            else:
                tool_call_chunks = []
            message_chunk = AIMessageChunk(
                content=[content_block],
                tool_call_chunks=tool_call_chunks,
            )

    # Process final usage metadata and completion info
    elif event.type == "message_delta" and stream_usage:
        usage_metadata = _create_usage_metadata(event.usage)
        response_metadata = {
            "stop_reason": event.delta.stop_reason,
            "stop_sequence": event.delta.stop_sequence,
        }
        if context_management := getattr(event, "context_management", None):
            response_metadata["context_management"] = context_management.model_dump()
        message_delta = getattr(event, "delta", None)
        if message_delta and (container := getattr(message_delta, "container", None)):
            response_metadata["container"] = container.model_dump(mode="json")
        message_chunk = AIMessageChunk(
            content="" if coerce_content_to_string else [],
            usage_metadata=usage_metadata,
            response_metadata=response_metadata,
        )
        if message_chunk.response_metadata.get("stop_reason"):
            # Mark final Anthropic stream chunk
            message_chunk.chunk_position = "last"
    # Unhandled event types (e.g., `content_block_stop`, `ping` events)
    # https://platform.claude.com/docs/en/build-with-claude/streaming#other-events
    else:
        pass

    if message_chunk:
        message_chunk.response_metadata["model_provider"] = "anthropic"
    return message_chunk, block_start_event


def _create_usage_metadata(anthropic_usage: BaseModel) -> UsageMetadata:
    """Create LangChain `UsageMetadata` from Anthropic `Usage` data.

    Note:
        Anthropic's `input_tokens` excludes cached tokens, so we manually add
        `cache_read` and `cache_creation` tokens to get the true total.
    """
    input_token_details: dict = {
        "cache_read": getattr(anthropic_usage, "cache_read_input_tokens", None),
        "cache_creation": getattr(anthropic_usage, "cache_creation_input_tokens", None),
    }

    # Add cache TTL information if provided (5-minute and 1-hour ephemeral cache)
    cache_creation = getattr(anthropic_usage, "cache_creation", None)

    # Currently just copying over the 5m and 1h keys, but if more are added in the
    # future we'll need to expand this tuple
    cache_creation_keys = ("ephemeral_5m_input_tokens", "ephemeral_1h_input_tokens")
    if cache_creation:
        if isinstance(cache_creation, BaseModel):
            cache_creation = cache_creation.model_dump()
        for k in cache_creation_keys:
            input_token_details[k] = cache_creation.get(k)

    # Calculate total input tokens: Anthropic's `input_tokens` excludes cached tokens,
    # so we need to add them back to get the true total input token count
    input_tokens = (
        (getattr(anthropic_usage, "input_tokens", 0) or 0)  # Base input tokens
        + (input_token_details["cache_read"] or 0)  # Tokens read from cache
        + (input_token_details["cache_creation"] or 0)  # Tokens used to create cache
    )
    output_tokens = getattr(anthropic_usage, "output_tokens", 0) or 0

    return UsageMetadata(
        input_tokens=input_tokens,
        output_tokens=output_tokens,
        total_tokens=input_tokens + output_tokens,
        input_token_details=InputTokenDetails(
            **{k: v for k, v in input_token_details.items() if v is not None},
        ),
    )<|MERGE_RESOLUTION|>--- conflicted
+++ resolved
@@ -96,11 +96,7 @@
 class AnthropicTool(TypedDict):
     """Anthropic tool definition for custom/user-defined tools.
 
-<<<<<<< HEAD
-    Custom tools use ``name`` and ``input_schema`` fields to define the tool's
-=======
     Custom tools use `name` and `input_schema` fields to define the tool's
->>>>>>> ae1f03fb
     interface. These are converted from LangChain tool formats (functions, Pydantic
     models, BaseTools) via `convert_to_anthropic_tool`.
     """
@@ -122,7 +118,6 @@
     allowed_callers: NotRequired[list[str]]
 
 
-<<<<<<< HEAD
 class AnthropicBuiltinTool(TypedDict, total=False):
     """Anthropic built-in tool definition.
 
@@ -142,8 +137,6 @@
     cache_control: dict[str, str]
 
 
-=======
->>>>>>> ae1f03fb
 # ---------------------------------------------------------------------------
 # Built-in Tool Support
 # ---------------------------------------------------------------------------
@@ -2972,11 +2965,8 @@
             method = "json_schema"
 
         if method == "function_calling":
-<<<<<<< HEAD
             # Structured output uses schemas, not built-in tools, so this is always
             # AnthropicTool (has input_schema), never AnthropicBuiltinTool (has type).
-=======
->>>>>>> ae1f03fb
             formatted_tool = cast(AnthropicTool, convert_to_anthropic_tool(schema))
             tool_name = formatted_tool["name"]
             if self.thinking is not None and self.thinking.get("type") == "enabled":
@@ -3142,11 +3132,8 @@
 
     Returns:
         `AnthropicTool` for custom/user-defined tools
-<<<<<<< HEAD
         `AnthropicBuiltinTool` for Anthropic's built-in tools (bash, computer,
             text_editor, memory, etc.).
-=======
->>>>>>> ae1f03fb
     """
     # Check for provider tool definition in extras (client-side execution tools).
     # Built-in tools (bash, computer, text_editor, memory) store their Anthropic-
