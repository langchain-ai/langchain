--- conflicted
+++ resolved
@@ -913,21 +913,10 @@
                 }
             )
 
-<<<<<<< HEAD
-        model_with_tools = model.bind_tools([get_weather])
-
-        response = model_with_tools.invoke(
-            "What's the weather in San Francisco?"
-        )
-        print(response.tool_calls)
-        print(f'Total tokens: {response.usage_metadata["total_tokens"]}')
-        ```
-=======
             @tool
             def get_weather(location: str) -> str:
                 \"\"\"Get the weather at a location.\"\"\"
                 return "It's sunny."
->>>>>>> 3c279add
 
             model_with_tools = model.bind_tools([get_weather])
             response = model_with_tools.invoke(
@@ -1524,68 +1513,30 @@
         See LangChain [docs](https://docs.langchain.com/oss/python/integrations/chat/anthropic#built-in-tools)
         for more detail.
 
-<<<<<<< HEAD
-        ??? example "Web search"
-
-            ```python hl_lines="4"
-            from langchain_anthropic import ChatAnthropic, tools
-
-            model = ChatAnthropic(model="claude-3-5-haiku-20241022")
-            model_with_tools = model.bind_tools([tools.web_search_20250305(max_uses=3)])
-=======
         ??? example "Bash tool"
->>>>>>> 3c279add
 
             Claude supports a [bash tool](https://platform.claude.com/docs/en/agents-and-tools/tool-use/bash-tool)
             that allows it to execute shell commands in a persistent bash session. See
             the LangChain [docs](https://docs.langchain.com/oss/python/integrations/chat/anthropic#bash-tool)
             for more detail.
 
-<<<<<<< HEAD
             ```python hl_lines="4"
             from langchain_anthropic import ChatAnthropic, tools
 
-            model = ChatAnthropic(model="claude-3-5-haiku-20241022")
-            model_with_tools = model.bind_tools([tools.web_fetch_20250910(max_uses=3)])
-
-            response = model_with_tools.invoke("Please analyze the content at https://docs.langchain.com/")
-            ```
-
-            !!! note "Automatic beta header"
-
-                The required `web-fetch-2025-09-10` beta header is automatically
-                appended to the request when using the `web_fetch_20250910` tool type.
-                You don't need to manually specify it in the `betas` parameter.
-=======
-            ```python
-            from langchain_anthropic import ChatAnthropic
-
             model = ChatAnthropic(model="claude-sonnet-4-5-20250929")
-
-            bash_tool = {
-                "type": "bash_20250124",
-                "name": "bash",
-            }
->>>>>>> 3c279add
-
-            model_with_bash = model.bind_tools([bash_tool])
+            model_with_bash = model.bind_tools([tools.bash_20250124()])
             response = model_with_bash.invoke("List all Python files in the current directory")
             ```
 
         ??? example "Code execution"
 
-<<<<<<< HEAD
-            ```python hl_lines="4"
-            from langchain_anthropic import ChatAnthropic, tools
-=======
             Claude supports a [code execution tool](https://platform.claude.com/docs/en/agents-and-tools/tool-use/code-execution-tool)
             that allows it to execute code snippets in a secure, sandboxed environment. See the
             LangChain [docs](https://docs.langchain.com/oss/python/integrations/chat/anthropic#code-execution)
             for more detail.
 
-            ```python hl_lines="3-6"
-            model = ChatAnthropic(model="claude-sonnet-4-5-20250929")
->>>>>>> 3c279add
+            ```python hl_lines="4"
+            from langchain_anthropic import ChatAnthropic, tools
 
             model = ChatAnthropic(model="claude-sonnet-4-5-20250929")
             model_with_tools = model.bind_tools([tools.code_execution_20250825()])
@@ -1597,17 +1548,11 @@
 
             !!! note "Automatic beta header"
 
-<<<<<<< HEAD
-                The required `code-execution-2025-08-25` beta header is automatically
-                appended to the request when using the `code_execution_20250825` tool
-                type. You don't need to manually specify it in the `betas` parameter.
-=======
                 The required `code-execution-2025-05-22` or `code-execution-2025-08-25`
                 beta header is automatically appended to the request when using the
                 `code_execution_20250522` or `code_execution_20250825` tool type,
                 respectively. You don't need to manually specify it in the `betas`
                 parameter.
->>>>>>> 3c279add
 
         ??? example "Computer use"
 
@@ -1617,28 +1562,19 @@
             [docs](https://docs.langchain.com/oss/python/integrations/chat/anthropic#computer-use)
             for more detail.
 
-<<<<<<< HEAD
-            ```python hl_lines="4"
+            ```python hl_lines="4-8"
             from langchain_anthropic import ChatAnthropic, tools
 
             model = ChatAnthropic(model="claude-sonnet-4-5-20250929")
-            model_with_tools = model.bind_tools([tools.memory_20250818()])
-=======
-            ```python
-            from langchain_anthropic import ChatAnthropic
-
-            model = ChatAnthropic(model="claude-sonnet-4-5-20250929")
-
-            computer_tool = {
-                "type": "computer_20250124",
-                "name": "computer",
-                "display_width_px": 1024,
-                "display_height_px": 768,
-                "display_number": 1,
-            }
->>>>>>> 3c279add
-
-            model_with_computer = model.bind_tools([computer_tool])
+            model_with_computer = model.bind_tools(
+                [
+                    tools.computer_20250124(
+                        display_width_px=1024,
+                        display_height_px=768,
+                        display_number=1,
+                    )
+                ]
+            )
             response = model_with_computer.invoke("Take a screenshot to see what's on the screen")
 
             # response.tool_calls contains the action Claude wants to perform
@@ -1694,18 +1630,13 @@
 
         ??? example "Text editor"
 
-<<<<<<< HEAD
-            ```python hl_lines="4"
-            from langchain_anthropic import ChatAnthropic, tools
-=======
             Claude supports a [text editor tool](https://platform.claude.com/docs/en/agents-and-tools/tool-use/text-editor-tool)
             that allows it to read and modify files in a code repository. See the
             LangChain [docs](https://docs.langchain.com/oss/python/integrations/chat/anthropic#text-editor)
             for more detail.
 
-            ```python hl_lines="5-8"
-            from langchain_anthropic import ChatAnthropic
->>>>>>> 3c279add
+            ```python hl_lines="4"
+            from langchain_anthropic import ChatAnthropic, tools
 
             model = ChatAnthropic(model="claude-sonnet-4-5-20250929")
             model_with_tools = model.bind_tools([tools.text_editor_20250728()])
@@ -1736,17 +1667,11 @@
             [docs](https://docs.langchain.com/oss/python/integrations/chat/anthropic#web-fetch)
             for more detail.
 
-            ```python hl_lines="5-9"
-            from langchain_anthropic import ChatAnthropic
+            ```python hl_lines="4"
+            from langchain_anthropic import ChatAnthropic, tools
 
             model = ChatAnthropic(model="claude-haiku-4-5-20251001")
-
-            tool = {
-                "type": "web_fetch_20250910",
-                "name": "web_fetch",
-                "max_uses": 3,
-            }
-            model_with_tools = model.bind_tools([tool])
+            model_with_tools = model.bind_tools([tools.web_fetch_20250910(max_uses=3)])
 
             response = model_with_tools.invoke("Please analyze the content at https://docs.langchain.com/")
             ```
@@ -1764,33 +1689,22 @@
             [docs](https://docs.langchain.com/oss/python/integrations/chat/anthropic#web-search)
             for more detail.
 
-            ```python hl_lines="5-9"
-            from langchain_anthropic import ChatAnthropic
+            ```python hl_lines="4"
+            from langchain_anthropic import ChatAnthropic, tools
 
             model = ChatAnthropic(model="claude-sonnet-4-5-20250929")
-
-            tool = {
-                "type": "web_search_20250305",
-                "name": "web_search",
-                "max_uses": 3,
-            }
-            model_with_tools = model.bind_tools([tool])
+            model_with_tools = model.bind_tools([tools.web_search_20250305(max_uses=3)])
 
             response = model_with_tools.invoke("How do I update a web app to TypeScript 5.5?")
             ```
 
         ??? example "Memory tool"
 
-            ```python hl_lines="5-8"
-            from langchain_anthropic import ChatAnthropic
+            ```python hl_lines="4"
+            from langchain_anthropic import ChatAnthropic, tools
 
             model = ChatAnthropic(model="claude-sonnet-4-5-20250929")
-
-            tool = {
-                "type": "memory_20250818",
-                "name": "memory",
-            }
-            model_with_tools = model.bind_tools([tool])
+            model_with_tools = model.bind_tools([tools.memory_20250818()])
 
             response = model_with_tools.invoke("What are my interests?")
             ```
@@ -1814,50 +1728,8 @@
             [LangChain docs](https://docs.langchain.com/oss/python/integrations/chat/anthropic#tool-search)
             for more detail.
 
-<<<<<<< HEAD
             ```python
             from langchain_anthropic import ChatAnthropic, tools
-
-            model = ChatAnthropic(model="claude-sonnet-4-5-20250929")
-
-            tool_list = [
-                tools.tool_search_regex_20251119(),
-                {
-                    "name": "get_weather",
-                    "description": "Get the current weather for a location",
-                    "input_schema": {
-                        "type": "object",
-                        "properties": {
-                            "location": {"type": "string", "description": "City name"},
-                            "unit": {
-                                "type": "string",
-                                "enum": ["celsius", "fahrenheit"],
-                            },
-                        },
-                        "required": ["location"],
-                    },
-                    "defer_loading": True,  # Tool is loaded on-demand
-                },
-                {
-                    "name": "search_files",
-                    "description": "Search through files in the workspace",
-                    "input_schema": {
-                        "type": "object",
-                        "properties": {
-                            "query": {"type": "string"},
-                        },
-                        "required": ["query"],
-                    },
-                    "defer_loading": True,  # Tool is loaded on-demand
-                },
-                ...,
-            ]
-
-            model_with_tools = model.bind_tools(tool_list)
-
-=======
-            ```python hl_lines="4 10"
-            from langchain_anthropic import ChatAnthropic
             from langchain_core.tools import tool
 
             @tool(extras={"defer_loading": True})
@@ -1873,15 +1745,11 @@
             model = ChatAnthropic(model="claude-sonnet-4-5-20250929")
 
             model_with_tools = model.bind_tools([
-                {
-                    "type": "tool_search_tool_regex_20251119",
-                    "name": "tool_search_tool_regex",
-                },
+                tools.tool_search_regex_20251119(),
                 get_weather,
                 search_files,
             ])
 
->>>>>>> 3c279add
             response = model_with_tools.invoke("What's the weather in San Francisco?")
             ```
 
@@ -2812,64 +2680,6 @@
             )
             ```
 
-<<<<<<< HEAD
-        ??? example "Computer use tool"
-
-            Claude supports computer use capabilities, allowing it to interact with
-            desktop environments through screenshots, mouse control, and keyboard input.
-
-            !!! warning "Execution environment required"
-
-                LangChain handles the API integration, but **you must provide**:
-
-                - A sandboxed computing environment (Docker, VM, etc.)
-                - A virtual display (e.g., Xvfb)
-                - Code to execute tool calls (screenshot, clicks, typing)
-                - An agent loop to pass results back to Claude
-
-                Anthropic provides a [reference implementation](https://github.com/anthropics/anthropic-quickstarts/tree/main/computer-use-demo).
-
-            !!! note
-
-                Computer use requires:
-
-                - Claude Opus 4.5, Claude 4, or Claude Sonnet 3.7
-                - A sandboxed computing environment with virtual display
-
-            See the [Claude docs](https://platform.claude.com/docs/en/agents-and-tools/tool-use/computer-use-tool)
-            for setup instructions, model capability, and best practices.
-
-            ```python
-            from langchain_anthropic import ChatAnthropic, tools
-
-            model = ChatAnthropic(model="claude-sonnet-4-5-20250929")
-
-            # LangChain handles the API call and tool binding
-            model_with_computer = model.bind_tools(
-                [
-                    tools.computer_20250124(
-                        display_width_px=1024,
-                        display_height_px=768,
-                        display_number=1,
-                    )
-                ]
-            )
-
-            response = model_with_computer.invoke("Take a screenshot to see what's on the screen")
-
-            # response.tool_calls contains the action Claude wants to perform
-            # You must execute this action in your environment and pass the result back
-            ```
-
-            !!! note "Automatic beta header"
-
-                The required beta header is automatically appended based on the tool
-                version. For `computer_20250124` and `computer_20251124`, the respective
-                `computer-use-2025-01-24` and `computer-use-2025-11-24` beta header is
-                added automatically.
-
-=======
->>>>>>> 3c279add
         ??? example "Strict tool use"
 
             Strict tool use guarantees that tool names and arguments are validated
@@ -3123,48 +2933,6 @@
             #     'justification': 'Both a pound of bricks and a pound of feathers weigh one pound. The weight is the same, but the volume and density of the two substances differ.'
             # }
             ```
-<<<<<<< HEAD
-
-        ??? example "Native structured output with `method='json_schema'`"
-
-            Anthropic supports a native structured output feature that guarantees
-            responses adhere to a given schema.
-
-            !!! note
-
-                Native structured output requires:
-
-                - Claude Sonnet 4.5 or Opus 4.1
-                - `langchain-anthropic>=1.1.0`
-
-            To enable native structured output, specify `method="json_schema"` when
-            calling `with_structured_output`. (Under the hood, LangChain will
-            append the required `structured-outputs-2025-11-13` beta header)
-
-            ```python hl_lines="13"
-            from langchain_anthropic import ChatAnthropic
-            from pydantic import BaseModel, Field
-
-            model = ChatAnthropic(model="claude-sonnet-4-5")
-
-            class Movie(BaseModel):
-                \"\"\"A movie with details.\"\"\"
-                title: str = Field(..., description="The title of the movie")
-                year: int = Field(..., description="The year the movie was released")
-                director: str = Field(..., description="The director of the movie")
-                rating: float = Field(..., description="The movie's rating out of 10")
-
-            model_with_structure = model.with_structured_output(Movie, method="json_schema")
-
-            response = model_with_structure.invoke("Provide details about the movie Inception")
-            print(response)
-            ```
-
-            ```output
-            Movie(title="Inception", year=2010, director="Christopher Nolan", rating=8.8)
-            ```
-=======
->>>>>>> 3c279add
         """  # noqa: E501
         if method == "json_mode":
             warning_message = (
