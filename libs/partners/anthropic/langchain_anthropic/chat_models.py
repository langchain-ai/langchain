import copy
import re
import warnings
from collections.abc import AsyncIterator, Iterator, Mapping, Sequence
from functools import cached_property
from operator import itemgetter
from typing import (
    Any,
    Callable,
    Literal,
    Optional,
    Union,
    cast,
)

import anthropic
from langchain_core._api import beta, deprecated
from langchain_core.callbacks import (
    AsyncCallbackManagerForLLMRun,
    CallbackManagerForLLMRun,
)
from langchain_core.exceptions import OutputParserException
from langchain_core.language_models import LanguageModelInput
from langchain_core.language_models.chat_models import (
    BaseChatModel,
    LangSmithParams,
    agenerate_from_stream,
    generate_from_stream,
)
from langchain_core.messages import (
    AIMessage,
    AIMessageChunk,
    BaseMessage,
    HumanMessage,
    SystemMessage,
    ToolCall,
    ToolMessage,
    is_data_content_block,
)
from langchain_core.messages.ai import InputTokenDetails, UsageMetadata
from langchain_core.messages.tool import tool_call_chunk as create_tool_call_chunk
from langchain_core.output_parsers import (
    JsonOutputKeyToolsParser,
    PydanticToolsParser,
)
from langchain_core.output_parsers.base import OutputParserLike
from langchain_core.outputs import ChatGeneration, ChatGenerationChunk, ChatResult
from langchain_core.runnables import (
    Runnable,
    RunnableMap,
    RunnablePassthrough,
)
from langchain_core.tools import BaseTool
from langchain_core.utils import (
    from_env,
    get_pydantic_field_names,
    secret_from_env,
)
from langchain_core.utils.function_calling import convert_to_openai_tool
from langchain_core.utils.pydantic import is_basemodel_subclass
from langchain_core.utils.utils import _build_model_kwargs
from pydantic import (
    BaseModel,
    ConfigDict,
    Field,
    SecretStr,
    model_validator,
)
from typing_extensions import NotRequired, TypedDict

from langchain_anthropic.output_parsers import extract_tool_calls

_message_type_lookups = {
    "human": "user",
    "ai": "assistant",
    "AIMessageChunk": "assistant",
    "HumanMessageChunk": "user",
}


class AnthropicTool(TypedDict):
    """Anthropic tool definition."""

    name: str
    description: str
    input_schema: dict[str, Any]
    cache_control: NotRequired[dict[str, str]]


def _is_builtin_tool(tool: Any) -> bool:
    if not isinstance(tool, dict):
        return False

    tool_type = tool.get("type")
    if not tool_type or not isinstance(tool_type, str):
        return False

    _builtin_tool_prefixes = [
        "text_editor_",
        "computer_",
        "bash_",
    ]
    return any(tool_type.startswith(prefix) for prefix in _builtin_tool_prefixes)


def _format_image(image_url: str) -> dict:
    """
    Formats an image of format data:image/jpeg;base64,{b64_string}
    to a dict for anthropic api

    {
      "type": "base64",
      "media_type": "image/jpeg",
      "data": "/9j/4AAQSkZJRg...",
    }

    And throws an error if it's not a b64 image
    """
    regex = r"^data:(?P<media_type>image/.+);base64,(?P<data>.+)$"
    match = re.match(regex, image_url)
    if match is None:
        raise ValueError(
            "Anthropic only supports base64-encoded images currently."
            " Example: data:image/png;base64,'/9j/4AAQSk'..."
        )
    return {
        "type": "base64",
        "media_type": match.group("media_type"),
        "data": match.group("data"),
    }


def _merge_messages(
    messages: Sequence[BaseMessage],
) -> list[Union[SystemMessage, AIMessage, HumanMessage]]:
    """Merge runs of human/tool messages into single human messages with content blocks."""  # noqa: E501
    merged: list = []
    for curr in messages:
        if isinstance(curr, ToolMessage):
            if (
                isinstance(curr.content, list)
                and curr.content
                and all(
                    isinstance(block, dict) and block.get("type") == "tool_result"
                    for block in curr.content
                )
            ):
                curr = HumanMessage(curr.content)  # type: ignore[misc]
            else:
                curr = HumanMessage(  # type: ignore[misc]
                    [
                        {
                            "type": "tool_result",
                            "content": curr.content,
                            "tool_use_id": curr.tool_call_id,
                            "is_error": curr.status == "error",
                        }
                    ]
                )
        last = merged[-1] if merged else None
        if any(
            all(isinstance(m, c) for m in (curr, last))
            for c in (SystemMessage, HumanMessage)
        ):
            if isinstance(cast(BaseMessage, last).content, str):
                new_content: list = [
                    {"type": "text", "text": cast(BaseMessage, last).content}
                ]
            else:
                new_content = copy.copy(cast(list, cast(BaseMessage, last).content))
            if isinstance(curr.content, str):
                new_content.append({"type": "text", "text": curr.content})
            else:
                new_content.extend(curr.content)
            merged[-1] = curr.model_copy(update={"content": new_content})
        else:
            merged.append(curr)
    return merged


def _format_data_content_block(block: dict) -> dict:
    """Format standard data content block to format expected by Anthropic."""
    if block["type"] == "image":
        if block["source_type"] == "url":
            if block["source"].startswith("data:"):
                # Data URI
                formatted_block = {
                    "type": "image",
                    "source": _format_image(block["source"]),
                }
            else:
                formatted_block = {
                    "type": "image",
                    "source": {"type": "url", "url": block["source"]},
                }
        elif block["source_type"] == "base64":
            formatted_block = {
                "type": "image",
                "source": {
                    "type": "base64",
                    "media_type": block["mime_type"],
                    "data": block["source"],
                },
            }
        else:
            raise ValueError(
                "Anthropic only supports 'url' and 'base64' source_type for image "
                "content blocks."
            )

    elif block["type"] == "file":
        if block["source_type"] == "url":
            formatted_block = {
                "type": "document",
                "source": {
                    "type": "url",
                    "url": block["source"],
                },
            }
        elif block["source_type"] == "base64":
            formatted_block = {
                "type": "document",
                "source": {
                    "type": "base64",
                    "media_type": block.get("mime_type") or "application/pdf",
                    "data": block["source"],
                },
            }
        elif block["source_type"] == "text":
            formatted_block = {
                "type": "document",
                "source": {
                    "type": "text",
                    "media_type": block.get("mime_type") or "text/plain",
                    "data": block["source"],
                },
            }

    else:
        raise ValueError(f"Block of type {block['type']} is not supported.")

    if formatted_block and (metadata := block.get("metadata")):
        formatted_block = {**formatted_block, **metadata}

    return formatted_block


def _format_messages(
<<<<<<< HEAD
    messages: Sequence[BaseMessage],
) -> Tuple[Union[str, List[Dict], None], List[Dict]]:
=======
    messages: list[BaseMessage],
) -> tuple[Union[str, list[dict], None], list[dict]]:
>>>>>>> 9cfb95e6
    """Format messages for anthropic."""

    """
    [
                {
                    "role": _message_type_lookups[m.type],
                    "content": [_AnthropicMessageContent(text=m.content).model_dump()],
                }
                for m in messages
            ]
    """
    system: Union[str, list[dict], None] = None
    formatted_messages: list[dict] = []

    merged_messages = _merge_messages(messages)
    for i, message in enumerate(merged_messages):
        if message.type == "system":
            if system is not None:
                raise ValueError("Received multiple non-consecutive system messages.")
            elif isinstance(message.content, list):
                system = [
                    (
                        block
                        if isinstance(block, dict)
                        else {"type": "text", "text": block}
                    )
                    for block in message.content
                ]
            else:
                system = message.content
            continue

        role = _message_type_lookups[message.type]
        content: Union[str, list]

        if not isinstance(message.content, str):
            # parse as dict
            assert isinstance(
                message.content, list
            ), "Anthropic message content must be str or list of dicts"

            # populate content
            content = []
            for block in message.content:
                if isinstance(block, str):
                    content.append({"type": "text", "text": block})
                elif isinstance(block, dict):
                    if "type" not in block:
                        raise ValueError("Dict content block must have a type key")
                    elif block["type"] == "image_url":
                        # convert format
                        source = _format_image(block["image_url"]["url"])
                        content.append({"type": "image", "source": source})
                    elif is_data_content_block(block):
                        content.append(_format_data_content_block(block))
                    elif block["type"] == "tool_use":
                        # If a tool_call with the same id as a tool_use content block
                        # exists, the tool_call is preferred.
                        if isinstance(message, AIMessage) and block["id"] in [
                            tc["id"] for tc in message.tool_calls
                        ]:
                            overlapping = [
                                tc
                                for tc in message.tool_calls
                                if tc["id"] == block["id"]
                            ]
                            content.extend(
                                _lc_tool_calls_to_anthropic_tool_use_blocks(overlapping)
                            )
                        else:
                            block.pop("text", None)
                            content.append(block)
                    elif block["type"] == "text":
                        text = block.get("text", "")
                        # Only add non-empty strings for now as empty ones are not
                        # accepted.
                        # https://github.com/anthropics/anthropic-sdk-python/issues/461
                        if text.strip():
                            content.append(
                                {
                                    k: v
                                    for k, v in block.items()
                                    if k in ("type", "text", "cache_control")
                                }
                            )
                    elif block["type"] == "thinking":
                        content.append(
                            {
                                k: v
                                for k, v in block.items()
                                if k
                                in ("type", "thinking", "cache_control", "signature")
                            }
                        )
                    elif block["type"] == "redacted_thinking":
                        content.append(
                            {
                                k: v
                                for k, v in block.items()
                                if k in ("type", "cache_control", "data")
                            }
                        )
                    elif block["type"] == "tool_result":
                        tool_content = _format_messages(
                            [HumanMessage(block["content"])]
                        )[1][0]["content"]
                        content.append({**block, **{"content": tool_content}})
                    else:
                        content.append(block)
                else:
                    raise ValueError(
                        f"Content blocks must be str or dict, instead was: "
                        f"{type(block)}"
                    )
        else:
            content = message.content

        # Ensure all tool_calls have a tool_use content block
        if isinstance(message, AIMessage) and message.tool_calls:
            content = content or []
            content = (
                [{"type": "text", "text": message.content}]
                if isinstance(content, str) and content
                else content
            )
            tool_use_ids = [
                cast(dict, block)["id"]
                for block in content
                if cast(dict, block)["type"] == "tool_use"
            ]
            missing_tool_calls = [
                tc for tc in message.tool_calls if tc["id"] not in tool_use_ids
            ]
            cast(list, content).extend(
                _lc_tool_calls_to_anthropic_tool_use_blocks(missing_tool_calls)
            )

        formatted_messages.append({"role": role, "content": content})
    return system, formatted_messages


class ChatAnthropic(BaseChatModel):
    """Anthropic chat models.

    See https://docs.anthropic.com/en/docs/models-overview for a list of the latest models.

    Setup:
        Install ``langchain-anthropic`` and set environment variable ``ANTHROPIC_API_KEY``.

        .. code-block:: bash

            pip install -U langchain-anthropic
            export ANTHROPIC_API_KEY="your-api-key"

    Key init args — completion params:
        model: str
            Name of Anthropic model to use. E.g. "claude-3-sonnet-20240229".
        temperature: float
            Sampling temperature. Ranges from 0.0 to 1.0.
        max_tokens: int
            Max number of tokens to generate.

    Key init args — client params:
        timeout: Optional[float]
            Timeout for requests.
        max_retries: int
            Max number of retries if a request fails.
        api_key: Optional[str]
            Anthropic API key. If not passed in will be read from env var ANTHROPIC_API_KEY.
        base_url: Optional[str]
            Base URL for API requests. Only specify if using a proxy or service
            emulator.

    See full list of supported init args and their descriptions in the params section.

    Instantiate:
        .. code-block:: python

            from langchain_anthropic import ChatAnthropic

            llm = ChatAnthropic(
                model="claude-3-sonnet-20240229",
                temperature=0,
                max_tokens=1024,
                timeout=None,
                max_retries=2,
                # api_key="...",
                # base_url="...",
                # other params...
            )

    **NOTE**: Any param which is not explicitly supported will be passed directly to the
    ``anthropic.Anthropic.messages.create(...)`` API every time to the model is
    invoked. For example:
        .. code-block:: python

            from langchain_anthropic import ChatAnthropic
            import anthropic

            ChatAnthropic(..., extra_headers={}).invoke(...)

            # results in underlying API call of:

            anthropic.Anthropic(..).messages.create(..., extra_headers={})

            # which is also equivalent to:

            ChatAnthropic(...).invoke(..., extra_headers={})

    Invoke:
        .. code-block:: python

            messages = [
                ("system", "You are a helpful translator. Translate the user sentence to French."),
                ("human", "I love programming."),
            ]
            llm.invoke(messages)

        .. code-block:: python

            AIMessage(content="J'aime la programmation.", response_metadata={'id': 'msg_01Trik66aiQ9Z1higrD5XFx3', 'model': 'claude-3-sonnet-20240229', 'stop_reason': 'end_turn', 'stop_sequence': None, 'usage': {'input_tokens': 25, 'output_tokens': 11}}, id='run-5886ac5f-3c2e-49f5-8a44-b1e92808c929-0', usage_metadata={'input_tokens': 25, 'output_tokens': 11, 'total_tokens': 36})

    Stream:
        .. code-block:: python

            for chunk in llm.stream(messages):
                print(chunk.text(), end="")

        .. code-block:: python

            AIMessageChunk(content='J', id='run-272ff5f9-8485-402c-b90d-eac8babc5b25')
            AIMessageChunk(content="'", id='run-272ff5f9-8485-402c-b90d-eac8babc5b25')
            AIMessageChunk(content='a', id='run-272ff5f9-8485-402c-b90d-eac8babc5b25')
            AIMessageChunk(content='ime', id='run-272ff5f9-8485-402c-b90d-eac8babc5b25')
            AIMessageChunk(content=' la', id='run-272ff5f9-8485-402c-b90d-eac8babc5b25')
            AIMessageChunk(content=' programm', id='run-272ff5f9-8485-402c-b90d-eac8babc5b25')
            AIMessageChunk(content='ation', id='run-272ff5f9-8485-402c-b90d-eac8babc5b25')
            AIMessageChunk(content='.', id='run-272ff5f9-8485-402c-b90d-eac8babc5b25')

        .. code-block:: python

            stream = llm.stream(messages)
            full = next(stream)
            for chunk in stream:
                full += chunk
            full

        .. code-block:: python

            AIMessageChunk(content="J'aime la programmation.", id='run-b34faef0-882f-4869-a19c-ed2b856e6361')

    Async:
        .. code-block:: python

            await llm.ainvoke(messages)

            # stream:
            # async for chunk in (await llm.astream(messages))

            # batch:
            # await llm.abatch([messages])

        .. code-block:: python

            AIMessage(content="J'aime la programmation.", response_metadata={'id': 'msg_01Trik66aiQ9Z1higrD5XFx3', 'model': 'claude-3-sonnet-20240229', 'stop_reason': 'end_turn', 'stop_sequence': None, 'usage': {'input_tokens': 25, 'output_tokens': 11}}, id='run-5886ac5f-3c2e-49f5-8a44-b1e92808c929-0', usage_metadata={'input_tokens': 25, 'output_tokens': 11, 'total_tokens': 36})

    Tool calling:
        .. code-block:: python

            from pydantic import BaseModel, Field

            class GetWeather(BaseModel):
                '''Get the current weather in a given location'''

                location: str = Field(..., description="The city and state, e.g. San Francisco, CA")

            class GetPopulation(BaseModel):
                '''Get the current population in a given location'''

                location: str = Field(..., description="The city and state, e.g. San Francisco, CA")

            llm_with_tools = llm.bind_tools([GetWeather, GetPopulation])
            ai_msg = llm_with_tools.invoke("Which city is hotter today and which is bigger: LA or NY?")
            ai_msg.tool_calls

        .. code-block:: python

            [{'name': 'GetWeather',
              'args': {'location': 'Los Angeles, CA'},
              'id': 'toolu_01KzpPEAgzura7hpBqwHbWdo'},
             {'name': 'GetWeather',
              'args': {'location': 'New York, NY'},
              'id': 'toolu_01JtgbVGVJbiSwtZk3Uycezx'},
             {'name': 'GetPopulation',
              'args': {'location': 'Los Angeles, CA'},
              'id': 'toolu_01429aygngesudV9nTbCKGuw'},
             {'name': 'GetPopulation',
              'args': {'location': 'New York, NY'},
              'id': 'toolu_01JPktyd44tVMeBcPPnFSEJG'}]

        See ``ChatAnthropic.bind_tools()`` method for more.

    Structured output:
        .. code-block:: python

            from typing import Optional

            from pydantic import BaseModel, Field

            class Joke(BaseModel):
                '''Joke to tell user.'''

                setup: str = Field(description="The setup of the joke")
                punchline: str = Field(description="The punchline to the joke")
                rating: Optional[int] = Field(description="How funny the joke is, from 1 to 10")

            structured_llm = llm.with_structured_output(Joke)
            structured_llm.invoke("Tell me a joke about cats")

        .. code-block:: python

            Joke(setup='Why was the cat sitting on the computer?', punchline='To keep an eye on the mouse!', rating=None)

        See ``ChatAnthropic.with_structured_output()`` for more.

    Image input:
        .. code-block:: python

            import base64
            import httpx
            from langchain_core.messages import HumanMessage

            image_url = "https://upload.wikimedia.org/wikipedia/commons/thumb/d/dd/Gfp-wisconsin-madison-the-nature-boardwalk.jpg/2560px-Gfp-wisconsin-madison-the-nature-boardwalk.jpg"
            image_data = base64.b64encode(httpx.get(image_url).content).decode("utf-8")
            message = HumanMessage(
                content=[
                    {"type": "text", "text": "describe the weather in this image"},
                    {
                        "type": "image_url",
                        "image_url": {"url": f"data:image/jpeg;base64,{image_data}"},
                    },
                ],
            )
            ai_msg = llm.invoke([message])
            ai_msg.content

        .. code-block:: python

            "The image depicts a sunny day with a partly cloudy sky. The sky is a brilliant blue color with scattered white clouds drifting across. The lighting and cloud patterns suggest pleasant, mild weather conditions. The scene shows a grassy field or meadow with a wooden boardwalk trail leading through it, indicating an outdoor setting on a nice day well-suited for enjoying nature."

    PDF input:
        .. code-block:: python

            from base64 import b64encode
            from langchain_anthropic import ChatAnthropic
            from langchain_core.messages import HumanMessage
            import requests

            url = "https://www.w3.org/WAI/ER/tests/xhtml/testfiles/resources/pdf/dummy.pdf"
            data = b64encode(requests.get(url).content).decode()

            llm = ChatAnthropic(model="claude-3-5-sonnet-latest")
            ai_msg = llm.invoke(
                [
                    HumanMessage(
                        [
                            "Summarize this document.",
                            {
                                "type": "document",
                                "source": {
                                    "type": "base64",
                                    "data": data,
                                    "media_type": "application/pdf",
                                },
                            },
                        ]
                    )
                ]
            )
            ai_msg.content

        .. code-block:: python

            "This appears to be a simple document..."

    Extended thinking:
        Claude 3.7 Sonnet supports an
        `extended thinking <https://docs.anthropic.com/en/docs/build-with-claude/extended-thinking>`_
        feature, which will output the step-by-step reasoning process that led to its
        final answer.

        To use it, specify the `thinking` parameter when initializing `ChatAnthropic`.
        It can also be passed in as a kwarg during invocation.

        You will need to specify a token budget to use this feature. See usage example:

        .. code-block:: python

            from langchain_anthropic import ChatAnthropic

            llm = ChatAnthropic(
                model="claude-3-7-sonnet-latest",
                max_tokens=5000,
                thinking={"type": "enabled", "budget_tokens": 2000},
            )

            response = llm.invoke("What is the cube root of 50.653?")
            response.content

        .. code-block:: python

            [{'signature': '...', 'thinking': "To find the cube root of 50.653...", 'type': 'thinking'}, {'text': 'The cube root of 50.653 is ...', 'type': 'text'}]

    Citations:
        Anthropic supports a
        `citations <https://docs.anthropic.com/en/docs/build-with-claude/citations>`_
        feature that lets Claude attach context to its answers based on source
        documents supplied by the user. When
        `document content blocks <https://docs.anthropic.com/en/docs/build-with-claude/citations#document-types>`_
        with ``"citations": {"enabled": True}`` are included in a query, Claude may
        generate citations in its response.

        .. code-block:: python

            from langchain_anthropic import ChatAnthropic

            llm = ChatAnthropic(model="claude-3-5-haiku-latest")

            messages = [
                {
                    "role": "user",
                    "content": [
                        {
                            "type": "document",
                            "source": {
                                "type": "text",
                                "media_type": "text/plain",
                                "data": "The grass is green. The sky is blue.",
                            },
                            "title": "My Document",
                            "context": "This is a trustworthy document.",
                            "citations": {"enabled": True},
                        },
                        {"type": "text", "text": "What color is the grass and sky?"},
                    ],
                }
            ]
            response = llm.invoke(messages)
            response.content

        .. code-block:: python

            [{'text': 'Based on the document, ', 'type': 'text'},
            {'text': 'the grass is green',
            'type': 'text',
            'citations': [{'type': 'char_location',
                'cited_text': 'The grass is green. ',
                'document_index': 0,
                'document_title': 'My Document',
                'start_char_index': 0,
                'end_char_index': 20}]},
            {'text': ', and ', 'type': 'text'},
            {'text': 'the sky is blue',
            'type': 'text',
            'citations': [{'type': 'char_location',
                'cited_text': 'The sky is blue.',
                'document_index': 0,
                'document_title': 'My Document',
                'start_char_index': 20,
                'end_char_index': 36}]},
            {'text': '.', 'type': 'text'}]

    Token usage:
        .. code-block:: python

            ai_msg = llm.invoke(messages)
            ai_msg.usage_metadata

        .. code-block:: python

            {'input_tokens': 25, 'output_tokens': 11, 'total_tokens': 36}

        Message chunks containing token usage will be included during streaming by
        default:

        .. code-block:: python

            stream = llm.stream(messages)
            full = next(stream)
            for chunk in stream:
                full += chunk
            full.usage_metadata

        .. code-block:: python

            {'input_tokens': 25, 'output_tokens': 11, 'total_tokens': 36}

        These can be disabled by setting ``stream_usage=False`` in the stream method,
        or by setting ``stream_usage=False`` when initializing ChatAnthropic.

    Prompt caching:
        See LangChain `docs <https://python.langchain.com/docs/integrations/chat/anthropic/>`_
        for more detail.

        .. code-block:: python

            from langchain_anthropic import ChatAnthropic

            llm = ChatAnthropic(model="claude-3-7-sonnet-20250219")

            messages = [
                {
                    "role": "system",
                    "content": [
                        {
                            "type": "text",
                            "text": "Below is some long context:",
                        },
                        {
                            "type": "text",
                            "text": f"{long_text}",
                            "cache_control": {"type": "ephemeral"},
                        },
                    ],
                },
                {
                    "role": "user",
                    "content": "What's that about?",
                },
            ]

            response = llm.invoke(messages)
            response.usage_metadata["input_token_details"]

        .. code-block:: python

            {'cache_read': 0, 'cache_creation': 1458}

    Token-efficient tool use (beta):
        See LangChain `docs <https://python.langchain.com/docs/integrations/chat/anthropic/>`_
        for more detail.

        .. code-block:: python

            from langchain_anthropic import ChatAnthropic
            from langchain_core.tools import tool

            llm = ChatAnthropic(
                model="claude-3-7-sonnet-20250219",
                temperature=0,
                model_kwargs={
                    "extra_headers": {
                        "anthropic-beta": "token-efficient-tools-2025-02-19"
                    }
                }
            )

            @tool
            def get_weather(location: str) -> str:
                \"\"\"Get the weather at a location.\"\"\"
                return "It's sunny."

            llm_with_tools = llm.bind_tools([get_weather])
            response = llm_with_tools.invoke(
                "What's the weather in San Francisco?"
            )
            print(response.tool_calls)
            print(f'Total tokens: {response.usage_metadata["total_tokens"]}')

        .. code-block:: none

            [{'name': 'get_weather', 'args': {'location': 'San Francisco'}, 'id': 'toolu_01HLjQMSb1nWmgevQUtEyz17', 'type': 'tool_call'}]

            Total tokens: 408

    Built-in tools:
        See LangChain `docs <https://python.langchain.com/docs/integrations/chat/anthropic/>`_
        for more detail.

        .. code-block:: python

            from langchain_anthropic import ChatAnthropic

            llm = ChatAnthropic(model="claude-3-7-sonnet-20250219")

            tool = {"type": "text_editor_20250124", "name": "str_replace_editor"}
            llm_with_tools = llm.bind_tools([tool])

            response = llm_with_tools.invoke(
                "There's a syntax error in my primes.py file. Can you help me fix it?"
            )
            print(response.text())
            response.tool_calls

        .. code-block:: none

            I'd be happy to help you fix the syntax error in your primes.py file. First, let's look at the current content of the file to identify the error.

            [{'name': 'str_replace_editor',
            'args': {'command': 'view', 'path': '/repo/primes.py'},
            'id': 'toolu_01VdNgt1YV7kGfj9LFLm6HyQ',
            'type': 'tool_call'}]

    Response metadata
        .. code-block:: python

            ai_msg = llm.invoke(messages)
            ai_msg.response_metadata

        .. code-block:: python

            {'id': 'msg_013xU6FHEGEq76aP4RgFerVT',
             'model': 'claude-3-sonnet-20240229',
             'stop_reason': 'end_turn',
             'stop_sequence': None,
             'usage': {'input_tokens': 25, 'output_tokens': 11}}

    """  # noqa: E501

    model_config = ConfigDict(
        populate_by_name=True,
    )

    model: str = Field(alias="model_name")
    """Model name to use."""

    max_tokens: int = Field(default=1024, alias="max_tokens_to_sample")
    """Denotes the number of tokens to predict per generation."""

    temperature: Optional[float] = None
    """A non-negative float that tunes the degree of randomness in generation."""

    top_k: Optional[int] = None
    """Number of most likely tokens to consider at each step."""

    top_p: Optional[float] = None
    """Total probability mass of tokens to consider at each step."""

    default_request_timeout: Optional[float] = Field(None, alias="timeout")
    """Timeout for requests to Anthropic Completion API."""

    # sdk default = 2: https://github.com/anthropics/anthropic-sdk-python?tab=readme-ov-file#retries
    max_retries: int = 2
    """Number of retries allowed for requests sent to the Anthropic Completion API."""

    stop_sequences: Optional[list[str]] = Field(None, alias="stop")
    """Default stop sequences."""

    anthropic_api_url: Optional[str] = Field(
        alias="base_url",
        default_factory=from_env(
            ["ANTHROPIC_API_URL", "ANTHROPIC_BASE_URL"],
            default="https://api.anthropic.com",
        ),
    )
    """Base URL for API requests. Only specify if using a proxy or service emulator.

    If a value isn't passed in, will attempt to read the value first from
    ANTHROPIC_API_URL and if that is not set, ANTHROPIC_BASE_URL.
    If neither are set, the default value of 'https://api.anthropic.com' will
    be used.
    """

    anthropic_api_key: SecretStr = Field(
        alias="api_key",
        default_factory=secret_from_env("ANTHROPIC_API_KEY", default=""),
    )

    """Automatically read from env var `ANTHROPIC_API_KEY` if not provided."""

    default_headers: Optional[Mapping[str, str]] = None
    """Headers to pass to the Anthropic clients, will be used for every API call."""

    model_kwargs: dict[str, Any] = Field(default_factory=dict)

    streaming: bool = False
    """Whether to use streaming or not."""

    stream_usage: bool = True
    """Whether to include usage metadata in streaming output. If True, additional
    message chunks will be generated during the stream including usage metadata.
    """

    thinking: Optional[dict[str, Any]] = Field(default=None)
    """Parameters for Claude reasoning,
    e.g., ``{"type": "enabled", "budget_tokens": 10_000}``"""

    @property
    def _llm_type(self) -> str:
        """Return type of chat model."""
        return "anthropic-chat"

    @property
    def lc_secrets(self) -> dict[str, str]:
        return {"anthropic_api_key": "ANTHROPIC_API_KEY"}

    @classmethod
    def is_lc_serializable(cls) -> bool:
        return True

    @classmethod
    def get_lc_namespace(cls) -> list[str]:
        """Get the namespace of the langchain object."""
        return ["langchain", "chat_models", "anthropic"]

    @property
    def _identifying_params(self) -> dict[str, Any]:
        """Get the identifying parameters."""
        return {
            "model": self.model,
            "max_tokens": self.max_tokens,
            "temperature": self.temperature,
            "top_k": self.top_k,
            "top_p": self.top_p,
            "model_kwargs": self.model_kwargs,
            "streaming": self.streaming,
            "max_retries": self.max_retries,
            "default_request_timeout": self.default_request_timeout,
            "thinking": self.thinking,
        }

    def _get_ls_params(
        self, stop: Optional[list[str]] = None, **kwargs: Any
    ) -> LangSmithParams:
        """Get standard params for tracing."""
        params = self._get_invocation_params(stop=stop, **kwargs)
        ls_params = LangSmithParams(
            ls_provider="anthropic",
            ls_model_name=self.model,
            ls_model_type="chat",
            ls_temperature=params.get("temperature", self.temperature),
        )
        if ls_max_tokens := params.get("max_tokens", self.max_tokens):
            ls_params["ls_max_tokens"] = ls_max_tokens
        if ls_stop := stop or params.get("stop", None):
            ls_params["ls_stop"] = ls_stop
        return ls_params

    @model_validator(mode="before")
    @classmethod
    def build_extra(cls, values: dict) -> Any:
        all_required_field_names = get_pydantic_field_names(cls)
        values = _build_model_kwargs(values, all_required_field_names)
        return values

    @cached_property
    def _client_params(self) -> dict[str, Any]:
        client_params: dict[str, Any] = {
            "api_key": self.anthropic_api_key.get_secret_value(),
            "base_url": self.anthropic_api_url,
            "max_retries": self.max_retries,
            "default_headers": (self.default_headers or None),
        }
        # value <= 0 indicates the param should be ignored. None is a meaningful value
        # for Anthropic client and treated differently than not specifying the param at
        # all.
        if self.default_request_timeout is None or self.default_request_timeout > 0:
            client_params["timeout"] = self.default_request_timeout

        return client_params

    @cached_property
    def _client(self) -> anthropic.Client:
        return anthropic.Client(**self._client_params)

    @cached_property
    def _async_client(self) -> anthropic.AsyncClient:
        return anthropic.AsyncClient(**self._client_params)

    def _get_request_payload(
        self,
        input_: LanguageModelInput,
        *,
        stop: Optional[list[str]] = None,
        **kwargs: dict,
    ) -> dict:
        messages = self._convert_input(input_).to_messages()
        system, formatted_messages = _format_messages(messages)
        payload = {
            "model": self.model,
            "max_tokens": self.max_tokens,
            "messages": formatted_messages,
            "temperature": self.temperature,
            "top_k": self.top_k,
            "top_p": self.top_p,
            "stop_sequences": stop or self.stop_sequences,
            "system": system,
            **self.model_kwargs,
            **kwargs,
        }
        if self.thinking is not None:
            payload["thinking"] = self.thinking
        return {k: v for k, v in payload.items() if v is not None}

    def _stream(
        self,
        messages: list[BaseMessage],
        stop: Optional[list[str]] = None,
        run_manager: Optional[CallbackManagerForLLMRun] = None,
        *,
        stream_usage: Optional[bool] = None,
        **kwargs: Any,
    ) -> Iterator[ChatGenerationChunk]:
        if stream_usage is None:
            stream_usage = self.stream_usage
        kwargs["stream"] = True
        payload = self._get_request_payload(messages, stop=stop, **kwargs)
        stream = self._client.messages.create(**payload)
        coerce_content_to_string = (
            not _tools_in_params(payload)
            and not _documents_in_params(payload)
            and not _thinking_in_params(payload)
        )
        for event in stream:
            msg = _make_message_chunk_from_anthropic_event(
                event,
                stream_usage=stream_usage,
                coerce_content_to_string=coerce_content_to_string,
            )
            if msg is not None:
                chunk = ChatGenerationChunk(message=msg)
                if run_manager and isinstance(msg.content, str):
                    run_manager.on_llm_new_token(msg.content, chunk=chunk)
                yield chunk

    async def _astream(
        self,
        messages: list[BaseMessage],
        stop: Optional[list[str]] = None,
        run_manager: Optional[AsyncCallbackManagerForLLMRun] = None,
        *,
        stream_usage: Optional[bool] = None,
        **kwargs: Any,
    ) -> AsyncIterator[ChatGenerationChunk]:
        if stream_usage is None:
            stream_usage = self.stream_usage
        kwargs["stream"] = True
        payload = self._get_request_payload(messages, stop=stop, **kwargs)
        stream = await self._async_client.messages.create(**payload)
        coerce_content_to_string = (
            not _tools_in_params(payload)
            and not _documents_in_params(payload)
            and not _thinking_in_params(payload)
        )
        async for event in stream:
            msg = _make_message_chunk_from_anthropic_event(
                event,
                stream_usage=stream_usage,
                coerce_content_to_string=coerce_content_to_string,
            )
            if msg is not None:
                chunk = ChatGenerationChunk(message=msg)
                if run_manager and isinstance(msg.content, str):
                    await run_manager.on_llm_new_token(msg.content, chunk=chunk)
                yield chunk

    def _format_output(self, data: Any, **kwargs: Any) -> ChatResult:
        data_dict = data.model_dump()
        content = data_dict["content"]

        # Remove citations if they are None - introduced in anthropic sdk 0.45
        for block in content:
            if (
                isinstance(block, dict)
                and "citations" in block
                and block["citations"] is None
            ):
                block.pop("citations")
            if (
                isinstance(block, dict)
                and block.get("type") == "thinking"
                and "text" in block
                and block["text"] is None
            ):
                block.pop("text")

        llm_output = {
            k: v for k, v in data_dict.items() if k not in ("content", "role", "type")
        }
        if "model" in llm_output and "model_name" not in llm_output:
            llm_output["model_name"] = llm_output["model"]
        if (
            len(content) == 1
            and content[0]["type"] == "text"
            and not content[0].get("citations")
        ):
            msg = AIMessage(content=content[0]["text"])
        elif any(block["type"] == "tool_use" for block in content):
            tool_calls = extract_tool_calls(content)
            msg = AIMessage(
                content=content,
                tool_calls=tool_calls,
            )
        else:
            msg = AIMessage(content=content)
        msg.usage_metadata = _create_usage_metadata(data.usage)
        return ChatResult(
            generations=[ChatGeneration(message=msg)],
            llm_output=llm_output,
        )

    def _generate(
        self,
        messages: list[BaseMessage],
        stop: Optional[list[str]] = None,
        run_manager: Optional[CallbackManagerForLLMRun] = None,
        **kwargs: Any,
    ) -> ChatResult:
        if self.streaming:
            stream_iter = self._stream(
                messages, stop=stop, run_manager=run_manager, **kwargs
            )
            return generate_from_stream(stream_iter)
        payload = self._get_request_payload(messages, stop=stop, **kwargs)
        data = self._client.messages.create(**payload)
        return self._format_output(data, **kwargs)

    async def _agenerate(
        self,
        messages: list[BaseMessage],
        stop: Optional[list[str]] = None,
        run_manager: Optional[AsyncCallbackManagerForLLMRun] = None,
        **kwargs: Any,
    ) -> ChatResult:
        if self.streaming:
            stream_iter = self._astream(
                messages, stop=stop, run_manager=run_manager, **kwargs
            )
            return await agenerate_from_stream(stream_iter)
        payload = self._get_request_payload(messages, stop=stop, **kwargs)
        data = await self._async_client.messages.create(**payload)
        return self._format_output(data, **kwargs)

    def _get_llm_for_structured_output_when_thinking_is_enabled(
        self,
        schema: Union[dict, type],
        formatted_tool: AnthropicTool,
    ) -> Runnable[LanguageModelInput, BaseMessage]:
        thinking_admonition = (
            "Anthropic structured output relies on forced tool calling, "
            "which is not supported when `thinking` is enabled. This method will raise "
            "langchain_core.exceptions.OutputParserException if tool calls are not "
            "generated. Consider disabling `thinking` or adjust your prompt to ensure "
            "the tool is called."
        )
        warnings.warn(thinking_admonition)
        llm = self.bind_tools(
            [schema],
            ls_structured_output_format={
                "kwargs": {"method": "function_calling"},
                "schema": formatted_tool,
            },
        )

        def _raise_if_no_tool_calls(message: AIMessage) -> AIMessage:
            if not message.tool_calls:
                raise OutputParserException(thinking_admonition)
            return message

        return llm | _raise_if_no_tool_calls

    def bind_tools(
        self,
        tools: Sequence[Union[dict[str, Any], type, Callable, BaseTool]],
        *,
        tool_choice: Optional[
            Union[dict[str, str], Literal["any", "auto"], str]
        ] = None,
        parallel_tool_calls: Optional[bool] = None,
        **kwargs: Any,
    ) -> Runnable[LanguageModelInput, BaseMessage]:
        r"""Bind tool-like objects to this chat model.

        Args:
            tools: A list of tool definitions to bind to this chat model.
                Supports Anthropic format tool schemas and any tool definition handled
                by :meth:`~langchain_core.utils.function_calling.convert_to_openai_tool`.
            tool_choice: Which tool to require the model to call. Options are:

                - name of the tool as a string or as dict ``{"type": "tool", "name": "<<tool_name>>"}``: calls corresponding tool;
                - ``"auto"``, ``{"type: "auto"}``, or None: automatically selects a tool (including no tool);
                - ``"any"`` or ``{"type: "any"}``: force at least one tool to be called;
            parallel_tool_calls: Set to ``False`` to disable parallel tool use.
                Defaults to ``None`` (no specification, which allows parallel tool use).

                .. versionadded:: 0.3.2
            kwargs: Any additional parameters are passed directly to
                :meth:`~langchain_anthropic.chat_models.ChatAnthropic.bind`.

        Example:
            .. code-block:: python

                from langchain_anthropic import ChatAnthropic
                from pydantic import BaseModel, Field

                class GetWeather(BaseModel):
                    '''Get the current weather in a given location'''

                    location: str = Field(..., description="The city and state, e.g. San Francisco, CA")

                class GetPrice(BaseModel):
                    '''Get the price of a specific product.'''

                    product: str = Field(..., description="The product to look up.")


                llm = ChatAnthropic(model="claude-3-5-sonnet-20240620", temperature=0)
                llm_with_tools = llm.bind_tools([GetWeather, GetPrice])
                llm_with_tools.invoke("what is the weather like in San Francisco",)
                # -> AIMessage(
                #     content=[
                #         {'text': '<thinking>\nBased on the user\'s question, the relevant function to call is GetWeather, which requires the "location" parameter.\n\nThe user has directly specified the location as "San Francisco". Since San Francisco is a well known city, I can reasonably infer they mean San Francisco, CA without needing the state specified.\n\nAll the required parameters are provided, so I can proceed with the API call.\n</thinking>', 'type': 'text'},
                #         {'text': None, 'type': 'tool_use', 'id': 'toolu_01SCgExKzQ7eqSkMHfygvYuu', 'name': 'GetWeather', 'input': {'location': 'San Francisco, CA'}}
                #     ],
                #     response_metadata={'id': 'msg_01GM3zQtoFv8jGQMW7abLnhi', 'model': 'claude-3-5-sonnet-20240620', 'stop_reason': 'tool_use', 'stop_sequence': None, 'usage': {'input_tokens': 487, 'output_tokens': 145}},
                #     id='run-87b1331e-9251-4a68-acef-f0a018b639cc-0'
                # )

        Example — force tool call with tool_choice 'any':
            .. code-block:: python

                from langchain_anthropic import ChatAnthropic
                from pydantic import BaseModel, Field

                class GetWeather(BaseModel):
                    '''Get the current weather in a given location'''

                    location: str = Field(..., description="The city and state, e.g. San Francisco, CA")

                class GetPrice(BaseModel):
                    '''Get the price of a specific product.'''

                    product: str = Field(..., description="The product to look up.")


                llm = ChatAnthropic(model="claude-3-5-sonnet-20240620", temperature=0)
                llm_with_tools = llm.bind_tools([GetWeather, GetPrice], tool_choice="any")
                llm_with_tools.invoke("what is the weather like in San Francisco",)


        Example — force specific tool call with tool_choice '<name_of_tool>':
            .. code-block:: python

                from langchain_anthropic import ChatAnthropic
                from pydantic import BaseModel, Field

                class GetWeather(BaseModel):
                    '''Get the current weather in a given location'''

                    location: str = Field(..., description="The city and state, e.g. San Francisco, CA")

                class GetPrice(BaseModel):
                    '''Get the price of a specific product.'''

                    product: str = Field(..., description="The product to look up.")


                llm = ChatAnthropic(model="claude-3-5-sonnet-20240620", temperature=0)
                llm_with_tools = llm.bind_tools([GetWeather, GetPrice], tool_choice="GetWeather")
                llm_with_tools.invoke("what is the weather like in San Francisco",)

        Example — cache specific tools:
            .. code-block:: python

                from langchain_anthropic import ChatAnthropic, convert_to_anthropic_tool
                from pydantic import BaseModel, Field

                class GetWeather(BaseModel):
                    '''Get the current weather in a given location'''

                    location: str = Field(..., description="The city and state, e.g. San Francisco, CA")

                class GetPrice(BaseModel):
                    '''Get the price of a specific product.'''

                    product: str = Field(..., description="The product to look up.")

                # We'll convert our pydantic class to the anthropic tool format
                # before passing to bind_tools so that we can set the 'cache_control'
                # field on our tool.
                cached_price_tool = convert_to_anthropic_tool(GetPrice)
                # Currently the only supported "cache_control" value is
                # {"type": "ephemeral"}.
                cached_price_tool["cache_control"] = {"type": "ephemeral"}

                # We need to pass in extra headers to enable use of the beta cache
                # control API.
                llm = ChatAnthropic(
                    model="claude-3-5-sonnet-20240620",
                    temperature=0,
                )
                llm_with_tools = llm.bind_tools([GetWeather, cached_price_tool])
                llm_with_tools.invoke("what is the weather like in San Francisco",)

            This outputs:

            .. code-block:: python

                AIMessage(content=[{'text': "Certainly! I can help you find out the current weather in San Francisco. To get this information, I'll use the GetWeather function. Let me fetch that data for you right away.", 'type': 'text'}, {'id': 'toolu_01TS5h8LNo7p5imcG7yRiaUM', 'input': {'location': 'San Francisco, CA'}, 'name': 'GetWeather', 'type': 'tool_use'}], response_metadata={'id': 'msg_01Xg7Wr5inFWgBxE5jH9rpRo', 'model': 'claude-3-5-sonnet-20240620', 'stop_reason': 'tool_use', 'stop_sequence': None, 'usage': {'input_tokens': 171, 'output_tokens': 96, 'cache_creation_input_tokens': 1470, 'cache_read_input_tokens': 0}}, id='run-b36a5b54-5d69-470e-a1b0-b932d00b089e-0', tool_calls=[{'name': 'GetWeather', 'args': {'location': 'San Francisco, CA'}, 'id': 'toolu_01TS5h8LNo7p5imcG7yRiaUM', 'type': 'tool_call'}], usage_metadata={'input_tokens': 171, 'output_tokens': 96, 'total_tokens': 267})

            If we invoke the tool again, we can see that the "usage" information in the AIMessage.response_metadata shows that we had a cache hit:

            .. code-block:: python

                AIMessage(content=[{'text': 'To get the current weather in San Francisco, I can use the GetWeather function. Let me check that for you.', 'type': 'text'}, {'id': 'toolu_01HtVtY1qhMFdPprx42qU2eA', 'input': {'location': 'San Francisco, CA'}, 'name': 'GetWeather', 'type': 'tool_use'}], response_metadata={'id': 'msg_016RfWHrRvW6DAGCdwB6Ac64', 'model': 'claude-3-5-sonnet-20240620', 'stop_reason': 'tool_use', 'stop_sequence': None, 'usage': {'input_tokens': 171, 'output_tokens': 82, 'cache_creation_input_tokens': 0, 'cache_read_input_tokens': 1470}}, id='run-88b1f825-dcb7-4277-ac27-53df55d22001-0', tool_calls=[{'name': 'GetWeather', 'args': {'location': 'San Francisco, CA'}, 'id': 'toolu_01HtVtY1qhMFdPprx42qU2eA', 'type': 'tool_call'}], usage_metadata={'input_tokens': 171, 'output_tokens': 82, 'total_tokens': 253})

        """  # noqa: E501
        formatted_tools = [
            tool if _is_builtin_tool(tool) else convert_to_anthropic_tool(tool)
            for tool in tools
        ]
        if not tool_choice:
            pass
        elif isinstance(tool_choice, dict):
            kwargs["tool_choice"] = tool_choice
        elif isinstance(tool_choice, str) and tool_choice in ("any", "auto"):
            kwargs["tool_choice"] = {"type": tool_choice}
        elif isinstance(tool_choice, str):
            kwargs["tool_choice"] = {"type": "tool", "name": tool_choice}
        else:
            raise ValueError(
                f"Unrecognized 'tool_choice' type {tool_choice=}. Expected dict, "
                f"str, or None."
            )

        if parallel_tool_calls is not None:
            disable_parallel_tool_use = not parallel_tool_calls
            if "tool_choice" in kwargs:
                kwargs["tool_choice"]["disable_parallel_tool_use"] = (
                    disable_parallel_tool_use
                )
            else:
                kwargs["tool_choice"] = {
                    "type": "auto",
                    "disable_parallel_tool_use": disable_parallel_tool_use,
                }

        return self.bind(tools=formatted_tools, **kwargs)

    def with_structured_output(
        self,
        schema: Union[dict, type],
        *,
        include_raw: bool = False,
        **kwargs: Any,
    ) -> Runnable[LanguageModelInput, Union[dict, BaseModel]]:
        """Model wrapper that returns outputs formatted to match the given schema.

        Args:
            schema: The output schema. Can be passed in as:

                - an Anthropic tool schema,
                - an OpenAI function/tool schema,
                - a JSON Schema,
                - a TypedDict class,
                - or a Pydantic class.

                If ``schema`` is a Pydantic class then the model output will be a
                Pydantic instance of that class, and the model-generated fields will be
                validated by the Pydantic class. Otherwise the model output will be a
                dict and will not be validated. See :meth:`~langchain_core.utils.function_calling.convert_to_openai_tool`
                for more on how to properly specify types and descriptions of
                schema fields when specifying a Pydantic or TypedDict class.
            include_raw:
                If False then only the parsed structured output is returned. If
                an error occurs during model output parsing it will be raised. If True
                then both the raw model response (a BaseMessage) and the parsed model
                response will be returned. If an error occurs during output parsing it
                will be caught and returned as well. The final output is always a dict
                with keys "raw", "parsed", and "parsing_error".
            kwargs: Additional keyword arguments are ignored.

        Returns:
            A Runnable that takes same inputs as a :class:`~langchain_core.language_models.chat.BaseChatModel`.

            If ``include_raw`` is False and ``schema`` is a Pydantic class, Runnable outputs
            an instance of ``schema`` (i.e., a Pydantic object).

            Otherwise, if ``include_raw`` is False then Runnable outputs a dict.

            If ``include_raw`` is True, then Runnable outputs a dict with keys:
                - ``"raw"``: BaseMessage
                - ``"parsed"``: None if there was a parsing error, otherwise the type depends on the ``schema`` as described above.
                - ``"parsing_error"``: Optional[BaseException]

        Example: Pydantic schema (include_raw=False):
            .. code-block:: python

                from langchain_anthropic import ChatAnthropic
                from pydantic import BaseModel

                class AnswerWithJustification(BaseModel):
                    '''An answer to the user question along with justification for the answer.'''
                    answer: str
                    justification: str

                llm = ChatAnthropic(model="claude-3-5-sonnet-20240620", temperature=0)
                structured_llm = llm.with_structured_output(AnswerWithJustification)

                structured_llm.invoke("What weighs more a pound of bricks or a pound of feathers")

                # -> AnswerWithJustification(
                #     answer='They weigh the same',
                #     justification='Both a pound of bricks and a pound of feathers weigh one pound. The weight is the same, but the volume or density of the objects may differ.'
                # )

        Example:  Pydantic schema (include_raw=True):
            .. code-block:: python

                from langchain_anthropic import ChatAnthropic
                from pydantic import BaseModel

                class AnswerWithJustification(BaseModel):
                    '''An answer to the user question along with justification for the answer.'''
                    answer: str
                    justification: str

                llm = ChatAnthropic(model="claude-3-5-sonnet-20240620", temperature=0)
                structured_llm = llm.with_structured_output(AnswerWithJustification, include_raw=True)

                structured_llm.invoke("What weighs more a pound of bricks or a pound of feathers")
                # -> {
                #     'raw': AIMessage(content='', additional_kwargs={'tool_calls': [{'id': 'call_Ao02pnFYXD6GN1yzc0uXPsvF', 'function': {'arguments': '{"answer":"They weigh the same.","justification":"Both a pound of bricks and a pound of feathers weigh one pound. The weight is the same, but the volume or density of the objects may differ."}', 'name': 'AnswerWithJustification'}, 'type': 'function'}]}),
                #     'parsed': AnswerWithJustification(answer='They weigh the same.', justification='Both a pound of bricks and a pound of feathers weigh one pound. The weight is the same, but the volume or density of the objects may differ.'),
                #     'parsing_error': None
                # }

        Example: Dict schema (include_raw=False):
            .. code-block:: python

                from langchain_anthropic import ChatAnthropic

                schema = {
                    "name": "AnswerWithJustification",
                    "description": "An answer to the user question along with justification for the answer.",
                    "input_schema": {
                        "type": "object",
                        "properties": {
                            "answer": {"type": "string"},
                            "justification": {"type": "string"},
                        },
                        "required": ["answer", "justification"]
                    }
                }
                llm = ChatAnthropic(model="claude-3-5-sonnet-20240620", temperature=0)
                structured_llm = llm.with_structured_output(schema)

                structured_llm.invoke("What weighs more a pound of bricks or a pound of feathers")
                # -> {
                #     'answer': 'They weigh the same',
                #     'justification': 'Both a pound of bricks and a pound of feathers weigh one pound. The weight is the same, but the volume and density of the two substances differ.'
                # }

        .. versionchanged:: 0.1.22

                Added support for TypedDict class as `schema`.

        """  # noqa: E501
        formatted_tool = convert_to_anthropic_tool(schema)
        tool_name = formatted_tool["name"]
        if self.thinking is not None and self.thinking.get("type") == "enabled":
            llm = self._get_llm_for_structured_output_when_thinking_is_enabled(
                schema, formatted_tool
            )
        else:
            llm = self.bind_tools(
                [schema],
                tool_choice=tool_name,
                ls_structured_output_format={
                    "kwargs": {"method": "function_calling"},
                    "schema": formatted_tool,
                },
            )

        if isinstance(schema, type) and is_basemodel_subclass(schema):
            output_parser: OutputParserLike = PydanticToolsParser(
                tools=[schema], first_tool_only=True
            )
        else:
            output_parser = JsonOutputKeyToolsParser(
                key_name=tool_name, first_tool_only=True
            )

        if include_raw:
            parser_assign = RunnablePassthrough.assign(
                parsed=itemgetter("raw") | output_parser, parsing_error=lambda _: None
            )
            parser_none = RunnablePassthrough.assign(parsed=lambda _: None)
            parser_with_fallback = parser_assign.with_fallbacks(
                [parser_none], exception_key="parsing_error"
            )
            return RunnableMap(raw=llm) | parser_with_fallback
        else:
            return llm | output_parser

    @beta()
    def get_num_tokens_from_messages(
        self,
        messages: list[BaseMessage],
        tools: Optional[
            Sequence[Union[dict[str, Any], type, Callable, BaseTool]]
        ] = None,
    ) -> int:
        """Count tokens in a sequence of input messages.

        Args:
            messages: The message inputs to tokenize.
            tools: If provided, sequence of dict, BaseModel, function, or BaseTools
                to be converted to tool schemas.

        Basic usage:
            .. code-block:: python

                from langchain_anthropic import ChatAnthropic
                from langchain_core.messages import HumanMessage, SystemMessage

                llm = ChatAnthropic(model="claude-3-5-sonnet-20241022")

                messages = [
                    SystemMessage(content="You are a scientist"),
                    HumanMessage(content="Hello, Claude"),
                ]
                llm.get_num_tokens_from_messages(messages)

            .. code-block:: none

                14

        Pass tool schemas:
            .. code-block:: python

                from langchain_anthropic import ChatAnthropic
                from langchain_core.messages import HumanMessage
                from langchain_core.tools import tool

                llm = ChatAnthropic(model="claude-3-5-sonnet-20241022")

                @tool(parse_docstring=True)
                def get_weather(location: str) -> str:
                    \"\"\"Get the current weather in a given location

                    Args:
                        location: The city and state, e.g. San Francisco, CA
                    \"\"\"
                    return "Sunny"

                messages = [
                    HumanMessage(content="What's the weather like in San Francisco?"),
                ]
                llm.get_num_tokens_from_messages(messages, tools=[get_weather])

            .. code-block:: none

                403

        .. versionchanged:: 0.3.0

                Uses Anthropic's token counting API to count tokens in messages. See:
                https://docs.anthropic.com/en/docs/build-with-claude/token-counting
        """
        formatted_system, formatted_messages = _format_messages(messages)
        kwargs: dict[str, Any] = {}
        if isinstance(formatted_system, str):
            kwargs["system"] = formatted_system
        if tools:
            kwargs["tools"] = [convert_to_anthropic_tool(tool) for tool in tools]

        response = self._client.beta.messages.count_tokens(
            betas=["token-counting-2024-11-01"],
            model=self.model,
            messages=formatted_messages,  # type: ignore[arg-type]
            **kwargs,
        )
        return response.input_tokens


def convert_to_anthropic_tool(
    tool: Union[dict[str, Any], type, Callable, BaseTool],
) -> AnthropicTool:
    """Convert a tool-like object to an Anthropic tool definition."""
    # already in Anthropic tool format
    if isinstance(tool, dict) and all(
        k in tool for k in ("name", "description", "input_schema")
    ):
        anthropic_formatted = AnthropicTool(tool)  # type: ignore
    else:
        oai_formatted = convert_to_openai_tool(tool)["function"]
        anthropic_formatted = AnthropicTool(
            name=oai_formatted["name"],
            description=oai_formatted["description"],
            input_schema=oai_formatted["parameters"],
        )
    return anthropic_formatted


def _tools_in_params(params: dict) -> bool:
    return "tools" in params or (
        "extra_body" in params and params["extra_body"].get("tools")
    )


def _thinking_in_params(params: dict) -> bool:
    return params.get("thinking", {}).get("type") == "enabled"


def _documents_in_params(params: dict) -> bool:
    for message in params.get("messages", []):
        if isinstance(message.get("content"), list):
            for block in message["content"]:
                if (
                    isinstance(block, dict)
                    and block.get("type") == "document"
                    and block.get("citations", {}).get("enabled")
                ):
                    return True
    return False


class _AnthropicToolUse(TypedDict):
    type: Literal["tool_use"]
    name: str
    input: dict
    id: str


def _lc_tool_calls_to_anthropic_tool_use_blocks(
    tool_calls: list[ToolCall],
) -> list[_AnthropicToolUse]:
    blocks = []
    for tool_call in tool_calls:
        blocks.append(
            _AnthropicToolUse(
                type="tool_use",
                name=tool_call["name"],
                input=tool_call["args"],
                id=cast(str, tool_call["id"]),
            )
        )
    return blocks


def _make_message_chunk_from_anthropic_event(
    event: anthropic.types.RawMessageStreamEvent,
    *,
    stream_usage: bool = True,
    coerce_content_to_string: bool,
) -> Optional[AIMessageChunk]:
    """Convert Anthropic event to AIMessageChunk.

    Note that not all events will result in a message chunk. In these cases
    we return None.
    """
    message_chunk: Optional[AIMessageChunk] = None
    # See https://github.com/anthropics/anthropic-sdk-python/blob/main/src/anthropic/lib/streaming/_messages.py  # noqa: E501
    if event.type == "message_start" and stream_usage:
        usage_metadata = _create_usage_metadata(event.message.usage)
        if hasattr(event.message, "model"):
            response_metadata = {"model_name": event.message.model}
        else:
            response_metadata = {}
        message_chunk = AIMessageChunk(
            content="" if coerce_content_to_string else [],
            usage_metadata=usage_metadata,
            response_metadata=response_metadata,
        )
    elif (
        event.type == "content_block_start"
        and event.content_block is not None
        and event.content_block.type in ("tool_use", "document", "redacted_thinking")
    ):
        if coerce_content_to_string:
            warnings.warn("Received unexpected tool content block.")
        content_block = event.content_block.model_dump()
        content_block["index"] = event.index
        if event.content_block.type == "tool_use":
            tool_call_chunk = create_tool_call_chunk(
                index=event.index,
                id=event.content_block.id,
                name=event.content_block.name,
                args="",
            )
            tool_call_chunks = [tool_call_chunk]
        else:
            tool_call_chunks = []
        message_chunk = AIMessageChunk(
            content=[content_block],
            tool_call_chunks=tool_call_chunks,  # type: ignore
        )
    elif event.type == "content_block_delta":
        if event.delta.type in ("text_delta", "citations_delta"):
            if coerce_content_to_string and hasattr(event.delta, "text"):
                text = event.delta.text
                message_chunk = AIMessageChunk(content=text)
            else:
                content_block = event.delta.model_dump()
                content_block["index"] = event.index
                content_block["type"] = "text"
                if "citation" in content_block:
                    content_block["citations"] = [content_block.pop("citation")]
                message_chunk = AIMessageChunk(content=[content_block])
        elif event.delta.type == "thinking_delta":
            content_block = event.delta.model_dump()
            if "text" in content_block and content_block["text"] is None:
                content_block.pop("text")
            content_block["index"] = event.index
            content_block["type"] = "thinking"
            message_chunk = AIMessageChunk(content=[content_block])
        elif event.delta.type == "signature_delta":
            content_block = event.delta.model_dump()
            if "text" in content_block and content_block["text"] is None:
                content_block.pop("text")
            content_block["index"] = event.index
            content_block["type"] = "thinking"
            message_chunk = AIMessageChunk(content=[content_block])
        elif event.delta.type == "input_json_delta":
            content_block = event.delta.model_dump()
            content_block["index"] = event.index
            content_block["type"] = "tool_use"
            tool_call_chunk = create_tool_call_chunk(
                index=event.index,
                id=None,
                name=None,
                args=event.delta.partial_json,
            )
            message_chunk = AIMessageChunk(
                content=[content_block],
                tool_call_chunks=[tool_call_chunk],  # type: ignore
            )
    elif event.type == "message_delta" and stream_usage:
        usage_metadata = _create_usage_metadata(event.usage)
        message_chunk = AIMessageChunk(
            content="",
            usage_metadata=usage_metadata,
            response_metadata={
                "stop_reason": event.delta.stop_reason,
                "stop_sequence": event.delta.stop_sequence,
            },
        )
    else:
        pass

    return message_chunk


@deprecated(since="0.1.0", removal="1.0.0", alternative="ChatAnthropic")
class ChatAnthropicMessages(ChatAnthropic):
    pass


def _create_usage_metadata(anthropic_usage: BaseModel) -> UsageMetadata:
    input_token_details: dict = {
        "cache_read": getattr(anthropic_usage, "cache_read_input_tokens", None),
        "cache_creation": getattr(anthropic_usage, "cache_creation_input_tokens", None),
    }

    # Anthropic input_tokens exclude cached token counts.
    input_tokens = (
        getattr(anthropic_usage, "input_tokens", 0)
        + (input_token_details["cache_read"] or 0)
        + (input_token_details["cache_creation"] or 0)
    )
    output_tokens = getattr(anthropic_usage, "output_tokens", 0)
    return UsageMetadata(
        input_tokens=input_tokens,
        output_tokens=output_tokens,
        total_tokens=input_tokens + output_tokens,
        input_token_details=InputTokenDetails(
            **{k: v for k, v in input_token_details.items() if v is not None}
        ),
    )<|MERGE_RESOLUTION|>--- conflicted
+++ resolved
@@ -246,13 +246,8 @@
 
 
 def _format_messages(
-<<<<<<< HEAD
     messages: Sequence[BaseMessage],
-) -> Tuple[Union[str, List[Dict], None], List[Dict]]:
-=======
-    messages: list[BaseMessage],
 ) -> tuple[Union[str, list[dict], None], list[dict]]:
->>>>>>> 9cfb95e6
     """Format messages for anthropic."""
 
     """
