"""Middleware for Anthropic models."""

<<<<<<< HEAD
from langchain_anthropic.middleware.bash import ClaudeBashToolMiddleware
=======
from langchain_anthropic.middleware.anthropic_tools import (
    FilesystemClaudeMemoryMiddleware,
    FilesystemClaudeTextEditorMiddleware,
    StateClaudeMemoryMiddleware,
    StateClaudeTextEditorMiddleware,
)
from langchain_anthropic.middleware.file_search import (
    StateFileSearchMiddleware,
)
>>>>>>> 34de8ec1
from langchain_anthropic.middleware.prompt_caching import (
    AnthropicPromptCachingMiddleware,
)

__all__ = [
    "AnthropicPromptCachingMiddleware",
<<<<<<< HEAD
    "ClaudeBashToolMiddleware",
=======
    "FilesystemClaudeMemoryMiddleware",
    "FilesystemClaudeTextEditorMiddleware",
    "StateClaudeMemoryMiddleware",
    "StateClaudeTextEditorMiddleware",
    "StateFileSearchMiddleware",
>>>>>>> 34de8ec1
]<|MERGE_RESOLUTION|>--- conflicted
+++ resolved
@@ -1,8 +1,6 @@
 """Middleware for Anthropic models."""
 
-<<<<<<< HEAD
 from langchain_anthropic.middleware.bash import ClaudeBashToolMiddleware
-=======
 from langchain_anthropic.middleware.anthropic_tools import (
     FilesystemClaudeMemoryMiddleware,
     FilesystemClaudeTextEditorMiddleware,
@@ -12,20 +10,16 @@
 from langchain_anthropic.middleware.file_search import (
     StateFileSearchMiddleware,
 )
->>>>>>> 34de8ec1
 from langchain_anthropic.middleware.prompt_caching import (
     AnthropicPromptCachingMiddleware,
 )
 
 __all__ = [
     "AnthropicPromptCachingMiddleware",
-<<<<<<< HEAD
     "ClaudeBashToolMiddleware",
-=======
     "FilesystemClaudeMemoryMiddleware",
     "FilesystemClaudeTextEditorMiddleware",
     "StateClaudeMemoryMiddleware",
     "StateClaudeTextEditorMiddleware",
     "StateFileSearchMiddleware",
->>>>>>> 34de8ec1
 ]