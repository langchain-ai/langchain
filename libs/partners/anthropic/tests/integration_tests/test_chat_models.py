--- conflicted
+++ resolved
@@ -1069,18 +1069,13 @@
 
 @pytest.mark.default_cassette("test_web_search.yaml.gz")
 @pytest.mark.vcr
-<<<<<<< HEAD
 @pytest.mark.parametrize("output_version", ["v0", "v1"])
 def test_web_search(output_version: Literal["v0", "v1"]) -> None:
     llm = ChatAnthropic(
-        model="claude-3-5-sonnet-latest",  # type: ignore[call-arg]
+        model="claude-3-5-haiku-latest",  # type: ignore[call-arg]
         max_tokens=1024,
         output_version=output_version,
     )
-=======
-def test_web_search() -> None:
-    llm = ChatAnthropic(model="claude-3-5-haiku-latest")  # type: ignore[call-arg]
->>>>>>> 25c34bd9
 
     tool = {"type": "web_search_20250305", "name": "web_search", "max_uses": 1}
     llm_with_tools = llm.bind_tools([tool])
@@ -1127,16 +1122,12 @@
 
 @pytest.mark.default_cassette("test_code_execution.yaml.gz")
 @pytest.mark.vcr
-<<<<<<< HEAD
 @pytest.mark.parametrize("output_version", ["v0", "v1"])
 def test_code_execution(output_version: Literal["v0", "v1"]) -> None:
-=======
-def test_code_execution() -> None:
     """Note: this is a beta feature.
 
     TODO: Update to remove beta once generally available.
     """
->>>>>>> 25c34bd9
     llm = ChatAnthropic(
         model="claude-sonnet-4-20250514",  # type: ignore[call-arg]
         betas=["code-execution-2025-05-22"],
@@ -1200,16 +1191,12 @@
 
 @pytest.mark.default_cassette("test_remote_mcp.yaml.gz")
 @pytest.mark.vcr
-<<<<<<< HEAD
 @pytest.mark.parametrize("output_version", ["v0", "v1"])
 def test_remote_mcp(output_version: Literal["v0", "v1"]) -> None:
-=======
-def test_remote_mcp() -> None:
     """Note: this is a beta feature.
 
     TODO: Update to remove beta once generally available.
     """
->>>>>>> 25c34bd9
     mcp_servers = [
         {
             "type": "url",
