--- conflicted
+++ resolved
@@ -2177,22 +2177,7 @@
     # No effort beta should be added
     assert payload.get("betas") is None or "effort-2025-11-24" not in payload.get(
         "betas", []
-<<<<<<< HEAD
-    )
-
-
-def test_effort_in_model_profile() -> None:
-    """Test that `reasoning_effort_control` is in the model profile."""
-    # Claude Opus 4.5 should support effort
-    model = ChatAnthropic(model="claude-opus-4-5-20251101")
-    assert model.profile
-    assert model.profile.get("reasoning_effort_control") is True
-
-
-def test_effort_validation_with_unknown_model() -> None:
-    """Test that effort validation gives helpful errors for unknown models."""
-    with pytest.raises(ValueError, match="Profile not found for model"):
-        ChatAnthropic(model="claude-unknown-model", effort="medium")
+    )
 
 
 def test_extras_with_defer_loading() -> None:
@@ -2354,7 +2339,4 @@
     from langchain_anthropic.chat_models import _validate_anthropic_extras
 
     with pytest.raises(ValueError, match="'input_examples' must be a list"):
-        _validate_anthropic_extras({"input_examples": "not a list"})
-=======
-    )
->>>>>>> 6de4e664
+        _validate_anthropic_extras({"input_examples": "not a list"})