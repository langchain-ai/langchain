--- conflicted
+++ resolved
@@ -1795,8 +1795,6 @@
     }
 
 
-<<<<<<< HEAD
-=======
 def test_tool_search_is_builtin_tool() -> None:
     """Test that tool search tools are recognized as built-in tools."""
     # Test regex variant
@@ -1962,7 +1960,6 @@
     assert tool_result_block["content"][1]["tool_name"] == "weather_forecast"
 
 
->>>>>>> 85012ae6
 def test_auto_append_betas_for_mcp_servers() -> None:
     """Test that `mcp-client-2025-11-20` beta is automatically appended
     for `mcp_servers`."""
@@ -2097,21 +2094,8 @@
         ChatAnthropic(model="claude-opus-4-5-20251101", effort="invalid")  # type: ignore[arg-type]
 
 
-<<<<<<< HEAD
-def test_effort_model_compatibility() -> None:
-    """Test that effort parameter checks model compatibility."""
-    # Should raise error for models that don't support effort
-    with pytest.raises(
-        ValueError,
-        match="does not support reasoning effort control",
-    ):
-        ChatAnthropic(model=MODEL_NAME, effort="medium")
-
-    # Should work for models that support effort
-=======
 def test_effort_populates_betas() -> None:
     """Test that effort parameter auto-populates required betas."""
->>>>>>> 85012ae6
     model = ChatAnthropic(model="claude-opus-4-5-20251101", effort="medium")
     assert model.effort == "medium"
 
@@ -2123,16 +2107,6 @@
 
 def test_effort_in_output_config() -> None:
     """Test that effort can be specified in `output_config`."""
-<<<<<<< HEAD
-    # Test effort in output_config is validated
-    with pytest.raises(ValueError, match="Invalid effort value"):
-        ChatAnthropic(
-            model="claude-opus-4-5-20251101",
-            output_config={"effort": "invalid"},
-        )
-
-=======
->>>>>>> 85012ae6
     # Test valid effort in output_config
     model = ChatAnthropic(
         model="claude-opus-4-5-20251101",
@@ -2203,22 +2177,4 @@
     # No effort beta should be added
     assert payload.get("betas") is None or "effort-2025-11-24" not in payload.get(
         "betas", []
-<<<<<<< HEAD
-    )
-
-
-def test_effort_in_model_profile() -> None:
-    """Test that `reasoning_effort_control` is in the model profile."""
-    # Claude Opus 4.5 should support effort
-    model = ChatAnthropic(model="claude-opus-4-5-20251101")
-    assert model.profile
-    assert model.profile.get("reasoning_effort_control") is True
-
-
-def test_effort_validation_with_unknown_model() -> None:
-    """Test that effort validation gives helpful errors for unknown models."""
-    with pytest.raises(ValueError, match="Profile not found for model"):
-        ChatAnthropic(model="claude-unknown-model", effort="medium")
-=======
-    )
->>>>>>> 85012ae6
+    )