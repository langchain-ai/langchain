"""Test chat model integration."""

import os
from typing import Any, Callable, Dict, Literal, Type, cast

import pytest
from anthropic.types import ContentBlock, Message, Usage
from langchain_core.messages import AIMessage, HumanMessage, SystemMessage, ToolMessage
from langchain_core.outputs import ChatGeneration, ChatResult
from langchain_core.pydantic_v1 import BaseModel, Field, SecretStr
from langchain_core.tools import BaseTool
<<<<<<< HEAD

from langchain_anthropic import ChatAnthropic
from langchain_anthropic.chat_models import _merge_messages, convert_to_anthropic_tool
=======
from pytest import CaptureFixture, MonkeyPatch

from langchain_anthropic import ChatAnthropic
from langchain_anthropic.chat_models import (
    _format_messages,
    _merge_messages,
    convert_to_anthropic_tool,
)
>>>>>>> cd4c5428

os.environ["ANTHROPIC_API_KEY"] = "foo"


def test_initialization() -> None:
    """Test chat model initialization."""
    for model in [
        ChatAnthropic(model_name="claude-instant-1.2", api_key="xyz", timeout=2),
        ChatAnthropic(
            model="claude-instant-1.2",
            anthropic_api_key="xyz",
            default_request_timeout=2,
        ),
    ]:
        assert model.model == "claude-instant-1.2"
        assert cast(SecretStr, model.anthropic_api_key).get_secret_value() == "xyz"
        assert model.default_request_timeout == 2.0


@pytest.mark.requires("anthropic")
def test_anthropic_model_name_param() -> None:
    llm = ChatAnthropic(model_name="foo")
    assert llm.model == "foo"


@pytest.mark.requires("anthropic")
def test_anthropic_model_param() -> None:
    llm = ChatAnthropic(model="foo")
    assert llm.model == "foo"


@pytest.mark.requires("anthropic")
def test_anthropic_model_kwargs() -> None:
    llm = ChatAnthropic(model_name="foo", model_kwargs={"foo": "bar"})
    assert llm.model_kwargs == {"foo": "bar"}


@pytest.mark.requires("anthropic")
def test_anthropic_invalid_model_kwargs() -> None:
    with pytest.raises(ValueError):
        ChatAnthropic(model="foo", model_kwargs={"max_tokens_to_sample": 5})


@pytest.mark.requires("anthropic")
def test_anthropic_incorrect_field() -> None:
    with pytest.warns(match="not default parameter"):
        llm = ChatAnthropic(model="foo", foo="bar")
    assert llm.model_kwargs == {"foo": "bar"}


@pytest.mark.requires("anthropic")
def test_anthropic_initialization() -> None:
    """Test anthropic initialization."""
    # Verify that chat anthropic can be initialized using a secret key provided
    # as a parameter rather than an environment variable.
    ChatAnthropic(model="test", anthropic_api_key="test")


def test__format_output() -> None:
    anthropic_msg = Message(
        id="foo",
        content=[ContentBlock(type="text", text="bar")],
        model="baz",
        role="assistant",
        stop_reason=None,
        stop_sequence=None,
        usage=Usage(input_tokens=2, output_tokens=1),
        type="message",
    )
    expected = ChatResult(
        generations=[
            ChatGeneration(message=AIMessage("bar")),
        ],
        llm_output={
            "id": "foo",
            "model": "baz",
            "stop_reason": None,
            "stop_sequence": None,
            "usage": {"input_tokens": 2, "output_tokens": 1},
        },
    )
    llm = ChatAnthropic(model="test", anthropic_api_key="test")
    actual = llm._format_output(anthropic_msg)
    assert expected == actual


def test__merge_messages() -> None:
    messages = [
        SystemMessage("foo"),
        HumanMessage("bar"),
        AIMessage(
            [
                {"text": "baz", "type": "text"},
                {
                    "tool_input": {"a": "b"},
                    "type": "tool_use",
                    "id": "1",
                    "text": None,
                    "name": "buz",
                },
                {"text": "baz", "type": "text"},
                {
                    "tool_input": {"a": "c"},
                    "type": "tool_use",
                    "id": "2",
                    "text": None,
                    "name": "blah",
                },
            ]
        ),
        ToolMessage("buz output", tool_call_id="1"),
        ToolMessage("blah output", tool_call_id="2"),
        HumanMessage("next thing"),
    ]
    expected = [
        SystemMessage("foo"),
        HumanMessage("bar"),
        AIMessage(
            [
                {"text": "baz", "type": "text"},
                {
                    "tool_input": {"a": "b"},
                    "type": "tool_use",
                    "id": "1",
                    "text": None,
                    "name": "buz",
                },
                {"text": "baz", "type": "text"},
                {
                    "tool_input": {"a": "c"},
                    "type": "tool_use",
                    "id": "2",
                    "text": None,
                    "name": "blah",
                },
            ]
        ),
        HumanMessage(
            [
                {"type": "tool_result", "content": "buz output", "tool_use_id": "1"},
                {"type": "tool_result", "content": "blah output", "tool_use_id": "2"},
                {"type": "text", "text": "next thing"},
            ]
        ),
    ]
    actual = _merge_messages(messages)
    assert expected == actual


<<<<<<< HEAD
=======
def test__merge_messages_mutation() -> None:
    original_messages = [
        HumanMessage([{"type": "text", "text": "bar"}]),
        HumanMessage("next thing"),
    ]
    messages = [
        HumanMessage([{"type": "text", "text": "bar"}]),
        HumanMessage("next thing"),
    ]
    expected = [
        HumanMessage(
            [{"type": "text", "text": "bar"}, {"type": "text", "text": "next thing"}]
        ),
    ]
    actual = _merge_messages(messages)
    assert expected == actual
    assert messages == original_messages


>>>>>>> cd4c5428
@pytest.fixture()
def pydantic() -> Type[BaseModel]:
    class dummy_function(BaseModel):
        """dummy function"""

        arg1: int = Field(..., description="foo")
        arg2: Literal["bar", "baz"] = Field(..., description="one of 'bar', 'baz'")

    return dummy_function


@pytest.fixture()
def function() -> Callable:
    def dummy_function(arg1: int, arg2: Literal["bar", "baz"]) -> None:
        """dummy function

        Args:
            arg1: foo
            arg2: one of 'bar', 'baz'
        """
        pass

    return dummy_function


@pytest.fixture()
def dummy_tool() -> BaseTool:
    class Schema(BaseModel):
        arg1: int = Field(..., description="foo")
        arg2: Literal["bar", "baz"] = Field(..., description="one of 'bar', 'baz'")

    class DummyFunction(BaseTool):
        args_schema: Type[BaseModel] = Schema
        name: str = "dummy_function"
        description: str = "dummy function"

        def _run(self, *args: Any, **kwargs: Any) -> Any:
            pass

    return DummyFunction()


@pytest.fixture()
def json_schema() -> Dict:
    return {
        "title": "dummy_function",
        "description": "dummy function",
        "type": "object",
        "properties": {
            "arg1": {"description": "foo", "type": "integer"},
            "arg2": {
                "description": "one of 'bar', 'baz'",
                "enum": ["bar", "baz"],
                "type": "string",
            },
        },
        "required": ["arg1", "arg2"],
    }


@pytest.fixture()
def openai_function() -> Dict:
    return {
        "name": "dummy_function",
        "description": "dummy function",
        "parameters": {
            "type": "object",
            "properties": {
                "arg1": {"description": "foo", "type": "integer"},
                "arg2": {
                    "description": "one of 'bar', 'baz'",
                    "enum": ["bar", "baz"],
                    "type": "string",
                },
            },
            "required": ["arg1", "arg2"],
        },
    }


def test_convert_to_anthropic_tool(
    pydantic: Type[BaseModel],
    function: Callable,
    dummy_tool: BaseTool,
    json_schema: Dict,
    openai_function: Dict,
) -> None:
    expected = {
        "name": "dummy_function",
        "description": "dummy function",
        "input_schema": {
            "type": "object",
            "properties": {
                "arg1": {"description": "foo", "type": "integer"},
                "arg2": {
                    "description": "one of 'bar', 'baz'",
                    "enum": ["bar", "baz"],
                    "type": "string",
                },
            },
            "required": ["arg1", "arg2"],
        },
    }

    for fn in (pydantic, function, dummy_tool, json_schema, expected, openai_function):
        actual = convert_to_anthropic_tool(fn)  # type: ignore
<<<<<<< HEAD
        assert actual == expected
=======
        assert actual == expected


def test__format_messages_with_tool_calls() -> None:
    system = SystemMessage("fuzz")
    human = HumanMessage("foo")
    ai = AIMessage(
        "",
        tool_calls=[{"name": "bar", "id": "1", "args": {"baz": "buzz"}}],
    )
    tool = ToolMessage(
        "blurb",
        tool_call_id="1",
    )
    messages = [system, human, ai, tool]
    expected = (
        "fuzz",
        [
            {"role": "user", "content": "foo"},
            {
                "role": "assistant",
                "content": [
                    {
                        "type": "tool_use",
                        "name": "bar",
                        "id": "1",
                        "input": {"baz": "buzz"},
                    }
                ],
            },
            {
                "role": "user",
                "content": [
                    {"type": "tool_result", "content": "blurb", "tool_use_id": "1"}
                ],
            },
        ],
    )
    actual = _format_messages(messages)
    assert expected == actual


def test__format_messages_with_str_content_and_tool_calls() -> None:
    system = SystemMessage("fuzz")
    human = HumanMessage("foo")
    # If content and tool_calls are specified and content is a string, then both are
    # included with content first.
    ai = AIMessage(
        "thought",
        tool_calls=[{"name": "bar", "id": "1", "args": {"baz": "buzz"}}],
    )
    tool = ToolMessage(
        "blurb",
        tool_call_id="1",
    )
    messages = [system, human, ai, tool]
    expected = (
        "fuzz",
        [
            {"role": "user", "content": "foo"},
            {
                "role": "assistant",
                "content": [
                    {
                        "type": "text",
                        "text": "thought",
                    },
                    {
                        "type": "tool_use",
                        "name": "bar",
                        "id": "1",
                        "input": {"baz": "buzz"},
                    },
                ],
            },
            {
                "role": "user",
                "content": [
                    {"type": "tool_result", "content": "blurb", "tool_use_id": "1"}
                ],
            },
        ],
    )
    actual = _format_messages(messages)
    assert expected == actual


def test__format_messages_with_list_content_and_tool_calls() -> None:
    system = SystemMessage("fuzz")
    human = HumanMessage("foo")
    # If content and tool_calls are specified and content is a list, then content is
    # preferred.
    ai = AIMessage(
        [
            {
                "type": "text",
                "text": "thought",
            }
        ],
        tool_calls=[{"name": "bar", "id": "1", "args": {"baz": "buzz"}}],
    )
    tool = ToolMessage(
        "blurb",
        tool_call_id="1",
    )
    messages = [system, human, ai, tool]
    expected = (
        "fuzz",
        [
            {"role": "user", "content": "foo"},
            {
                "role": "assistant",
                "content": [
                    {
                        "type": "text",
                        "text": "thought",
                    }
                ],
            },
            {
                "role": "user",
                "content": [
                    {"type": "tool_result", "content": "blurb", "tool_use_id": "1"}
                ],
            },
        ],
    )
    actual = _format_messages(messages)
    assert expected == actual


def test_anthropic_api_key_is_secret_string() -> None:
    """Test that the API key is stored as a SecretStr."""
    chat_model = ChatAnthropic(
        model="claude-3-opus-20240229",
        anthropic_api_key="secret-api-key",
    )
    assert isinstance(chat_model.anthropic_api_key, SecretStr)


def test_anthropic_api_key_masked_when_passed_from_env(
    monkeypatch: MonkeyPatch, capsys: CaptureFixture
) -> None:
    """Test that the API key is masked when passed from an environment variable."""
    monkeypatch.setenv("ANTHROPIC_API_KEY ", "secret-api-key")
    chat_model = ChatAnthropic(
        model="claude-3-opus-20240229",
        anthropic_api_key="secret-api-key",
    )
    print(chat_model.anthropic_api_key, end="")  # noqa: T201
    captured = capsys.readouterr()

    assert captured.out == "**********"


def test_anthropic_api_key_masked_when_passed_via_constructor(
    capsys: CaptureFixture,
) -> None:
    """Test that the API key is masked when passed via the constructor."""
    chat_model = ChatAnthropic(
        model="claude-3-opus-20240229",
        anthropic_api_key="secret-api-key",
    )
    print(chat_model.anthropic_api_key, end="")  # noqa: T201
    captured = capsys.readouterr()

    assert captured.out == "**********"


def test_anthropic_uses_actual_secret_value_from_secretstr() -> None:
    """Test that the actual secret value is correctly retrieved."""
    chat_model = ChatAnthropic(
        model="claude-3-opus-20240229",
        anthropic_api_key="secret-api-key",
    )
    assert (
        cast(SecretStr, chat_model.anthropic_api_key).get_secret_value()
        == "secret-api-key"
    )
>>>>>>> cd4c5428
<|MERGE_RESOLUTION|>--- conflicted
+++ resolved
@@ -9,11 +9,6 @@
 from langchain_core.outputs import ChatGeneration, ChatResult
 from langchain_core.pydantic_v1 import BaseModel, Field, SecretStr
 from langchain_core.tools import BaseTool
-<<<<<<< HEAD
-
-from langchain_anthropic import ChatAnthropic
-from langchain_anthropic.chat_models import _merge_messages, convert_to_anthropic_tool
-=======
 from pytest import CaptureFixture, MonkeyPatch
 
 from langchain_anthropic import ChatAnthropic
@@ -22,7 +17,6 @@
     _merge_messages,
     convert_to_anthropic_tool,
 )
->>>>>>> cd4c5428
 
 os.environ["ANTHROPIC_API_KEY"] = "foo"
 
@@ -172,8 +166,6 @@
     assert expected == actual
 
 
-<<<<<<< HEAD
-=======
 def test__merge_messages_mutation() -> None:
     original_messages = [
         HumanMessage([{"type": "text", "text": "bar"}]),
@@ -193,7 +185,6 @@
     assert messages == original_messages
 
 
->>>>>>> cd4c5428
 @pytest.fixture()
 def pydantic() -> Type[BaseModel]:
     class dummy_function(BaseModel):
@@ -300,9 +291,6 @@
 
     for fn in (pydantic, function, dummy_tool, json_schema, expected, openai_function):
         actual = convert_to_anthropic_tool(fn)  # type: ignore
-<<<<<<< HEAD
-        assert actual == expected
-=======
         assert actual == expected
 
 
@@ -481,5 +469,4 @@
     assert (
         cast(SecretStr, chat_model.anthropic_api_key).get_secret_value()
         == "secret-api-key"
-    )
->>>>>>> cd4c5428
+    )