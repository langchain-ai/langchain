import asyncio
import logging
import warnings
from collections.abc import Iterable

import httpx
from httpx import Response
from langchain_core.embeddings import Embeddings
from langchain_core.utils import (
    secret_from_env,
)
from pydantic import (
    BaseModel,
    ConfigDict,
    Field,
    SecretStr,
    model_validator,
)
from tokenizers import Tokenizer  # type: ignore[import]
from typing_extensions import Self

logger = logging.getLogger(__name__)

MAX_TOKENS = 16_000
"""A batching parameter for the Mistral API. This is NOT the maximum number of tokens
accepted by the embedding model for each document/chunk, but rather the maximum number
of tokens that can be sent in a single request to the Mistral API (across multiple
documents/chunks)"""


class DummyTokenizer:
    """Dummy tokenizer for when tokenizer cannot be accessed (e.g., via Huggingface)."""

    @staticmethod
    def encode_batch(texts: list[str]) -> list[list[str]]:
        return [list(text) for text in texts]


class MistralAIEmbeddings(BaseModel, Embeddings):
    """MistralAI embedding model integration.

    Setup:
        Install `langchain_mistralai` and set environment variable
        `MISTRAL_API_KEY`.

        ```bash
        pip install -U langchain_mistralai
        export MISTRAL_API_KEY="your-api-key"
        ```

    Key init args — completion params:
        model:
            Name of `MistralAI` model to use.

    Key init args — client params:
        api_key:
            The API key for the MistralAI API. If not provided, it will be read from the
            environment variable `MISTRAL_API_KEY`.
<<<<<<< HEAD
        timeout: int
            The number of seconds to wait for a response before timing out.
        max_concurrent_requests: int
=======
        max_retries:
            The number of times to retry a request if it fails.
        timeout:
            The number of seconds to wait for a response before timing out.
        wait_time:
            The number of seconds to wait before retrying a request in case of 429
            error.
        max_concurrent_requests:
>>>>>>> 7d7a50d4
            The maximum number of concurrent requests to make to the Mistral API.

    See full list of supported init args and their descriptions in the params section.

    Instantiate:

        ```python
        from __module_name__ import MistralAIEmbeddings

        embed = MistralAIEmbeddings(
            model="mistral-embed",
            # api_key="...",
            # other params...
        )
        ```

    Embed single text:

        ```python
        input_text = "The meaning of life is 42"
        vector = embed.embed_query(input_text)
        print(vector[:3])
        ```
        ```python
        [-0.024603435769677162, -0.007543657906353474, 0.0039630369283258915]
        ```

    Embed multiple text:

        ```python
        input_texts = ["Document 1...", "Document 2..."]
        vectors = embed.embed_documents(input_texts)
        print(len(vectors))
        # The first 3 coordinates for the first vector
        print(vectors[0][:3])
        ```
        ```python
        2
        [-0.024603435769677162, -0.007543657906353474, 0.0039630369283258915]
        ```

    Async:

        ```python
        vector = await embed.aembed_query(input_text)
        print(vector[:3])

        # multiple:
        # await embed.aembed_documents(input_texts)
        ```
        ```python
        [-0.009100092574954033, 0.005071679595857859, -0.0029193938244134188]
        ```
    """

    # The type for client and async_client is ignored because the type is not
    # an Optional after the model is initialized and the model_validator
    # is run.
    client: httpx.Client = Field(default=None)  # type: ignore[assignment] # :meta private:

    async_client: httpx.AsyncClient = Field(  # type: ignore[assignment] # :meta private:
        default=None
    )
    mistral_api_key: SecretStr = Field(
        alias="api_key",
        default_factory=secret_from_env("MISTRAL_API_KEY", default=""),
    )
    endpoint: str = "https://api.mistral.ai/v1/"
    timeout: int = 120
    max_concurrent_requests: int = 64
    tokenizer: Tokenizer = Field(default=None)

    model: str = "mistral-embed"

    model_config = ConfigDict(
        extra="forbid",
        arbitrary_types_allowed=True,
        populate_by_name=True,
    )

    @model_validator(mode="after")
    def validate_environment(self) -> Self:
        """Validate configuration."""
        api_key_str = self.mistral_api_key.get_secret_value()
        # TODO: handle retries
        if not self.client:
            self.client = httpx.Client(
                base_url=self.endpoint,
                headers={
                    "Content-Type": "application/json",
                    "Accept": "application/json",
                    "Authorization": f"Bearer {api_key_str}",
                },
                timeout=self.timeout,
            )
        # TODO: handle retries and max_concurrency
        if not self.async_client:
            self.async_client = httpx.AsyncClient(
                base_url=self.endpoint,
                headers={
                    "Content-Type": "application/json",
                    "Accept": "application/json",
                    "Authorization": f"Bearer {api_key_str}",
                },
                timeout=self.timeout,
            )
        if self.tokenizer is None:
            try:
                self.tokenizer = Tokenizer.from_pretrained(
                    "mistralai/Mixtral-8x7B-v0.1"
                )
            except OSError:  # huggingface_hub GatedRepoError
                warnings.warn(
                    "Could not download mistral tokenizer from Huggingface for "
                    "calculating batch sizes. Set a Huggingface token via the "
                    "HF_TOKEN environment variable to download the real tokenizer. "
                    "Falling back to a dummy tokenizer that uses `len()`.",
                    stacklevel=2,
                )
                self.tokenizer = DummyTokenizer()
        return self

    def _get_batches(self, texts: list[str]) -> Iterable[list[str]]:
        """Split list of texts into batches of less than 16k tokens for Mistral API."""
        batch: list[str] = []
        batch_tokens = 0

        text_token_lengths = [
            len(encoded) for encoded in self.tokenizer.encode_batch(texts)
        ]

        for text, text_tokens in zip(texts, text_token_lengths, strict=False):
            if batch_tokens + text_tokens > MAX_TOKENS:
                if len(batch) > 0:
                    # edge case where first batch exceeds max tokens
                    # should not yield an empty batch.
                    yield batch
                batch = [text]
                batch_tokens = text_tokens
            else:
                batch.append(text)
                batch_tokens += text_tokens
        if batch:
            yield batch

    def embed_documents(self, texts: list[str]) -> list[list[float]]:
        """Embed a list of document texts.

        Args:
            texts: The list of texts to embed.

        Returns:
            List of embeddings, one for each text.

        """
        try:
            batch_responses = []

            def _embed_batch(batch: list[str]) -> Response:
                response = self.client.post(
                    url="/embeddings",
                    json={
                        "model": self.model,
                        "input": batch,
                    },
                )
                response.raise_for_status()
                return response

            batch_responses = [
                _embed_batch(batch) for batch in self._get_batches(texts)
            ]
            return [
                list(map(float, embedding_obj["embedding"]))
                for response in batch_responses
                for embedding_obj in response.json()["data"]
            ]
        except Exception:
            logger.exception("An error occurred with MistralAI")
            raise

    async def aembed_documents(self, texts: list[str]) -> list[list[float]]:
        """Embed a list of document texts.

        Args:
            texts: The list of texts to embed.

        Returns:
            List of embeddings, one for each text.
        """
        try:

            async def _aembed_batch(batch: list[str]) -> Response:
                response = await self.async_client.post(
                    url="/embeddings",
                    json={
                        "model": self.model,
                        "input": batch,
                    },
                )
                response.raise_for_status()
                return response

            batch_responses = await asyncio.gather(
                *[_aembed_batch(batch) for batch in self._get_batches(texts)]
            )
            return [
                list(map(float, embedding_obj["embedding"]))
                for response in batch_responses
                for embedding_obj in response.json()["data"]
            ]
        except Exception:
            logger.exception("An error occurred with MistralAI")
            raise

    def embed_query(self, text: str) -> list[float]:
        """Embed a single query text.

        Args:
            text: The text to embed.

        Returns:
            Embedding for the text.

        """
        return self.embed_documents([text])[0]

    async def aembed_query(self, text: str) -> list[float]:
        """Embed a single query text.

        Args:
            text: The text to embed.

        Returns:
            Embedding for the text.

        """
        return (await self.aembed_documents([text]))[0]<|MERGE_RESOLUTION|>--- conflicted
+++ resolved
@@ -56,11 +56,7 @@
         api_key:
             The API key for the MistralAI API. If not provided, it will be read from the
             environment variable `MISTRAL_API_KEY`.
-<<<<<<< HEAD
-        timeout: int
-            The number of seconds to wait for a response before timing out.
         max_concurrent_requests: int
-=======
         max_retries:
             The number of times to retry a request if it fails.
         timeout:
@@ -69,7 +65,6 @@
             The number of seconds to wait before retrying a request in case of 429
             error.
         max_concurrent_requests:
->>>>>>> 7d7a50d4
             The maximum number of concurrent requests to make to the Mistral API.
 
     See full list of supported init args and their descriptions in the params section.
