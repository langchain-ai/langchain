--- conflicted
+++ resolved
@@ -7,11 +7,7 @@
 license = { text = "MIT" }
 requires-python = ">=3.10"
 dependencies = [
-<<<<<<< HEAD
     "langchain-core<2.0.0,>=0.3.68",
-=======
-    "langchain-core>=0.3.68",
->>>>>>> f158cea1
     "tokenizers<1,>=0.15.1",
     "httpx<1,>=0.25.2",
     "httpx-sse<1,>=0.3.1",
