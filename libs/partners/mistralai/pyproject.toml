[build-system]
requires = ["pdm-backend"]
build-backend = "pdm.backend"

[project]
authors = []
license = { text = "MIT" }
requires-python = ">=3.9"
dependencies = [
    "langchain-core<1.0.0,>=0.3.68",
    "tokenizers<1,>=0.15.1",
    "httpx<1,>=0.25.2",
    "httpx-sse<1,>=0.3.1",
    "pydantic<3,>=2",
]
name = "langchain-mistralai"
version = "0.2.11"
description = "An integration package connecting Mistral and LangChain"
readme = "README.md"

[project.urls]
"Source Code" = "https://github.com/langchain-ai/langchain/tree/master/libs/partners/mistralai"
"Release Notes" = "https://github.com/langchain-ai/langchain/releases?q=tag%3A%22langchain-mistralai%3D%3D0%22&expanded=true"
repository = "https://github.com/langchain-ai/langchain"

[dependency-groups]
test = [
    "pytest<8.0.0,>=7.3.0",
    "pytest-asyncio<1.0.0,>=0.21.1",
    "pytest-watcher<1.0.0,>=0.3.4",
    "langchain-core",
    "langchain-tests",
]
test_integration = []
codespell = ["codespell<3.0.0,>=2.2.0"]
lint = ["ruff<0.13,>=0.12.2"]
dev = ["langchain-core"]
typing = ["mypy<2.0,>=1.10", "langchain-core"]

[tool.uv.sources]
langchain-core = { path = "../../core", editable = true }
langchain-tests = { path = "../../standard-tests", editable = true }

[tool.mypy]
disallow_untyped_defs = "True"

[tool.ruff]
target-version = "py39"

[tool.ruff.lint]
<<<<<<< HEAD
select = ["E", "F", "I", "T201", "UP", "S"]
ignore = [ "UP007", ]
unfixable = ["B028"] # People should intentionally tune the stacklevel
=======
select = [
    "A",      # flake8-builtins
    "B",      # flake8-bugbear
    "ASYNC",  # flake8-async
    "C4",     # flake8-comprehensions
    "COM",    # flake8-commas
    "D",      # pydocstyle
    "DOC",    # pydoclint
    "E",      # pycodestyle error
    "EM",     # flake8-errmsg
    "F",      # pyflakes
    "FA",     # flake8-future-annotations
    "FBT",    # flake8-boolean-trap
    "FLY",    # flake8-flynt
    "I",      # isort
    "ICN",    # flake8-import-conventions
    "INT",    # flake8-gettext
    "ISC",    # isort-comprehensions
    "PGH",    # pygrep-hooks
    "PIE",    # flake8-pie
    "PERF",   # flake8-perf
    "PYI",    # flake8-pyi
    "Q",      # flake8-quotes
    "RET",    # flake8-return
    "RSE",    # flake8-rst-docstrings
    "RUF",    # ruff
    "S",      # flake8-bandit
    "SLF",    # flake8-self
    "SLOT",   # flake8-slots
    "SIM",    # flake8-simplify
    "T10",    # flake8-debugger
    "T20",    # flake8-print
    "TID",    # flake8-tidy-imports
    "UP",     # pyupgrade
    "W",      # pycodestyle warning
    "YTT",    # flake8-2020
]
ignore = [
    "D100",    # pydocstyle: Missing docstring in public module
    "D101",    # pydocstyle: Missing docstring in public class
    "D102",    # pydocstyle: Missing docstring in public method
    "D103",    # pydocstyle: Missing docstring in public function
    "D104",    # pydocstyle: Missing docstring in public package
    "D105",    # pydocstyle: Missing docstring in magic method
    "D107",    # pydocstyle: Missing docstring in __init__
    "D203",    # Messes with the formatter
    "D407",    # pydocstyle: Missing-dashed-underline-after-section
    "COM812",  # Messes with the formatter
    "ISC001",  # Messes with the formatter
    "PERF203", # Rarely useful
    "S112",    # Rarely useful
    "RUF012",  # Doesn't play well with Pydantic
    "SLF001",  # Private member access
    "UP007",   # pyupgrade: non-pep604-annotation-union
    "UP045",   # pyupgrade: non-pep604-annotation-optional
]
unfixable = ["B028"] # People should intentionall tune the stacklevel
>>>>>>> cba051bc

[tool.coverage.run]
omit = ["tests/*"]

[tool.pytest.ini_options]
addopts = "--strict-markers --strict-config --durations=5"
markers = [
    "requires: mark tests as requiring a specific library",
    "compile: mark placeholder test used to compile integration tests without running them",
]
asyncio_mode = "auto"

[tool.ruff.lint.extend-per-file-ignores]
"tests/**/*.py" = [
    "S101", # Tests need assertions
    "S311", # Standard pseudo-random generators are not suitable for cryptographic purposes
]<|MERGE_RESOLUTION|>--- conflicted
+++ resolved
@@ -48,11 +48,6 @@
 target-version = "py39"
 
 [tool.ruff.lint]
-<<<<<<< HEAD
-select = ["E", "F", "I", "T201", "UP", "S"]
-ignore = [ "UP007", ]
-unfixable = ["B028"] # People should intentionally tune the stacklevel
-=======
 select = [
     "A",      # flake8-builtins
     "B",      # flake8-bugbear
@@ -109,8 +104,7 @@
     "UP007",   # pyupgrade: non-pep604-annotation-union
     "UP045",   # pyupgrade: non-pep604-annotation-optional
 ]
-unfixable = ["B028"] # People should intentionall tune the stacklevel
->>>>>>> cba051bc
+unfixable = ["B028"] # People should intentionally tune the stacklevel
 
 [tool.coverage.run]
 omit = ["tests/*"]
