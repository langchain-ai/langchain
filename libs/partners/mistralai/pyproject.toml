[tool.poetry]
<<<<<<< HEAD
name = "gigachain-mistralai"
version = "0.1.2"
=======
name = "langchain-mistralai"
version = "0.1.5"
>>>>>>> cd4c5428
description = "An integration package connecting Mistral and LangChain"
authors = []
readme = "README.md"
repository = "https://github.com/langchain-ai/langchain"
license = "MIT"

[tool.poetry.urls]
"Source Code" = "https://github.com/langchain-ai/langchain/tree/master/libs/partners/mistralai"

[tool.poetry.dependencies]
python = ">=3.8.1,<4.0"
<<<<<<< HEAD
gigachain-core = "^0.1.42"
=======
langchain-core = "^0.1.46"
>>>>>>> cd4c5428
tokenizers = "^0.15.1"
httpx = ">=0.25.2,<1"
httpx-sse = ">=0.3.1,<1"

[tool.poetry.group.test]
optional = true

[tool.poetry.group.test.dependencies]
pytest = "^7.3.0"
pytest-asyncio = "^0.21.1"
<<<<<<< HEAD
gigachain-core = { path = "../../core", develop = true }
gigachain-standard-tests = { path = "../../standard-tests", develop = true }
=======
langchain-core = { path = "../../core", develop = true }
langchain-standard-tests = { path = "../../standard-tests", develop = true }
>>>>>>> cd4c5428

[tool.poetry.group.test_integration]
optional = true

[tool.poetry.group.test_integration.dependencies]

[tool.poetry.group.codespell]
optional = true

[tool.poetry.group.codespell.dependencies]
codespell = "^2.2.0"

[tool.poetry.group.lint]
optional = true

[tool.poetry.group.lint.dependencies]
ruff = "^0.1.5"

[tool.poetry.group.typing.dependencies]
mypy = "^0.991"
gigachain-core = { path = "../../core", develop = true }

[tool.poetry.group.dev]
optional = true

[tool.poetry.group.dev.dependencies]
gigachain-core = { path = "../../core", develop = true }

[tool.ruff.lint]
select = [
  "E",    # pycodestyle
  "F",    # pyflakes
  "I",    # isort
  "T201", # print
]

[tool.mypy]
disallow_untyped_defs = "True"

[tool.coverage.run]
omit = ["tests/*"]

[build-system]
requires = ["poetry-core>=1.0.0"]
build-backend = "poetry.core.masonry.api"

[tool.pytest.ini_options]
# --strict-markers will raise errors on unknown marks.
# https://docs.pytest.org/en/7.1.x/how-to/mark.html#raising-errors-on-unknown-marks
#
# https://docs.pytest.org/en/7.1.x/reference/reference.html
# --strict-config       any warnings encountered while parsing the `pytest`
#                       section of the configuration file raise errors.
#
addopts = "--strict-markers --strict-config --durations=5"
# Registering custom markers.
# https://docs.pytest.org/en/7.1.x/example/markers.html#registering-markers
markers = [
  "requires: mark tests as requiring a specific library",
  "asyncio: mark tests as requiring asyncio",
  "compile: mark placeholder test used to compile integration tests without running them",
]
asyncio_mode = "auto"<|MERGE_RESOLUTION|>--- conflicted
+++ resolved
@@ -1,11 +1,6 @@
 [tool.poetry]
-<<<<<<< HEAD
 name = "gigachain-mistralai"
-version = "0.1.2"
-=======
-name = "langchain-mistralai"
 version = "0.1.5"
->>>>>>> cd4c5428
 description = "An integration package connecting Mistral and LangChain"
 authors = []
 readme = "README.md"
@@ -17,11 +12,7 @@
 
 [tool.poetry.dependencies]
 python = ">=3.8.1,<4.0"
-<<<<<<< HEAD
-gigachain-core = "^0.1.42"
-=======
-langchain-core = "^0.1.46"
->>>>>>> cd4c5428
+gigachain-core = "^0.1.46"
 tokenizers = "^0.15.1"
 httpx = ">=0.25.2,<1"
 httpx-sse = ">=0.3.1,<1"
@@ -32,13 +23,8 @@
 [tool.poetry.group.test.dependencies]
 pytest = "^7.3.0"
 pytest-asyncio = "^0.21.1"
-<<<<<<< HEAD
 gigachain-core = { path = "../../core", develop = true }
 gigachain-standard-tests = { path = "../../standard-tests", develop = true }
-=======
-langchain-core = { path = "../../core", develop = true }
-langchain-standard-tests = { path = "../../standard-tests", develop = true }
->>>>>>> cd4c5428
 
 [tool.poetry.group.test_integration]
 optional = true
