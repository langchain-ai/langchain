--- conflicted
+++ resolved
@@ -22,7 +22,6 @@
 from typing import Any, Dict, List, Union
 
 import numpy as np
-from bson import ObjectId
 
 logger = logging.getLogger(__name__)
 
@@ -175,10 +174,8 @@
     obj: Dict[str, Any],
 ) -> None:
     """Recursively cast values in a dict to a form able to json.dump"""
-<<<<<<< HEAD
-=======
+
     from bson import ObjectId
->>>>>>> 8eb0bdea
 
     for k, v in obj.items():
         if isinstance(v, dict):
