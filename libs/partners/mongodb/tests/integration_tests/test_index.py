--- conflicted
+++ resolved
@@ -9,13 +9,10 @@
 
 from langchain_mongodb import index
 
-<<<<<<< HEAD
-=======
 DB_NAME = "langchain_test_index_db"
 COLLECTION_NAME = "test_index"
 VECTOR_INDEX_NAME = "vector_index"
 
->>>>>>> 99f9a664
 TIMEOUT = 120
 DIMENSIONS = 10
 
@@ -25,22 +22,14 @@
     """Depending on uri, this could point to any type of cluster."""
     uri = os.environ.get("MONGODB_ATLAS_URI")
     client: MongoClient = MongoClient(uri)
-<<<<<<< HEAD
-    clxn = client["db"]["collection"]
-=======
     clxn = client[DB_NAME][COLLECTION_NAME]
->>>>>>> 99f9a664
     clxn.insert_one({"foo": "bar"})
     yield clxn
     clxn.drop()
 
 
 def test_search_index_commands(collection: Collection) -> None:
-<<<<<<< HEAD
-    index_name = "vector_index"
-=======
     index_name = VECTOR_INDEX_NAME
->>>>>>> 99f9a664
     dimensions = DIMENSIONS
     path = "embedding"
     similarity = "cosine"
