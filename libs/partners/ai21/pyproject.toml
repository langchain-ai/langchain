--- conflicted
+++ resolved
@@ -3,15 +3,9 @@
 build-backend = "poetry.core.masonry.api"
 
 [tool.poetry]
-<<<<<<< HEAD
 name = "gigachain-ai21"
-version = "0.1.7"
-description = "An integration package connecting AI21 and GigaChain"
-=======
-name = "langchain-ai21"
 version = "0.1.8"
 description = "An integration package connecting AI21 and LangChain"
->>>>>>> 99f9a664
 authors = []
 readme = "README.md"
 repository = "https://github.com/ai-forever/gigachain"
@@ -29,15 +23,9 @@
 
 [tool.poetry.dependencies]
 python = ">=3.8.1,<4.0"
-<<<<<<< HEAD
 gigachain-core = "^0.2.4"
 gigachain-text-splitters = "^0.2.0"
-ai21 = "^2.7.0"
-=======
-langchain-core = "^0.2.4"
-langchain-text-splitters = "^0.2.0"
 ai21 = "^2.14.1"
->>>>>>> 99f9a664
 
 [tool.ruff.lint]
 select = [ "E", "F", "I",]
