--- conflicted
+++ resolved
@@ -20,11 +20,7 @@
 
 [tool.poetry.dependencies]
 python = ">=3.9,<4.0"
-<<<<<<< HEAD
 langchain-core = { version = "^0.3.0.dev1", allow-prereleases = true }
-=======
-langchain-core = "^0.3.0.dev"
->>>>>>> 6405e7fa
 fireworks-ai = ">=0.13.0"
 openai = "^1.10.0"
 requests = "^2"
