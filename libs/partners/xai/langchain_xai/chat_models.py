"""Wrapper around xAI's Chat Completions API."""

from __future__ import annotations

<<<<<<< HEAD
import warnings
from typing import TYPE_CHECKING, Any, Literal, TypeAlias
=======
from typing import TYPE_CHECKING, Any, Literal, TypeAlias, cast
>>>>>>> d6b5f05f

import openai
from langchain_core.messages import AIMessageChunk
from langchain_core.utils import secret_from_env
from langchain_openai.chat_models.base import BaseChatOpenAI
from pydantic import BaseModel, ConfigDict, Field, SecretStr, model_validator
from typing_extensions import Self

from langchain_xai.data._profiles import _PROFILES

if TYPE_CHECKING:
    from langchain_core.language_models import (
        ModelProfile,
        ModelProfileRegistry,
    )
    from langchain_core.language_models.chat_models import (
        LangSmithParams,
        LanguageModelInput,
    )
    from langchain_core.outputs import ChatGenerationChunk, ChatResult
    from langchain_core.runnables import Runnable

_DictOrPydanticClass: TypeAlias = dict[str, Any] | type[BaseModel] | type
_DictOrPydantic: TypeAlias = dict | BaseModel


_MODEL_PROFILES = cast("ModelProfileRegistry", _PROFILES)


def _get_default_model_profile(model_name: str) -> ModelProfile:
    default = _MODEL_PROFILES.get(model_name) or {}
    return default.copy()


class ChatXAI(BaseChatOpenAI):  # type: ignore[override]
    r"""ChatXAI chat model.

    Refer to [xAI's documentation](https://docs.x.ai/docs/api-reference#chat-completions)
    for more nuanced details on the API's behavior and supported parameters.

    Setup:
        Install `langchain-xai` and set environment variable `XAI_API_KEY`.

        ```bash
        pip install -U langchain-xai
        export XAI_API_KEY="your-api-key"
        ```

    Key init args — completion params:
        model:
            Name of model to use.
        temperature:
            Sampling temperature between `0` and `2`. Higher values mean more random completions,
            while lower values (like `0.2`) mean more focused and deterministic completions.
            (Default: `1`.)
        max_tokens:
            Max number of tokens to generate. Refer to your [model's documentation](https://docs.x.ai/docs/models#model-pricing)
            for the maximum number of tokens it can generate.
        logprobs:
            Whether to return logprobs.

    Key init args — client params:
        timeout:
            Timeout for requests.
        max_retries:
            Max number of retries.
        api_key:
            xAI API key. If not passed in will be read from env var `XAI_API_KEY`.

    Instantiate:
        ```python
        from langchain_xai import ChatXAI

        model = ChatXAI(
            model="grok-4",
            temperature=0,
            max_tokens=None,
            timeout=None,
            max_retries=2,
            # api_key="...",
            # other params...
        )
        ```

    Invoke:
        ```python
        messages = [
            (
                "system",
                "You are a helpful translator. Translate the user sentence to French.",
            ),
            ("human", "I love programming."),
        ]
        model.invoke(messages)
        ```

        ```python
        AIMessage(
            content="J'adore la programmation.",
            response_metadata={
                "token_usage": {
                    "completion_tokens": 9,
                    "prompt_tokens": 32,
                    "total_tokens": 41,
                },
                "model_name": "grok-4",
                "system_fingerprint": None,
                "finish_reason": "stop",
                "logprobs": None,
            },
            id="run-168dceca-3b8b-4283-94e3-4c739dbc1525-0",
            usage_metadata={
                "input_tokens": 32,
                "output_tokens": 9,
                "total_tokens": 41,
            },
        )
        ```

    Stream:
        ```python
        for chunk in model.stream(messages):
            print(chunk.text, end="")
        ```

        ```python
        content='J' id='run-1bc996b5-293f-4114-96a1-e0f755c05eb9'
        content="'" id='run-1bc996b5-293f-4114-96a1-e0f755c05eb9'
        content='ad' id='run-1bc996b5-293f-4114-96a1-e0f755c05eb9'
        content='ore' id='run-1bc996b5-293f-4114-96a1-e0f755c05eb9'
        content=' la' id='run-1bc996b5-293f-4114-96a1-e0f755c05eb9'
        content=' programm' id='run-1bc996b5-293f-4114-96a1-e0f755c05eb9'
        content='ation' id='run-1bc996b5-293f-4114-96a1-e0f755c05eb9'
        content='.' id='run-1bc996b5-293f-4114-96a1-e0f755c05eb9'
        content='' response_metadata={'finish_reason': 'stop', 'model_name': 'grok-4'} id='run-1bc996b5-293f-4114-96a1-e0f755c05eb9'

        ```

    Async:
        ```python
        await model.ainvoke(messages)

        # stream:
        # async for chunk in (await model.astream(messages))

        # batch:
        # await model.abatch([messages])
        ```

        ```python
        AIMessage(
            content="J'adore la programmation.",
            response_metadata={
                "token_usage": {
                    "completion_tokens": 9,
                    "prompt_tokens": 32,
                    "total_tokens": 41,
                },
                "model_name": "grok-4",
                "system_fingerprint": None,
                "finish_reason": "stop",
                "logprobs": None,
            },
            id="run-09371a11-7f72-4c53-8e7c-9de5c238b34c-0",
            usage_metadata={
                "input_tokens": 32,
                "output_tokens": 9,
                "total_tokens": 41,
            },
        )
        ```

    Reasoning:
        [Certain xAI models](https://docs.x.ai/docs/models#model-pricing) support reasoning,
        which allows the model to provide reasoning content along with the response.

        If provided, reasoning content is returned under the `additional_kwargs` field of the
        `AIMessage` or `AIMessageChunk`.

        If supported, reasoning effort can be specified in the model constructor's `extra_body`
        argument, which will control the amount of reasoning the model does. The value can be one of
        `'low'` or `'high'`.

        ```python
        model = ChatXAI(
            model="grok-3-mini",
            extra_body={"reasoning_effort": "high"},
        )
        ```

        !!! note
            As of 2025-07-10, `reasoning_content` is only returned in Grok 3 models, such as
            [Grok 3 Mini](https://docs.x.ai/docs/models/grok-3-mini).

        !!! note
            Note that in [Grok 4](https://docs.x.ai/docs/models/grok-4-0709), as of 2025-07-10,
            reasoning is not exposed in `reasoning_content` (other than initial `'Thinking...'` text),
            reasoning cannot be disabled, and the `reasoning_effort` cannot be specified.

    Tool calling / function calling:

    ```python
    from pydantic import BaseModel, Field

    model = ChatXAI(model="grok-4")


    class GetWeather(BaseModel):
        '''Get the current weather in a given location'''

        location: str = Field(..., description="The city and state, e.g. San Francisco, CA")


    class GetPopulation(BaseModel):
        '''Get the current population in a given location'''

        location: str = Field(..., description="The city and state, e.g. San Francisco, CA")


    model_with_tools = model.bind_tools([GetWeather, GetPopulation])
    ai_msg = model_with_tools.invoke("Which city is bigger: LA or NY?")
    ai_msg.tool_calls
    ```

    ```python
    [
        {
            "name": "GetPopulation",
            "args": {"location": "NY"},
            "id": "call_m5tstyn2004pre9bfuxvom8x",
            "type": "tool_call",
        },
        {
            "name": "GetPopulation",
            "args": {"location": "LA"},
            "id": "call_0vjgq455gq1av5sp9eb1pw6a",
            "type": "tool_call",
        },
    ]
    ```

    !!! note
        With stream response, the tool / function call will be returned in whole in a
        single chunk, instead of being streamed across chunks.

    Tool choice can be controlled by setting the `tool_choice` parameter in the model
    constructor's `extra_body` argument. For example, to disable tool / function calling:

    ```python
    model = ChatXAI(model="grok-4", extra_body={"tool_choice": "none"})
    ```
    To require that the model always calls a tool / function, set `tool_choice` to `'required'`:

    ```python
    model = ChatXAI(model="grok-4", extra_body={"tool_choice": "required"})
    ```

    To specify a tool / function to call, set `tool_choice` to the name of the tool / function:

    ```python
    from pydantic import BaseModel, Field

    model = ChatXAI(
        model="grok-4",
        extra_body={
            "tool_choice": {"type": "function", "function": {"name": "GetWeather"}}
        },
    )

    class GetWeather(BaseModel):
        \"\"\"Get the current weather in a given location\"\"\"

        location: str = Field(..., description='The city and state, e.g. San Francisco, CA')


    class GetPopulation(BaseModel):
        \"\"\"Get the current population in a given location\"\"\"

        location: str = Field(..., description='The city and state, e.g. San Francisco, CA')


    model_with_tools = model.bind_tools([GetWeather, GetPopulation])
    ai_msg = model_with_tools.invoke(
        "Which city is bigger: LA or NY?",
    )
    ai_msg.tool_calls
    ```

    The resulting tool call would be:

    ```python
    [
        {
            "name": "GetWeather",
            "args": {"location": "Los Angeles, CA"},
            "id": "call_81668711",
            "type": "tool_call",
        }
    ]
    ```

    Parallel tool calling / parallel function calling:
        By default, parallel tool / function calling is enabled, so you can process
        multiple function calls in one request/response cycle. When two or more tool calls
        are required, all of the tool call requests will be included in the response body.

    Structured output:
        ```python
        from typing import Optional

        from pydantic import BaseModel, Field


        class Joke(BaseModel):
            '''Joke to tell user.'''

            setup: str = Field(description="The setup of the joke")
            punchline: str = Field(description="The punchline to the joke")
            rating: int | None = Field(description="How funny the joke is, from 1 to 10")


        structured_model = model.with_structured_output(Joke)
        structured_model.invoke("Tell me a joke about cats")
        ```

        ```python
        Joke(
            setup="Why was the cat sitting on the computer?",
            punchline="To keep an eye on the mouse!",
            rating=7,
        )
        ```

    Agentic Tool Calling (Recommended):
        xAI supports [agentic tool calling](https://docs.x.ai/docs/guides/tools/overview)
        where the model autonomously manages reasoning and tool execution on the server side.
        This enables capabilities like web search, X search, and code execution.

        ```python
        from langchain_xai import ChatXAI

        # Enable web search
        model = ChatXAI(
            model="grok-4",
            server_tools=[{"type": "web_search"}],
        )

        response = model.invoke("What are the latest developments in AI?")
        # The model will autonomously search the web and provide up-to-date information

        # Enable multiple tools
        model_multi = ChatXAI(
            model="grok-4",
            server_tools=[
                {"type": "web_search"},
                {"type": "x_search"},
                {"type": "code_execution"},
            ],
        )
        ```

        Available server tools:
        - `web_search`: Autonomous web search capability
        - `x_search`: Search posts on X (formerly Twitter)
        - `code_execution`: Execute code to solve complex problems

    Live Search (Deprecated):
        !!! warning "Deprecated"
            The Live Search API will be deprecated by December 15, 2025.
            Use `server_tools` with the agentic tool calling API instead.

        xAI supports a [Live Search](https://docs.x.ai/docs/guides/live-search)
        feature that enables Grok to ground its answers using results from web searches.

        ```python
        from langchain_xai import ChatXAI

        # Old approach (deprecated)
        model = ChatXAI(
            model="grok-4",
            search_parameters={
                "mode": "auto",
                # Example optional parameters below:
                "max_search_results": 3,
                "from_date": "2025-05-26",
                "to_date": "2025-05-27",
            },
        )

        model.invoke("Provide me a digest of world news in the last 24 hours.")
        ```

        !!! note
            [Citations](https://docs.x.ai/docs/guides/live-search#returning-citations)
            are only available in [Grok 3](https://docs.x.ai/docs/models/grok-3).

    Token usage:
        ```python
        ai_msg = model.invoke(messages)
        ai_msg.usage_metadata
        ```

        ```python
        {"input_tokens": 37, "output_tokens": 6, "total_tokens": 43}
        ```

    Logprobs:
        ```python
        logprobs_model = model.bind(logprobs=True)
        messages = [("human", "Say Hello World! Do not return anything else.")]
        ai_msg = logprobs_model.invoke(messages)
        ai_msg.response_metadata["logprobs"]
        ```

        ```python
        {
            "content": None,
            "token_ids": [22557, 3304, 28808, 2],
            "tokens": [" Hello", " World", "!", "</s>"],
            "token_logprobs": [-4.7683716e-06, -5.9604645e-07, 0, -0.057373047],
        }
        ```

    Response metadata:

    ```python
    ai_msg = model.invoke(messages)
    ai_msg.response_metadata
    ```

    ```python
    {
        "token_usage": {
            "completion_tokens": 4,
            "prompt_tokens": 19,
            "total_tokens": 23,
        },
        "model_name": "grok-4",
        "system_fingerprint": None,
        "finish_reason": "stop",
        "logprobs": None,
    }
    ```
    """  # noqa: E501

    model_name: str = Field(default="grok-4", alias="model")
    """Model name to use."""
    xai_api_key: SecretStr | None = Field(
        alias="api_key",
        default_factory=secret_from_env("XAI_API_KEY", default=None),
    )
    """xAI API key.

    Automatically read from env variable `XAI_API_KEY` if not provided.
    """
    xai_api_base: str = Field(default="https://api.x.ai/v1/")
    """Base URL path for API requests."""
    server_tools: list[dict[str, Any]] | None = None
    """Server-side tools for agentic tool calling.

    Example: `[{"type": "web_search"}, {"type": "x_search"}]`.

    Available tools:
    - `{"type": "web_search"}`: Enables autonomous web search
    - `{"type": "x_search"}`: Enables autonomous X (Twitter) search
    - `{"type": "code_execution"}`: Enables autonomous code execution

    !!! note

        This replaces the deprecated `search_parameters`. Set this to enable
        x.ai's new agentic tool calling API.
    """
    search_parameters: dict[str, Any] | None = None
    """Parameters for search requests. Example: `{"mode": "auto"}`.

    !!! warning "Deprecated"

        The Live Search API will be deprecated by December 15, 2025.
        Use `server_tools` instead with the new agentic tool calling API.

        Migration example:
        ```python
        # Old (deprecated)
        model = ChatXAI(search_parameters={"mode": "on"})

        # New (recommended)
        model = ChatXAI(server_tools=[{"type": "web_search"}])
        ```
    """

    openai_api_key: SecretStr | None = None
    openai_api_base: str | None = None

    model_config = ConfigDict(
        populate_by_name=True,
    )

    @property
    def lc_secrets(self) -> dict[str, str]:
        """A map of constructor argument names to secret ids.

        For example, `{"xai_api_key": "XAI_API_KEY"}`
        """
        return {"xai_api_key": "XAI_API_KEY"}

    @classmethod
    def get_lc_namespace(cls) -> list[str]:
        """Get the namespace of the LangChain object.

        Returns:
            `["langchain_xai", "chat_models"]`
        """
        return ["langchain_xai", "chat_models"]

    @property
    def lc_attributes(self) -> dict[str, Any]:
        """List of attribute names that should be included in the serialized kwargs.

        These attributes must be accepted by the constructor.
        """
        attributes: dict[str, Any] = {}

        if self.xai_api_base:
            attributes["xai_api_base"] = self.xai_api_base

        return attributes

    @classmethod
    def is_lc_serializable(cls) -> bool:
        """Return whether this model can be serialized by LangChain."""
        return True

    @property
    def _llm_type(self) -> str:
        """Return type of chat model."""
        return "xai-chat"

    def _get_ls_params(
        self,
        stop: list[str] | None = None,
        **kwargs: Any,  # noqa: ANN401
    ) -> LangSmithParams:
        """Get the parameters used to invoke the model."""
        params = super()._get_ls_params(stop=stop, **kwargs)
        params["ls_provider"] = "xai"
        return params

    @model_validator(mode="after")
    def validate_environment(self) -> Self:
        """Validate that api key and python package exists in environment."""
        if self.n is not None and self.n < 1:
            msg = "n must be at least 1."
            raise ValueError(msg)
        if self.n is not None and self.n > 1 and self.streaming:
            msg = "n must be 1 when streaming."
            raise ValueError(msg)

        # Warn about search_parameters deprecation
        if self.search_parameters is not None:
            warnings.warn(
                "The 'search_parameters' field is deprecated and will be removed "
                "after December 15, 2025. Please migrate to 'server_tools' for "
                "the new agentic tool calling API. "
                "Example: server_tools=[{'type': 'web_search'}]",
                DeprecationWarning,
                stacklevel=2,
            )

        # Validate that both aren't set simultaneously
        if self.search_parameters is not None and self.server_tools is not None:
            msg = (
                "Cannot set both 'search_parameters' and 'server_tools'. "
                "Please use 'server_tools' for the new agentic tool calling API."
            )
            raise ValueError(msg)

        client_params: dict = {
            "api_key": (
                self.xai_api_key.get_secret_value() if self.xai_api_key else None
            ),
            "base_url": self.xai_api_base,
            "timeout": self.request_timeout,
            "default_headers": self.default_headers,
            "default_query": self.default_query,
        }
        if self.max_retries is not None:
            client_params["max_retries"] = self.max_retries

        if client_params["api_key"] is None:
            msg = (
                "xAI API key is not set. Please set it in the `xai_api_key` field or "
                "in the `XAI_API_KEY` environment variable."
            )
            raise ValueError(msg)

        if not (self.client or None):
            sync_specific: dict = {"http_client": self.http_client}
            self.client = openai.OpenAI(
                **client_params, **sync_specific
            ).chat.completions
            self.root_client = openai.OpenAI(**client_params, **sync_specific)
        if not (self.async_client or None):
            async_specific: dict = {"http_client": self.http_async_client}
            self.async_client = openai.AsyncOpenAI(
                **client_params, **async_specific
            ).chat.completions
            self.root_async_client = openai.AsyncOpenAI(
                **client_params,
                **async_specific,
            )
        return self

    @model_validator(mode="after")
    def _set_model_profile(self) -> Self:
        """Set model profile if not overridden."""
        if self.profile is None:
            self.profile = _get_default_model_profile(self.model_name)
        return self

    @property
    def _default_params(self) -> dict[str, Any]:
        """Get default parameters."""
        params = super()._default_params

        # Handle server_tools (new agentic API)
        if self.server_tools:
            params["server_tools"] = self.server_tools

        # Handle search_parameters (deprecated API)
        if self.search_parameters:
            if "extra_body" in params:
                params["extra_body"]["search_parameters"] = self.search_parameters
            else:
                params["extra_body"] = {"search_parameters": self.search_parameters}

        return params

    def _create_chat_result(
        self,
        response: dict | openai.BaseModel,
        generation_info: dict | None = None,
    ) -> ChatResult:
        rtn = super()._create_chat_result(response, generation_info)

        for generation in rtn.generations:
            generation.message.response_metadata["model_provider"] = "xai"

        if not isinstance(response, openai.BaseModel):
            return rtn

        if hasattr(response.choices[0].message, "reasoning_content"):  # type: ignore[attr-defined]
            rtn.generations[0].message.additional_kwargs["reasoning_content"] = (
                response.choices[0].message.reasoning_content  # type: ignore[attr-defined]
            )

        if hasattr(response, "citations"):
            rtn.generations[0].message.additional_kwargs["citations"] = (
                response.citations
            )

        return rtn

    def _convert_chunk_to_generation_chunk(
        self,
        chunk: dict,
        default_chunk_class: type,
        base_generation_info: dict | None,
    ) -> ChatGenerationChunk | None:
        generation_chunk = super()._convert_chunk_to_generation_chunk(
            chunk,
            default_chunk_class,
            base_generation_info,
        )

        if generation_chunk:
            generation_chunk.message.response_metadata["model_provider"] = "xai"

        if (choices := chunk.get("choices")) and generation_chunk:
            top = choices[0]
            if isinstance(generation_chunk.message, AIMessageChunk) and (
                reasoning_content := top.get("delta", {}).get("reasoning_content")
            ):
                generation_chunk.message.additional_kwargs["reasoning_content"] = (
                    reasoning_content
                )

        if (
            (citations := chunk.get("citations"))
            and generation_chunk
            and isinstance(generation_chunk.message, AIMessageChunk)
        ):
            generation_chunk.message.additional_kwargs["citations"] = citations

        return generation_chunk

    def with_structured_output(
        self,
        schema: _DictOrPydanticClass | None = None,
        *,
        method: Literal[
            "function_calling", "json_mode", "json_schema"
        ] = "function_calling",
        include_raw: bool = False,
        strict: bool | None = None,
        **kwargs: Any,  # noqa: ANN401
    ) -> Runnable[LanguageModelInput, _DictOrPydantic]:
        """Model wrapper that returns outputs formatted to match the given schema.

        Args:
            schema: The output schema. Can be passed in as:

                - An OpenAI function/tool schema,
                - A JSON Schema,
                - A `TypedDict` class,
                - Or a Pydantic class.

                If `schema` is a Pydantic class then the model output will be a
                Pydantic instance of that class, and the model-generated fields will be
                validated by the Pydantic class. Otherwise the model output will be a
                dict and will not be validated.

                See `langchain_core.utils.function_calling.convert_to_openai_tool` for
                more on how to properly specify types and descriptions of schema fields
                when specifying a Pydantic or `TypedDict` class.

            method: The method for steering model generation, one of:

                - `'function_calling'`:
                    Uses xAI's [tool-calling features](https://docs.x.ai/docs/guides/function-calling).
                - `'json_schema'`:
                    Uses xAI's [structured output feature](https://docs.x.ai/docs/guides/structured-outputs).
                - `'json_mode'`:
                    Uses xAI's JSON mode feature.

            include_raw:
                If `False` then only the parsed structured output is returned.

                If an error occurs during model output parsing it will be raised.

                If `True` then both the raw model response (a `BaseMessage`) and the
                parsed model response will be returned.

                If an error occurs during output parsing it will be caught and returned
                as well.

                The final output is always a `dict` with keys `'raw'`, `'parsed'`, and
                `'parsing_error'`.
            strict:
                - `True`:
                    Model output is guaranteed to exactly match the schema.
                    The input schema will also be validated according to the [supported schemas](https://platform.openai.com/docs/guides/structured-outputs/supported-schemas?api-mode=responses#supported-schemas).
                - `False`:
                    Input schema will not be validated and model output will not be
                    validated.
                - `None`:
                    `strict` argument will not be passed to the model.

            kwargs: Additional keyword args aren't supported.

        Returns:
            A `Runnable` that takes same inputs as a
                `langchain_core.language_models.chat.BaseChatModel`. If `include_raw` is
                `False` and `schema` is a Pydantic class, `Runnable` outputs an instance
                of `schema` (i.e., a Pydantic object). Otherwise, if `include_raw` is
                `False` then `Runnable` outputs a `dict`.

                If `include_raw` is `True`, then `Runnable` outputs a `dict` with keys:

                - `'raw'`: `BaseMessage`
                - `'parsed'`: `None` if there was a parsing error, otherwise the type
                    depends on the `schema` as described above.
                - `'parsing_error'`: `BaseException | None`
        """
        # Some applications require that incompatible parameters (e.g., unsupported
        # methods) be handled.
        if method == "function_calling" and strict:
            strict = None
        return super().with_structured_output(
            schema, method=method, include_raw=include_raw, strict=strict, **kwargs
        )<|MERGE_RESOLUTION|>--- conflicted
+++ resolved
@@ -2,12 +2,7 @@
 
 from __future__ import annotations
 
-<<<<<<< HEAD
-import warnings
-from typing import TYPE_CHECKING, Any, Literal, TypeAlias
-=======
 from typing import TYPE_CHECKING, Any, Literal, TypeAlias, cast
->>>>>>> d6b5f05f
 
 import openai
 from langchain_core.messages import AIMessageChunk
