"""Base classes for OpenAI embeddings."""

from __future__ import annotations

import logging
import warnings
from collections.abc import Awaitable, Callable, Iterable, Mapping, Sequence
from typing import Any, Literal, cast

import openai
import tiktoken
from langchain_core.embeddings import Embeddings
from langchain_core.runnables.config import run_in_executor
from langchain_core.utils import from_env, get_pydantic_field_names, secret_from_env
from pydantic import BaseModel, ConfigDict, Field, SecretStr, model_validator
from typing_extensions import Self

<<<<<<< HEAD
# OpenAI API limits
MAX_TOKENS_PER_REQUEST = 300000  # OpenAI's max tokens per embedding request
=======
from langchain_openai.chat_models._client_utils import _resolve_sync_and_async_api_keys
>>>>>>> 46971447

logger = logging.getLogger(__name__)


def _process_batched_chunked_embeddings(
    num_texts: int,
    tokens: list[list[int] | str],
    batched_embeddings: list[list[float]],
    indices: list[int],
    skip_empty: bool,
) -> list[list[float] | None]:
    # for each text, this is the list of embeddings (list of list of floats)
    # corresponding to the chunks of the text
    results: list[list[list[float]]] = [[] for _ in range(num_texts)]

    # for each text, this is the token length of each chunk
    # for transformers tokenization, this is the string length
    # for tiktoken, this is the number of tokens
    num_tokens_in_batch: list[list[int]] = [[] for _ in range(num_texts)]

    for i in range(len(indices)):
        if skip_empty and len(batched_embeddings[i]) == 1:
            continue
        results[indices[i]].append(batched_embeddings[i])
        num_tokens_in_batch[indices[i]].append(len(tokens[i]))

    # for each text, this is the final embedding
    embeddings: list[list[float] | None] = []
    for i in range(num_texts):
        # an embedding for each chunk
        _result: list[list[float]] = results[i]

        if len(_result) == 0:
            # this will be populated with the embedding of an empty string
            # in the sync or async code calling this
            embeddings.append(None)
            continue

        if len(_result) == 1:
            # if only one embedding was produced, use it
            embeddings.append(_result[0])
            continue

        # else we need to weighted average
        # should be same as
        # average = np.average(_result, axis=0, weights=num_tokens_in_batch[i])
        total_weight = sum(num_tokens_in_batch[i])
        average = [
            sum(
                val * weight
                for val, weight in zip(embedding, num_tokens_in_batch[i], strict=False)
            )
            / total_weight
            for embedding in zip(*_result, strict=False)
        ]

        # should be same as
        # embeddings.append((average / np.linalg.norm(average)).tolist())
        magnitude = sum(val**2 for val in average) ** 0.5
        embeddings.append([val / magnitude for val in average])

    return embeddings


class OpenAIEmbeddings(BaseModel, Embeddings):
    """OpenAI embedding model integration.

    Setup:
        Install `langchain_openai` and set environment variable `OPENAI_API_KEY`.

        ```bash
        pip install -U langchain_openai
        export OPENAI_API_KEY="your-api-key"
        ```

    Key init args — embedding params:
        model:
            Name of OpenAI model to use.
        dimensions:
            The number of dimensions the resulting output embeddings should have.
            Only supported in `'text-embedding-3'` and later models.

    Key init args — client params:
        api_key:
            OpenAI API key.
        organization:
            OpenAI organization ID. If not passed in will be read
            from env var `OPENAI_ORG_ID`.
        max_retries:
            Maximum number of retries to make when generating.
        request_timeout:
            Timeout for requests to OpenAI completion API

    See full list of supported init args and their descriptions in the params section.

    Instantiate:
        ```python
        from langchain_openai import OpenAIEmbeddings

        embed = OpenAIEmbeddings(
            model="text-embedding-3-large"
            # With the `text-embedding-3` class
            # of models, you can specify the size
            # of the embeddings you want returned.
            # dimensions=1024
        )
        ```

    Embed single text:
        ```python
        input_text = "The meaning of life is 42"
        vector = embeddings.embed_query("hello")
        print(vector[:3])
        ```
        ```python
        [-0.024603435769677162, -0.007543657906353474, 0.0039630369283258915]
        ```

    Embed multiple texts:
        ```python
        vectors = embeddings.embed_documents(["hello", "goodbye"])
        # Showing only the first 3 coordinates
        print(len(vectors))
        print(vectors[0][:3])
        ```
        ```python
        2
        [-0.024603435769677162, -0.007543657906353474, 0.0039630369283258915]
        ```

    Async:
        ```python
        await embed.aembed_query(input_text)
        print(vector[:3])

        # multiple:
        # await embed.aembed_documents(input_texts)
        ```
        ```python
        [-0.009100092574954033, 0.005071679595857859, -0.0029193938244134188]
        ```
    """

    client: Any = Field(default=None, exclude=True)

    async_client: Any = Field(default=None, exclude=True)

    model: str = "text-embedding-ada-002"

    dimensions: int | None = None
    """The number of dimensions the resulting output embeddings should have.

    Only supported in `text-embedding-3` and later models.
    """

    # to support Azure OpenAI Service custom deployment names
    deployment: str | None = model

    # TODO: Move to AzureOpenAIEmbeddings.
    openai_api_version: str | None = Field(
        default_factory=from_env("OPENAI_API_VERSION", default=None),
        alias="api_version",
    )
    """Automatically inferred from env var `OPENAI_API_VERSION` if not provided."""

    # to support Azure OpenAI Service custom endpoints
    openai_api_base: str | None = Field(
        alias="base_url", default_factory=from_env("OPENAI_API_BASE", default=None)
    )
    """Base URL path for API requests, leave blank if not using a proxy or service
        emulator."""

    # to support Azure OpenAI Service custom endpoints
    openai_api_type: str | None = Field(
        default_factory=from_env("OPENAI_API_TYPE", default=None)
    )

    # to support explicit proxy for OpenAI
    openai_proxy: str | None = Field(
        default_factory=from_env("OPENAI_PROXY", default=None)
    )

    embedding_ctx_length: int = 8191
    """The maximum number of tokens to embed at once."""

    openai_api_key: (
        SecretStr | None | Callable[[], str] | Callable[[], Awaitable[str]]
    ) = Field(
        alias="api_key", default_factory=secret_from_env("OPENAI_API_KEY", default=None)
    )
    """Automatically inferred from env var `OPENAI_API_KEY` if not provided."""

    openai_organization: str | None = Field(
        alias="organization",
        default_factory=from_env(
            ["OPENAI_ORG_ID", "OPENAI_ORGANIZATION"], default=None
        ),
    )
    """Automatically inferred from env var `OPENAI_ORG_ID` if not provided."""

    allowed_special: Literal["all"] | set[str] | None = None

    disallowed_special: Literal["all"] | set[str] | Sequence[str] | None = None

    chunk_size: int = 1000
    """Maximum number of texts to embed in each batch"""

    max_retries: int = 2
    """Maximum number of retries to make when generating."""

    request_timeout: float | tuple[float, float] | Any | None = Field(
        default=None, alias="timeout"
    )
    """Timeout for requests to OpenAI completion API. Can be float, `httpx.Timeout` or
    None."""

    headers: Any = None

    tiktoken_enabled: bool = True
    """Set this to False for non-OpenAI implementations of the embeddings API, e.g.
    the `--extensions openai` extension for `text-generation-webui`"""

    tiktoken_model_name: str | None = None
    """The model name to pass to tiktoken when using this class.
    Tiktoken is used to count the number of tokens in documents to constrain
    them to be under a certain limit. By default, when set to None, this will
    be the same as the embedding model name. However, there are some cases
    where you may want to use this Embedding class with a model name not
    supported by tiktoken. This can include when using Azure embeddings or
    when using one of the many model providers that expose an OpenAI-like
    API but with different models. In those cases, in order to avoid erroring
    when tiktoken is called, you can specify a model name to use here."""

    show_progress_bar: bool = False
    """Whether to show a progress bar when embedding."""

    model_kwargs: dict[str, Any] = Field(default_factory=dict)
    """Holds any model parameters valid for `create` call not explicitly specified."""

    skip_empty: bool = False
    """Whether to skip empty strings when embedding or raise an error."""

    default_headers: Mapping[str, str] | None = None

    default_query: Mapping[str, object] | None = None

    # Configure a custom httpx client. See the
    # [httpx documentation](https://www.python-httpx.org/api/#client) for more details.

    retry_min_seconds: int = 4
    """Min number of seconds to wait between retries"""

    retry_max_seconds: int = 20
    """Max number of seconds to wait between retries"""

    http_client: Any | None = None
    """Optional `httpx.Client`. Only used for sync invocations. Must specify
        `http_async_client` as well if you'd like a custom client for async
        invocations.
    """

    http_async_client: Any | None = None
    """Optional `httpx.AsyncClient`. Only used for async invocations. Must specify
        `http_client` as well if you'd like a custom client for sync invocations."""

    check_embedding_ctx_length: bool = True
    """Whether to check the token length of inputs and automatically split inputs
        longer than embedding_ctx_length."""

    model_config = ConfigDict(
        extra="forbid", populate_by_name=True, protected_namespaces=()
    )

    @model_validator(mode="before")
    @classmethod
    def build_extra(cls, values: dict[str, Any]) -> Any:
        """Build extra kwargs from additional params that were passed in."""
        all_required_field_names = get_pydantic_field_names(cls)
        extra = values.get("model_kwargs", {})
        for field_name in list(values):
            if field_name in extra:
                msg = f"Found {field_name} supplied twice."
                raise ValueError(msg)
            if field_name not in all_required_field_names:
                warnings.warn(
                    f"""WARNING! {field_name} is not default parameter.
                    {field_name} was transferred to model_kwargs.
                    Please confirm that {field_name} is what you intended."""
                )
                extra[field_name] = values.pop(field_name)

        invalid_model_kwargs = all_required_field_names.intersection(extra.keys())
        if invalid_model_kwargs:
            msg = (
                f"Parameters {invalid_model_kwargs} should be specified explicitly. "
                f"Instead they were passed in as part of `model_kwargs` parameter."
            )
            raise ValueError(msg)

        values["model_kwargs"] = extra
        return values

    @model_validator(mode="after")
    def validate_environment(self) -> Self:
        """Validate that api key and python package exists in environment."""
        if self.openai_api_type in ("azure", "azure_ad", "azuread"):
            msg = (
                "If you are using Azure, please use the `AzureOpenAIEmbeddings` class."
            )
            raise ValueError(msg)

        # Resolve API key from SecretStr or Callable
        sync_api_key_value: str | Callable[[], str] | None = None
        async_api_key_value: str | Callable[[], Awaitable[str]] | None = None

        if self.openai_api_key is not None:
            # Because OpenAI and AsyncOpenAI clients support either sync or async
            # callables for the API key, we need to resolve separate values here.
            sync_api_key_value, async_api_key_value = _resolve_sync_and_async_api_keys(
                self.openai_api_key
            )

        client_params: dict = {
            "organization": self.openai_organization,
            "base_url": self.openai_api_base,
            "timeout": self.request_timeout,
            "max_retries": self.max_retries,
            "default_headers": self.default_headers,
            "default_query": self.default_query,
        }

        if self.openai_proxy and (self.http_client or self.http_async_client):
            openai_proxy = self.openai_proxy
            http_client = self.http_client
            http_async_client = self.http_async_client
            msg = (
                "Cannot specify 'openai_proxy' if one of "
                "'http_client'/'http_async_client' is already specified. Received:\n"
                f"{openai_proxy=}\n{http_client=}\n{http_async_client=}"
            )
            raise ValueError(msg)
        if not self.client:
            if sync_api_key_value is None:
                # No valid sync API key, leave client as None and raise informative
                # error on invocation.
                self.client = None
            else:
                if self.openai_proxy and not self.http_client:
                    try:
                        import httpx
                    except ImportError as e:
                        msg = (
                            "Could not import httpx python package. "
                            "Please install it with `pip install httpx`."
                        )
                        raise ImportError(msg) from e
                    self.http_client = httpx.Client(proxy=self.openai_proxy)
                sync_specific = {
                    "http_client": self.http_client,
                    "api_key": sync_api_key_value,
                }
                self.client = openai.OpenAI(**client_params, **sync_specific).embeddings  # type: ignore[arg-type]
        if not self.async_client:
            if self.openai_proxy and not self.http_async_client:
                try:
                    import httpx
                except ImportError as e:
                    msg = (
                        "Could not import httpx python package. "
                        "Please install it with `pip install httpx`."
                    )
                    raise ImportError(msg) from e
                self.http_async_client = httpx.AsyncClient(proxy=self.openai_proxy)
            async_specific = {
                "http_client": self.http_async_client,
                "api_key": async_api_key_value,
            }
            self.async_client = openai.AsyncOpenAI(
                **client_params,
                **async_specific,  # type: ignore[arg-type]
            ).embeddings
        return self

    @property
    def _invocation_params(self) -> dict[str, Any]:
        params: dict = {"model": self.model, **self.model_kwargs}
        if self.dimensions is not None:
            params["dimensions"] = self.dimensions
        return params

    def _ensure_sync_client_available(self) -> None:
        """Check that sync client is available, raise error if not."""
        if self.client is None:
            msg = (
                "Sync client is not available. This happens when an async callable "
                "was provided for the API key. Use async methods (ainvoke, astream) "
                "instead, or provide a string or sync callable for the API key."
            )
            raise ValueError(msg)

    def _tokenize(
        self, texts: list[str], chunk_size: int
    ) -> tuple[Iterable[int], list[list[int] | str], list[int]]:
        """Take the input `texts` and `chunk_size` and return 3 iterables as a tuple.

        We have `batches`, where batches are sets of individual texts
        we want responses from the openai api. The length of a single batch is
        `chunk_size` texts.

        Each individual text is also split into multiple texts based on the
        `embedding_ctx_length` parameter (based on number of tokens).

        This function returns a 3-tuple of the following:

        _iter: An iterable of the starting index in `tokens` for each *batch*
        tokens: A list of tokenized texts, where each text has already been split
            into sub-texts based on the `embedding_ctx_length` parameter. In the
            case of tiktoken, this is a list of token arrays. In the case of
            HuggingFace transformers, this is a list of strings.
        indices: An iterable of the same length as `tokens` that maps each token-array
            to the index of the original text in `texts`.
        """
        tokens: list[list[int] | str] = []
        indices: list[int] = []
        model_name = self.tiktoken_model_name or self.model

        # If tiktoken flag set to False
        if not self.tiktoken_enabled:
            try:
                from transformers import AutoTokenizer
            except ImportError:
                msg = (
                    "Could not import transformers python package. "
                    "This is needed for OpenAIEmbeddings to work without "
                    "`tiktoken`. Please install it with `pip install transformers`. "
                )
                raise ValueError(msg)

            tokenizer = AutoTokenizer.from_pretrained(
                pretrained_model_name_or_path=model_name
            )
            for i, text in enumerate(texts):
                # Tokenize the text using HuggingFace transformers
                tokenized: list[int] = tokenizer.encode(text, add_special_tokens=False)

                # Split tokens into chunks respecting the embedding_ctx_length
                for j in range(0, len(tokenized), self.embedding_ctx_length):
                    token_chunk: list[int] = tokenized[
                        j : j + self.embedding_ctx_length
                    ]

                    # Convert token IDs back to a string
                    chunk_text: str = tokenizer.decode(token_chunk)
                    tokens.append(chunk_text)
                    indices.append(i)
        else:
            try:
                encoding = tiktoken.encoding_for_model(model_name)
            except KeyError:
                encoding = tiktoken.get_encoding("cl100k_base")
            encoder_kwargs: dict[str, Any] = {
                k: v
                for k, v in {
                    "allowed_special": self.allowed_special,
                    "disallowed_special": self.disallowed_special,
                }.items()
                if v is not None
            }
            for i, text in enumerate(texts):
                if self.model.endswith("001"):
                    # See: https://github.com/openai/openai-python/
                    #      issues/418#issuecomment-1525939500
                    # replace newlines, which can negatively affect performance.
                    text = text.replace("\n", " ")

                if encoder_kwargs:
                    token = encoding.encode(text, **encoder_kwargs)
                else:
                    token = encoding.encode_ordinary(text)

                # Split tokens into chunks respecting the embedding_ctx_length
                for j in range(0, len(token), self.embedding_ctx_length):
                    tokens.append(token[j : j + self.embedding_ctx_length])
                    indices.append(i)

        if self.show_progress_bar:
            try:
                from tqdm.auto import tqdm

                _iter: Iterable = tqdm(range(0, len(tokens), chunk_size))
            except ImportError:
                _iter = range(0, len(tokens), chunk_size)
        else:
            _iter = range(0, len(tokens), chunk_size)
        return _iter, tokens, indices

    # please refer to
    # https://github.com/openai/openai-cookbook/blob/main/examples/Embedding_long_inputs.ipynb
    def _get_len_safe_embeddings(
        self,
        texts: list[str],
        *,
        engine: str,
        chunk_size: int | None = None,
        **kwargs: Any,
    ) -> list[list[float]]:
        """Generate length-safe embeddings for a list of texts.

        This method handles tokenization and embedding generation, respecting the
        set embedding context length and chunk size. It supports both tiktoken
        and HuggingFace tokenizer based on the tiktoken_enabled flag.

        Args:
            texts: A list of texts to embed.
            engine: The engine or model to use for embeddings.
            chunk_size: The size of chunks for processing embeddings.

        Returns:
            A list of embeddings for each input text.
        """
        _chunk_size = chunk_size or self.chunk_size
        client_kwargs = {**self._invocation_params, **kwargs}
        _iter, tokens, indices = self._tokenize(texts, _chunk_size)
        batched_embeddings: list[list[float]] = []
        # Calculate actual token counts for each chunk
        token_counts = [len(t) if isinstance(t, list) else len(t.split()) for t in tokens]

        # Process in batches respecting the token limit
        i = 0
        while i < len(tokens):
            # Determine how many chunks we can include in this batch
            batch_token_count = 0
            batch_end = i
            
            for j in range(i, min(i + _chunk_size, len(tokens))):
                chunk_tokens = token_counts[j]
                # Check if adding this chunk would exceed the limit
                if batch_token_count + chunk_tokens > MAX_TOKENS_PER_REQUEST:
                    if batch_end == i:
                        # Single chunk exceeds limit - handle it anyway
                        batch_end = j + 1
                    break
                batch_token_count += chunk_tokens
                batch_end = j + 1
            
            # Make API call with this batch
            batch_tokens = tokens[i:batch_end]
            response = self.client.create(
                input=batch_tokens, **client_kwargs
            )
            if not isinstance(response, dict):
                response = response.model_dump()
            batched_embeddings.extend(r["embedding"] for r in response["data"])
            
            i = batch_end

        embeddings = _process_batched_chunked_embeddings(
            len(texts), tokens, batched_embeddings, indices, self.skip_empty
        )
        _cached_empty_embedding: list[float] | None = None

        def empty_embedding() -> list[float]:
            nonlocal _cached_empty_embedding
            if _cached_empty_embedding is None:
                average_embedded = self.client.create(input="", **client_kwargs)
                if not isinstance(average_embedded, dict):
                    average_embedded = average_embedded.model_dump()
                _cached_empty_embedding = average_embedded["data"][0]["embedding"]
            return _cached_empty_embedding

        return [e if e is not None else empty_embedding() for e in embeddings]

    # please refer to
    # https://github.com/openai/openai-cookbook/blob/main/examples/Embedding_long_inputs.ipynb
    async def _aget_len_safe_embeddings(
        self,
        texts: list[str],
        *,
        engine: str,
        chunk_size: int | None = None,
        **kwargs: Any,
    ) -> list[list[float]]:
        """Asynchronously generate length-safe embeddings for a list of texts.

        This method handles tokenization and asynchronous embedding generation,
        respecting the set embedding context length and chunk size. It supports both
        `tiktoken` and HuggingFace `tokenizer` based on the tiktoken_enabled flag.

        Args:
            texts: A list of texts to embed.
            engine: The engine or model to use for embeddings.
            chunk_size: The size of chunks for processing embeddings.

        Returns:
            A list of embeddings for each input text.
        """
        _chunk_size = chunk_size or self.chunk_size
        client_kwargs = {**self._invocation_params, **kwargs}
        _iter, tokens, indices = await run_in_executor(
            None, self._tokenize, texts, _chunk_size
        )
        batched_embeddings: list[list[float]] = []
        # Calculate actual token counts for each chunk
        token_counts = [len(t) if isinstance(t, list) else len(t.split()) for t in tokens]

        # Process in batches respecting the token limit
        i = 0
        while i < len(tokens):
            # Determine how many chunks we can include in this batch
            batch_token_count = 0
            batch_end = i
            
            for j in range(i, min(i + _chunk_size, len(tokens))):
                chunk_tokens = token_counts[j]
                # Check if adding this chunk would exceed the limit
                if batch_token_count + chunk_tokens > MAX_TOKENS_PER_REQUEST:
                    if batch_end == i:
                        # Single chunk exceeds limit - handle it anyway
                        batch_end = j + 1
                    break
                batch_token_count += chunk_tokens
                batch_end = j + 1
            
            # Make API call with this batch
            batch_tokens = tokens[i:batch_end]
            response = await self.async_client.create(
                input=batch_tokens, **client_kwargs
            )
            if not isinstance(response, dict):
                response = response.model_dump()
            batched_embeddings.extend(r["embedding"] for r in response["data"])
            
            i = batch_end

        embeddings = _process_batched_chunked_embeddings(
            len(texts), tokens, batched_embeddings, indices, self.skip_empty
        )
        _cached_empty_embedding: list[float] | None = None

        async def empty_embedding() -> list[float]:
            nonlocal _cached_empty_embedding
            if _cached_empty_embedding is None:
                average_embedded = await self.async_client.create(
                    input="", **client_kwargs
                )
                if not isinstance(average_embedded, dict):
                    average_embedded = average_embedded.model_dump()
                _cached_empty_embedding = average_embedded["data"][0]["embedding"]
            return _cached_empty_embedding

        return [e if e is not None else await empty_embedding() for e in embeddings]

    def embed_documents(
        self, texts: list[str], chunk_size: int | None = None, **kwargs: Any
    ) -> list[list[float]]:
        """Call out to OpenAI's embedding endpoint for embedding search docs.

        Args:
            texts: The list of texts to embed.
            chunk_size: The chunk size of embeddings. If `None`, will use the chunk size
                specified by the class.
            kwargs: Additional keyword arguments to pass to the embedding API.

        Returns:
            List of embeddings, one for each text.
        """
        self._ensure_sync_client_available()
        chunk_size_ = chunk_size or self.chunk_size
        client_kwargs = {**self._invocation_params, **kwargs}
        if not self.check_embedding_ctx_length:
            embeddings: list[list[float]] = []
            for i in range(0, len(texts), chunk_size_):
                response = self.client.create(
                    input=texts[i : i + chunk_size_], **client_kwargs
                )
                if not isinstance(response, dict):
                    response = response.model_dump()
                embeddings.extend(r["embedding"] for r in response["data"])
            return embeddings

        # NOTE: to keep things simple, we assume the list may contain texts longer
        #       than the maximum context and use length-safe embedding function.
        engine = cast(str, self.deployment)
        return self._get_len_safe_embeddings(
            texts, engine=engine, chunk_size=chunk_size, **kwargs
        )

    async def aembed_documents(
        self, texts: list[str], chunk_size: int | None = None, **kwargs: Any
    ) -> list[list[float]]:
        """Call out to OpenAI's embedding endpoint async for embedding search docs.

        Args:
            texts: The list of texts to embed.
            chunk_size: The chunk size of embeddings. If `None`, will use the chunk size
                specified by the class.
            kwargs: Additional keyword arguments to pass to the embedding API.

        Returns:
            List of embeddings, one for each text.
        """
        chunk_size_ = chunk_size or self.chunk_size
        client_kwargs = {**self._invocation_params, **kwargs}
        if not self.check_embedding_ctx_length:
            embeddings: list[list[float]] = []
            for i in range(0, len(texts), chunk_size_):
                response = await self.async_client.create(
                    input=texts[i : i + chunk_size_], **client_kwargs
                )
                if not isinstance(response, dict):
                    response = response.model_dump()
                embeddings.extend(r["embedding"] for r in response["data"])
            return embeddings

        # NOTE: to keep things simple, we assume the list may contain texts longer
        #       than the maximum context and use length-safe embedding function.
        engine = cast(str, self.deployment)
        return await self._aget_len_safe_embeddings(
            texts, engine=engine, chunk_size=chunk_size, **kwargs
        )

    def embed_query(self, text: str, **kwargs: Any) -> list[float]:
        """Call out to OpenAI's embedding endpoint for embedding query text.

        Args:
            text: The text to embed.
            kwargs: Additional keyword arguments to pass to the embedding API.

        Returns:
            Embedding for the text.
        """
        self._ensure_sync_client_available()
        return self.embed_documents([text], **kwargs)[0]

    async def aembed_query(self, text: str, **kwargs: Any) -> list[float]:
        """Call out to OpenAI's embedding endpoint async for embedding query text.

        Args:
            text: The text to embed.
            kwargs: Additional keyword arguments to pass to the embedding API.

        Returns:
            Embedding for the text.
        """
        embeddings = await self.aembed_documents([text], **kwargs)
        return embeddings[0]<|MERGE_RESOLUTION|>--- conflicted
+++ resolved
@@ -15,14 +15,12 @@
 from pydantic import BaseModel, ConfigDict, Field, SecretStr, model_validator
 from typing_extensions import Self
 
-<<<<<<< HEAD
+from langchain_openai.chat_models._client_utils import _resolve_sync_and_async_api_keys
+
+logger = logging.getLogger(__name__)
+
 # OpenAI API limits
 MAX_TOKENS_PER_REQUEST = 300000  # OpenAI's max tokens per embedding request
-=======
-from langchain_openai.chat_models._client_utils import _resolve_sync_and_async_api_keys
->>>>>>> 46971447
-
-logger = logging.getLogger(__name__)
 
 
 def _process_batched_chunked_embeddings(
@@ -554,7 +552,7 @@
             # Determine how many chunks we can include in this batch
             batch_token_count = 0
             batch_end = i
-            
+
             for j in range(i, min(i + _chunk_size, len(tokens))):
                 chunk_tokens = token_counts[j]
                 # Check if adding this chunk would exceed the limit
@@ -565,7 +563,7 @@
                     break
                 batch_token_count += chunk_tokens
                 batch_end = j + 1
-            
+
             # Make API call with this batch
             batch_tokens = tokens[i:batch_end]
             response = self.client.create(
@@ -574,7 +572,7 @@
             if not isinstance(response, dict):
                 response = response.model_dump()
             batched_embeddings.extend(r["embedding"] for r in response["data"])
-            
+
             i = batch_end
 
         embeddings = _process_batched_chunked_embeddings(
@@ -632,7 +630,7 @@
             # Determine how many chunks we can include in this batch
             batch_token_count = 0
             batch_end = i
-            
+
             for j in range(i, min(i + _chunk_size, len(tokens))):
                 chunk_tokens = token_counts[j]
                 # Check if adding this chunk would exceed the limit
@@ -643,7 +641,7 @@
                     break
                 batch_token_count += chunk_tokens
                 batch_end = j + 1
-            
+
             # Make API call with this batch
             batch_tokens = tokens[i:batch_end]
             response = await self.async_client.create(
@@ -652,7 +650,7 @@
             if not isinstance(response, dict):
                 response = response.model_dump()
             batched_embeddings.extend(r["embedding"] for r in response["data"])
-            
+
             i = batch_end
 
         embeddings = _process_batched_chunked_embeddings(
