"""OpenAI chat wrapper."""

from __future__ import annotations

import base64
import json
import logging
import os
import re
import ssl
import sys
import warnings
from collections.abc import AsyncIterator, Iterator, Mapping, Sequence
from functools import partial
from io import BytesIO
from json import JSONDecodeError
from math import ceil
from operator import itemgetter
from typing import (
    TYPE_CHECKING,
    Any,
    Callable,
    Literal,
    Optional,
    TypedDict,
    TypeVar,
    Union,
    cast,
)
from urllib.parse import urlparse

import certifi
import openai
import tiktoken
from langchain_core.callbacks import (
    AsyncCallbackManagerForLLMRun,
    CallbackManagerForLLMRun,
)
from langchain_core.language_models import LanguageModelInput
from langchain_core.language_models.chat_models import (
    BaseChatModel,
    LangSmithParams,
    agenerate_from_stream,
    generate_from_stream,
)
from langchain_core.messages import (
    AIMessage,
    AIMessageChunk,
    BaseMessage,
    BaseMessageChunk,
    ChatMessage,
    ChatMessageChunk,
    FunctionMessage,
    FunctionMessageChunk,
    HumanMessage,
    HumanMessageChunk,
    InvalidToolCall,
    SystemMessage,
    SystemMessageChunk,
    ToolCall,
    ToolMessage,
    ToolMessageChunk,
    is_data_content_block,
)
from langchain_core.messages import content as types
from langchain_core.messages.ai import (
    InputTokenDetails,
    OutputTokenDetails,
    UsageMetadata,
)
from langchain_core.messages.block_translators.openai import (
    _convert_from_v03_ai_message,
    convert_to_openai_data_block,
)
from langchain_core.messages.tool import tool_call_chunk
from langchain_core.output_parsers import JsonOutputParser, PydanticOutputParser
from langchain_core.output_parsers.openai_tools import (
    JsonOutputKeyToolsParser,
    PydanticToolsParser,
    make_invalid_tool_call,
    parse_tool_call,
)
from langchain_core.outputs import ChatGeneration, ChatGenerationChunk, ChatResult
from langchain_core.runnables import (
    Runnable,
    RunnableLambda,
    RunnableMap,
    RunnablePassthrough,
)
from langchain_core.runnables.config import run_in_executor
from langchain_core.tools import BaseTool
from langchain_core.tools.base import _stringify
from langchain_core.utils import get_pydantic_field_names
from langchain_core.utils.function_calling import (
    convert_to_openai_function,
    convert_to_openai_tool,
)
from langchain_core.utils.pydantic import (
    PydanticBaseModel,
    TypeBaseModel,
    is_basemodel_subclass,
)
from langchain_core.utils.utils import _build_model_kwargs, from_env, secret_from_env
from pydantic import BaseModel, ConfigDict, Field, SecretStr, model_validator
from pydantic.v1 import BaseModel as BaseModelV1
from typing_extensions import Self

from langchain_openai.chat_models._client_utils import (
    _get_default_async_httpx_client,
    _get_default_httpx_client,
)
from langchain_openai.chat_models._compat import (
    _convert_from_v1_to_chat_completions,
    _convert_from_v1_to_responses,
    _convert_to_v03_ai_message,
)

if TYPE_CHECKING:
    from openai.types.responses import Response

logger = logging.getLogger(__name__)

# This SSL context is equivelent to the default `verify=True`.
# https://www.python-httpx.org/advanced/ssl/#configuring-client-instances
global_ssl_context = ssl.create_default_context(cafile=certifi.where())

WellKnownTools = (
    "file_search",
    "web_search_preview",
    "web_search",
    "computer_use_preview",
    "code_interpreter",
    "mcp",
    "image_generation",
)


def _convert_dict_to_message(_dict: Mapping[str, Any]) -> BaseMessage:
    """Convert a dictionary to a LangChain message.

    Args:
        _dict: The dictionary.

    Returns:
        The LangChain message.
    """
    role = _dict.get("role")
    name = _dict.get("name")
    id_ = _dict.get("id")
    if role == "user":
        return HumanMessage(content=_dict.get("content", ""), id=id_, name=name)
    if role == "assistant":
        # Fix for azure
        # Also OpenAI returns None for tool invocations
        content = _dict.get("content", "") or ""
        additional_kwargs: dict = {}
        if function_call := _dict.get("function_call"):
            additional_kwargs["function_call"] = dict(function_call)
        tool_calls = []
        invalid_tool_calls = []
        if raw_tool_calls := _dict.get("tool_calls"):
            for raw_tool_call in raw_tool_calls:
                try:
                    tool_calls.append(parse_tool_call(raw_tool_call, return_id=True))
                except Exception as e:
                    invalid_tool_calls.append(
                        make_invalid_tool_call(raw_tool_call, str(e))
                    )
        if audio := _dict.get("audio"):
            additional_kwargs["audio"] = audio
        return AIMessage(
            content=content,
            additional_kwargs=additional_kwargs,
            name=name,
            id=id_,
            tool_calls=tool_calls,
            invalid_tool_calls=invalid_tool_calls,
        )
    if role in ("system", "developer"):
        additional_kwargs = {"__openai_role__": role} if role == "developer" else {}
        return SystemMessage(
            content=_dict.get("content", ""),
            name=name,
            id=id_,
            additional_kwargs=additional_kwargs,
        )
    if role == "function":
        return FunctionMessage(
            content=_dict.get("content", ""), name=cast(str, _dict.get("name")), id=id_
        )
    if role == "tool":
        additional_kwargs = {}
        if "name" in _dict:
            additional_kwargs["name"] = _dict["name"]
        return ToolMessage(
            content=_dict.get("content", ""),
            tool_call_id=cast(str, _dict.get("tool_call_id")),
            additional_kwargs=additional_kwargs,
            name=name,
            id=id_,
        )
    return ChatMessage(content=_dict.get("content", ""), role=role, id=id_)  # type: ignore[arg-type]


def _format_message_content(
    content: Any,
    api: Literal["chat/completions", "responses"] = "chat/completions",
    role: Optional[str] = None,
) -> Any:
    """Format message content."""
    if content and isinstance(content, list):
        formatted_content = []
        for block in content:
            # Remove unexpected block types
            if (
                isinstance(block, dict)
                and "type" in block
                and block["type"] in ("tool_use", "thinking", "reasoning_content")
            ):
                continue
<<<<<<< HEAD
            elif (
                isinstance(block, dict)
                and is_data_content_block(block)
                # Responses API messages handled separately in _compat (parsed into
                # image generation calls)
                and not (api == "responses" and str(role).lower().startswith("ai"))
            ):
                formatted_content.append(convert_to_openai_data_block(block, api=api))
=======
            if isinstance(block, dict) and is_data_content_block(block):
                formatted_content.append(convert_to_openai_data_block(block))
>>>>>>> 98630232
            # Anthropic image blocks
            elif (
                isinstance(block, dict)
                and block.get("type") == "image"
                and (source := block.get("source"))
                and isinstance(source, dict)
            ):
                if source.get("type") == "base64" and (
                    (media_type := source.get("media_type"))
                    and (data := source.get("data"))
                ):
                    formatted_content.append(
                        {
                            "type": "image_url",
                            "image_url": {"url": f"data:{media_type};base64,{data}"},
                        }
                    )
                elif source.get("type") == "url" and (url := source.get("url")):
                    formatted_content.append(
                        {"type": "image_url", "image_url": {"url": url}}
                    )
                else:
                    continue
            else:
                formatted_content.append(block)
    else:
        formatted_content = content

    return formatted_content


def _convert_message_to_dict(
    message: BaseMessage,
    api: Literal["chat/completions", "responses"] = "chat/completions",
) -> dict:
    """Convert a LangChain message to dictionary format expected by OpenAI."""
    message_dict: dict[str, Any] = {
        "content": _format_message_content(message.content, api=api, role=message.type)
    }
    if (name := message.name or message.additional_kwargs.get("name")) is not None:
        message_dict["name"] = name

    # populate role and additional message data
    if isinstance(message, ChatMessage):
        message_dict["role"] = message.role
    elif isinstance(message, HumanMessage):
        message_dict["role"] = "user"
    elif isinstance(message, AIMessage):
        message_dict["role"] = "assistant"
        if message.tool_calls or message.invalid_tool_calls:
            message_dict["tool_calls"] = [
                _lc_tool_call_to_openai_tool_call(tc) for tc in message.tool_calls
            ] + [
                _lc_invalid_tool_call_to_openai_tool_call(tc)
                for tc in message.invalid_tool_calls
            ]
        elif "tool_calls" in message.additional_kwargs:
            message_dict["tool_calls"] = message.additional_kwargs["tool_calls"]
            tool_call_supported_props = {"id", "type", "function"}
            message_dict["tool_calls"] = [
                {k: v for k, v in tool_call.items() if k in tool_call_supported_props}
                for tool_call in message_dict["tool_calls"]
            ]
        elif "function_call" in message.additional_kwargs:
            # OpenAI raises 400 if both function_call and tool_calls are present in the
            # same message.
            message_dict["function_call"] = message.additional_kwargs["function_call"]
        else:
            pass
        # If tool calls present, content null value should be None not empty string.
        if "function_call" in message_dict or "tool_calls" in message_dict:
            message_dict["content"] = message_dict["content"] or None

        audio: Optional[dict[str, Any]] = None
        for block in message.content:
            if (
                isinstance(block, dict)
                and block.get("type") == "audio"
                and (id_ := block.get("id"))
                and api != "responses"
            ):
                # openai doesn't support passing the data back - only the id
                # https://platform.openai.com/docs/guides/audio/multi-turn-conversations
                audio = {"id": id_}
        if not audio and "audio" in message.additional_kwargs:
            raw_audio = message.additional_kwargs["audio"]
            audio = (
                {"id": message.additional_kwargs["audio"]["id"]}
                if "id" in raw_audio
                else raw_audio
            )
        if audio:
            message_dict["audio"] = audio
    elif isinstance(message, SystemMessage):
        message_dict["role"] = message.additional_kwargs.get(
            "__openai_role__", "system"
        )
    elif isinstance(message, FunctionMessage):
        message_dict["role"] = "function"
    elif isinstance(message, ToolMessage):
        message_dict["role"] = "tool"
        message_dict["tool_call_id"] = message.tool_call_id

        supported_props = {"content", "role", "tool_call_id"}
        message_dict = {k: v for k, v in message_dict.items() if k in supported_props}
    else:
        msg = f"Got unknown type {message}"
        raise TypeError(msg)
    return message_dict


def _convert_delta_to_message_chunk(
    _dict: Mapping[str, Any], default_class: type[BaseMessageChunk]
) -> BaseMessageChunk:
    """Convert to a LangChain message chunk."""
    id_ = _dict.get("id")
    role = cast(str, _dict.get("role"))
    content = cast(str, _dict.get("content") or "")
    additional_kwargs: dict = {}
    if _dict.get("function_call"):
        function_call = dict(_dict["function_call"])
        if "name" in function_call and function_call["name"] is None:
            function_call["name"] = ""
        additional_kwargs["function_call"] = function_call
    tool_call_chunks = []
    if raw_tool_calls := _dict.get("tool_calls"):
        try:
            tool_call_chunks = [
                tool_call_chunk(
                    name=rtc["function"].get("name"),
                    args=rtc["function"].get("arguments"),
                    id=rtc.get("id"),
                    index=rtc["index"],
                )
                for rtc in raw_tool_calls
            ]
        except KeyError:
            pass

    if role == "user" or default_class == HumanMessageChunk:
        return HumanMessageChunk(content=content, id=id_)
    if role == "assistant" or default_class == AIMessageChunk:
        return AIMessageChunk(
            content=content,
            additional_kwargs=additional_kwargs,
            id=id_,
            tool_call_chunks=tool_call_chunks,  # type: ignore[arg-type]
        )
    if role in ("system", "developer") or default_class == SystemMessageChunk:
        if role == "developer":
            additional_kwargs = {"__openai_role__": "developer"}
        else:
            additional_kwargs = {}
        return SystemMessageChunk(
            content=content, id=id_, additional_kwargs=additional_kwargs
        )
    if role == "function" or default_class == FunctionMessageChunk:
        return FunctionMessageChunk(content=content, name=_dict["name"], id=id_)
    if role == "tool" or default_class == ToolMessageChunk:
        return ToolMessageChunk(
            content=content, tool_call_id=_dict["tool_call_id"], id=id_
        )
    if role or default_class == ChatMessageChunk:
        return ChatMessageChunk(content=content, role=role, id=id_)
    return default_class(content=content, id=id_)  # type: ignore[call-arg]


def _update_token_usage(
    overall_token_usage: Union[int, dict], new_usage: Union[int, dict]
) -> Union[int, dict]:
    # Token usage is either ints or dictionaries
    # `reasoning_tokens` is nested inside `completion_tokens_details`
    if isinstance(new_usage, int):
        if not isinstance(overall_token_usage, int):
            msg = (
                f"Got different types for token usage: "
                f"{type(new_usage)} and {type(overall_token_usage)}"
            )
            raise ValueError(msg)
        return new_usage + overall_token_usage
    if isinstance(new_usage, dict):
        if not isinstance(overall_token_usage, dict):
            msg = (
                f"Got different types for token usage: "
                f"{type(new_usage)} and {type(overall_token_usage)}"
            )
            raise ValueError(msg)
        return {
            k: _update_token_usage(overall_token_usage.get(k, 0), v)
            for k, v in new_usage.items()
        }
    warnings.warn(f"Unexpected type for token usage: {type(new_usage)}")
    return new_usage


def _handle_openai_bad_request(e: openai.BadRequestError) -> None:
    if (
        "'response_format' of type 'json_schema' is not supported with this model"
    ) in e.message:
        message = (
            "This model does not support OpenAI's structured output feature, which "
            "is the default method for `with_structured_output` as of "
            "langchain-openai==0.3. To use `with_structured_output` with this model, "
            'specify `method="function_calling"`.'
        )
        warnings.warn(message)
        raise e
    if "Invalid schema for response_format" in e.message:
        message = (
            "Invalid schema for OpenAI's structured output feature, which is the "
            "default method for `with_structured_output` as of langchain-openai==0.3. "
            'Specify `method="function_calling"` instead or update your schema. '
            "See supported schemas: "
            "https://platform.openai.com/docs/guides/structured-outputs#supported-schemas"
        )
        warnings.warn(message)
        raise e
    raise


class _FunctionCall(TypedDict):
    name: str


_BM = TypeVar("_BM", bound=BaseModel)
_DictOrPydanticClass = Union[dict[str, Any], type[_BM], type]
_DictOrPydantic = Union[dict, _BM]


class BaseChatOpenAI(BaseChatModel):
    """Base wrapper around OpenAI large language models for chat."""

    client: Any = Field(default=None, exclude=True)  #: :meta private:
    async_client: Any = Field(default=None, exclude=True)  #: :meta private:
    root_client: Any = Field(default=None, exclude=True)  #: :meta private:
    root_async_client: Any = Field(default=None, exclude=True)  #: :meta private:
    model_name: str = Field(default="gpt-3.5-turbo", alias="model")
    """Model name to use."""
    temperature: Optional[float] = None
    """What sampling temperature to use."""
    model_kwargs: dict[str, Any] = Field(default_factory=dict)
    """Holds any model parameters valid for `create` call not explicitly specified."""
    openai_api_key: Optional[SecretStr] = Field(
        alias="api_key", default_factory=secret_from_env("OPENAI_API_KEY", default=None)
    )
    openai_api_base: Optional[str] = Field(default=None, alias="base_url")
    """Base URL path for API requests, leave blank if not using a proxy or service emulator."""  # noqa: E501
    openai_organization: Optional[str] = Field(default=None, alias="organization")
    """Automatically inferred from env var ``OPENAI_ORG_ID`` if not provided."""
    # to support explicit proxy for OpenAI
    openai_proxy: Optional[str] = Field(
        default_factory=from_env("OPENAI_PROXY", default=None)
    )
    request_timeout: Union[float, tuple[float, float], Any, None] = Field(
        default=None, alias="timeout"
    )
    """Timeout for requests to OpenAI completion API. Can be float, ``httpx.Timeout`` or
        None."""
    stream_usage: bool = False
    """Whether to include usage metadata in streaming output. If True, an additional
    message chunk will be generated during the stream including usage metadata.

    .. versionadded:: 0.3.9
    """
    max_retries: Optional[int] = None
    """Maximum number of retries to make when generating."""
    presence_penalty: Optional[float] = None
    """Penalizes repeated tokens."""
    frequency_penalty: Optional[float] = None
    """Penalizes repeated tokens according to frequency."""
    seed: Optional[int] = None
    """Seed for generation"""
    logprobs: Optional[bool] = None
    """Whether to return logprobs."""
    top_logprobs: Optional[int] = None
    """Number of most likely tokens to return at each token position, each with
     an associated log probability. `logprobs` must be set to true
     if this parameter is used."""
    logit_bias: Optional[dict[int, int]] = None
    """Modify the likelihood of specified tokens appearing in the completion."""
    streaming: bool = False
    """Whether to stream the results or not."""
    n: Optional[int] = None
    """Number of chat completions to generate for each prompt."""
    top_p: Optional[float] = None
    """Total probability mass of tokens to consider at each step."""
    max_tokens: Optional[int] = Field(default=None)
    """Maximum number of tokens to generate."""
    reasoning_effort: Optional[str] = None
    """Constrains effort on reasoning for reasoning models. For use with the Chat
    Completions API.

    Reasoning models only, like OpenAI o1, o3, and o4-mini.

    Currently supported values are ``'minimal'``, ``'low'``, ``'medium'``, and
    ``'high'``. Reducing reasoning effort can result in faster responses and fewer
    tokens used on reasoning in a response.

    .. versionadded:: 0.2.14
    """
    reasoning: Optional[dict[str, Any]] = None
    """Reasoning parameters for reasoning models, i.e., OpenAI o-series models (o1, o3,
    o4-mini, etc.). For use with the Responses API.

    Example:

    .. code-block:: python

        reasoning={
            "effort": "medium",  # can be "low", "medium", or "high"
            "summary": "auto",  # can be "auto", "concise", or "detailed"
        }

    .. versionadded:: 0.3.24

    """
    verbosity: Optional[str] = None
    """Controls the verbosity level of responses for reasoning models. For use with the
    Responses API.

    Currently supported values are ``'low'``, ``'medium'``, and ``'high'``.

    Controls how detailed the model's responses are.

    .. versionadded:: 0.3.28

    """
    tiktoken_model_name: Optional[str] = None
    """The model name to pass to tiktoken when using this class.
    Tiktoken is used to count the number of tokens in documents to constrain
    them to be under a certain limit. By default, when set to None, this will
    be the same as the embedding model name. However, there are some cases
    where you may want to use this Embedding class with a model name not
    supported by tiktoken. This can include when using Azure embeddings or
    when using one of the many model providers that expose an OpenAI-like
    API but with different models. In those cases, in order to avoid erroring
    when tiktoken is called, you can specify a model name to use here."""
    default_headers: Union[Mapping[str, str], None] = None
    default_query: Union[Mapping[str, object], None] = None
    # Configure a custom httpx client. See the
    # [httpx documentation](https://www.python-httpx.org/api/#client) for more details.
    http_client: Union[Any, None] = Field(default=None, exclude=True)
    """Optional ``httpx.Client``. Only used for sync invocations. Must specify
        ``http_async_client`` as well if you'd like a custom client for async
        invocations.
    """
    http_async_client: Union[Any, None] = Field(default=None, exclude=True)
    """Optional ``httpx.AsyncClient``. Only used for async invocations. Must specify
        ``http_client`` as well if you'd like a custom client for sync invocations."""
    stop: Optional[Union[list[str], str]] = Field(default=None, alias="stop_sequences")
    """Default stop sequences."""
    extra_body: Optional[Mapping[str, Any]] = None
    """Optional additional JSON properties to include in the request parameters when
    making requests to OpenAI compatible APIs, such as vLLM, LM Studio, or other
    providers.

    This is the recommended way to pass custom parameters that are specific to your
    OpenAI-compatible API provider but not part of the standard OpenAI API.

    Examples:
        - LM Studio TTL parameter: ``extra_body={"ttl": 300}``
        - vLLM custom parameters: ``extra_body={"use_beam_search": True}``
        - Any other provider-specific parameters

    .. note::

        Do NOT use ``model_kwargs`` for custom parameters that are not part of the
        standard OpenAI API, as this will cause errors when making API calls. Use
        ``extra_body`` instead.
    """

    include_response_headers: bool = False
    """Whether to include response headers in the output message ``response_metadata``."""  # noqa: E501
    disabled_params: Optional[dict[str, Any]] = Field(default=None)
    """Parameters of the OpenAI client or chat.completions endpoint that should be
    disabled for the given model.

    Should be specified as ``{"param": None | ['val1', 'val2']}`` where the key is the
    parameter and the value is either None, meaning that parameter should never be
    used, or it's a list of disabled values for the parameter.

    For example, older models may not support the ``'parallel_tool_calls'`` parameter at
    all, in which case ``disabled_params={"parallel_tool_calls": None}`` can be passed
    in.

    If a parameter is disabled then it will not be used by default in any methods, e.g.
    in :meth:`~langchain_openai.chat_models.base.ChatOpenAI.with_structured_output`.
    However this does not prevent a user from directly passed in the parameter during
    invocation.
    """

    include: Optional[list[str]] = None
    """Additional fields to include in generations from Responses API.

    Supported values:

    - ``'file_search_call.results'``
    - ``'message.input_image.image_url'``
    - ``'computer_call_output.output.image_url'``
    - ``'reasoning.encrypted_content'``
    - ``'code_interpreter_call.outputs'``

    .. versionadded:: 0.3.24
    """

    service_tier: Optional[str] = None
    """Latency tier for request. Options are ``'auto'``, ``'default'``, or ``'flex'``.
    Relevant for users of OpenAI's scale tier service.
    """

    store: Optional[bool] = None
    """If True, OpenAI may store response data for future use. Defaults to True
    for the Responses API and False for the Chat Completions API.

    .. versionadded:: 0.3.24
    """

    truncation: Optional[str] = None
    """Truncation strategy (Responses API). Can be ``'auto'`` or ``'disabled'``
    (default). If ``'auto'``, model may drop input items from the middle of the
    message sequence to fit the context window.

    .. versionadded:: 0.3.24
    """

    use_previous_response_id: bool = False
    """If True, always pass ``previous_response_id`` using the ID of the most recent
    response. Responses API only.

    Input messages up to the most recent response will be dropped from request
    payloads.

    For example, the following two are equivalent:

    .. code-block:: python

        llm = ChatOpenAI(
            model="o4-mini",
            use_previous_response_id=True,
        )
        llm.invoke(
            [
                HumanMessage("Hello"),
                AIMessage("Hi there!", response_metadata={"id": "resp_123"}),
                HumanMessage("How are you?"),
            ]
        )

    .. code-block:: python

        llm = ChatOpenAI(model="o4-mini", use_responses_api=True)
        llm.invoke([HumanMessage("How are you?")], previous_response_id="resp_123")

    .. versionadded:: 0.3.26

    """

    use_responses_api: Optional[bool] = None
    """Whether to use the Responses API instead of the Chat API.

    If not specified then will be inferred based on invocation params.

    .. versionadded:: 0.3.9
    """

    output_version: Optional[str] = Field(
        default_factory=from_env("LC_OUTPUT_VERSION", default=None)
    )
    """Version of AIMessage output format to use.

    This field is used to roll-out new output formats for chat model AIMessages
    in a backwards-compatible way.

    Supported values:

    - ``'v0'``: AIMessage format as of langchain-openai 0.3.x.
    - ``'responses/v1'``: Formats Responses API output
      items into AIMessage content blocks (Responses API only)
    - ``"v1"``: v1 of LangChain cross-provider standard.

    .. versionadded:: 0.3.25

    .. versionchanged:: 1.0.0

        Default updated to ``"responses/v1"``.

    """

    model_config = ConfigDict(populate_by_name=True)

    @model_validator(mode="before")
    @classmethod
    def build_extra(cls, values: dict[str, Any]) -> Any:
        """Build extra kwargs from additional params that were passed in."""
        all_required_field_names = get_pydantic_field_names(cls)
        return _build_model_kwargs(values, all_required_field_names)

    @model_validator(mode="before")
    @classmethod
    def validate_temperature(cls, values: dict[str, Any]) -> Any:
        """Validate temperature parameter for different models.

        - o1 models only allow temperature=1
        - gpt-5 models (excluding gpt-5-chat) only allow temperature=1 or unset
          (defaults to 1)
        """
        model = values.get("model_name") or values.get("model") or ""

        # For o1 models, set temperature=1 if not provided
        if model.startswith("o1") and "temperature" not in values:
            values["temperature"] = 1

        # For gpt-5 models, handle temperature restrictions
        # Note that gpt-5-chat models do support temperature
        if model.startswith("gpt-5") and "chat" not in model:
            temperature = values.get("temperature")
            if temperature is not None and temperature != 1:
                # For gpt-5 (non-chat), only temperature=1 is supported
                # So we remove any non-defaults
                values.pop("temperature", None)

        return values

    @model_validator(mode="after")
    def validate_environment(self) -> Self:
        """Validate that api key and python package exists in environment."""
        if self.n is not None and self.n < 1:
            msg = "n must be at least 1."
            raise ValueError(msg)
        if self.n is not None and self.n > 1 and self.streaming:
            msg = "n must be 1 when streaming."
            raise ValueError(msg)

        # Check OPENAI_ORGANIZATION for backwards compatibility.
        self.openai_organization = (
            self.openai_organization
            or os.getenv("OPENAI_ORG_ID")
            or os.getenv("OPENAI_ORGANIZATION")
        )
        self.openai_api_base = self.openai_api_base or os.getenv("OPENAI_API_BASE")
        client_params: dict = {
            "api_key": (
                self.openai_api_key.get_secret_value() if self.openai_api_key else None
            ),
            "organization": self.openai_organization,
            "base_url": self.openai_api_base,
            "timeout": self.request_timeout,
            "default_headers": self.default_headers,
            "default_query": self.default_query,
        }
        if self.max_retries is not None:
            client_params["max_retries"] = self.max_retries

        if self.openai_proxy and (self.http_client or self.http_async_client):
            openai_proxy = self.openai_proxy
            http_client = self.http_client
            http_async_client = self.http_async_client
            msg = (
                "Cannot specify 'openai_proxy' if one of "
                "'http_client'/'http_async_client' is already specified. Received:\n"
                f"{openai_proxy=}\n{http_client=}\n{http_async_client=}"
            )
            raise ValueError(msg)
        if not self.client:
            if self.openai_proxy and not self.http_client:
                try:
                    import httpx
                except ImportError as e:
                    msg = (
                        "Could not import httpx python package. "
                        "Please install it with `pip install httpx`."
                    )
                    raise ImportError(msg) from e
                self.http_client = httpx.Client(
                    proxy=self.openai_proxy, verify=global_ssl_context
                )
            sync_specific = {
                "http_client": self.http_client
                or _get_default_httpx_client(self.openai_api_base, self.request_timeout)
            }
            self.root_client = openai.OpenAI(**client_params, **sync_specific)  # type: ignore[arg-type]
            self.client = self.root_client.chat.completions
        if not self.async_client:
            if self.openai_proxy and not self.http_async_client:
                try:
                    import httpx
                except ImportError as e:
                    msg = (
                        "Could not import httpx python package. "
                        "Please install it with `pip install httpx`."
                    )
                    raise ImportError(msg) from e
                self.http_async_client = httpx.AsyncClient(
                    proxy=self.openai_proxy, verify=global_ssl_context
                )
            async_specific = {
                "http_client": self.http_async_client
                or _get_default_async_httpx_client(
                    self.openai_api_base, self.request_timeout
                )
            }
            self.root_async_client = openai.AsyncOpenAI(
                **client_params,
                **async_specific,  # type: ignore[arg-type]
            )
            self.async_client = self.root_async_client.chat.completions
        return self

    @property
    def _default_params(self) -> dict[str, Any]:
        """Get the default parameters for calling OpenAI API."""
        exclude_if_none = {
            "presence_penalty": self.presence_penalty,
            "frequency_penalty": self.frequency_penalty,
            "seed": self.seed,
            "top_p": self.top_p,
            "logprobs": self.logprobs,
            "top_logprobs": self.top_logprobs,
            "logit_bias": self.logit_bias,
            "stop": self.stop or None,  # also exclude empty list for this
            "max_tokens": self.max_tokens,
            "extra_body": self.extra_body,
            "n": self.n,
            "temperature": self.temperature,
            "reasoning_effort": self.reasoning_effort,
            "reasoning": self.reasoning,
            "verbosity": self.verbosity,
            "include": self.include,
            "service_tier": self.service_tier,
            "truncation": self.truncation,
            "store": self.store,
        }

        return {
            "model": self.model_name,
            "stream": self.streaming,
            **{k: v for k, v in exclude_if_none.items() if v is not None},
            **self.model_kwargs,
        }

    def _combine_llm_outputs(self, llm_outputs: list[Optional[dict]]) -> dict:
        overall_token_usage: dict = {}
        system_fingerprint = None
        for output in llm_outputs:
            if output is None:
                # Happens in streaming
                continue
            token_usage = output.get("token_usage")
            if token_usage is not None:
                for k, v in token_usage.items():
                    if v is None:
                        continue
                    if k in overall_token_usage:
                        overall_token_usage[k] = _update_token_usage(
                            overall_token_usage[k], v
                        )
                    else:
                        overall_token_usage[k] = v
            if system_fingerprint is None:
                system_fingerprint = output.get("system_fingerprint")
        combined = {"token_usage": overall_token_usage, "model_name": self.model_name}
        if system_fingerprint:
            combined["system_fingerprint"] = system_fingerprint
        return combined

    def _convert_chunk_to_generation_chunk(
        self,
        chunk: dict,
        default_chunk_class: type,
        base_generation_info: Optional[dict],
    ) -> Optional[ChatGenerationChunk]:
        if chunk.get("type") == "content.delta":  # from beta.chat.completions.stream
            return None
        token_usage = chunk.get("usage")
        choices = (
            chunk.get("choices", [])
            # from beta.chat.completions.stream
            or chunk.get("chunk", {}).get("choices", [])
        )

        usage_metadata: Optional[UsageMetadata] = (
            _create_usage_metadata(token_usage) if token_usage else None
        )
        if len(choices) == 0:
            # logprobs is implicitly None
            return ChatGenerationChunk(
                message=default_chunk_class(content="", usage_metadata=usage_metadata),
                generation_info=base_generation_info,
            )
<<<<<<< HEAD
            if self.output_version == "v1":
                generation_chunk.message.content = []
                generation_chunk.message.response_metadata["output_version"] = "v1"

            return generation_chunk
=======
>>>>>>> 98630232

        choice = choices[0]
        if choice["delta"] is None:
            return None

        message_chunk = _convert_delta_to_message_chunk(
            choice["delta"], default_chunk_class
        )
        generation_info = {**base_generation_info} if base_generation_info else {}

        if finish_reason := choice.get("finish_reason"):
            generation_info["finish_reason"] = finish_reason
            if model_name := chunk.get("model"):
                generation_info["model_name"] = model_name
            if system_fingerprint := chunk.get("system_fingerprint"):
                generation_info["system_fingerprint"] = system_fingerprint
            if service_tier := chunk.get("service_tier"):
                generation_info["service_tier"] = service_tier
            if isinstance(message_chunk, AIMessageChunk):
                message_chunk.chunk_position = "last"

        logprobs = choice.get("logprobs")
        if logprobs:
            generation_info["logprobs"] = logprobs

        if usage_metadata and isinstance(message_chunk, AIMessageChunk):
            message_chunk.usage_metadata = usage_metadata

<<<<<<< HEAD
        message_chunk.response_metadata["model_provider"] = "openai"
        generation_chunk = ChatGenerationChunk(
=======
        return ChatGenerationChunk(
>>>>>>> 98630232
            message=message_chunk, generation_info=generation_info or None
        )

    def _stream_responses(
        self,
        messages: list[BaseMessage],
        stop: Optional[list[str]] = None,
        run_manager: Optional[CallbackManagerForLLMRun] = None,
        **kwargs: Any,
    ) -> Iterator[ChatGenerationChunk]:
        kwargs["stream"] = True
        payload = self._get_request_payload(messages, stop=stop, **kwargs)
        if self.include_response_headers:
            raw_context_manager = self.root_client.with_raw_response.responses.create(
                **payload
            )
            context_manager = raw_context_manager.parse()
            headers = {"headers": dict(raw_context_manager.headers)}
        else:
            context_manager = self.root_client.responses.create(**payload)
            headers = {}
        original_schema_obj = kwargs.get("response_format")

        with context_manager as response:
            is_first_chunk = True
            current_index = -1
            current_output_index = -1
            current_sub_index = -1
            has_reasoning = False
            for chunk in response:
                metadata = headers if is_first_chunk else {}
                (
                    current_index,
                    current_output_index,
                    current_sub_index,
                    generation_chunk,
                ) = _convert_responses_chunk_to_generation_chunk(
                    chunk,
                    current_index,
                    current_output_index,
                    current_sub_index,
                    schema=original_schema_obj,
                    metadata=metadata,
                    has_reasoning=has_reasoning,
                    output_version=self.output_version,
                )
                if generation_chunk:
                    if run_manager:
                        run_manager.on_llm_new_token(
                            generation_chunk.text, chunk=generation_chunk
                        )
                    is_first_chunk = False
                    if "reasoning" in generation_chunk.message.additional_kwargs:
                        has_reasoning = True
                    yield generation_chunk

    async def _astream_responses(
        self,
        messages: list[BaseMessage],
        stop: Optional[list[str]] = None,
        run_manager: Optional[AsyncCallbackManagerForLLMRun] = None,
        **kwargs: Any,
    ) -> AsyncIterator[ChatGenerationChunk]:
        kwargs["stream"] = True
        payload = self._get_request_payload(messages, stop=stop, **kwargs)
        if self.include_response_headers:
            raw_context_manager = (
                await self.root_async_client.with_raw_response.responses.create(
                    **payload
                )
            )
            context_manager = raw_context_manager.parse()
            headers = {"headers": dict(raw_context_manager.headers)}
        else:
            context_manager = await self.root_async_client.responses.create(**payload)
            headers = {}
        original_schema_obj = kwargs.get("response_format")

        async with context_manager as response:
            is_first_chunk = True
            current_index = -1
            current_output_index = -1
            current_sub_index = -1
            has_reasoning = False
            async for chunk in response:
                metadata = headers if is_first_chunk else {}
                (
                    current_index,
                    current_output_index,
                    current_sub_index,
                    generation_chunk,
                ) = _convert_responses_chunk_to_generation_chunk(
                    chunk,
                    current_index,
                    current_output_index,
                    current_sub_index,
                    schema=original_schema_obj,
                    metadata=metadata,
                    has_reasoning=has_reasoning,
                    output_version=self.output_version,
                )
                if generation_chunk:
                    if run_manager:
                        await run_manager.on_llm_new_token(
                            generation_chunk.text, chunk=generation_chunk
                        )
                    is_first_chunk = False
                    if "reasoning" in generation_chunk.message.additional_kwargs:
                        has_reasoning = True
                    yield generation_chunk

    def _should_stream_usage(
        self, stream_usage: Optional[bool] = None, **kwargs: Any
    ) -> bool:
        """Determine whether to include usage metadata in streaming output.

        For backwards compatibility, we check for `stream_options` passed
        explicitly to kwargs or in the model_kwargs and override self.stream_usage.
        """
        stream_usage_sources = [  # order of precedence
            stream_usage,
            kwargs.get("stream_options", {}).get("include_usage"),
            self.model_kwargs.get("stream_options", {}).get("include_usage"),
            self.stream_usage,
        ]
        for source in stream_usage_sources:
            if isinstance(source, bool):
                return source
        return self.stream_usage

    def _stream(
        self,
        messages: list[BaseMessage],
        stop: Optional[list[str]] = None,
        run_manager: Optional[CallbackManagerForLLMRun] = None,
        *,
        stream_usage: Optional[bool] = None,
        **kwargs: Any,
    ) -> Iterator[ChatGenerationChunk]:
        kwargs["stream"] = True
        stream_usage = self._should_stream_usage(stream_usage, **kwargs)
        if stream_usage:
            kwargs["stream_options"] = {"include_usage": stream_usage}
        payload = self._get_request_payload(messages, stop=stop, **kwargs)
        default_chunk_class: type[BaseMessageChunk] = AIMessageChunk
        base_generation_info = {}

        if "response_format" in payload:
            if self.include_response_headers:
                warnings.warn(
                    "Cannot currently include response headers when response_format is "
                    "specified."
                )
            payload.pop("stream")
            response_stream = self.root_client.beta.chat.completions.stream(**payload)
            context_manager = response_stream
        else:
            if self.include_response_headers:
                raw_response = self.client.with_raw_response.create(**payload)
                response = raw_response.parse()
                base_generation_info = {"headers": dict(raw_response.headers)}
            else:
                response = self.client.create(**payload)
            context_manager = response
        try:
            with context_manager as response:
                is_first_chunk = True
                for chunk in response:
                    if not isinstance(chunk, dict):
                        chunk = chunk.model_dump()
                    generation_chunk = self._convert_chunk_to_generation_chunk(
                        chunk,
                        default_chunk_class,
                        base_generation_info if is_first_chunk else {},
                    )
                    if generation_chunk is None:
                        continue
                    default_chunk_class = generation_chunk.message.__class__
                    logprobs = (generation_chunk.generation_info or {}).get("logprobs")
                    if run_manager:
                        run_manager.on_llm_new_token(
                            generation_chunk.text,
                            chunk=generation_chunk,
                            logprobs=logprobs,
                        )
                    is_first_chunk = False
                    yield generation_chunk
        except openai.BadRequestError as e:
            _handle_openai_bad_request(e)
        if hasattr(response, "get_final_completion") and "response_format" in payload:
            final_completion = response.get_final_completion()
            generation_chunk = self._get_generation_chunk_from_completion(
                final_completion
            )
            if run_manager:
                run_manager.on_llm_new_token(
                    generation_chunk.text, chunk=generation_chunk
                )
            yield generation_chunk

    def _generate(
        self,
        messages: list[BaseMessage],
        stop: Optional[list[str]] = None,
        run_manager: Optional[CallbackManagerForLLMRun] = None,
        **kwargs: Any,
    ) -> ChatResult:
        if self.streaming:
            stream_iter = self._stream(
                messages, stop=stop, run_manager=run_manager, **kwargs
            )
            return generate_from_stream(stream_iter)
        payload = self._get_request_payload(messages, stop=stop, **kwargs)
        generation_info = None
        raw_response = None
        try:
            if "response_format" in payload:
                payload.pop("stream")
                try:
                    raw_response = (
                        self.root_client.chat.completions.with_raw_response.parse(
                            **payload
                        )
                    )
                    response = raw_response.parse()
                except openai.BadRequestError as e:
                    _handle_openai_bad_request(e)
            elif self._use_responses_api(payload):
                original_schema_obj = kwargs.get("response_format")
                if original_schema_obj and _is_pydantic_class(original_schema_obj):
                    raw_response = self.root_client.responses.with_raw_response.parse(
                        **payload
                    )
                else:
                    raw_response = self.root_client.responses.with_raw_response.create(
                        **payload
                    )
                response = raw_response.parse()
                if self.include_response_headers:
                    generation_info = {"headers": dict(raw_response.headers)}
                return _construct_lc_result_from_responses_api(
                    response,
                    schema=original_schema_obj,
                    metadata=generation_info,
                    output_version=self.output_version,
                )
            else:
                raw_response = self.client.with_raw_response.create(**payload)
                response = raw_response.parse()
        except Exception as e:
            if raw_response is not None and hasattr(raw_response, "http_response"):
                e.response = raw_response.http_response  # type: ignore[attr-defined]
            raise e
        if (
            self.include_response_headers
            and raw_response is not None
            and hasattr(raw_response, "headers")
        ):
            generation_info = {"headers": dict(raw_response.headers)}
        return self._create_chat_result(response, generation_info)

    def _use_responses_api(self, payload: dict) -> bool:
        if isinstance(self.use_responses_api, bool):
            return self.use_responses_api
        if (
            self.output_version == "responses/v1"
            or self.include is not None
            or self.reasoning is not None
            or self.truncation is not None
            or self.use_previous_response_id
        ):
            return True
        return _use_responses_api(payload)

    def _get_request_payload(
        self,
        input_: LanguageModelInput,
        *,
        stop: Optional[list[str]] = None,
        **kwargs: Any,
    ) -> dict:
        messages = self._convert_input(input_).to_messages()
        if stop is not None:
            kwargs["stop"] = stop

        payload = {**self._default_params, **kwargs}

        if self._use_responses_api(payload):
            if self.use_previous_response_id:
                last_messages, previous_response_id = _get_last_messages(messages)
                payload_to_use = last_messages if previous_response_id else messages
                if previous_response_id:
                    payload["previous_response_id"] = previous_response_id
                payload = _construct_responses_api_payload(payload_to_use, payload)
            else:
                payload = _construct_responses_api_payload(messages, payload)
        else:
            payload["messages"] = [
                _convert_message_to_dict(_convert_from_v1_to_chat_completions(m))
                if isinstance(m, AIMessage)
                else _convert_message_to_dict(m)
                for m in messages
            ]
        return payload

    def _create_chat_result(
        self,
        response: Union[dict, openai.BaseModel],
        generation_info: Optional[dict] = None,
    ) -> ChatResult:
        generations = []

        response_dict = (
            response if isinstance(response, dict) else response.model_dump()
        )
        # Sometimes the AI Model calling will get error, we should raise it (this is
        # typically followed by a null value for `choices`, which we raise for
        # separately below).
        if response_dict.get("error"):
            raise ValueError(response_dict.get("error"))

        # Raise informative error messages for non-OpenAI chat completions APIs
        # that return malformed responses.
        try:
            choices = response_dict["choices"]
        except KeyError as e:
            msg = f"Response missing `choices` key: {response_dict.keys()}"
            raise KeyError(msg) from e

        if choices is None:
            msg = "Received response with null value for `choices`."
            raise TypeError(msg)

        token_usage = response_dict.get("usage")

        for res in choices:
            message = _convert_dict_to_message(res["message"])
            if token_usage and isinstance(message, AIMessage):
                message.usage_metadata = _create_usage_metadata(token_usage)
            generation_info = generation_info or {}
            generation_info["finish_reason"] = (
                res.get("finish_reason")
                if res.get("finish_reason") is not None
                else generation_info.get("finish_reason")
            )
            if "logprobs" in res:
                generation_info["logprobs"] = res["logprobs"]
            gen = ChatGeneration(message=message, generation_info=generation_info)
            generations.append(gen)
        llm_output = {
            "token_usage": token_usage,
            "model_provider": "openai",
            "model_name": response_dict.get("model", self.model_name),
            "system_fingerprint": response_dict.get("system_fingerprint", ""),
        }
        if "id" in response_dict:
            llm_output["id"] = response_dict["id"]
        if "service_tier" in response_dict:
            llm_output["service_tier"] = response_dict["service_tier"]

        if isinstance(response, openai.BaseModel) and getattr(
            response, "choices", None
        ):
            message = response.choices[0].message  # type: ignore[attr-defined]
            if hasattr(message, "parsed"):
                generations[0].message.additional_kwargs["parsed"] = message.parsed
            if hasattr(message, "refusal"):
                generations[0].message.additional_kwargs["refusal"] = message.refusal

        return ChatResult(generations=generations, llm_output=llm_output)

    async def _astream(
        self,
        messages: list[BaseMessage],
        stop: Optional[list[str]] = None,
        run_manager: Optional[AsyncCallbackManagerForLLMRun] = None,
        *,
        stream_usage: Optional[bool] = None,
        **kwargs: Any,
    ) -> AsyncIterator[ChatGenerationChunk]:
        kwargs["stream"] = True
        stream_usage = self._should_stream_usage(stream_usage, **kwargs)
        if stream_usage:
            kwargs["stream_options"] = {"include_usage": stream_usage}
        payload = self._get_request_payload(messages, stop=stop, **kwargs)
        default_chunk_class: type[BaseMessageChunk] = AIMessageChunk
        base_generation_info = {}

        if "response_format" in payload:
            if self.include_response_headers:
                warnings.warn(
                    "Cannot currently include response headers when response_format is "
                    "specified."
                )
            payload.pop("stream")
            response_stream = self.root_async_client.beta.chat.completions.stream(
                **payload
            )
            context_manager = response_stream
        else:
            if self.include_response_headers:
                raw_response = await self.async_client.with_raw_response.create(
                    **payload
                )
                response = raw_response.parse()
                base_generation_info = {"headers": dict(raw_response.headers)}
            else:
                response = await self.async_client.create(**payload)
            context_manager = response
        try:
            async with context_manager as response:
                is_first_chunk = True
                async for chunk in response:
                    if not isinstance(chunk, dict):
                        chunk = chunk.model_dump()
                    generation_chunk = self._convert_chunk_to_generation_chunk(
                        chunk,
                        default_chunk_class,
                        base_generation_info if is_first_chunk else {},
                    )
                    if generation_chunk is None:
                        continue
                    default_chunk_class = generation_chunk.message.__class__
                    logprobs = (generation_chunk.generation_info or {}).get("logprobs")
                    if run_manager:
                        await run_manager.on_llm_new_token(
                            generation_chunk.text,
                            chunk=generation_chunk,
                            logprobs=logprobs,
                        )
                    is_first_chunk = False
                    yield generation_chunk
        except openai.BadRequestError as e:
            _handle_openai_bad_request(e)
        if hasattr(response, "get_final_completion") and "response_format" in payload:
            final_completion = await response.get_final_completion()
            generation_chunk = self._get_generation_chunk_from_completion(
                final_completion
            )
            if run_manager:
                await run_manager.on_llm_new_token(
                    generation_chunk.text, chunk=generation_chunk
                )
            yield generation_chunk

    async def _agenerate(
        self,
        messages: list[BaseMessage],
        stop: Optional[list[str]] = None,
        run_manager: Optional[AsyncCallbackManagerForLLMRun] = None,
        **kwargs: Any,
    ) -> ChatResult:
        if self.streaming:
            stream_iter = self._astream(
                messages, stop=stop, run_manager=run_manager, **kwargs
            )
            return await agenerate_from_stream(stream_iter)
        payload = self._get_request_payload(messages, stop=stop, **kwargs)
        generation_info = None
        raw_response = None
        try:
            if "response_format" in payload:
                payload.pop("stream")
                try:
                    raw_response = await self.root_async_client.chat.completions.with_raw_response.parse(  # noqa: E501
                        **payload
                    )
                    response = raw_response.parse()
                except openai.BadRequestError as e:
                    _handle_openai_bad_request(e)
            elif self._use_responses_api(payload):
                original_schema_obj = kwargs.get("response_format")
                if original_schema_obj and _is_pydantic_class(original_schema_obj):
                    raw_response = (
                        await self.root_async_client.responses.with_raw_response.parse(
                            **payload
                        )
                    )
                else:
                    raw_response = (
                        await self.root_async_client.responses.with_raw_response.create(
                            **payload
                        )
                    )
                response = raw_response.parse()
                if self.include_response_headers:
                    generation_info = {"headers": dict(raw_response.headers)}
                return _construct_lc_result_from_responses_api(
                    response,
                    schema=original_schema_obj,
                    metadata=generation_info,
                    output_version=self.output_version,
                )
            else:
                raw_response = await self.async_client.with_raw_response.create(
                    **payload
                )
                response = raw_response.parse()
        except Exception as e:
            if raw_response is not None and hasattr(raw_response, "http_response"):
                e.response = raw_response.http_response  # type: ignore[attr-defined]
            raise e
        if (
            self.include_response_headers
            and raw_response is not None
            and hasattr(raw_response, "headers")
        ):
            generation_info = {"headers": dict(raw_response.headers)}
        return await run_in_executor(
            None, self._create_chat_result, response, generation_info
        )

    @property
    def _identifying_params(self) -> dict[str, Any]:
        """Get the identifying parameters."""
        return {"model_name": self.model_name, **self._default_params}

    def _get_invocation_params(
        self, stop: Optional[list[str]] = None, **kwargs: Any
    ) -> dict[str, Any]:
        """Get the parameters used to invoke the model."""
        params = {
            "model": self.model_name,
            **super()._get_invocation_params(stop=stop),
            **self._default_params,
            **kwargs,
        }
        # Redact headers from built-in remote MCP tool invocations
        if (tools := params.get("tools")) and isinstance(tools, list):
            params["tools"] = [
                ({**tool, "headers": "**REDACTED**"} if "headers" in tool else tool)
                if isinstance(tool, dict) and tool.get("type") == "mcp"
                else tool
                for tool in tools
            ]

        return params

    def _get_ls_params(
        self, stop: Optional[list[str]] = None, **kwargs: Any
    ) -> LangSmithParams:
        """Get standard params for tracing."""
        params = self._get_invocation_params(stop=stop, **kwargs)
        ls_params = LangSmithParams(
            ls_provider="openai",
            ls_model_name=params.get("model", self.model_name),
            ls_model_type="chat",
            ls_temperature=params.get("temperature", self.temperature),
        )
        if ls_max_tokens := params.get("max_tokens", self.max_tokens) or params.get(
            "max_completion_tokens", self.max_tokens
        ):
            ls_params["ls_max_tokens"] = ls_max_tokens
        if ls_stop := stop or params.get("stop", None):
            ls_params["ls_stop"] = ls_stop
        return ls_params

    @property
    def _llm_type(self) -> str:
        """Return type of chat model."""
        return "openai-chat"

    def _get_encoding_model(self) -> tuple[str, tiktoken.Encoding]:
        if self.tiktoken_model_name is not None:
            model = self.tiktoken_model_name
        else:
            model = self.model_name
        try:
            encoding = tiktoken.encoding_for_model(model)
        except KeyError:
            encoder = "cl100k_base"
            if (
                self.model_name.startswith("gpt-4o")
                or self.model_name.startswith("gpt-4.1")
                or self.model_name.startswith("gpt-5")
            ):
                encoder = "o200k_base"
            encoding = tiktoken.get_encoding(encoder)
        return model, encoding

    def get_token_ids(self, text: str) -> list[int]:
        """Get the tokens present in the text with tiktoken package."""
        if self.custom_get_token_ids is not None:
            return self.custom_get_token_ids(text)
        # tiktoken NOT supported for Python 3.7 or below
        if sys.version_info[1] <= 7:
            return super().get_token_ids(text)
        _, encoding_model = self._get_encoding_model()
        return encoding_model.encode(text)

    def get_num_tokens_from_messages(
        self,
        messages: Sequence[BaseMessage],
        tools: Optional[
            Sequence[Union[dict[str, Any], type, Callable, BaseTool]]
        ] = None,
    ) -> int:
        """Calculate num tokens for ``gpt-3.5-turbo`` and ``gpt-4`` with ``tiktoken`` package.

        **Requirements**: You must have the ``pillow`` installed if you want to count
        image tokens if you are specifying the image as a base64 string, and you must
        have both ``pillow`` and ``httpx`` installed if you are specifying the image
        as a URL. If these aren't installed image inputs will be ignored in token
        counting.

        `OpenAI reference <https://github.com/openai/openai-cookbook/blob/main/examples/How_to_format_inputs_to_ChatGPT_models.ipynb>`__

        Args:
            messages: The message inputs to tokenize.
            tools: If provided, sequence of dict, BaseModel, function, or BaseTools
                to be converted to tool schemas.
        """  # noqa: E501
        # TODO: Count bound tools as part of input.
        if tools is not None:
            warnings.warn(
                "Counting tokens in tool schemas is not yet supported. Ignoring tools."
            )
        if sys.version_info[1] <= 7:
            return super().get_num_tokens_from_messages(messages)
        model, encoding = self._get_encoding_model()
        if model.startswith("gpt-3.5-turbo-0301"):
            # every message follows <im_start>{role/name}\n{content}<im_end>\n
            tokens_per_message = 4
            # if there's a name, the role is omitted
            tokens_per_name = -1
        elif model.startswith(("gpt-3.5-turbo", "gpt-4", "gpt-5")):
            tokens_per_message = 3
            tokens_per_name = 1
        else:
            msg = (
                f"get_num_tokens_from_messages() is not presently implemented "
                f"for model {model}. See "
                "https://platform.openai.com/docs/guides/text-generation/managing-tokens"
                " for information on how messages are converted to tokens."
            )
            raise NotImplementedError(msg)
        num_tokens = 0
        messages_dict = [_convert_message_to_dict(m) for m in messages]
        for message in messages_dict:
            num_tokens += tokens_per_message
            for key, value in message.items():
                # This is an inferred approximation. OpenAI does not document how to
                # count tool message tokens.
                if key == "tool_call_id":
                    num_tokens += 3
                    continue
                if isinstance(value, list):
                    # content or tool calls
                    for val in value:
                        if isinstance(val, str) or val["type"] == "text":
                            text = val["text"] if isinstance(val, dict) else val
                            num_tokens += len(encoding.encode(text))
                        elif val["type"] == "image_url":
                            if val["image_url"].get("detail") == "low":
                                num_tokens += 85
                            else:
                                image_size = _url_to_size(val["image_url"]["url"])
                                if not image_size:
                                    continue
                                num_tokens += _count_image_tokens(*image_size)
                        # Tool/function call token counting is not documented by OpenAI.
                        # This is an approximation.
                        elif val["type"] == "function":
                            num_tokens += len(
                                encoding.encode(val["function"]["arguments"])
                            )
                            num_tokens += len(encoding.encode(val["function"]["name"]))
                        elif val["type"] == "file":
                            warnings.warn(
                                "Token counts for file inputs are not supported. "
                                "Ignoring file inputs."
                            )
                        else:
                            msg = f"Unrecognized content block type\n\n{val}"
                            raise ValueError(msg)
                elif not value:
                    continue
                else:
                    # Cast str(value) in case the message value is not a string
                    # This occurs with function messages
                    num_tokens += len(encoding.encode(str(value)))
                if key == "name":
                    num_tokens += tokens_per_name
        # every reply is primed with <im_start>assistant
        num_tokens += 3
        return num_tokens

<<<<<<< HEAD
=======
    @deprecated(
        since="0.2.1",
        alternative="langchain_openai.chat_models.base.ChatOpenAI.bind_tools",
        removal="1.0.0",
    )
    def bind_functions(
        self,
        functions: Sequence[Union[dict[str, Any], type[BaseModel], Callable, BaseTool]],
        function_call: Optional[
            Union[_FunctionCall, str, Literal["auto", "none"]]  # noqa: PYI051
        ] = None,
        **kwargs: Any,
    ) -> Runnable[LanguageModelInput, BaseMessage]:
        """Bind functions (and other objects) to this chat model.

        Assumes model is compatible with OpenAI function-calling API.

        .. note::
            Using ``bind_tools()`` is recommended instead, as the ``functions`` and
            ``function_call`` request parameters are officially marked as deprecated by
            OpenAI.

        Args:
            functions: A list of function definitions to bind to this chat model.
                Can be  a dictionary, pydantic model, or callable. Pydantic
                models and callables will be automatically converted to
                their schema dictionary representation.
            function_call: Which function to require the model to call.
                Must be the name of the single provided function or
                ``'auto'`` to automatically determine which function to call
                (if any).
            **kwargs: Any additional parameters to pass to the
                :class:`~langchain.runnable.Runnable` constructor.
        """
        formatted_functions = [convert_to_openai_function(fn) for fn in functions]
        if function_call is not None:
            function_call = (
                {"name": function_call}
                if isinstance(function_call, str)
                and function_call not in ("auto", "none")
                else function_call
            )
            if isinstance(function_call, dict) and len(formatted_functions) != 1:
                msg = (
                    "When specifying `function_call`, you must provide exactly one "
                    "function."
                )
                raise ValueError(msg)
            if (
                isinstance(function_call, dict)
                and formatted_functions[0]["name"] != function_call["name"]
            ):
                msg = (
                    f"Function call {function_call} was specified, but the only "
                    f"provided function was {formatted_functions[0]['name']}."
                )
                raise ValueError(msg)
            kwargs = {**kwargs, "function_call": function_call}
        return super().bind(functions=formatted_functions, **kwargs)

>>>>>>> 98630232
    def bind_tools(
        self,
        tools: Sequence[Union[dict[str, Any], type, Callable, BaseTool]],
        *,
        tool_choice: Optional[
            Union[dict, str, Literal["auto", "none", "required", "any"], bool]  # noqa: PYI051
        ] = None,
        strict: Optional[bool] = None,
        parallel_tool_calls: Optional[bool] = None,
        **kwargs: Any,
    ) -> Runnable[LanguageModelInput, AIMessage]:
        """Bind tool-like objects to this chat model.

        Assumes model is compatible with OpenAI tool-calling API.

        Args:
            tools: A list of tool definitions to bind to this chat model.
                Supports any tool definition handled by
                :meth:`langchain_core.utils.function_calling.convert_to_openai_tool`.
            tool_choice: Which tool to require the model to call. Options are:

                - str of the form ``'<<tool_name>>'``: calls <<tool_name>> tool.
                - ``'auto'``: automatically selects a tool (including no tool).
                - ``'none'``: does not call a tool.
                - ``'any'`` or ``'required'`` or ``True``: force at least one tool to be called.
                - dict of the form ``{"type": "function", "function": {"name": <<tool_name>>}}``: calls <<tool_name>> tool.
                - ``False`` or ``None``: no effect, default OpenAI behavior.
            strict: If True, model output is guaranteed to exactly match the JSON Schema
                provided in the tool definition. The input schema will also be validated according to the
                `supported schemas <https://platform.openai.com/docs/guides/structured-outputs/supported-schemas?api-mode=responses#supported-schemas>`__.
                If False, input schema will not be validated and model output will not
                be validated.
                If None, ``strict`` argument will not be passed to the model.
            parallel_tool_calls: Set to ``False`` to disable parallel tool use.
                Defaults to ``None`` (no specification, which allows parallel tool use).
            kwargs: Any additional parameters are passed directly to
                :meth:`~langchain_openai.chat_models.base.ChatOpenAI.bind`.

        .. versionchanged:: 0.1.21

            Support for ``strict`` argument added.

        """  # noqa: E501
        if parallel_tool_calls is not None:
            kwargs["parallel_tool_calls"] = parallel_tool_calls
        formatted_tools = [
            convert_to_openai_tool(tool, strict=strict) for tool in tools
        ]
        tool_names = []
        for tool in formatted_tools:
            if "function" in tool:
                tool_names.append(tool["function"]["name"])
            elif "name" in tool:
                tool_names.append(tool["name"])
            else:
                pass
        if tool_choice:
            if isinstance(tool_choice, str):
                # tool_choice is a tool/function name
                if tool_choice in tool_names:
                    tool_choice = {
                        "type": "function",
                        "function": {"name": tool_choice},
                    }
                elif tool_choice in WellKnownTools:
                    tool_choice = {"type": tool_choice}
                # 'any' is not natively supported by OpenAI API.
                # We support 'any' since other models use this instead of 'required'.
                elif tool_choice == "any":
                    tool_choice = "required"
                else:
                    pass
            elif isinstance(tool_choice, bool):
                tool_choice = "required"
            elif isinstance(tool_choice, dict):
                pass
            else:
                msg = (
                    f"Unrecognized tool_choice type. Expected str, bool or dict. "
                    f"Received: {tool_choice}"
                )
                raise ValueError(msg)
            kwargs["tool_choice"] = tool_choice
        return super().bind(tools=formatted_tools, **kwargs)

    def with_structured_output(
        self,
        schema: Optional[_DictOrPydanticClass] = None,
        *,
        method: Literal[
            "function_calling", "json_mode", "json_schema"
        ] = "function_calling",
        include_raw: bool = False,
        strict: Optional[bool] = None,
        tools: Optional[list] = None,
        **kwargs: Any,
    ) -> Runnable[LanguageModelInput, _DictOrPydantic]:
        """Model wrapper that returns outputs formatted to match the given schema.

        Args:
            schema: The output schema. Can be passed in as:

                - an OpenAI function/tool schema,
                - a JSON Schema,
                - a TypedDict class (support added in 0.1.20),
                - or a Pydantic class.

                If ``schema`` is a Pydantic class then the model output will be a
                Pydantic instance of that class, and the model-generated fields will be
                validated by the Pydantic class. Otherwise the model output will be a
                dict and will not be validated. See :meth:`langchain_core.utils.function_calling.convert_to_openai_tool`
                for more on how to properly specify types and descriptions of
                schema fields when specifying a Pydantic or TypedDict class.

            method: The method for steering model generation, one of:

                - ``'function_calling'``:
                    Uses OpenAI's tool-calling (formerly called function calling)
                    `API <https://platform.openai.com/docs/guides/function-calling>`__
                - ``'json_schema'``:
                    Uses OpenAI's Structured Output `API <https://platform.openai.com/docs/guides/structured-outputs>`__
                    Supported for ``'gpt-4o-mini'``, ``'gpt-4o-2024-08-06'``, ``'o1'``, and later
                    models.
                - ``'json_mode'``:
                    Uses OpenAI's `JSON mode <https://platform.openai.com/docs/guides/structured-outputs/json-mode>`__.
                    Note that if using JSON mode then you must include instructions for
                    formatting the output into the desired schema into the model call

                Learn more about the differences between the methods and which models
                support which methods `here <https://platform.openai.com/docs/guides/structured-outputs/function-calling-vs-response-format>`__.

            include_raw:
                If False then only the parsed structured output is returned. If
                an error occurs during model output parsing it will be raised. If True
                then both the raw model response (a BaseMessage) and the parsed model
                response will be returned. If an error occurs during output parsing it
                will be caught and returned as well. The final output is always a dict
                with keys ``'raw'``, ``'parsed'``, and ``'parsing_error'``.
            strict:

                - True:
                    Model output is guaranteed to exactly match the schema.
                    The input schema will also be validated according to the `supported schemas <https://platform.openai.com/docs/guides/structured-outputs/supported-schemas?api-mode=responses#supported-schemas>`__.
                - False:
                    Input schema will not be validated and model output will not be
                    validated.
                - None:
                    ``strict`` argument will not be passed to the model.

            tools:
                A list of tool-like objects to bind to the chat model. Requires that:

                - ``method`` is ``'json_schema'`` (default).
                - ``strict=True``
                - ``include_raw=True``

                If a model elects to call a
                tool, the resulting ``AIMessage`` in ``'raw'`` will include tool calls.

                .. dropdown:: Example

                    .. code-block:: python

                        from langchain.chat_models import init_chat_model
                        from pydantic import BaseModel


                        class ResponseSchema(BaseModel):
                            response: str


                        def get_weather(location: str) -> str:
                            \"\"\"Get weather at a location.\"\"\"
                            pass

                        llm = init_chat_model("openai:gpt-4o-mini")

                        structured_llm = llm.with_structured_output(
                            ResponseSchema,
                            tools=[get_weather],
                            strict=True,
                            include_raw=True,
                        )

                        structured_llm.invoke("What's the weather in Boston?")

                    .. code-block:: python

                        {
                            "raw": AIMessage(content="", tool_calls=[...], ...),
                            "parsing_error": None,
                            "parsed": None,
                        }

            kwargs: Additional keyword args are passed through to the model.

        Returns:
            A Runnable that takes same inputs as a :class:`langchain_core.language_models.chat.BaseChatModel`.

            If ``include_raw`` is False and ``schema`` is a Pydantic class, Runnable outputs
            an instance of ``schema`` (i.e., a Pydantic object). Otherwise, if ``include_raw`` is False then Runnable outputs a dict.

            If ``include_raw`` is True, then Runnable outputs a dict with keys:

            - ``'raw'``: BaseMessage
            - ``'parsed'``: None if there was a parsing error, otherwise the type depends on the ``schema`` as described above.
            - ``'parsing_error'``: Optional[BaseException]

        .. versionchanged:: 0.1.20

            Added support for TypedDict class ``schema``.

        .. versionchanged:: 0.1.21

            Support for ``strict`` argument added.
            Support for ``method="json_schema"`` added.

        .. versionchanged:: 0.3.12
            Support for ``tools`` added.

        .. versionchanged:: 0.3.21
            Pass ``kwargs`` through to the model.

        """  # noqa: E501
        if strict is not None and method == "json_mode":
            msg = "Argument `strict` is not supported with `method`='json_mode'"
            raise ValueError(msg)
        is_pydantic_schema = _is_pydantic_class(schema)

        if method == "json_schema":
            # Check for Pydantic BaseModel V1
            if (
                is_pydantic_schema and issubclass(schema, BaseModelV1)  # type: ignore[arg-type]
            ):
                warnings.warn(
                    "Received a Pydantic BaseModel V1 schema. This is not supported by "
                    'method="json_schema". Please use method="function_calling" '
                    "or specify schema via JSON Schema or Pydantic V2 BaseModel. "
                    'Overriding to method="function_calling".'
                )
                method = "function_calling"
            # Check for incompatible model
            if self.model_name and (
                self.model_name.startswith("gpt-3")
                or self.model_name.startswith("gpt-4-")
                or self.model_name == "gpt-4"
            ):
                warnings.warn(
                    f"Cannot use method='json_schema' with model {self.model_name} "
                    f"since it doesn't support OpenAI's Structured Output API. You can "
                    f"see supported models here: "
                    f"https://platform.openai.com/docs/guides/structured-outputs#supported-models. "  # noqa: E501
                    "To fix this warning, set `method='function_calling'. "
                    "Overriding to method='function_calling'."
                )
                method = "function_calling"

        if method == "function_calling":
            if schema is None:
                msg = (
                    "schema must be specified when method is not 'json_mode'. "
                    "Received None."
                )
                raise ValueError(msg)
            tool_name = convert_to_openai_tool(schema)["function"]["name"]
            bind_kwargs = self._filter_disabled_params(
                **{
                    "tool_choice": tool_name,
                    "parallel_tool_calls": False,
                    "strict": strict,
                    "ls_structured_output_format": {
                        "kwargs": {"method": method, "strict": strict},
                        "schema": schema,
                    },
                    **kwargs,
                }
            )

            llm = self.bind_tools([schema], **bind_kwargs)
            if is_pydantic_schema:
                output_parser: Runnable = PydanticToolsParser(
                    tools=[schema],  # type: ignore[list-item]
                    first_tool_only=True,  # type: ignore[list-item]
                )
            else:
                output_parser = JsonOutputKeyToolsParser(
                    key_name=tool_name, first_tool_only=True
                )
        elif method == "json_mode":
            llm = self.bind(
                **{
                    "response_format": {"type": "json_object"},
                    "ls_structured_output_format": {
                        "kwargs": {"method": method},
                        "schema": schema,
                    },
                    **kwargs,
                }
            )
            output_parser = (
                PydanticOutputParser(pydantic_object=schema)  # type: ignore[arg-type]
                if is_pydantic_schema
                else JsonOutputParser()
            )
        elif method == "json_schema":
            if schema is None:
                msg = (
                    "schema must be specified when method is not 'json_mode'. "
                    "Received None."
                )
                raise ValueError(msg)
            response_format = _convert_to_openai_response_format(schema, strict=strict)
            bind_kwargs = {
                **dict(
                    response_format=response_format,
                    ls_structured_output_format={
                        "kwargs": {"method": method, "strict": strict},
                        "schema": convert_to_openai_tool(schema),
                    },
                    **kwargs,
                )
            }
            if tools:
                bind_kwargs["tools"] = [
                    convert_to_openai_tool(t, strict=strict) for t in tools
                ]
            llm = self.bind(**bind_kwargs)
            if is_pydantic_schema:
                output_parser = RunnableLambda(
                    partial(_oai_structured_outputs_parser, schema=cast(type, schema))
                ).with_types(output_type=cast(type, schema))
            else:
                output_parser = JsonOutputParser()
        else:
            msg = (
                f"Unrecognized method argument. Expected one of 'function_calling' or "
                f"'json_mode'. Received: '{method}'"
            )
            raise ValueError(msg)

        if include_raw:
            parser_assign = RunnablePassthrough.assign(
                parsed=itemgetter("raw") | output_parser, parsing_error=lambda _: None
            )
            parser_none = RunnablePassthrough.assign(parsed=lambda _: None)
            parser_with_fallback = parser_assign.with_fallbacks(
                [parser_none], exception_key="parsing_error"
            )
            return RunnableMap(raw=llm) | parser_with_fallback
        return llm | output_parser

    def _filter_disabled_params(self, **kwargs: Any) -> dict[str, Any]:
        if not self.disabled_params:
            return kwargs
        filtered = {}
        for k, v in kwargs.items():
            # Skip param
            if k in self.disabled_params and (
                self.disabled_params[k] is None or v in self.disabled_params[k]
            ):
                continue
            # Keep param
            filtered[k] = v
        return filtered

    def _get_generation_chunk_from_completion(
        self, completion: openai.BaseModel
    ) -> ChatGenerationChunk:
        """Get chunk from completion (e.g., from final completion of a stream)."""
        chat_result = self._create_chat_result(completion)
        chat_message = chat_result.generations[0].message
        if isinstance(chat_message, AIMessage):
            usage_metadata = chat_message.usage_metadata
            # Skip tool_calls, already sent as chunks
            if "tool_calls" in chat_message.additional_kwargs:
                chat_message.additional_kwargs.pop("tool_calls")
        else:
            usage_metadata = None
        message = AIMessageChunk(
            content="",
            additional_kwargs=chat_message.additional_kwargs,
            usage_metadata=usage_metadata,
        )
        return ChatGenerationChunk(
            message=message, generation_info=chat_result.llm_output
        )


class ChatOpenAI(BaseChatOpenAI):  # type: ignore[override]
    r"""OpenAI chat model integration.

    .. dropdown:: Setup
        :open:

        Install ``langchain-openai`` and set environment variable ``OPENAI_API_KEY``.

        .. code-block:: bash

            pip install -U langchain-openai
            export OPENAI_API_KEY="your-api-key"

    .. dropdown:: Key init args — completion params

        model: str
            Name of OpenAI model to use.
        temperature: float
            Sampling temperature.
        max_tokens: Optional[int]
            Max number of tokens to generate.
        logprobs: Optional[bool]
            Whether to return logprobs.
        stream_options: Dict
            Configure streaming outputs, like whether to return token usage when
            streaming (``{"include_usage": True}``).
        use_responses_api: Optional[bool]
            Whether to use the responses API.

        See full list of supported init args and their descriptions in the params section.

    .. dropdown:: Key init args — client params

        timeout: Union[float, Tuple[float, float], Any, None]
            Timeout for requests.
        max_retries: Optional[int]
            Max number of retries.
        api_key: Optional[str]
            OpenAI API key. If not passed in will be read from env var ``OPENAI_API_KEY``.
        base_url: Optional[str]
            Base URL for API requests. Only specify if using a proxy or service
            emulator.
        organization: Optional[str]
            OpenAI organization ID. If not passed in will be read from env
            var ``OPENAI_ORG_ID``.

        See full list of supported init args and their descriptions in the params section.

    .. dropdown:: Instantiate

        .. code-block:: python

            from langchain_openai import ChatOpenAI

            llm = ChatOpenAI(
                model="gpt-4o",
                temperature=0,
                max_tokens=None,
                timeout=None,
                max_retries=2,
                # api_key="...",
                # base_url="...",
                # organization="...",
                # other params...
            )

        .. note::
            Any param which is not explicitly supported will be passed directly to the
            ``openai.OpenAI.chat.completions.create(...)`` API every time to the model is
            invoked. For example:

            .. code-block:: python

                from langchain_openai import ChatOpenAI
                import openai

                ChatOpenAI(..., frequency_penalty=0.2).invoke(...)

                # results in underlying API call of:

                openai.OpenAI(..).chat.completions.create(..., frequency_penalty=0.2)

                # which is also equivalent to:

                ChatOpenAI(...).invoke(..., frequency_penalty=0.2)

    .. dropdown:: Invoke

        .. code-block:: python

            messages = [
                (
                    "system",
                    "You are a helpful translator. Translate the user sentence to French.",
                ),
                ("human", "I love programming."),
            ]
            llm.invoke(messages)

        .. code-block:: pycon

            AIMessage(
                content="J'adore la programmation.",
                response_metadata={
                    "token_usage": {
                        "completion_tokens": 5,
                        "prompt_tokens": 31,
                        "total_tokens": 36,
                    },
                    "model_name": "gpt-4o",
                    "system_fingerprint": "fp_43dfabdef1",
                    "finish_reason": "stop",
                    "logprobs": None,
                },
                id="run-012cffe2-5d3d-424d-83b5-51c6d4a593d1-0",
                usage_metadata={"input_tokens": 31, "output_tokens": 5, "total_tokens": 36},
            )

    .. dropdown:: Stream

        .. code-block:: python

            for chunk in llm.stream(messages):
                print(chunk.text, end="")

        .. code-block:: python

            AIMessageChunk(content="", id="run-9e1517e3-12bf-48f2-bb1b-2e824f7cd7b0")
            AIMessageChunk(content="J", id="run-9e1517e3-12bf-48f2-bb1b-2e824f7cd7b0")
            AIMessageChunk(
                content="'adore", id="run-9e1517e3-12bf-48f2-bb1b-2e824f7cd7b0"
            )
            AIMessageChunk(content=" la", id="run-9e1517e3-12bf-48f2-bb1b-2e824f7cd7b0")
            AIMessageChunk(
                content=" programmation", id="run-9e1517e3-12bf-48f2-bb1b-2e824f7cd7b0"
            )
            AIMessageChunk(content=".", id="run-9e1517e3-12bf-48f2-bb1b-2e824f7cd7b0")
            AIMessageChunk(
                content="",
                response_metadata={"finish_reason": "stop"},
                id="run-9e1517e3-12bf-48f2-bb1b-2e824f7cd7b0",
            )

        .. code-block:: python

            stream = llm.stream(messages)
            full = next(stream)
            for chunk in stream:
                full += chunk
            full

        .. code-block:: python

            AIMessageChunk(
                content="J'adore la programmation.",
                response_metadata={"finish_reason": "stop"},
                id="run-bf917526-7f58-4683-84f7-36a6b671d140",
            )

    .. dropdown:: Async

        .. code-block:: python

            await llm.ainvoke(messages)

            # stream:
            # async for chunk in (await llm.astream(messages))

            # batch:
            # await llm.abatch([messages])

        .. code-block:: python

            AIMessage(
                content="J'adore la programmation.",
                response_metadata={
                    "token_usage": {
                        "completion_tokens": 5,
                        "prompt_tokens": 31,
                        "total_tokens": 36,
                    },
                    "model_name": "gpt-4o",
                    "system_fingerprint": "fp_43dfabdef1",
                    "finish_reason": "stop",
                    "logprobs": None,
                },
                id="run-012cffe2-5d3d-424d-83b5-51c6d4a593d1-0",
                usage_metadata={
                    "input_tokens": 31,
                    "output_tokens": 5,
                    "total_tokens": 36,
                },
            )

    .. dropdown:: Tool calling

        .. code-block:: python

            from pydantic import BaseModel, Field


            class GetWeather(BaseModel):
                '''Get the current weather in a given location'''

                location: str = Field(
                    ..., description="The city and state, e.g. San Francisco, CA"
                )


            class GetPopulation(BaseModel):
                '''Get the current population in a given location'''

                location: str = Field(
                    ..., description="The city and state, e.g. San Francisco, CA"
                )


            llm_with_tools = llm.bind_tools(
                [GetWeather, GetPopulation]
                # strict = True  # enforce tool args schema is respected
            )
            ai_msg = llm_with_tools.invoke(
                "Which city is hotter today and which is bigger: LA or NY?"
            )
            ai_msg.tool_calls

        .. code-block:: python

            [
                {
                    "name": "GetWeather",
                    "args": {"location": "Los Angeles, CA"},
                    "id": "call_6XswGD5Pqk8Tt5atYr7tfenU",
                },
                {
                    "name": "GetWeather",
                    "args": {"location": "New York, NY"},
                    "id": "call_ZVL15vA8Y7kXqOy3dtmQgeCi",
                },
                {
                    "name": "GetPopulation",
                    "args": {"location": "Los Angeles, CA"},
                    "id": "call_49CFW8zqC9W7mh7hbMLSIrXw",
                },
                {
                    "name": "GetPopulation",
                    "args": {"location": "New York, NY"},
                    "id": "call_6ghfKxV264jEfe1mRIkS3PE7",
                },
            ]

        .. note::
            ``openai >= 1.32`` supports a ``parallel_tool_calls`` parameter
            that defaults to ``True``. This parameter can be set to ``False`` to
            disable parallel tool calls:

            .. code-block:: python

                ai_msg = llm_with_tools.invoke(
                    "What is the weather in LA and NY?", parallel_tool_calls=False
                )
                ai_msg.tool_calls

            .. code-block:: python

                [
                    {
                        "name": "GetWeather",
                        "args": {"location": "Los Angeles, CA"},
                        "id": "call_4OoY0ZR99iEvC7fevsH8Uhtz",
                    }
                ]

        Like other runtime parameters, ``parallel_tool_calls`` can be bound to a model
        using ``llm.bind(parallel_tool_calls=False)`` or during instantiation by
        setting ``model_kwargs``.

        See ``ChatOpenAI.bind_tools()`` method for more.

    .. dropdown:: Built-in tools

        .. versionadded:: 0.3.9

        You can access `built-in tools <https://platform.openai.com/docs/guides/tools?api-mode=responses>`_
        supported by the OpenAI Responses API. See LangChain
        `docs <https://python.langchain.com/docs/integrations/chat/openai/>`__ for more
        detail.

        .. note::
            ``langchain-openai >= 0.3.26`` allows users to opt-in to an updated
            AIMessage format when using the Responses API. Setting

            ..  code-block:: python

                llm = ChatOpenAI(model="...", output_version="responses/v1")

            will format output from reasoning summaries, built-in tool invocations, and
            other response items into the message's ``content`` field, rather than
            ``additional_kwargs``. We recommend this format for new applications.

        .. code-block:: python

            from langchain_openai import ChatOpenAI

            llm = ChatOpenAI(model="gpt-4.1-mini", output_version="responses/v1")

            tool = {"type": "web_search"}
            llm_with_tools = llm.bind_tools([tool])

            response = llm_with_tools.invoke(
                "What was a positive news story from today?"
            )
            response.content

        .. code-block:: python

            [
                {
                    "type": "text",
                    "text": "Today, a heartwarming story emerged from ...",
                    "annotations": [
                        {
                            "end_index": 778,
                            "start_index": 682,
                            "title": "Title of story",
                            "type": "url_citation",
                            "url": "<url of story>",
                        }
                    ],
                }
            ]

    .. dropdown:: Managing conversation state

        .. versionadded:: 0.3.9

        OpenAI's Responses API supports management of
        `conversation state <https://platform.openai.com/docs/guides/conversation-state?api-mode=responses>`_.
        Passing in response IDs from previous messages will continue a conversational
        thread. See LangChain
        `conversation docs <https://python.langchain.com/docs/integrations/chat/openai/>`__ for more
        detail.

        .. code-block:: python

            from langchain_openai import ChatOpenAI

            llm = ChatOpenAI(
                model="gpt-4.1-mini",
                use_responses_api=True,
                output_version="responses/v1",
            )
            response = llm.invoke("Hi, I'm Bob.")
            response.text

        .. code-block:: python

            "Hi Bob! How can I assist you today?"

        .. code-block:: python

            second_response = llm.invoke(
                "What is my name?",
                previous_response_id=response.response_metadata["id"],
            )
            second_response.text

        .. code-block:: python

            "Your name is Bob. How can I help you today, Bob?"

        .. versionadded:: 0.3.26

        You can also initialize ChatOpenAI with :attr:`use_previous_response_id`.
        Input messages up to the most recent response will then be dropped from request
        payloads, and ``previous_response_id`` will be set using the ID of the most
        recent response.

        .. code-block:: python

            llm = ChatOpenAI(model="gpt-4.1-mini", use_previous_response_id=True)

    .. dropdown:: Reasoning output

        OpenAI's Responses API supports `reasoning models <https://platform.openai.com/docs/guides/reasoning?api-mode=responses>`_
        that expose a summary of internal reasoning processes.

        .. note::
            ``langchain-openai >= 0.3.26`` allows users to opt-in to an updated
            AIMessage format when using the Responses API. Setting

            ..  code-block:: python

                llm = ChatOpenAI(model="...", output_version="responses/v1")

            will format output from reasoning summaries, built-in tool invocations, and
            other response items into the message's ``content`` field, rather than
            ``additional_kwargs``. We recommend this format for new applications.

        .. code-block:: python

            from langchain_openai import ChatOpenAI

            reasoning = {
                "effort": "medium",  # 'low', 'medium', or 'high'
                "summary": "auto",  # 'detailed', 'auto', or None
            }

            llm = ChatOpenAI(
                model="o4-mini", reasoning=reasoning, output_version="responses/v1"
            )
            response = llm.invoke("What is 3^3?")

            # Response text
            print(f"Output: {response.text}")

            # Reasoning summaries
            for block in response.content:
                if block["type"] == "reasoning":
                    for summary in block["summary"]:
                        print(summary["text"])

        .. code-block::

            Output: 3³ = 27
            Reasoning: The user wants to know...

    .. dropdown:: Structured output

        .. code-block:: python

            from typing import Optional

            from pydantic import BaseModel, Field


            class Joke(BaseModel):
                '''Joke to tell user.'''

                setup: str = Field(description="The setup of the joke")
                punchline: str = Field(description="The punchline to the joke")
                rating: Optional[int] = Field(
                    description="How funny the joke is, from 1 to 10"
                )


            structured_llm = llm.with_structured_output(Joke)
            structured_llm.invoke("Tell me a joke about cats")

        .. code-block:: python

            Joke(
                setup="Why was the cat sitting on the computer?",
                punchline="To keep an eye on the mouse!",
                rating=None,
            )

        See ``ChatOpenAI.with_structured_output()`` for more.

    .. dropdown:: JSON mode

        .. code-block:: python

            json_llm = llm.bind(response_format={"type": "json_object"})
            ai_msg = json_llm.invoke(
                "Return a JSON object with key 'random_ints' and a value of 10 random ints in [0-99]"
            )
            ai_msg.content

        .. code-block:: python

            '\\n{\\n  "random_ints": [23, 87, 45, 12, 78, 34, 56, 90, 11, 67]\\n}'

    .. dropdown:: Image input

        .. code-block:: python

            import base64
            import httpx
            from langchain_core.messages import HumanMessage

            image_url = "https://upload.wikimedia.org/wikipedia/commons/thumb/d/dd/Gfp-wisconsin-madison-the-nature-boardwalk.jpg/2560px-Gfp-wisconsin-madison-the-nature-boardwalk.jpg"
            image_data = base64.b64encode(httpx.get(image_url).content).decode("utf-8")
            message = HumanMessage(
                content=[
                    {"type": "text", "text": "describe the weather in this image"},
                    {
                        "type": "image_url",
                        "image_url": {"url": f"data:image/jpeg;base64,{image_data}"},
                    },
                ]
            )
            ai_msg = llm.invoke([message])
            ai_msg.content

        .. code-block:: python

            "The weather in the image appears to be clear and pleasant. The sky is mostly blue with scattered, light clouds, suggesting a sunny day with minimal cloud cover. There is no indication of rain or strong winds, and the overall scene looks bright and calm. The lush green grass and clear visibility further indicate good weather conditions."

    .. dropdown:: Token usage

        .. code-block:: python

            ai_msg = llm.invoke(messages)
            ai_msg.usage_metadata

        .. code-block:: python

            {"input_tokens": 28, "output_tokens": 5, "total_tokens": 33}

        When streaming, set the ``stream_usage`` kwarg:

        .. code-block:: python

            stream = llm.stream(messages, stream_usage=True)
            full = next(stream)
            for chunk in stream:
                full += chunk
            full.usage_metadata

        .. code-block:: python

            {"input_tokens": 28, "output_tokens": 5, "total_tokens": 33}

        Alternatively, setting ``stream_usage`` when instantiating the model can be
        useful when incorporating ``ChatOpenAI`` into LCEL chains-- or when using
        methods like ``.with_structured_output``, which generate chains under the
        hood.

        .. code-block:: python

            llm = ChatOpenAI(model="gpt-4o", stream_usage=True)
            structured_llm = llm.with_structured_output(...)

    .. dropdown:: Logprobs

        .. code-block:: python

            logprobs_llm = llm.bind(logprobs=True)
            ai_msg = logprobs_llm.invoke(messages)
            ai_msg.response_metadata["logprobs"]

        .. code-block:: python

            {
                "content": [
                    {
                        "token": "J",
                        "bytes": [74],
                        "logprob": -4.9617593e-06,
                        "top_logprobs": [],
                    },
                    {
                        "token": "'adore",
                        "bytes": [39, 97, 100, 111, 114, 101],
                        "logprob": -0.25202933,
                        "top_logprobs": [],
                    },
                    {
                        "token": " la",
                        "bytes": [32, 108, 97],
                        "logprob": -0.20141791,
                        "top_logprobs": [],
                    },
                    {
                        "token": " programmation",
                        "bytes": [
                            32,
                            112,
                            114,
                            111,
                            103,
                            114,
                            97,
                            109,
                            109,
                            97,
                            116,
                            105,
                            111,
                            110,
                        ],
                        "logprob": -1.9361265e-07,
                        "top_logprobs": [],
                    },
                    {
                        "token": ".",
                        "bytes": [46],
                        "logprob": -1.2233183e-05,
                        "top_logprobs": [],
                    },
                ]
            }

    .. dropdown:: Response metadata

        .. code-block:: python

            ai_msg = llm.invoke(messages)
            ai_msg.response_metadata

        .. code-block:: python

            {
                "token_usage": {
                    "completion_tokens": 5,
                    "prompt_tokens": 28,
                    "total_tokens": 33,
                },
                "model_name": "gpt-4o",
                "system_fingerprint": "fp_319be4768e",
                "finish_reason": "stop",
                "logprobs": None,
            }

    .. dropdown:: Flex processing

        OpenAI offers a variety of
        `service tiers <https://platform.openai.com/docs/guides/flex-processing>`_.
        The "flex" tier offers cheaper pricing for requests, with the trade-off that
        responses may take longer and resources might not always be available.
        This approach is best suited for non-critical tasks, including model testing,
        data enhancement, or jobs that can be run asynchronously.

        To use it, initialize the model with ``service_tier="flex"``:

        .. code-block:: python

            from langchain_openai import ChatOpenAI

            llm = ChatOpenAI(model="o4-mini", service_tier="flex")

        Note that this is a beta feature that is only available for a subset of models.
        See OpenAI `flex processing docs <https://platform.openai.com/docs/guides/flex-processing>`__
        for more detail.

    .. dropdown:: OpenAI-compatible APIs

        ``ChatOpenAI`` can be used with OpenAI-compatible APIs like `LM Studio <https://lmstudio.ai/>`__,
        `vLLM <https://github.com/vllm-project/vllm>`__,
        `Ollama <https://ollama.com/>`__, and others.
        To use custom parameters specific to these providers, use the ``extra_body`` parameter.

        **LM Studio example** with TTL (auto-eviction):

        .. code-block:: python

            from langchain_openai import ChatOpenAI

            llm = ChatOpenAI(
                base_url="http://localhost:1234/v1",
                api_key="lm-studio",  # Can be any string
                model="mlx-community/QwQ-32B-4bit",
                temperature=0,
                extra_body={
                    "ttl": 300
                },  # Auto-evict model after 5 minutes of inactivity
            )

        **vLLM example** with custom parameters:

        .. code-block:: python

            llm = ChatOpenAI(
                base_url="http://localhost:8000/v1",
                api_key="EMPTY",
                model="meta-llama/Llama-2-7b-chat-hf",
                extra_body={"use_beam_search": True, "best_of": 4},
            )

    .. dropdown:: model_kwargs vs extra_body

        Use the correct parameter for different types of API arguments:

        **Use ``model_kwargs`` for:**

        - Standard OpenAI API parameters not explicitly defined as class parameters
        - Parameters that should be flattened into the top-level request payload
        - Examples: ``max_completion_tokens``, ``stream_options``, ``modalities``, ``audio``

        .. code-block:: python

            # Standard OpenAI parameters
            llm = ChatOpenAI(
                model="gpt-4o",
                model_kwargs={
                    "stream_options": {"include_usage": True},
                    "max_completion_tokens": 300,
                    "modalities": ["text", "audio"],
                    "audio": {"voice": "alloy", "format": "wav"},
                },
            )

        **Use ``extra_body`` for:**

        - Custom parameters specific to OpenAI-compatible providers (vLLM, LM Studio, etc.)
        - Parameters that need to be nested under ``extra_body`` in the request
        - Any non-standard OpenAI API parameters

        .. code-block:: python

            # Custom provider parameters
            llm = ChatOpenAI(
                base_url="http://localhost:8000/v1",
                model="custom-model",
                extra_body={
                    "use_beam_search": True,  # vLLM parameter
                    "best_of": 4,  # vLLM parameter
                    "ttl": 300,  # LM Studio parameter
                },
            )

        **Key Differences:**

        - ``model_kwargs``: Parameters are **merged into top-level** request payload
        - ``extra_body``: Parameters are **nested under ``extra_body``** key in request

        .. important::
            Always use ``extra_body`` for custom parameters, **not** ``model_kwargs``.
            Using ``model_kwargs`` for non-OpenAI parameters will cause API errors.

    .. dropdown:: Prompt caching optimization

        For high-volume applications with repetitive prompts, use ``prompt_cache_key``
        per-invocation to improve cache hit rates and reduce costs:

        .. code-block:: python

            llm = ChatOpenAI(model="gpt-4o-mini")

            response = llm.invoke(
                messages,
                prompt_cache_key="example-key-a",  # Routes to same machine for cache hits
            )

            customer_response = llm.invoke(messages, prompt_cache_key="example-key-b")
            support_response = llm.invoke(messages, prompt_cache_key="example-key-c")

            # Dynamic cache keys based on context
            cache_key = f"example-key-{dynamic_suffix}"
            response = llm.invoke(messages, prompt_cache_key=cache_key)

        Cache keys help ensure requests with the same prompt prefix are routed to
        machines with existing cache, providing cost reduction and latency improvement on
        cached tokens.

    """  # noqa: E501

    max_tokens: Optional[int] = Field(default=None, alias="max_completion_tokens")
    """Maximum number of tokens to generate."""

    @property
    def lc_secrets(self) -> dict[str, str]:
        """Mapping of secret environment variables."""
        return {"openai_api_key": "OPENAI_API_KEY"}

    @classmethod
    def get_lc_namespace(cls) -> list[str]:
        """Get the namespace of the langchain object."""
        return ["langchain", "chat_models", "openai"]

    @property
    def lc_attributes(self) -> dict[str, Any]:
        """Get the attributes of the langchain object."""
        attributes: dict[str, Any] = {}

        if self.openai_organization:
            attributes["openai_organization"] = self.openai_organization

        if self.openai_api_base:
            attributes["openai_api_base"] = self.openai_api_base

        if self.openai_proxy:
            attributes["openai_proxy"] = self.openai_proxy

        return attributes

    @classmethod
    def is_lc_serializable(cls) -> bool:
        """Return whether this model can be serialized by LangChain."""
        return True

    @property
    def _default_params(self) -> dict[str, Any]:
        """Get the default parameters for calling OpenAI API."""
        params = super()._default_params
        if "max_tokens" in params:
            params["max_completion_tokens"] = params.pop("max_tokens")

        return params

    def _get_request_payload(
        self,
        input_: LanguageModelInput,
        *,
        stop: Optional[list[str]] = None,
        **kwargs: Any,
    ) -> dict:
        payload = super()._get_request_payload(input_, stop=stop, **kwargs)
        # max_tokens was deprecated in favor of max_completion_tokens
        # in September 2024 release
        if "max_tokens" in payload:
            payload["max_completion_tokens"] = payload.pop("max_tokens")

        # Mutate system message role to "developer" for o-series models
        if self.model_name and re.match(r"^o\d", self.model_name):
            for message in payload.get("messages", []):
                if message["role"] == "system":
                    message["role"] = "developer"
        return payload

    def _stream(self, *args: Any, **kwargs: Any) -> Iterator[ChatGenerationChunk]:
        """Route to Chat Completions or Responses API."""
        if self._use_responses_api({**kwargs, **self.model_kwargs}):
            return super()._stream_responses(*args, **kwargs)
        return super()._stream(*args, **kwargs)

    async def _astream(
        self, *args: Any, **kwargs: Any
    ) -> AsyncIterator[ChatGenerationChunk]:
        """Route to Chat Completions or Responses API."""
        if self._use_responses_api({**kwargs, **self.model_kwargs}):
            async for chunk in super()._astream_responses(*args, **kwargs):
                yield chunk
        else:
            async for chunk in super()._astream(*args, **kwargs):
                yield chunk

    def with_structured_output(
        self,
        schema: Optional[_DictOrPydanticClass] = None,
        *,
        method: Literal["function_calling", "json_mode", "json_schema"] = "json_schema",
        include_raw: bool = False,
        strict: Optional[bool] = None,
        **kwargs: Any,
    ) -> Runnable[LanguageModelInput, _DictOrPydantic]:
        r"""Model wrapper that returns outputs formatted to match the given schema.

        Args:
            schema: The output schema. Can be passed in as:

                - a JSON Schema,
                - a TypedDict class,
                - or a Pydantic class,
                - an OpenAI function/tool schema.

                If ``schema`` is a Pydantic class then the model output will be a
                Pydantic instance of that class, and the model-generated fields will be
                validated by the Pydantic class. Otherwise the model output will be a
                dict and will not be validated. See :meth:`langchain_core.utils.function_calling.convert_to_openai_tool`
                for more on how to properly specify types and descriptions of
                schema fields when specifying a Pydantic or TypedDict class.

            method: The method for steering model generation, one of:

                - ``'json_schema'``:
                    Uses OpenAI's `Structured Output API <https://platform.openai.com/docs/guides/structured-outputs>`__.
                    Supported for ``'gpt-4o-mini'``, ``'gpt-4o-2024-08-06'``, ``'o1'``, and later
                    models.
                - ``'function_calling'``:
                    Uses OpenAI's tool-calling (formerly called function calling)
                    `API <https://platform.openai.com/docs/guides/function-calling>`__
                - ``'json_mode'``:
                    Uses OpenAI's `JSON mode <https://platform.openai.com/docs/guides/structured-outputs/json-mode>`__.
                    Note that if using JSON mode then you must include instructions for
                    formatting the output into the desired schema into the model call

                Learn more about the differences between the methods and which models
                support which methods `here <https://platform.openai.com/docs/guides/structured-outputs/function-calling-vs-response-format>`__.

            include_raw:
                If False then only the parsed structured output is returned. If
                an error occurs during model output parsing it will be raised. If True
                then both the raw model response (a BaseMessage) and the parsed model
                response will be returned. If an error occurs during output parsing it
                will be caught and returned as well. The final output is always a dict
                with keys ``'raw'``, ``'parsed'``, and ``'parsing_error'``.
            strict:

                - True:
                    Model output is guaranteed to exactly match the schema.
                    The input schema will also be validated according to the `supported schemas <https://platform.openai.com/docs/guides/structured-outputs/supported-schemas?api-mode=responses#supported-schemas>`__.
                - False:
                    Input schema will not be validated and model output will not be
                    validated.
                - None:
                    ``strict`` argument will not be passed to the model.

                If schema is specified via TypedDict or JSON schema, ``strict`` is not
                enabled by default. Pass ``strict=True`` to enable it.

                .. note::
                    ``strict`` can only be non-null if ``method`` is ``'json_schema'`` or ``'function_calling'``.
            tools:
                A list of tool-like objects to bind to the chat model. Requires that:

                - ``method`` is ``'json_schema'`` (default).
                - ``strict=True``
                - ``include_raw=True``

                If a model elects to call a
                tool, the resulting ``AIMessage`` in ``'raw'`` will include tool calls.

                .. dropdown:: Example

                    .. code-block:: python

                        from langchain.chat_models import init_chat_model
                        from pydantic import BaseModel


                        class ResponseSchema(BaseModel):
                            response: str


                        def get_weather(location: str) -> str:
                            \"\"\"Get weather at a location.\"\"\"
                            pass

                        llm = init_chat_model("openai:gpt-4o-mini")

                        structured_llm = llm.with_structured_output(
                            ResponseSchema,
                            tools=[get_weather],
                            strict=True,
                            include_raw=True,
                        )

                        structured_llm.invoke("What's the weather in Boston?")

                    .. code-block:: python

                        {
                            "raw": AIMessage(content="", tool_calls=[...], ...),
                            "parsing_error": None,
                            "parsed": None,
                        }

            kwargs: Additional keyword args are passed through to the model.

        Returns:
            A Runnable that takes same inputs as a :class:`langchain_core.language_models.chat.BaseChatModel`.

            If ``include_raw`` is False and ``schema`` is a Pydantic class, Runnable outputs
            an instance of ``schema`` (i.e., a Pydantic object). Otherwise, if ``include_raw`` is False then Runnable outputs a dict.

            If ``include_raw`` is True, then Runnable outputs a dict with keys:

            - ``'raw'``: BaseMessage
            - ``'parsed'``: None if there was a parsing error, otherwise the type depends on the ``schema`` as described above.
            - ``'parsing_error'``: Optional[BaseException]

        .. versionchanged:: 0.1.20

            Added support for TypedDict class ``schema``.

        .. versionchanged:: 0.1.21

            Support for ``strict`` argument added.
            Support for ``method="json_schema"`` added.

        .. versionchanged:: 0.3.0

            ``method`` default changed from "function_calling" to "json_schema".

        .. versionchanged:: 0.3.12
            Support for ``tools`` added.

        .. versionchanged:: 0.3.21
            Pass ``kwargs`` through to the model.

        .. dropdown:: Example: schema=Pydantic class, method="json_schema", include_raw=False, strict=True

            Note, OpenAI has a number of restrictions on what types of schemas can be
            provided if ``strict`` = True. When using Pydantic, our model cannot
            specify any Field metadata (like min/max constraints) and fields cannot
            have default values.

            See all constraints `here <https://platform.openai.com/docs/guides/structured-outputs/supported-schemas>`__.

            .. code-block:: python

                from typing import Optional

                from langchain_openai import ChatOpenAI
                from pydantic import BaseModel, Field


                class AnswerWithJustification(BaseModel):
                    '''An answer to the user question along with justification for the answer.'''

                    answer: str
                    justification: Optional[str] = Field(
                        default=..., description="A justification for the answer."
                    )


                llm = ChatOpenAI(model="gpt-4o", temperature=0)
                structured_llm = llm.with_structured_output(AnswerWithJustification)

                structured_llm.invoke(
                    "What weighs more a pound of bricks or a pound of feathers"
                )

                # -> AnswerWithJustification(
                #     answer='They weigh the same',
                #     justification='Both a pound of bricks and a pound of feathers weigh one pound. The weight is the same, but the volume or density of the objects may differ.'
                # )

        .. dropdown:: Example: schema=Pydantic class, method="function_calling", include_raw=False, strict=False

            .. code-block:: python

                from typing import Optional

                from langchain_openai import ChatOpenAI
                from pydantic import BaseModel, Field


                class AnswerWithJustification(BaseModel):
                    '''An answer to the user question along with justification for the answer.'''

                    answer: str
                    justification: Optional[str] = Field(
                        default=..., description="A justification for the answer."
                    )


                llm = ChatOpenAI(model="gpt-4o", temperature=0)
                structured_llm = llm.with_structured_output(
                    AnswerWithJustification, method="function_calling"
                )

                structured_llm.invoke(
                    "What weighs more a pound of bricks or a pound of feathers"
                )

                # -> AnswerWithJustification(
                #     answer='They weigh the same',
                #     justification='Both a pound of bricks and a pound of feathers weigh one pound. The weight is the same, but the volume or density of the objects may differ.'
                # )

        .. dropdown:: Example: schema=Pydantic class, method="json_schema", include_raw=True

            .. code-block:: python

                from langchain_openai import ChatOpenAI
                from pydantic import BaseModel


                class AnswerWithJustification(BaseModel):
                    '''An answer to the user question along with justification for the answer.'''

                    answer: str
                    justification: str


                llm = ChatOpenAI(model="gpt-4o", temperature=0)
                structured_llm = llm.with_structured_output(
                    AnswerWithJustification, include_raw=True
                )

                structured_llm.invoke(
                    "What weighs more a pound of bricks or a pound of feathers"
                )
                # -> {
                #     'raw': AIMessage(content='', additional_kwargs={'tool_calls': [{'id': 'call_Ao02pnFYXD6GN1yzc0uXPsvF', 'function': {'arguments': '{"answer":"They weigh the same.","justification":"Both a pound of bricks and a pound of feathers weigh one pound. The weight is the same, but the volume or density of the objects may differ."}', 'name': 'AnswerWithJustification'}, 'type': 'function'}]}),
                #     'parsed': AnswerWithJustification(answer='They weigh the same.', justification='Both a pound of bricks and a pound of feathers weigh one pound. The weight is the same, but the volume or density of the objects may differ.'),
                #     'parsing_error': None
                # }

        .. dropdown:: Example: schema=TypedDict class, method="json_schema", include_raw=False, strict=False

            .. code-block:: python

                # IMPORTANT: If you are using Python <=3.8, you need to import Annotated
                # from typing_extensions, not from typing.
                from typing_extensions import Annotated, TypedDict

                from langchain_openai import ChatOpenAI


                class AnswerWithJustification(TypedDict):
                    '''An answer to the user question along with justification for the answer.'''

                    answer: str
                    justification: Annotated[
                        Optional[str], None, "A justification for the answer."
                    ]


                llm = ChatOpenAI(model="gpt-4o", temperature=0)
                structured_llm = llm.with_structured_output(AnswerWithJustification)

                structured_llm.invoke(
                    "What weighs more a pound of bricks or a pound of feathers"
                )
                # -> {
                #     'answer': 'They weigh the same',
                #     'justification': 'Both a pound of bricks and a pound of feathers weigh one pound. The weight is the same, but the volume and density of the two substances differ.'
                # }

        .. dropdown:: Example: schema=OpenAI function schema, method="json_schema", include_raw=False

            .. code-block:: python

                from langchain_openai import ChatOpenAI

                oai_schema = {
                    'name': 'AnswerWithJustification',
                    'description': 'An answer to the user question along with justification for the answer.',
                    'parameters': {
                        'type': 'object',
                        'properties': {
                            'answer': {'type': 'string'},
                            'justification': {'description': 'A justification for the answer.', 'type': 'string'}
                        },
                       'required': ['answer']
                   }
               }

                llm = ChatOpenAI(model="gpt-4o", temperature=0)
                structured_llm = llm.with_structured_output(oai_schema)

                structured_llm.invoke(
                    "What weighs more a pound of bricks or a pound of feathers"
                )
                # -> {
                #     'answer': 'They weigh the same',
                #     'justification': 'Both a pound of bricks and a pound of feathers weigh one pound. The weight is the same, but the volume and density of the two substances differ.'
                # }

        .. dropdown:: Example: schema=Pydantic class, method="json_mode", include_raw=True

            .. code-block::

                from langchain_openai import ChatOpenAI
                from pydantic import BaseModel

                class AnswerWithJustification(BaseModel):
                    answer: str
                    justification: str

                llm = ChatOpenAI(model="gpt-4o", temperature=0)
                structured_llm = llm.with_structured_output(
                    AnswerWithJustification,
                    method="json_mode",
                    include_raw=True
                )

                structured_llm.invoke(
                    "Answer the following question. "
                    "Make sure to return a JSON blob with keys 'answer' and 'justification'.\\n\\n"
                    "What's heavier a pound of bricks or a pound of feathers?"
                )
                # -> {
                #     'raw': AIMessage(content='{\\n    "answer": "They are both the same weight.",\\n    "justification": "Both a pound of bricks and a pound of feathers weigh one pound. The difference lies in the volume and density of the materials, not the weight." \\n}'),
                #     'parsed': AnswerWithJustification(answer='They are both the same weight.', justification='Both a pound of bricks and a pound of feathers weigh one pound. The difference lies in the volume and density of the materials, not the weight.'),
                #     'parsing_error': None
                # }

        .. dropdown:: Example: schema=None, method="json_mode", include_raw=True

            .. code-block::

                structured_llm = llm.with_structured_output(method="json_mode", include_raw=True)

                structured_llm.invoke(
                    "Answer the following question. "
                    "Make sure to return a JSON blob with keys 'answer' and 'justification'.\\n\\n"
                    "What's heavier a pound of bricks or a pound of feathers?"
                )
                # -> {
                #     'raw': AIMessage(content='{\\n    "answer": "They are both the same weight.",\\n    "justification": "Both a pound of bricks and a pound of feathers weigh one pound. The difference lies in the volume and density of the materials, not the weight." \\n}'),
                #     'parsed': {
                #         'answer': 'They are both the same weight.',
                #         'justification': 'Both a pound of bricks and a pound of feathers weigh one pound. The difference lies in the volume and density of the materials, not the weight.'
                #     },
                #     'parsing_error': None
                # }

        """  # noqa: E501
        return super().with_structured_output(
            schema, method=method, include_raw=include_raw, strict=strict, **kwargs
        )


def _is_pydantic_class(obj: Any) -> bool:
    return isinstance(obj, type) and is_basemodel_subclass(obj)


def _lc_tool_call_to_openai_tool_call(tool_call: ToolCall) -> dict:
    return {
        "type": "function",
        "id": tool_call["id"],
        "function": {
            "name": tool_call["name"],
            "arguments": json.dumps(tool_call["args"], ensure_ascii=False),
        },
    }


def _lc_invalid_tool_call_to_openai_tool_call(
    invalid_tool_call: InvalidToolCall,
) -> dict:
    return {
        "type": "function",
        "id": invalid_tool_call["id"],
        "function": {
            "name": invalid_tool_call["name"],
            "arguments": invalid_tool_call["args"],
        },
    }


def _url_to_size(image_source: str) -> Optional[tuple[int, int]]:
    try:
        from PIL import Image  # type: ignore[import]
    except ImportError:
        logger.info(
            "Unable to count image tokens. To count image tokens please install "
            "`pip install -U pillow httpx`."
        )
        return None
    if _is_url(image_source):
        try:
            import httpx
        except ImportError:
            logger.info(
                "Unable to count image tokens. To count image tokens please install "
                "`pip install -U httpx`."
            )
            return None
        response = httpx.get(image_source)
        response.raise_for_status()
        width, height = Image.open(BytesIO(response.content)).size
        return width, height
    if _is_b64(image_source):
        _, encoded = image_source.split(",", 1)
        data = base64.b64decode(encoded)
        width, height = Image.open(BytesIO(data)).size
        return width, height
    return None


def _count_image_tokens(width: int, height: int) -> int:
    # Reference: https://platform.openai.com/docs/guides/vision/calculating-costs
    width, height = _resize(width, height)
    h = ceil(height / 512)
    w = ceil(width / 512)
    return (170 * h * w) + 85


def _is_url(s: str) -> bool:
    try:
        result = urlparse(s)
        return all([result.scheme, result.netloc])
    except Exception as e:
        logger.debug("Unable to parse URL: %s", e)
        return False


def _is_b64(s: str) -> bool:
    return s.startswith("data:image")


def _resize(width: int, height: int) -> tuple[int, int]:
    # larger side must be <= 2048
    if width > 2048 or height > 2048:
        if width > height:
            height = (height * 2048) // width
            width = 2048
        else:
            width = (width * 2048) // height
            height = 2048
    # smaller side must be <= 768
    if width > 768 and height > 768:
        if width > height:
            width = (width * 768) // height
            height = 768
        else:
            height = (width * 768) // height
            width = 768
    return width, height


def _convert_to_openai_response_format(
    schema: Union[dict[str, Any], type], *, strict: Optional[bool] = None
) -> Union[dict, TypeBaseModel]:
    if isinstance(schema, type) and is_basemodel_subclass(schema):
        return schema

    if (
        isinstance(schema, dict)
        and "json_schema" in schema
        and schema.get("type") == "json_schema"
    ):
        response_format = schema
    elif isinstance(schema, dict) and "name" in schema and "schema" in schema:
        response_format = {"type": "json_schema", "json_schema": schema}
    else:
        if strict is None:
            if isinstance(schema, dict) and isinstance(schema.get("strict"), bool):
                strict = schema["strict"]
            else:
                strict = False
        function = convert_to_openai_function(schema, strict=strict)
        function["schema"] = function.pop("parameters")
        response_format = {"type": "json_schema", "json_schema": function}

    if (
        strict is not None
        and strict is not response_format["json_schema"].get("strict")
        and isinstance(schema, dict)
    ):
        msg = (
            f"Output schema already has 'strict' value set to "
            f"{schema['json_schema']['strict']} but 'strict' also passed in to "
            f"with_structured_output as {strict}. Please make sure that "
            f"'strict' is only specified in one place."
        )
        raise ValueError(msg)
    return response_format


def _oai_structured_outputs_parser(
    ai_msg: AIMessage, schema: type[_BM]
) -> Optional[PydanticBaseModel]:
    if parsed := ai_msg.additional_kwargs.get("parsed"):
        if isinstance(parsed, dict):
            return schema(**parsed)
        return parsed
    if ai_msg.additional_kwargs.get("refusal"):
        raise OpenAIRefusalError(ai_msg.additional_kwargs["refusal"])
<<<<<<< HEAD
    elif any(
        isinstance(block, dict)
        and block.get("type") == "non_standard"
        and "refusal" in block["value"]
        for block in ai_msg.content
    ):
        refusal = next(
            block["value"]["refusal"]
            for block in ai_msg.content
            if isinstance(block, dict)
            and block["type"] == "non_standard"
            and "refusal" in block["value"]
        )
        raise OpenAIRefusalError(refusal)
    elif ai_msg.tool_calls:
=======
    if ai_msg.tool_calls:
>>>>>>> 98630232
        return None
    msg = (
        "Structured Output response does not have a 'parsed' field nor a 'refusal' "
        f"field. Received message:\n\n{ai_msg}"
    )
    raise ValueError(msg)


class OpenAIRefusalError(Exception):
    """Error raised when OpenAI Structured Outputs API returns a refusal.

    When using OpenAI's Structured Outputs API with user-generated input, the model
    may occasionally refuse to fulfill the request for safety reasons.

    See here for more on refusals:
    https://platform.openai.com/docs/guides/structured-outputs/refusals

    .. versionadded:: 0.1.21
    """


def _create_usage_metadata(oai_token_usage: dict) -> UsageMetadata:
    input_tokens = oai_token_usage.get("prompt_tokens") or 0
    output_tokens = oai_token_usage.get("completion_tokens") or 0
    total_tokens = oai_token_usage.get("total_tokens") or input_tokens + output_tokens
    input_token_details: dict = {
        "audio": (oai_token_usage.get("prompt_tokens_details") or {}).get(
            "audio_tokens"
        ),
        "cache_read": (oai_token_usage.get("prompt_tokens_details") or {}).get(
            "cached_tokens"
        ),
    }
    output_token_details: dict = {
        "audio": (oai_token_usage.get("completion_tokens_details") or {}).get(
            "audio_tokens"
        ),
        "reasoning": (oai_token_usage.get("completion_tokens_details") or {}).get(
            "reasoning_tokens"
        ),
    }
    return UsageMetadata(
        input_tokens=input_tokens,
        output_tokens=output_tokens,
        total_tokens=total_tokens,
        input_token_details=InputTokenDetails(
            **{k: v for k, v in input_token_details.items() if v is not None}
        ),
        output_token_details=OutputTokenDetails(
            **{k: v for k, v in output_token_details.items() if v is not None}
        ),
    )


def _create_usage_metadata_responses(oai_token_usage: dict) -> UsageMetadata:
    input_tokens = oai_token_usage.get("input_tokens", 0)
    output_tokens = oai_token_usage.get("output_tokens", 0)
    total_tokens = oai_token_usage.get("total_tokens", input_tokens + output_tokens)
    output_token_details: dict = {
        "reasoning": (oai_token_usage.get("output_tokens_details") or {}).get(
            "reasoning_tokens"
        )
    }
    input_token_details: dict = {
        "cache_read": (oai_token_usage.get("input_tokens_details") or {}).get(
            "cached_tokens"
        )
    }
    return UsageMetadata(
        input_tokens=input_tokens,
        output_tokens=output_tokens,
        total_tokens=total_tokens,
        input_token_details=InputTokenDetails(
            **{k: v for k, v in input_token_details.items() if v is not None}
        ),
        output_token_details=OutputTokenDetails(
            **{k: v for k, v in output_token_details.items() if v is not None}
        ),
    )


def _is_builtin_tool(tool: dict) -> bool:
    return "type" in tool and tool["type"] != "function"


def _use_responses_api(payload: dict) -> bool:
    uses_builtin_tools = "tools" in payload and any(
        _is_builtin_tool(tool) for tool in payload["tools"]
    )
    responses_only_args = {
        "include",
        "previous_response_id",
        "reasoning",
        "text",
        "truncation",
    }
    return bool(uses_builtin_tools or responses_only_args.intersection(payload))


def _get_last_messages(
    messages: Sequence[BaseMessage],
) -> tuple[Sequence[BaseMessage], Optional[str]]:
    """Get the last part of the conversation after the most recent AIMessage with an id.

    Return:
    1. Every message after the most-recent AIMessage that has a non-empty
        ``response_metadata["id"]`` (may be an empty list),
    2. That id.

    If the most-recent AIMessage does not have an id (or there is no
    AIMessage at all) the entire conversation is returned together with ``None``.
    """
    for i in range(len(messages) - 1, -1, -1):
        msg = messages[i]
        if isinstance(msg, AIMessage):
            response_id = msg.response_metadata.get("id")
            if response_id and response_id.startswith("resp_"):
                return messages[i + 1 :], response_id
            # Continue searching for an AIMessage with a valid response_id

    return messages, None


def _construct_responses_api_payload(
    messages: Sequence[BaseMessage], payload: dict
) -> dict:
    # Rename legacy parameters
    for legacy_token_param in ["max_tokens", "max_completion_tokens"]:
        if legacy_token_param in payload:
            payload["max_output_tokens"] = payload.pop(legacy_token_param)
    if "reasoning_effort" in payload and "reasoning" not in payload:
        payload["reasoning"] = {"effort": payload.pop("reasoning_effort")}

    # Remove temperature parameter for models that don't support it in responses API
    model = payload.get("model") or ""
    if model.startswith("gpt-5") and "chat" not in model:  # gpt-5-chat supports
        payload.pop("temperature", None)

    payload["input"] = _construct_responses_api_input(messages)
    if tools := payload.pop("tools", None):
        new_tools: list = []
        for tool in tools:
            # chat api: {"type": "function", "function": {"name": "...", "description": "...", "parameters": {...}, "strict": ...}}  # noqa: E501
            # responses api: {"type": "function", "name": "...", "description": "...", "parameters": {...}, "strict": ...}  # noqa: E501
            if tool["type"] == "function" and "function" in tool:
                new_tools.append({"type": "function", **tool["function"]})
            else:
                if tool["type"] == "image_generation":
                    # Handle partial images (not yet supported)
                    if "partial_images" in tool:
                        msg = (
                            "Partial image generation is not yet supported "
                            "via the LangChain ChatOpenAI client. Please "
                            "drop the 'partial_images' key from the image_generation "
                            "tool."
                        )
                        raise NotImplementedError(msg)
                    if payload.get("stream") and "partial_images" not in tool:
                        # OpenAI requires this parameter be set; we ignore it during
                        # streaming.
                        tool["partial_images"] = 1
                    else:
                        pass

                new_tools.append(tool)

        payload["tools"] = new_tools
    if tool_choice := payload.pop("tool_choice", None):
        # chat api: {"type": "function", "function": {"name": "..."}}
        # responses api: {"type": "function", "name": "..."}
        if (
            isinstance(tool_choice, dict)
            and tool_choice["type"] == "function"
            and "function" in tool_choice
        ):
            payload["tool_choice"] = {"type": "function", **tool_choice["function"]}
        else:
            payload["tool_choice"] = tool_choice

    # Structured output
    if schema := payload.pop("response_format", None):
        # For pydantic + non-streaming case, we use responses.parse.
        # Otherwise, we use responses.create.
        strict = payload.pop("strict", None)
        if not payload.get("stream") and _is_pydantic_class(schema):
            payload["text_format"] = schema
        else:
            if _is_pydantic_class(schema):
                schema_dict = schema.model_json_schema()
                strict = True
            else:
                schema_dict = schema
            if schema_dict == {"type": "json_object"}:  # JSON mode
                if "text" in payload and isinstance(payload["text"], dict):
                    payload["text"]["format"] = {"type": "json_object"}
                else:
                    payload["text"] = {"format": {"type": "json_object"}}
            elif (
                (
                    response_format := _convert_to_openai_response_format(
                        schema_dict, strict=strict
                    )
                )
                and (isinstance(response_format, dict))
                and (response_format["type"] == "json_schema")
            ):
                format_value = {"type": "json_schema", **response_format["json_schema"]}
                if "text" in payload and isinstance(payload["text"], dict):
                    payload["text"]["format"] = format_value
                else:
                    payload["text"] = {"format": format_value}
            else:
                pass

    verbosity = payload.pop("verbosity", None)
    if verbosity is not None:
        if "text" in payload and isinstance(payload["text"], dict):
            payload["text"]["verbosity"] = verbosity
        else:
            payload["text"] = {"verbosity": verbosity}

    return payload


def _make_computer_call_output_from_message(
    message: ToolMessage,
) -> Optional[dict[str, Any]]:
    computer_call_output: Optional[dict[str, Any]] = None
    if isinstance(message.content, list):
        for block in message.content:
            if (
                message.additional_kwargs.get("type") == "computer_call_output"
                and isinstance(block, dict)
                and block.get("type") == "input_image"
            ):
                # Use first input_image block
                computer_call_output = {
                    "call_id": message.tool_call_id,
                    "type": "computer_call_output",
                    "output": block,
                }
                break
            elif (
                isinstance(block, dict)
                and block.get("type") == "non_standard"
                and block.get("value", {}).get("type") == "computer_call_output"
            ):
                computer_call_output = block["value"]
                break
            else:
                pass
    else:
        if message.additional_kwargs.get("type") == "computer_call_output":
            # string, assume image_url
            computer_call_output = {
                "call_id": message.tool_call_id,
                "type": "computer_call_output",
                "output": {"type": "input_image", "image_url": message.content},
            }
    if (
        computer_call_output is not None
        and "acknowledged_safety_checks" in message.additional_kwargs
    ):
        computer_call_output["acknowledged_safety_checks"] = message.additional_kwargs[
            "acknowledged_safety_checks"
        ]
    return computer_call_output


def _make_custom_tool_output_from_message(message: ToolMessage) -> Optional[dict]:
    custom_tool_output = None
    for block in message.content:
        if isinstance(block, dict) and block.get("type") == "custom_tool_call_output":
            custom_tool_output = {
                "type": "custom_tool_call_output",
                "call_id": message.tool_call_id,
                "output": block.get("output") or "",
            }
            break
        elif (
            isinstance(block, dict)
            and block.get("type") == "non_standard"
            and block.get("value", {}).get("type") == "custom_tool_call_output"
        ):
            custom_tool_output = block["value"]
            break
        else:
            pass

    return custom_tool_output


def _pop_index_and_sub_index(block: dict) -> dict:
    """When streaming, langchain-core uses ``index`` to aggregate text blocks.

    OpenAI API does not support this key, so we need to remove it.
    """
    new_block = {k: v for k, v in block.items() if k != "index"}
    if "summary" in new_block and isinstance(new_block["summary"], list):
        new_summary = []
        for sub_block in new_block["summary"]:
            new_sub_block = {k: v for k, v in sub_block.items() if k != "index"}
            new_summary.append(new_sub_block)
        new_block["summary"] = new_summary
    return new_block


def _construct_responses_api_input(messages: Sequence[BaseMessage]) -> list:
    """Construct the input for the OpenAI Responses API."""
    input_ = []
    for lc_msg in messages:
        if isinstance(lc_msg, AIMessage):
            lc_msg = _convert_from_v03_ai_message(lc_msg)
            msg = _convert_message_to_dict(lc_msg, api="responses")
            if isinstance(msg.get("content"), list) and all(
                isinstance(block, dict) for block in msg["content"]
            ):
                tcs: list[types.ToolCall] = [
                    {
                        "type": "tool_call",
                        "name": tool_call["name"],
                        "args": tool_call["args"],
                        "id": tool_call.get("id"),
                    }
                    for tool_call in lc_msg.tool_calls
                ]
                msg["content"] = _convert_from_v1_to_responses(msg["content"], tcs)
        else:
            msg = _convert_message_to_dict(lc_msg, api="responses")
            # Get content from non-standard content blocks
            if isinstance(msg["content"], list):
                for i, block in enumerate(msg["content"]):
                    if isinstance(block, dict) and block.get("type") == "non_standard":
                        msg["content"][i] = block["value"]
        # "name" parameter unsupported
        if "name" in msg:
            msg.pop("name")
        if msg["role"] == "tool":
            tool_output = msg["content"]
            computer_call_output = _make_computer_call_output_from_message(
                cast(ToolMessage, lc_msg)
            )
            custom_tool_output = _make_custom_tool_output_from_message(lc_msg)  # type: ignore[arg-type]
            if computer_call_output:
                input_.append(computer_call_output)
            elif custom_tool_output:
                input_.append(custom_tool_output)
            else:
                if not isinstance(tool_output, str):
                    tool_output = _stringify(tool_output)
                function_call_output = {
                    "type": "function_call_output",
                    "output": tool_output,
                    "call_id": msg["tool_call_id"],
                }
                input_.append(function_call_output)
        elif msg["role"] == "assistant":
            if isinstance(msg.get("content"), list):
                for block in msg["content"]:
                    if isinstance(block, dict) and (block_type := block.get("type")):
                        # Aggregate content blocks for a single message
                        if block_type in ("text", "output_text", "refusal"):
                            msg_id = block.get("id")
                            if block_type in ("text", "output_text"):
                                new_block = {
                                    "type": "output_text",
                                    "text": block["text"],
                                    "annotations": block.get("annotations") or [],
                                }
                            elif block_type == "refusal":
                                new_block = {
                                    "type": "refusal",
                                    "refusal": block["refusal"],
                                }
                            for item in input_:
                                if (item_id := item.get("id")) and item_id == msg_id:
                                    # If existing block with this ID, append to it
                                    if "content" not in item:
                                        item["content"] = []
                                    item["content"].append(new_block)
                                    break
                            else:
                                # If no block with this ID, create a new one
                                input_.append(
                                    {
                                        "type": "message",
                                        "content": [new_block],
                                        "role": "assistant",
                                        "id": msg_id,
                                    }
                                )
                        elif block_type in (
                            "reasoning",
                            "web_search_call",
                            "file_search_call",
                            "function_call",
                            "computer_call",
                            "custom_tool_call",
                            "code_interpreter_call",
                            "mcp_call",
                            "mcp_list_tools",
                            "mcp_approval_request",
                        ):
                            input_.append(_pop_index_and_sub_index(block))
                        elif block_type == "image_generation_call":
                            # A previous image generation call can be referenced by ID
                            input_.append(
                                {"type": "image_generation_call", "id": block["id"]}
                            )
                        else:
                            pass
            elif isinstance(msg.get("content"), str):
                input_.append(
                    {
                        "type": "message",
                        "role": "assistant",
                        "content": [
                            {
                                "type": "output_text",
                                "text": msg["content"],
                                "annotations": [],
                            }
                        ],
                    }
                )

            # Add function calls from tool calls if not already present
            if tool_calls := msg.pop("tool_calls", None):
                content_call_ids = {
                    block["call_id"]
                    for block in input_
                    if block.get("type") in ("function_call", "custom_tool_call")
                    and "call_id" in block
                }
                for tool_call in tool_calls:
                    if tool_call["id"] not in content_call_ids:
                        function_call = {
                            "type": "function_call",
                            "name": tool_call["function"]["name"],
                            "arguments": tool_call["function"]["arguments"],
                            "call_id": tool_call["id"],
                        }
                        input_.append(function_call)

        elif msg["role"] in ("user", "system", "developer"):
            if isinstance(msg["content"], list):
                new_blocks = []
                non_message_item_types = ("mcp_approval_response",)
                for block in msg["content"]:
                    # chat api: {"type": "text", "text": "..."}
                    # responses api: {"type": "input_text", "text": "..."}
                    if block["type"] == "text":
                        new_blocks.append({"type": "input_text", "text": block["text"]})
                    # chat api: {"type": "image_url", "image_url": {"url": "...", "detail": "..."}}  # noqa: E501
                    # responses api: {"type": "image_url", "image_url": "...", "detail": "...", "file_id": "..."}  # noqa: E501
                    elif block["type"] == "image_url":
                        new_block = {
                            "type": "input_image",
                            "image_url": block["image_url"]["url"],
                        }
                        if block["image_url"].get("detail"):
                            new_block["detail"] = block["image_url"]["detail"]
                        new_blocks.append(new_block)
                    elif block["type"] == "file":
                        new_block = {"type": "input_file", **block["file"]}
                        new_blocks.append(new_block)
                    elif block["type"] in ("input_text", "input_image", "input_file"):
                        new_blocks.append(block)
                    elif block["type"] in non_message_item_types:
                        input_.append(block)
                    else:
                        pass
                msg["content"] = new_blocks
                if msg["content"]:
                    input_.append(msg)
            else:
                input_.append(msg)
        else:
            input_.append(msg)

    return input_


def _get_output_text(response: Response) -> str:
    """OpenAI SDK deleted response.output_text in 1.99.2."""
    if hasattr(response, "output_text"):
        return response.output_text
    texts = [
        content.text
        for output in response.output
        if output.type == "message"
        for content in output.content
        if content.type == "output_text"
    ]
    return "".join(texts)


def _construct_lc_result_from_responses_api(
    response: Response,
    schema: Optional[type[_BM]] = None,
    metadata: Optional[dict] = None,
    output_version: Optional[str] = None,
) -> ChatResult:
    """Construct ChatResponse from OpenAI Response API response."""
    if response.error:
        raise ValueError(response.error)

    if output_version is None:
        # Sentinel value of None lets us know if output_version is set explicitly.
        # Explicitly setting `output_version="responses/v1"` separately enables the
        # Responses API.
        output_version = "responses/v1"

    response_metadata = {
        k: v
        for k, v in response.model_dump(exclude_none=True, mode="json").items()
        if k
        in (
            "created_at",
            # backwards compatibility: keep response ID in response_metadata as well as
            # top-level-id
            "id",
            "incomplete_details",
            "metadata",
            "object",
            "status",
            "user",
            "model",
            "service_tier",
        )
    }
    if metadata:
        response_metadata.update(metadata)
    # for compatibility with chat completion calls.
    response_metadata["model_provider"] = "openai"
    response_metadata["model_name"] = response_metadata.get("model")
    if response.usage:
        usage_metadata = _create_usage_metadata_responses(response.usage.model_dump())
    else:
        usage_metadata = None

    content_blocks: list = []
    tool_calls = []
    invalid_tool_calls = []
    additional_kwargs: dict = {}
    for output in response.output:
        if output.type == "message":
            for content in output.content:
                if content.type == "output_text":
                    block = {
                        "type": "text",
                        "text": content.text,
                        "annotations": [
                            annotation.model_dump()
                            for annotation in content.annotations
                        ]
                        if isinstance(content.annotations, list)
                        else [],
                        "id": output.id,
                    }
                    content_blocks.append(block)
                    if hasattr(content, "parsed"):
                        additional_kwargs["parsed"] = content.parsed
                if content.type == "refusal":
                    content_blocks.append(
                        {"type": "refusal", "refusal": content.refusal, "id": output.id}
                    )
        elif output.type == "function_call":
            content_blocks.append(output.model_dump(exclude_none=True, mode="json"))
            try:
                args = json.loads(output.arguments, strict=False)
                error = None
            except JSONDecodeError as e:
                args = output.arguments
                error = str(e)
            if error is None:
                tool_call = {
                    "type": "tool_call",
                    "name": output.name,
                    "args": args,
                    "id": output.call_id,
                }
                tool_calls.append(tool_call)
            else:
                tool_call = {
                    "type": "invalid_tool_call",
                    "name": output.name,
                    "args": args,
                    "id": output.call_id,
                    "error": error,
                }
                invalid_tool_calls.append(tool_call)
        elif output.type == "custom_tool_call":
            content_blocks.append(output.model_dump(exclude_none=True, mode="json"))
            tool_call = {
                "type": "tool_call",
                "name": output.name,
                "args": {"__arg1": output.input},
                "id": output.call_id,
            }
            tool_calls.append(tool_call)
        elif output.type in (
            "reasoning",
            "web_search_call",
            "file_search_call",
            "computer_call",
            "code_interpreter_call",
            "mcp_call",
            "mcp_list_tools",
            "mcp_approval_request",
            "image_generation_call",
        ):
            content_blocks.append(output.model_dump(exclude_none=True, mode="json"))

    # Workaround for parsing structured output in the streaming case.
    #    from openai import OpenAI
    #    from pydantic import BaseModel

    #    class Foo(BaseModel):
    #        response: str

    #    client = OpenAI()

    #    client.responses.parse(
    #        model="gpt-4o-mini",
    #        input=[{"content": "how are ya", "role": "user"}],
    #        text_format=Foo,
    #        stream=True,  # <-- errors
    #    )
    output_text = _get_output_text(response)
    if (
        schema is not None
        and "parsed" not in additional_kwargs
        and output_text  # tool calls can generate empty output text
        and response.text
        and (text_config := response.text.model_dump())
        and (format_ := text_config.get("format", {}))
        and (format_.get("type") == "json_schema")
    ):
        try:
            parsed_dict = json.loads(output_text)
            if schema and _is_pydantic_class(schema):
                parsed = schema(**parsed_dict)
            else:
                parsed = parsed_dict
            additional_kwargs["parsed"] = parsed
        except json.JSONDecodeError:
            pass

    message = AIMessage(
        content=content_blocks,
        id=response.id,
        usage_metadata=usage_metadata,
        response_metadata=response_metadata,
        additional_kwargs=additional_kwargs,
        tool_calls=tool_calls,
        invalid_tool_calls=invalid_tool_calls,
    )
    if output_version == "v0":
        message = _convert_to_v03_ai_message(message)

    return ChatResult(generations=[ChatGeneration(message=message)])


def _convert_responses_chunk_to_generation_chunk(
    chunk: Any,
    current_index: int,  # index in content
    current_output_index: int,  # index in Response output
    current_sub_index: int,  # index of content block in output item
    schema: Optional[type[_BM]] = None,
    metadata: Optional[dict] = None,
    has_reasoning: bool = False,
    output_version: Optional[str] = None,
) -> tuple[int, int, int, Optional[ChatGenerationChunk]]:
    def _advance(output_idx: int, sub_idx: Optional[int] = None) -> None:
        """Advance indexes tracked during streaming.

        Example: we stream a response item of the form:

        .. code-block:: python

            {
                "type": "message",  # output_index 0
                "role": "assistant",
                "id": "msg_123",
                "content": [
                    {"type": "output_text", "text": "foo"},  # sub_index 0
                    {"type": "output_text", "text": "bar"},  # sub_index 1
                ],
            }

        This is a single item with a shared ``output_index`` and two sub-indexes, one
        for each content block.

        This will be processed into an AIMessage with two text blocks:

        .. code-block:: python

            AIMessage(
                [
                    {"type": "text", "text": "foo", "id": "msg_123"},  # index 0
                    {"type": "text", "text": "bar", "id": "msg_123"},  # index 1
                ]
            )

        This function just identifies updates in output or sub-indexes and increments
        the current index accordingly.

        """
        nonlocal current_index, current_output_index, current_sub_index
        if sub_idx is None:
            if current_output_index != output_idx:
                current_index += 1
        else:
            if (current_output_index != output_idx) or (current_sub_index != sub_idx):
                current_index += 1
            current_sub_index = sub_idx
        current_output_index = output_idx

    if output_version is None:
        # Sentinel value of None lets us know if output_version is set explicitly.
        # Explicitly setting `output_version="responses/v1"` separately enables the
        # Responses API.
        output_version = "responses/v1"

    content = []
    tool_call_chunks: list = []
    additional_kwargs: dict = {}
<<<<<<< HEAD
    if metadata:
        response_metadata = metadata
    else:
        response_metadata = {}
    response_metadata["model_provider"] = "openai"
=======
    response_metadata = metadata or {}
>>>>>>> 98630232
    usage_metadata = None
    chunk_position: Optional[Literal["last"]] = None
    id = None
    if chunk.type == "response.output_text.delta":
        _advance(chunk.output_index, chunk.content_index)
        content.append({"type": "text", "text": chunk.delta, "index": current_index})
    elif chunk.type == "response.output_text.annotation.added":
        _advance(chunk.output_index, chunk.content_index)
        if isinstance(chunk.annotation, dict):
            # Appears to be a breaking change in openai==1.82.0
            annotation = chunk.annotation
        else:
            annotation = chunk.annotation.model_dump(exclude_none=True, mode="json")

        content.append(
            {"type": "text", "annotations": [annotation], "index": current_index}
        )
    elif chunk.type == "response.output_text.done":
        content.append({"type": "text", "id": chunk.item_id, "index": current_index})
    elif chunk.type == "response.created":
        id = chunk.response.id
        response_metadata["id"] = chunk.response.id  # Backwards compatibility
    elif chunk.type == "response.completed":
        msg = cast(
            AIMessage,
            (
                _construct_lc_result_from_responses_api(
                    chunk.response, schema=schema, output_version=output_version
                )
                .generations[0]
                .message
            ),
        )
        if parsed := msg.additional_kwargs.get("parsed"):
            additional_kwargs["parsed"] = parsed
        usage_metadata = msg.usage_metadata
        response_metadata = {
            k: v for k, v in msg.response_metadata.items() if k != "id"
        }
        chunk_position = "last"
    elif chunk.type == "response.output_item.added" and chunk.item.type == "message":
        if output_version == "v0":
            id = chunk.item.id
        else:
            pass
    elif (
        chunk.type == "response.output_item.added"
        and chunk.item.type == "function_call"
    ):
        _advance(chunk.output_index)
        tool_call_chunks.append(
            {
                "type": "tool_call_chunk",
                "name": chunk.item.name,
                "args": chunk.item.arguments,
                "id": chunk.item.call_id,
                "index": current_index,
            }
        )
        content.append(
            {
                "type": "function_call",
                "name": chunk.item.name,
                "arguments": chunk.item.arguments,
                "call_id": chunk.item.call_id,
                "id": chunk.item.id,
                "index": current_index,
            }
        )
    elif chunk.type == "response.output_item.done" and chunk.item.type in (
        "web_search_call",
        "file_search_call",
        "computer_call",
        "code_interpreter_call",
        "mcp_call",
        "mcp_list_tools",
        "mcp_approval_request",
        "image_generation_call",
    ):
        _advance(chunk.output_index)
        tool_output = chunk.item.model_dump(exclude_none=True, mode="json")
        tool_output["index"] = current_index
        content.append(tool_output)
    elif (
        chunk.type == "response.output_item.done"
        and chunk.item.type == "custom_tool_call"
    ):
        _advance(chunk.output_index)
        tool_output = chunk.item.model_dump(exclude_none=True, mode="json")
        tool_output["index"] = current_index
        content.append(tool_output)
        tool_call_chunks.append(
            {
                "type": "tool_call_chunk",
                "name": chunk.item.name,
                "args": json.dumps({"__arg1": chunk.item.input}),
                "id": chunk.item.call_id,
                "index": current_index,
            }
        )
    elif chunk.type == "response.function_call_arguments.delta":
        _advance(chunk.output_index)
        tool_call_chunks.append(
            {"type": "tool_call_chunk", "args": chunk.delta, "index": current_index}
        )
        content.append(
            {"type": "function_call", "arguments": chunk.delta, "index": current_index}
        )
    elif chunk.type == "response.refusal.done":
        content.append({"type": "refusal", "refusal": chunk.refusal})
    elif chunk.type == "response.output_item.added" and chunk.item.type == "reasoning":
        _advance(chunk.output_index)
        current_sub_index = 0
        reasoning = chunk.item.model_dump(exclude_none=True, mode="json")
        reasoning["index"] = current_index
        content.append(reasoning)
    elif chunk.type == "response.reasoning_summary_part.added":
        _advance(chunk.output_index)
        content.append(
            {
                # langchain-core uses the `index` key to aggregate text blocks.
                "summary": [
                    {"index": chunk.summary_index, "type": "summary_text", "text": ""}
                ],
                "index": current_index,
                "type": "reasoning",
                "id": chunk.item_id,
            }
        )
    elif chunk.type == "response.image_generation_call.partial_image":
        # Partial images are not supported yet.
        pass
    elif chunk.type == "response.reasoning_summary_text.delta":
        _advance(chunk.output_index)
        content.append(
            {
                "summary": [
                    {
                        "index": chunk.summary_index,
                        "type": "summary_text",
                        "text": chunk.delta,
                    }
                ],
                "index": current_index,
                "type": "reasoning",
            }
        )
    else:
        return current_index, current_output_index, current_sub_index, None

    message = AIMessageChunk(
        content=content,  # type: ignore[arg-type]
        tool_call_chunks=tool_call_chunks,
        usage_metadata=usage_metadata,
        response_metadata=response_metadata,
        additional_kwargs=additional_kwargs,
        id=id,
        chunk_position=chunk_position,
    )
    if output_version == "v0":
        message = cast(
            AIMessageChunk,
            _convert_to_v03_ai_message(message, has_reasoning=has_reasoning),
        )

    return (
        current_index,
        current_output_index,
        current_sub_index,
        ChatGenerationChunk(message=message),
    )<|MERGE_RESOLUTION|>--- conflicted
+++ resolved
@@ -22,7 +22,6 @@
     Callable,
     Literal,
     Optional,
-    TypedDict,
     TypeVar,
     Union,
     cast,
@@ -218,8 +217,7 @@
                 and block["type"] in ("tool_use", "thinking", "reasoning_content")
             ):
                 continue
-<<<<<<< HEAD
-            elif (
+            if (
                 isinstance(block, dict)
                 and is_data_content_block(block)
                 # Responses API messages handled separately in _compat (parsed into
@@ -227,10 +225,6 @@
                 and not (api == "responses" and str(role).lower().startswith("ai"))
             ):
                 formatted_content.append(convert_to_openai_data_block(block, api=api))
-=======
-            if isinstance(block, dict) and is_data_content_block(block):
-                formatted_content.append(convert_to_openai_data_block(block))
->>>>>>> 98630232
             # Anthropic image blocks
             elif (
                 isinstance(block, dict)
@@ -449,10 +443,6 @@
         warnings.warn(message)
         raise e
     raise
-
-
-class _FunctionCall(TypedDict):
-    name: str
 
 
 _BM = TypeVar("_BM", bound=BaseModel)
@@ -916,18 +906,15 @@
         )
         if len(choices) == 0:
             # logprobs is implicitly None
-            return ChatGenerationChunk(
+            generation_chunk = ChatGenerationChunk(
                 message=default_chunk_class(content="", usage_metadata=usage_metadata),
                 generation_info=base_generation_info,
             )
-<<<<<<< HEAD
             if self.output_version == "v1":
                 generation_chunk.message.content = []
                 generation_chunk.message.response_metadata["output_version"] = "v1"
 
             return generation_chunk
-=======
->>>>>>> 98630232
 
         choice = choices[0]
         if choice["delta"] is None:
@@ -956,12 +943,8 @@
         if usage_metadata and isinstance(message_chunk, AIMessageChunk):
             message_chunk.usage_metadata = usage_metadata
 
-<<<<<<< HEAD
         message_chunk.response_metadata["model_provider"] = "openai"
-        generation_chunk = ChatGenerationChunk(
-=======
         return ChatGenerationChunk(
->>>>>>> 98630232
             message=message_chunk, generation_info=generation_info or None
         )
 
@@ -1649,69 +1632,6 @@
         num_tokens += 3
         return num_tokens
 
-<<<<<<< HEAD
-=======
-    @deprecated(
-        since="0.2.1",
-        alternative="langchain_openai.chat_models.base.ChatOpenAI.bind_tools",
-        removal="1.0.0",
-    )
-    def bind_functions(
-        self,
-        functions: Sequence[Union[dict[str, Any], type[BaseModel], Callable, BaseTool]],
-        function_call: Optional[
-            Union[_FunctionCall, str, Literal["auto", "none"]]  # noqa: PYI051
-        ] = None,
-        **kwargs: Any,
-    ) -> Runnable[LanguageModelInput, BaseMessage]:
-        """Bind functions (and other objects) to this chat model.
-
-        Assumes model is compatible with OpenAI function-calling API.
-
-        .. note::
-            Using ``bind_tools()`` is recommended instead, as the ``functions`` and
-            ``function_call`` request parameters are officially marked as deprecated by
-            OpenAI.
-
-        Args:
-            functions: A list of function definitions to bind to this chat model.
-                Can be  a dictionary, pydantic model, or callable. Pydantic
-                models and callables will be automatically converted to
-                their schema dictionary representation.
-            function_call: Which function to require the model to call.
-                Must be the name of the single provided function or
-                ``'auto'`` to automatically determine which function to call
-                (if any).
-            **kwargs: Any additional parameters to pass to the
-                :class:`~langchain.runnable.Runnable` constructor.
-        """
-        formatted_functions = [convert_to_openai_function(fn) for fn in functions]
-        if function_call is not None:
-            function_call = (
-                {"name": function_call}
-                if isinstance(function_call, str)
-                and function_call not in ("auto", "none")
-                else function_call
-            )
-            if isinstance(function_call, dict) and len(formatted_functions) != 1:
-                msg = (
-                    "When specifying `function_call`, you must provide exactly one "
-                    "function."
-                )
-                raise ValueError(msg)
-            if (
-                isinstance(function_call, dict)
-                and formatted_functions[0]["name"] != function_call["name"]
-            ):
-                msg = (
-                    f"Function call {function_call} was specified, but the only "
-                    f"provided function was {formatted_functions[0]['name']}."
-                )
-                raise ValueError(msg)
-            kwargs = {**kwargs, "function_call": function_call}
-        return super().bind(functions=formatted_functions, **kwargs)
-
->>>>>>> 98630232
     def bind_tools(
         self,
         tools: Sequence[Union[dict[str, Any], type, Callable, BaseTool]],
@@ -3435,8 +3355,7 @@
         return parsed
     if ai_msg.additional_kwargs.get("refusal"):
         raise OpenAIRefusalError(ai_msg.additional_kwargs["refusal"])
-<<<<<<< HEAD
-    elif any(
+    if any(
         isinstance(block, dict)
         and block.get("type") == "non_standard"
         and "refusal" in block["value"]
@@ -3450,10 +3369,7 @@
             and "refusal" in block["value"]
         )
         raise OpenAIRefusalError(refusal)
-    elif ai_msg.tool_calls:
-=======
     if ai_msg.tool_calls:
->>>>>>> 98630232
         return None
     msg = (
         "Structured Output response does not have a 'parsed' field nor a 'refusal' "
@@ -3696,23 +3612,20 @@
                     "output": block,
                 }
                 break
-            elif (
+            if (
                 isinstance(block, dict)
                 and block.get("type") == "non_standard"
                 and block.get("value", {}).get("type") == "computer_call_output"
             ):
                 computer_call_output = block["value"]
                 break
-            else:
-                pass
-    else:
-        if message.additional_kwargs.get("type") == "computer_call_output":
-            # string, assume image_url
-            computer_call_output = {
-                "call_id": message.tool_call_id,
-                "type": "computer_call_output",
-                "output": {"type": "input_image", "image_url": message.content},
-            }
+    elif message.additional_kwargs.get("type") == "computer_call_output":
+        # string, assume image_url
+        computer_call_output = {
+            "call_id": message.tool_call_id,
+            "type": "computer_call_output",
+            "output": {"type": "input_image", "image_url": message.content},
+        }
     if (
         computer_call_output is not None
         and "acknowledged_safety_checks" in message.additional_kwargs
@@ -3733,15 +3646,13 @@
                 "output": block.get("output") or "",
             }
             break
-        elif (
+        if (
             isinstance(block, dict)
             and block.get("type") == "non_standard"
             and block.get("value", {}).get("type") == "custom_tool_call_output"
         ):
             custom_tool_output = block["value"]
             break
-        else:
-            pass
 
     return custom_tool_output
 
@@ -4182,15 +4093,8 @@
     content = []
     tool_call_chunks: list = []
     additional_kwargs: dict = {}
-<<<<<<< HEAD
-    if metadata:
-        response_metadata = metadata
-    else:
-        response_metadata = {}
+    response_metadata = metadata or {}
     response_metadata["model_provider"] = "openai"
-=======
-    response_metadata = metadata or {}
->>>>>>> 98630232
     usage_metadata = None
     chunk_position: Optional[Literal["last"]] = None
     id = None
