--- conflicted
+++ resolved
@@ -687,12 +687,8 @@
       items into AIMessage content blocks.
     - ``"v1"``: v1 of LangChain cross-provider standard.
 
-<<<<<<< HEAD
     Currently only impacts the Responses API. ``output_version='responses/v1'`` is
     recommended.
-=======
-    ``output_version="v1"`` is recommended.
->>>>>>> 3d9e694f
 
     .. versionadded:: 0.3.25
 
