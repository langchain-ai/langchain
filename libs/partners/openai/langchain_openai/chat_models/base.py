"""OpenAI chat wrapper."""

from __future__ import annotations

import base64
import json
import logging
import os
<<<<<<< HEAD
import ssl
=======
import re
>>>>>>> 927ec20b
import sys
import warnings
from io import BytesIO
from math import ceil
from operator import itemgetter
from typing import (
    Any,
    AsyncIterator,
    Callable,
    Dict,
    Iterator,
    List,
    Literal,
    Mapping,
    Optional,
    Sequence,
    Tuple,
    Type,
    TypedDict,
    TypeVar,
    Union,
    cast,
)
from urllib.parse import urlparse

import certifi
import openai
import tiktoken
from langchain_core._api.deprecation import deprecated
from langchain_core.callbacks import (
    AsyncCallbackManagerForLLMRun,
    CallbackManagerForLLMRun,
)
from langchain_core.language_models import LanguageModelInput
from langchain_core.language_models.chat_models import (
    BaseChatModel,
    LangSmithParams,
    agenerate_from_stream,
    generate_from_stream,
)
from langchain_core.messages import (
    AIMessage,
    AIMessageChunk,
    BaseMessage,
    BaseMessageChunk,
    ChatMessage,
    ChatMessageChunk,
    FunctionMessage,
    FunctionMessageChunk,
    HumanMessage,
    HumanMessageChunk,
    InvalidToolCall,
    SystemMessage,
    SystemMessageChunk,
    ToolCall,
    ToolMessage,
    ToolMessageChunk,
)
from langchain_core.messages.ai import (
    InputTokenDetails,
    OutputTokenDetails,
    UsageMetadata,
)
from langchain_core.messages.tool import tool_call_chunk
from langchain_core.output_parsers import JsonOutputParser, PydanticOutputParser
from langchain_core.output_parsers.openai_tools import (
    JsonOutputKeyToolsParser,
    PydanticToolsParser,
    make_invalid_tool_call,
    parse_tool_call,
)
from langchain_core.outputs import ChatGeneration, ChatGenerationChunk, ChatResult
from langchain_core.runnables import Runnable, RunnableMap, RunnablePassthrough, chain
from langchain_core.runnables.config import run_in_executor
from langchain_core.tools import BaseTool
from langchain_core.utils import get_pydantic_field_names
from langchain_core.utils.function_calling import (
    convert_to_openai_function,
    convert_to_openai_tool,
)
from langchain_core.utils.pydantic import (
    PydanticBaseModel,
    TypeBaseModel,
    is_basemodel_subclass,
)
from langchain_core.utils.utils import _build_model_kwargs, from_env, secret_from_env
from pydantic import BaseModel, ConfigDict, Field, SecretStr, model_validator
from pydantic.v1 import BaseModel as BaseModelV1
from typing_extensions import Self

logger = logging.getLogger(__name__)

# This SSL context is equivelent to the default `verify=True`.
# https://www.python-httpx.org/advanced/ssl/#configuring-client-instances
global_ssl_context = ssl.create_default_context(cafile=certifi.where())


def _convert_dict_to_message(_dict: Mapping[str, Any]) -> BaseMessage:
    """Convert a dictionary to a LangChain message.

    Args:
        _dict: The dictionary.

    Returns:
        The LangChain message.
    """
    role = _dict.get("role")
    name = _dict.get("name")
    id_ = _dict.get("id")
    if role == "user":
        return HumanMessage(content=_dict.get("content", ""), id=id_, name=name)
    elif role == "assistant":
        # Fix for azure
        # Also OpenAI returns None for tool invocations
        content = _dict.get("content", "") or ""
        additional_kwargs: Dict = {}
        if function_call := _dict.get("function_call"):
            additional_kwargs["function_call"] = dict(function_call)
        tool_calls = []
        invalid_tool_calls = []
        if raw_tool_calls := _dict.get("tool_calls"):
            additional_kwargs["tool_calls"] = raw_tool_calls
            for raw_tool_call in raw_tool_calls:
                try:
                    tool_calls.append(parse_tool_call(raw_tool_call, return_id=True))
                except Exception as e:
                    invalid_tool_calls.append(
                        make_invalid_tool_call(raw_tool_call, str(e))
                    )
        if audio := _dict.get("audio"):
            additional_kwargs["audio"] = audio
        return AIMessage(
            content=content,
            additional_kwargs=additional_kwargs,
            name=name,
            id=id_,
            tool_calls=tool_calls,
            invalid_tool_calls=invalid_tool_calls,
        )
    elif role in ("system", "developer"):
        if role == "developer":
            additional_kwargs = {"__openai_role__": role}
        else:
            additional_kwargs = {}
        return SystemMessage(
            content=_dict.get("content", ""),
            name=name,
            id=id_,
            additional_kwargs=additional_kwargs,
        )
    elif role == "function":
        return FunctionMessage(
            content=_dict.get("content", ""), name=cast(str, _dict.get("name")), id=id_
        )
    elif role == "tool":
        additional_kwargs = {}
        if "name" in _dict:
            additional_kwargs["name"] = _dict["name"]
        return ToolMessage(
            content=_dict.get("content", ""),
            tool_call_id=cast(str, _dict.get("tool_call_id")),
            additional_kwargs=additional_kwargs,
            name=name,
            id=id_,
        )
    else:
        return ChatMessage(content=_dict.get("content", ""), role=role, id=id_)  # type: ignore[arg-type]


def _format_message_content(content: Any) -> Any:
    """Format message content."""
    if content and isinstance(content, list):
        # Remove unexpected block types
        formatted_content = []
        for block in content:
            if (
                isinstance(block, dict)
                and "type" in block
                and block["type"] == "tool_use"
            ):
                continue
            else:
                formatted_content.append(block)
    else:
        formatted_content = content

    return formatted_content


def _convert_message_to_dict(message: BaseMessage) -> dict:
    """Convert a LangChain message to a dictionary.

    Args:
        message: The LangChain message.

    Returns:
        The dictionary.
    """
    message_dict: Dict[str, Any] = {"content": _format_message_content(message.content)}
    if (name := message.name or message.additional_kwargs.get("name")) is not None:
        message_dict["name"] = name

    # populate role and additional message data
    if isinstance(message, ChatMessage):
        message_dict["role"] = message.role
    elif isinstance(message, HumanMessage):
        message_dict["role"] = "user"
    elif isinstance(message, AIMessage):
        message_dict["role"] = "assistant"
        if "function_call" in message.additional_kwargs:
            message_dict["function_call"] = message.additional_kwargs["function_call"]
        if message.tool_calls or message.invalid_tool_calls:
            message_dict["tool_calls"] = [
                _lc_tool_call_to_openai_tool_call(tc) for tc in message.tool_calls
            ] + [
                _lc_invalid_tool_call_to_openai_tool_call(tc)
                for tc in message.invalid_tool_calls
            ]
        elif "tool_calls" in message.additional_kwargs:
            message_dict["tool_calls"] = message.additional_kwargs["tool_calls"]
            tool_call_supported_props = {"id", "type", "function"}
            message_dict["tool_calls"] = [
                {k: v for k, v in tool_call.items() if k in tool_call_supported_props}
                for tool_call in message_dict["tool_calls"]
            ]
        else:
            pass
        # If tool calls present, content null value should be None not empty string.
        if "function_call" in message_dict or "tool_calls" in message_dict:
            message_dict["content"] = message_dict["content"] or None

        if "audio" in message.additional_kwargs:
            # openai doesn't support passing the data back - only the id
            # https://platform.openai.com/docs/guides/audio/multi-turn-conversations
            raw_audio = message.additional_kwargs["audio"]
            audio = (
                {"id": message.additional_kwargs["audio"]["id"]}
                if "id" in raw_audio
                else raw_audio
            )
            message_dict["audio"] = audio
    elif isinstance(message, SystemMessage):
        message_dict["role"] = message.additional_kwargs.get(
            "__openai_role__", "system"
        )
    elif isinstance(message, FunctionMessage):
        message_dict["role"] = "function"
    elif isinstance(message, ToolMessage):
        message_dict["role"] = "tool"
        message_dict["tool_call_id"] = message.tool_call_id

        supported_props = {"content", "role", "tool_call_id"}
        message_dict = {k: v for k, v in message_dict.items() if k in supported_props}
    else:
        raise TypeError(f"Got unknown type {message}")
    return message_dict


def _convert_delta_to_message_chunk(
    _dict: Mapping[str, Any], default_class: Type[BaseMessageChunk]
) -> BaseMessageChunk:
    id_ = _dict.get("id")
    role = cast(str, _dict.get("role"))
    content = cast(str, _dict.get("content") or "")
    additional_kwargs: Dict = {}
    if _dict.get("function_call"):
        function_call = dict(_dict["function_call"])
        if "name" in function_call and function_call["name"] is None:
            function_call["name"] = ""
        additional_kwargs["function_call"] = function_call
    tool_call_chunks = []
    if raw_tool_calls := _dict.get("tool_calls"):
        additional_kwargs["tool_calls"] = raw_tool_calls
        try:
            tool_call_chunks = [
                tool_call_chunk(
                    name=rtc["function"].get("name"),
                    args=rtc["function"].get("arguments"),
                    id=rtc.get("id"),
                    index=rtc["index"],
                )
                for rtc in raw_tool_calls
            ]
        except KeyError:
            pass

    if role == "user" or default_class == HumanMessageChunk:
        return HumanMessageChunk(content=content, id=id_)
    elif role == "assistant" or default_class == AIMessageChunk:
        return AIMessageChunk(
            content=content,
            additional_kwargs=additional_kwargs,
            id=id_,
            tool_call_chunks=tool_call_chunks,  # type: ignore[arg-type]
        )
    elif role in ("system", "developer") or default_class == SystemMessageChunk:
        if role == "developer":
            additional_kwargs = {"__openai_role__": "developer"}
        else:
            additional_kwargs = {}
        return SystemMessageChunk(
            content=content, id=id_, additional_kwargs=additional_kwargs
        )
    elif role == "function" or default_class == FunctionMessageChunk:
        return FunctionMessageChunk(content=content, name=_dict["name"], id=id_)
    elif role == "tool" or default_class == ToolMessageChunk:
        return ToolMessageChunk(
            content=content, tool_call_id=_dict["tool_call_id"], id=id_
        )
    elif role or default_class == ChatMessageChunk:
        return ChatMessageChunk(content=content, role=role, id=id_)
    else:
        return default_class(content=content, id=id_)  # type: ignore


def _update_token_usage(
    overall_token_usage: Union[int, dict], new_usage: Union[int, dict]
) -> Union[int, dict]:
    # Token usage is either ints or dictionaries
    # `reasoning_tokens` is nested inside `completion_tokens_details`
    if isinstance(new_usage, int):
        if not isinstance(overall_token_usage, int):
            raise ValueError(
                f"Got different types for token usage: "
                f"{type(new_usage)} and {type(overall_token_usage)}"
            )
        return new_usage + overall_token_usage
    elif isinstance(new_usage, dict):
        if not isinstance(overall_token_usage, dict):
            raise ValueError(
                f"Got different types for token usage: "
                f"{type(new_usage)} and {type(overall_token_usage)}"
            )
        return {
            k: _update_token_usage(overall_token_usage.get(k, 0), v)
            for k, v in new_usage.items()
        }
    else:
        warnings.warn(f"Unexpected type for token usage: {type(new_usage)}")
        return new_usage


def _handle_openai_bad_request(e: openai.BadRequestError) -> None:
    if (
        "'response_format' of type 'json_schema' is not supported with this model"
    ) in e.message:
        message = (
            "This model does not support OpenAI's structured output feature, which "
            "is the default method for `with_structured_output` as of "
            "langchain-openai==0.3. To use `with_structured_output` with this model, "
            'specify `method="function_calling"`.'
        )
        warnings.warn(message)
        raise e
    elif "Invalid schema for response_format" in e.message:
        message = (
            "Invalid schema for OpenAI's structured output feature, which is the "
            "default method for `with_structured_output` as of langchain-openai==0.3. "
            'Specify `method="function_calling"` instead or update your schema. '
            "See supported schemas: "
            "https://platform.openai.com/docs/guides/structured-outputs#supported-schemas"  # noqa: E501
        )
        warnings.warn(message)
        raise e
    else:
        raise


class _FunctionCall(TypedDict):
    name: str


_BM = TypeVar("_BM", bound=BaseModel)
_DictOrPydanticClass = Union[Dict[str, Any], Type[_BM], Type]
_DictOrPydantic = Union[Dict, _BM]


class _AllReturnType(TypedDict):
    raw: BaseMessage
    parsed: Optional[_DictOrPydantic]
    parsing_error: Optional[BaseException]


class BaseChatOpenAI(BaseChatModel):
    client: Any = Field(default=None, exclude=True)  #: :meta private:
    async_client: Any = Field(default=None, exclude=True)  #: :meta private:
    root_client: Any = Field(default=None, exclude=True)  #: :meta private:
    root_async_client: Any = Field(default=None, exclude=True)  #: :meta private:
    model_name: str = Field(default="gpt-3.5-turbo", alias="model")
    """Model name to use."""
    temperature: Optional[float] = None
    """What sampling temperature to use."""
    model_kwargs: Dict[str, Any] = Field(default_factory=dict)
    """Holds any model parameters valid for `create` call not explicitly specified."""
    openai_api_key: Optional[SecretStr] = Field(
        alias="api_key", default_factory=secret_from_env("OPENAI_API_KEY", default=None)
    )
    openai_api_base: Optional[str] = Field(default=None, alias="base_url")
    """Base URL path for API requests, leave blank if not using a proxy or service 
        emulator."""
    openai_organization: Optional[str] = Field(default=None, alias="organization")
    """Automatically inferred from env var `OPENAI_ORG_ID` if not provided."""
    # to support explicit proxy for OpenAI
    openai_proxy: Optional[str] = Field(
        default_factory=from_env("OPENAI_PROXY", default=None)
    )
    request_timeout: Union[float, Tuple[float, float], Any, None] = Field(
        default=None, alias="timeout"
    )
    """Timeout for requests to OpenAI completion API. Can be float, httpx.Timeout or 
        None."""
    max_retries: Optional[int] = None
    """Maximum number of retries to make when generating."""
    presence_penalty: Optional[float] = None
    """Penalizes repeated tokens."""
    frequency_penalty: Optional[float] = None
    """Penalizes repeated tokens according to frequency."""
    seed: Optional[int] = None
    """Seed for generation"""
    logprobs: Optional[bool] = None
    """Whether to return logprobs."""
    top_logprobs: Optional[int] = None
    """Number of most likely tokens to return at each token position, each with
     an associated log probability. `logprobs` must be set to true 
     if this parameter is used."""
    logit_bias: Optional[Dict[int, int]] = None
    """Modify the likelihood of specified tokens appearing in the completion."""
    streaming: bool = False
    """Whether to stream the results or not."""
    n: Optional[int] = None
    """Number of chat completions to generate for each prompt."""
    top_p: Optional[float] = None
    """Total probability mass of tokens to consider at each step."""
    max_tokens: Optional[int] = Field(default=None)
    """Maximum number of tokens to generate."""
    reasoning_effort: Optional[str] = None
    """Constrains effort on reasoning for reasoning models. 
    
    Reasoning models only, like OpenAI o1 and o3-mini.

    Currently supported values are low, medium, and high. Reducing reasoning effort 
    can result in faster responses and fewer tokens used on reasoning in a response.
    
    .. versionadded:: 0.2.14
    """
    tiktoken_model_name: Optional[str] = None
    """The model name to pass to tiktoken when using this class. 
    Tiktoken is used to count the number of tokens in documents to constrain 
    them to be under a certain limit. By default, when set to None, this will 
    be the same as the embedding model name. However, there are some cases 
    where you may want to use this Embedding class with a model name not 
    supported by tiktoken. This can include when using Azure embeddings or 
    when using one of the many model providers that expose an OpenAI-like 
    API but with different models. In those cases, in order to avoid erroring 
    when tiktoken is called, you can specify a model name to use here."""
    default_headers: Union[Mapping[str, str], None] = None
    default_query: Union[Mapping[str, object], None] = None
    # Configure a custom httpx client. See the
    # [httpx documentation](https://www.python-httpx.org/api/#client) for more details.
    http_client: Union[Any, None] = Field(default=None, exclude=True)
    """Optional httpx.Client. Only used for sync invocations. Must specify 
        http_async_client as well if you'd like a custom client for async invocations.
    """
    http_async_client: Union[Any, None] = Field(default=None, exclude=True)
    """Optional httpx.AsyncClient. Only used for async invocations. Must specify 
        http_client as well if you'd like a custom client for sync invocations."""
    stop: Optional[Union[List[str], str]] = Field(default=None, alias="stop_sequences")
    """Default stop sequences."""
    extra_body: Optional[Mapping[str, Any]] = None
    """Optional additional JSON properties to include in the request parameters when
    making requests to OpenAI compatible APIs, such as vLLM."""
    include_response_headers: bool = False
    """Whether to include response headers in the output message response_metadata."""
    disabled_params: Optional[Dict[str, Any]] = Field(default=None)
    """Parameters of the OpenAI client or chat.completions endpoint that should be 
    disabled for the given model.
    
    Should be specified as ``{"param": None | ['val1', 'val2']}`` where the key is the 
    parameter and the value is either None, meaning that parameter should never be
    used, or it's a list of disabled values for the parameter.
    
    For example, older models may not support the 'parallel_tool_calls' parameter at 
    all, in which case ``disabled_params={"parallel_tool_calls": None}`` can ben passed 
    in.
    
    If a parameter is disabled then it will not be used by default in any methods, e.g.
    in :meth:`~langchain_openai.chat_models.base.ChatOpenAI.with_structured_output`.
    However this does not prevent a user from directly passed in the parameter during
    invocation. 
    """

    model_config = ConfigDict(populate_by_name=True)

    @model_validator(mode="before")
    @classmethod
    def build_extra(cls, values: Dict[str, Any]) -> Any:
        """Build extra kwargs from additional params that were passed in."""
        all_required_field_names = get_pydantic_field_names(cls)
        values = _build_model_kwargs(values, all_required_field_names)
        return values

    @model_validator(mode="before")
    @classmethod
    def validate_temperature(cls, values: Dict[str, Any]) -> Any:
        """Currently o1 models only allow temperature=1."""
        model = values.get("model_name") or values.get("model") or ""
        if model.startswith("o1") and "temperature" not in values:
            values["temperature"] = 1
        return values

    @model_validator(mode="after")
    def validate_environment(self) -> Self:
        """Validate that api key and python package exists in environment."""
        if self.n is not None and self.n < 1:
            raise ValueError("n must be at least 1.")
        elif self.n is not None and self.n > 1 and self.streaming:
            raise ValueError("n must be 1 when streaming.")

        # Check OPENAI_ORGANIZATION for backwards compatibility.
        self.openai_organization = (
            self.openai_organization
            or os.getenv("OPENAI_ORG_ID")
            or os.getenv("OPENAI_ORGANIZATION")
        )
        self.openai_api_base = self.openai_api_base or os.getenv("OPENAI_API_BASE")
        client_params: dict = {
            "api_key": (
                self.openai_api_key.get_secret_value() if self.openai_api_key else None
            ),
            "organization": self.openai_organization,
            "base_url": self.openai_api_base,
            "timeout": self.request_timeout,
            "default_headers": self.default_headers,
            "default_query": self.default_query,
        }
        if self.max_retries is not None:
            client_params["max_retries"] = self.max_retries

        if self.openai_proxy and (self.http_client or self.http_async_client):
            openai_proxy = self.openai_proxy
            http_client = self.http_client
            http_async_client = self.http_async_client
            raise ValueError(
                "Cannot specify 'openai_proxy' if one of "
                "'http_client'/'http_async_client' is already specified. Received:\n"
                f"{openai_proxy=}\n{http_client=}\n{http_async_client=}"
            )
        if not self.client:
            if self.openai_proxy and not self.http_client:
                try:
                    import httpx
                except ImportError as e:
                    raise ImportError(
                        "Could not import httpx python package. "
                        "Please install it with `pip install httpx`."
                    ) from e
                self.http_client = httpx.Client(
                    proxy=self.openai_proxy, verify=global_ssl_context
                )
            sync_specific = {"http_client": self.http_client}
            self.root_client = openai.OpenAI(**client_params, **sync_specific)  # type: ignore[arg-type]
            self.client = self.root_client.chat.completions
        if not self.async_client:
            if self.openai_proxy and not self.http_async_client:
                try:
                    import httpx
                except ImportError as e:
                    raise ImportError(
                        "Could not import httpx python package. "
                        "Please install it with `pip install httpx`."
                    ) from e
                self.http_async_client = httpx.AsyncClient(
                    proxy=self.openai_proxy, verify=global_ssl_context
                )
            async_specific = {"http_client": self.http_async_client}
            self.root_async_client = openai.AsyncOpenAI(
                **client_params,
                **async_specific,  # type: ignore[arg-type]
            )
            self.async_client = self.root_async_client.chat.completions
        return self

    @property
    def _default_params(self) -> Dict[str, Any]:
        """Get the default parameters for calling OpenAI API."""
        exclude_if_none = {
            "presence_penalty": self.presence_penalty,
            "frequency_penalty": self.frequency_penalty,
            "seed": self.seed,
            "top_p": self.top_p,
            "logprobs": self.logprobs,
            "top_logprobs": self.top_logprobs,
            "logit_bias": self.logit_bias,
            "stop": self.stop or None,  # also exclude empty list for this
            "max_tokens": self.max_tokens,
            "extra_body": self.extra_body,
            "n": self.n,
            "temperature": self.temperature,
            "reasoning_effort": self.reasoning_effort,
        }

        params = {
            "model": self.model_name,
            "stream": self.streaming,
            **{k: v for k, v in exclude_if_none.items() if v is not None},
            **self.model_kwargs,
        }

        return params

    def _combine_llm_outputs(self, llm_outputs: List[Optional[dict]]) -> dict:
        overall_token_usage: dict = {}
        system_fingerprint = None
        for output in llm_outputs:
            if output is None:
                # Happens in streaming
                continue
            token_usage = output["token_usage"]
            if token_usage is not None:
                for k, v in token_usage.items():
                    if v is None:
                        continue
                    if k in overall_token_usage:
                        overall_token_usage[k] = _update_token_usage(
                            overall_token_usage[k], v
                        )
                    else:
                        overall_token_usage[k] = v
            if system_fingerprint is None:
                system_fingerprint = output.get("system_fingerprint")
        combined = {"token_usage": overall_token_usage, "model_name": self.model_name}
        if system_fingerprint:
            combined["system_fingerprint"] = system_fingerprint
        return combined

    def _convert_chunk_to_generation_chunk(
        self,
        chunk: dict,
        default_chunk_class: Type,
        base_generation_info: Optional[Dict],
    ) -> Optional[ChatGenerationChunk]:
        if chunk.get("type") == "content.delta":  # from beta.chat.completions.stream
            return None
        token_usage = chunk.get("usage")
        choices = (
            chunk.get("choices", [])
            # from beta.chat.completions.stream
            or chunk.get("chunk", {}).get("choices", [])
        )

        usage_metadata: Optional[UsageMetadata] = (
            _create_usage_metadata(token_usage) if token_usage else None
        )
        if len(choices) == 0:
            # logprobs is implicitly None
            generation_chunk = ChatGenerationChunk(
                message=default_chunk_class(content="", usage_metadata=usage_metadata)
            )
            return generation_chunk

        choice = choices[0]
        if choice["delta"] is None:
            return None

        message_chunk = _convert_delta_to_message_chunk(
            choice["delta"], default_chunk_class
        )
        generation_info = {**base_generation_info} if base_generation_info else {}

        if finish_reason := choice.get("finish_reason"):
            generation_info["finish_reason"] = finish_reason
            if model_name := chunk.get("model"):
                generation_info["model_name"] = model_name
            if system_fingerprint := chunk.get("system_fingerprint"):
                generation_info["system_fingerprint"] = system_fingerprint

        logprobs = choice.get("logprobs")
        if logprobs:
            generation_info["logprobs"] = logprobs

        if usage_metadata and isinstance(message_chunk, AIMessageChunk):
            message_chunk.usage_metadata = usage_metadata

        generation_chunk = ChatGenerationChunk(
            message=message_chunk, generation_info=generation_info or None
        )
        return generation_chunk

    def _stream(
        self,
        messages: List[BaseMessage],
        stop: Optional[List[str]] = None,
        run_manager: Optional[CallbackManagerForLLMRun] = None,
        **kwargs: Any,
    ) -> Iterator[ChatGenerationChunk]:
        kwargs["stream"] = True
        payload = self._get_request_payload(messages, stop=stop, **kwargs)
        default_chunk_class: Type[BaseMessageChunk] = AIMessageChunk
        base_generation_info = {}

        if "response_format" in payload:
            if self.include_response_headers:
                warnings.warn(
                    "Cannot currently include response headers when response_format is "
                    "specified."
                )
            payload.pop("stream")
            response_stream = self.root_client.beta.chat.completions.stream(**payload)
            context_manager = response_stream
        else:
            if self.include_response_headers:
                raw_response = self.client.with_raw_response.create(**payload)
                response = raw_response.parse()
                base_generation_info = {"headers": dict(raw_response.headers)}
            else:
                response = self.client.create(**payload)
            context_manager = response
        try:
            with context_manager as response:
                is_first_chunk = True
                for chunk in response:
                    if not isinstance(chunk, dict):
                        chunk = chunk.model_dump()
                    generation_chunk = self._convert_chunk_to_generation_chunk(
                        chunk,
                        default_chunk_class,
                        base_generation_info if is_first_chunk else {},
                    )
                    if generation_chunk is None:
                        continue
                    default_chunk_class = generation_chunk.message.__class__
                    logprobs = (generation_chunk.generation_info or {}).get("logprobs")
                    if run_manager:
                        run_manager.on_llm_new_token(
                            generation_chunk.text,
                            chunk=generation_chunk,
                            logprobs=logprobs,
                        )
                    is_first_chunk = False
                    yield generation_chunk
        except openai.BadRequestError as e:
            _handle_openai_bad_request(e)
        if hasattr(response, "get_final_completion") and "response_format" in payload:
            final_completion = response.get_final_completion()
            generation_chunk = self._get_generation_chunk_from_completion(
                final_completion
            )
            if run_manager:
                run_manager.on_llm_new_token(
                    generation_chunk.text, chunk=generation_chunk
                )
            yield generation_chunk

    def _generate(
        self,
        messages: List[BaseMessage],
        stop: Optional[List[str]] = None,
        run_manager: Optional[CallbackManagerForLLMRun] = None,
        **kwargs: Any,
    ) -> ChatResult:
        if self.streaming:
            stream_iter = self._stream(
                messages, stop=stop, run_manager=run_manager, **kwargs
            )
            return generate_from_stream(stream_iter)
        payload = self._get_request_payload(messages, stop=stop, **kwargs)
        generation_info = None
        if "response_format" in payload:
            if self.include_response_headers:
                warnings.warn(
                    "Cannot currently include response headers when response_format is "
                    "specified."
                )
            payload.pop("stream")
            try:
                response = self.root_client.beta.chat.completions.parse(**payload)
            except openai.BadRequestError as e:
                _handle_openai_bad_request(e)
        elif self.include_response_headers:
            raw_response = self.client.with_raw_response.create(**payload)
            response = raw_response.parse()
            generation_info = {"headers": dict(raw_response.headers)}
        else:
            response = self.client.create(**payload)
        return self._create_chat_result(response, generation_info)

    def _get_request_payload(
        self,
        input_: LanguageModelInput,
        *,
        stop: Optional[List[str]] = None,
        **kwargs: Any,
    ) -> dict:
        messages = self._convert_input(input_).to_messages()
        if stop is not None:
            kwargs["stop"] = stop

        return {
            "messages": [_convert_message_to_dict(m) for m in messages],
            **self._default_params,
            **kwargs,
        }

    def _create_chat_result(
        self,
        response: Union[dict, openai.BaseModel],
        generation_info: Optional[Dict] = None,
    ) -> ChatResult:
        generations = []

        response_dict = (
            response if isinstance(response, dict) else response.model_dump()
        )
        # Sometimes the AI Model calling will get error, we should raise it.
        # Otherwise, the next code 'choices.extend(response["choices"])'
        # will throw a "TypeError: 'NoneType' object is not iterable" error
        # to mask the true error. Because 'response["choices"]' is None.
        if response_dict.get("error"):
            raise ValueError(response_dict.get("error"))

        token_usage = response_dict.get("usage")
        for res in response_dict["choices"]:
            message = _convert_dict_to_message(res["message"])
            if token_usage and isinstance(message, AIMessage):
                message.usage_metadata = _create_usage_metadata(token_usage)
            generation_info = generation_info or {}
            generation_info["finish_reason"] = (
                res.get("finish_reason")
                if res.get("finish_reason") is not None
                else generation_info.get("finish_reason")
            )
            if "logprobs" in res:
                generation_info["logprobs"] = res["logprobs"]
            gen = ChatGeneration(message=message, generation_info=generation_info)
            generations.append(gen)
        llm_output = {
            "token_usage": token_usage,
            "model_name": response_dict.get("model", self.model_name),
            "system_fingerprint": response_dict.get("system_fingerprint", ""),
        }

        if isinstance(response, openai.BaseModel) and getattr(
            response, "choices", None
        ):
            message = response.choices[0].message  # type: ignore[attr-defined]
            if hasattr(message, "parsed"):
                generations[0].message.additional_kwargs["parsed"] = message.parsed
            if hasattr(message, "refusal"):
                generations[0].message.additional_kwargs["refusal"] = message.refusal

        return ChatResult(generations=generations, llm_output=llm_output)

    async def _astream(
        self,
        messages: List[BaseMessage],
        stop: Optional[List[str]] = None,
        run_manager: Optional[AsyncCallbackManagerForLLMRun] = None,
        **kwargs: Any,
    ) -> AsyncIterator[ChatGenerationChunk]:
        kwargs["stream"] = True
        payload = self._get_request_payload(messages, stop=stop, **kwargs)
        default_chunk_class: Type[BaseMessageChunk] = AIMessageChunk
        base_generation_info = {}

        if "response_format" in payload:
            if self.include_response_headers:
                warnings.warn(
                    "Cannot currently include response headers when response_format is "
                    "specified."
                )
            payload.pop("stream")
            response_stream = self.root_async_client.beta.chat.completions.stream(
                **payload
            )
            context_manager = response_stream
        else:
            if self.include_response_headers:
                raw_response = await self.async_client.with_raw_response.create(
                    **payload
                )
                response = raw_response.parse()
                base_generation_info = {"headers": dict(raw_response.headers)}
            else:
                response = await self.async_client.create(**payload)
            context_manager = response
        try:
            async with context_manager as response:
                is_first_chunk = True
                async for chunk in response:
                    if not isinstance(chunk, dict):
                        chunk = chunk.model_dump()
                    generation_chunk = self._convert_chunk_to_generation_chunk(
                        chunk,
                        default_chunk_class,
                        base_generation_info if is_first_chunk else {},
                    )
                    if generation_chunk is None:
                        continue
                    default_chunk_class = generation_chunk.message.__class__
                    logprobs = (generation_chunk.generation_info or {}).get("logprobs")
                    if run_manager:
                        await run_manager.on_llm_new_token(
                            generation_chunk.text,
                            chunk=generation_chunk,
                            logprobs=logprobs,
                        )
                    is_first_chunk = False
                    yield generation_chunk
        except openai.BadRequestError as e:
            _handle_openai_bad_request(e)
        if hasattr(response, "get_final_completion") and "response_format" in payload:
            final_completion = await response.get_final_completion()
            generation_chunk = self._get_generation_chunk_from_completion(
                final_completion
            )
            if run_manager:
                await run_manager.on_llm_new_token(
                    generation_chunk.text, chunk=generation_chunk
                )
            yield generation_chunk

    async def _agenerate(
        self,
        messages: List[BaseMessage],
        stop: Optional[List[str]] = None,
        run_manager: Optional[AsyncCallbackManagerForLLMRun] = None,
        **kwargs: Any,
    ) -> ChatResult:
        if self.streaming:
            stream_iter = self._astream(
                messages, stop=stop, run_manager=run_manager, **kwargs
            )
            return await agenerate_from_stream(stream_iter)
        payload = self._get_request_payload(messages, stop=stop, **kwargs)
        generation_info = None
        if "response_format" in payload:
            if self.include_response_headers:
                warnings.warn(
                    "Cannot currently include response headers when response_format is "
                    "specified."
                )
            payload.pop("stream")
            try:
                response = await self.root_async_client.beta.chat.completions.parse(
                    **payload
                )
            except openai.BadRequestError as e:
                _handle_openai_bad_request(e)
        elif self.include_response_headers:
            raw_response = await self.async_client.with_raw_response.create(**payload)
            response = raw_response.parse()
            generation_info = {"headers": dict(raw_response.headers)}
        else:
            response = await self.async_client.create(**payload)
        return await run_in_executor(
            None, self._create_chat_result, response, generation_info
        )

    @property
    def _identifying_params(self) -> Dict[str, Any]:
        """Get the identifying parameters."""
        return {"model_name": self.model_name, **self._default_params}

    def _get_invocation_params(
        self, stop: Optional[List[str]] = None, **kwargs: Any
    ) -> Dict[str, Any]:
        """Get the parameters used to invoke the model."""
        return {
            "model": self.model_name,
            **super()._get_invocation_params(stop=stop),
            **self._default_params,
            **kwargs,
        }

    def _get_ls_params(
        self, stop: Optional[List[str]] = None, **kwargs: Any
    ) -> LangSmithParams:
        """Get standard params for tracing."""
        params = self._get_invocation_params(stop=stop, **kwargs)
        ls_params = LangSmithParams(
            ls_provider="openai",
            ls_model_name=self.model_name,
            ls_model_type="chat",
            ls_temperature=params.get("temperature", self.temperature),
        )
        if ls_max_tokens := params.get("max_tokens", self.max_tokens) or params.get(
            "max_completion_tokens", self.max_tokens
        ):
            ls_params["ls_max_tokens"] = ls_max_tokens
        if ls_stop := stop or params.get("stop", None):
            ls_params["ls_stop"] = ls_stop
        return ls_params

    @property
    def _llm_type(self) -> str:
        """Return type of chat model."""
        return "openai-chat"

    def _get_encoding_model(self) -> Tuple[str, tiktoken.Encoding]:
        if self.tiktoken_model_name is not None:
            model = self.tiktoken_model_name
        else:
            model = self.model_name
        try:
            encoding = tiktoken.encoding_for_model(model)
        except KeyError:
            model = "cl100k_base"
            encoding = tiktoken.get_encoding(model)
        return model, encoding

    def get_token_ids(self, text: str) -> List[int]:
        """Get the tokens present in the text with tiktoken package."""
        if self.custom_get_token_ids is not None:
            return self.custom_get_token_ids(text)
        # tiktoken NOT supported for Python 3.7 or below
        if sys.version_info[1] <= 7:
            return super().get_token_ids(text)
        _, encoding_model = self._get_encoding_model()
        return encoding_model.encode(text)

    def get_num_tokens_from_messages(
        self,
        messages: List[BaseMessage],
        tools: Optional[
            Sequence[Union[Dict[str, Any], Type, Callable, BaseTool]]
        ] = None,
    ) -> int:
        """Calculate num tokens for gpt-3.5-turbo and gpt-4 with tiktoken package.

        **Requirements**: You must have the ``pillow`` installed if you want to count
        image tokens if you are specifying the image as a base64 string, and you must
        have both ``pillow`` and ``httpx`` installed if you are specifying the image
        as a URL. If these aren't installed image inputs will be ignored in token
        counting.

        OpenAI reference: https://github.com/openai/openai-cookbook/blob/
        main/examples/How_to_format_inputs_to_ChatGPT_models.ipynb

        Args:
            messages: The message inputs to tokenize.
            tools: If provided, sequence of dict, BaseModel, function, or BaseTools
                to be converted to tool schemas.
        """
        # TODO: Count bound tools as part of input.
        if tools is not None:
            warnings.warn(
                "Counting tokens in tool schemas is not yet supported. Ignoring tools."
            )
        if sys.version_info[1] <= 7:
            return super().get_num_tokens_from_messages(messages)
        model, encoding = self._get_encoding_model()
        if model.startswith("gpt-3.5-turbo-0301"):
            # every message follows <im_start>{role/name}\n{content}<im_end>\n
            tokens_per_message = 4
            # if there's a name, the role is omitted
            tokens_per_name = -1
        elif model.startswith("gpt-3.5-turbo") or model.startswith("gpt-4"):
            tokens_per_message = 3
            tokens_per_name = 1
        else:
            raise NotImplementedError(
                f"get_num_tokens_from_messages() is not presently implemented "
                f"for model {model}. See "
                "https://platform.openai.com/docs/guides/text-generation/managing-tokens"  # noqa: E501
                " for information on how messages are converted to tokens."
            )
        num_tokens = 0
        messages_dict = [_convert_message_to_dict(m) for m in messages]
        for message in messages_dict:
            num_tokens += tokens_per_message
            for key, value in message.items():
                # This is an inferred approximation. OpenAI does not document how to
                # count tool message tokens.
                if key == "tool_call_id":
                    num_tokens += 3
                    continue
                if isinstance(value, list):
                    # content or tool calls
                    for val in value:
                        if isinstance(val, str) or val["type"] == "text":
                            text = val["text"] if isinstance(val, dict) else val
                            num_tokens += len(encoding.encode(text))
                        elif val["type"] == "image_url":
                            if val["image_url"].get("detail") == "low":
                                num_tokens += 85
                            else:
                                image_size = _url_to_size(val["image_url"]["url"])
                                if not image_size:
                                    continue
                                num_tokens += _count_image_tokens(*image_size)
                        # Tool/function call token counting is not documented by OpenAI.
                        # This is an approximation.
                        elif val["type"] == "function":
                            num_tokens += len(
                                encoding.encode(val["function"]["arguments"])
                            )
                            num_tokens += len(encoding.encode(val["function"]["name"]))
                        else:
                            raise ValueError(
                                f"Unrecognized content block type\n\n{val}"
                            )
                elif not value:
                    continue
                else:
                    # Cast str(value) in case the message value is not a string
                    # This occurs with function messages
                    num_tokens += len(encoding.encode(str(value)))
                if key == "name":
                    num_tokens += tokens_per_name
        # every reply is primed with <im_start>assistant
        num_tokens += 3
        return num_tokens

    @deprecated(
        since="0.2.1",
        alternative="langchain_openai.chat_models.base.ChatOpenAI.bind_tools",
        removal="1.0.0",
    )
    def bind_functions(
        self,
        functions: Sequence[Union[Dict[str, Any], Type[BaseModel], Callable, BaseTool]],
        function_call: Optional[
            Union[_FunctionCall, str, Literal["auto", "none"]]
        ] = None,
        **kwargs: Any,
    ) -> Runnable[LanguageModelInput, BaseMessage]:
        """Bind functions (and other objects) to this chat model.

        Assumes model is compatible with OpenAI function-calling API.

        NOTE: Using bind_tools is recommended instead, as the `functions` and
            `function_call` request parameters are officially marked as deprecated by
            OpenAI.

        Args:
            functions: A list of function definitions to bind to this chat model.
                Can be  a dictionary, pydantic model, or callable. Pydantic
                models and callables will be automatically converted to
                their schema dictionary representation.
            function_call: Which function to require the model to call.
                Must be the name of the single provided function or
                "auto" to automatically determine which function to call
                (if any).
            **kwargs: Any additional parameters to pass to the
                :class:`~langchain.runnable.Runnable` constructor.
        """

        formatted_functions = [convert_to_openai_function(fn) for fn in functions]
        if function_call is not None:
            function_call = (
                {"name": function_call}
                if isinstance(function_call, str)
                and function_call not in ("auto", "none")
                else function_call
            )
            if isinstance(function_call, dict) and len(formatted_functions) != 1:
                raise ValueError(
                    "When specifying `function_call`, you must provide exactly one "
                    "function."
                )
            if (
                isinstance(function_call, dict)
                and formatted_functions[0]["name"] != function_call["name"]
            ):
                raise ValueError(
                    f"Function call {function_call} was specified, but the only "
                    f"provided function was {formatted_functions[0]['name']}."
                )
            kwargs = {**kwargs, "function_call": function_call}
        return super().bind(functions=formatted_functions, **kwargs)

    def bind_tools(
        self,
        tools: Sequence[Union[Dict[str, Any], Type, Callable, BaseTool]],
        *,
        tool_choice: Optional[
            Union[dict, str, Literal["auto", "none", "required", "any"], bool]
        ] = None,
        strict: Optional[bool] = None,
        parallel_tool_calls: Optional[bool] = None,
        **kwargs: Any,
    ) -> Runnable[LanguageModelInput, BaseMessage]:
        """Bind tool-like objects to this chat model.

        Assumes model is compatible with OpenAI tool-calling API.

        Args:
            tools: A list of tool definitions to bind to this chat model.
                Supports any tool definition handled by
                :meth:`langchain_core.utils.function_calling.convert_to_openai_tool`.
            tool_choice: Which tool to require the model to call. Options are:

                - str of the form ``"<<tool_name>>"``: calls <<tool_name>> tool.
                - ``"auto"``: automatically selects a tool (including no tool).
                - ``"none"``: does not call a tool.
                - ``"any"`` or ``"required"`` or ``True``: force at least one tool to be called.
                - dict of the form ``{"type": "function", "function": {"name": <<tool_name>>}}``: calls <<tool_name>> tool.
                - ``False`` or ``None``: no effect, default OpenAI behavior.
            strict: If True, model output is guaranteed to exactly match the JSON Schema
                provided in the tool definition. If True, the input schema will be
                validated according to
                https://platform.openai.com/docs/guides/structured-outputs/supported-schemas.
                If False, input schema will not be validated and model output will not
                be validated.
                If None, ``strict`` argument will not be passed to the model.
            parallel_tool_calls: Set to ``False`` to disable parallel tool use.
                Defaults to ``None`` (no specification, which allows parallel tool use).
            kwargs: Any additional parameters are passed directly to
                :meth:`~langchain_openai.chat_models.base.ChatOpenAI.bind`.

        .. versionchanged:: 0.1.21

            Support for ``strict`` argument added.

        """  # noqa: E501

        if parallel_tool_calls is not None:
            kwargs["parallel_tool_calls"] = parallel_tool_calls
        formatted_tools = [
            convert_to_openai_tool(tool, strict=strict) for tool in tools
        ]
        if tool_choice:
            if isinstance(tool_choice, str):
                # tool_choice is a tool/function name
                if tool_choice not in ("auto", "none", "any", "required"):
                    tool_choice = {
                        "type": "function",
                        "function": {"name": tool_choice},
                    }
                # 'any' is not natively supported by OpenAI API.
                # We support 'any' since other models use this instead of 'required'.
                if tool_choice == "any":
                    tool_choice = "required"
            elif isinstance(tool_choice, bool):
                tool_choice = "required"
            elif isinstance(tool_choice, dict):
                tool_names = [
                    formatted_tool["function"]["name"]
                    for formatted_tool in formatted_tools
                ]
                if not any(
                    tool_name == tool_choice["function"]["name"]
                    for tool_name in tool_names
                ):
                    raise ValueError(
                        f"Tool choice {tool_choice} was specified, but the only "
                        f"provided tools were {tool_names}."
                    )
            else:
                raise ValueError(
                    f"Unrecognized tool_choice type. Expected str, bool or dict. "
                    f"Received: {tool_choice}"
                )
            kwargs["tool_choice"] = tool_choice
        return super().bind(tools=formatted_tools, **kwargs)

    def with_structured_output(
        self,
        schema: Optional[_DictOrPydanticClass] = None,
        *,
        method: Literal[
            "function_calling", "json_mode", "json_schema"
        ] = "function_calling",
        include_raw: bool = False,
        strict: Optional[bool] = None,
        **kwargs: Any,
    ) -> Runnable[LanguageModelInput, _DictOrPydantic]:
        """Model wrapper that returns outputs formatted to match the given schema.

        Args:
            schema:
                The output schema. Can be passed in as:

                - an OpenAI function/tool schema,
                - a JSON Schema,
                - a TypedDict class (support added in 0.1.20),
                - or a Pydantic class.

                If ``schema`` is a Pydantic class then the model output will be a
                Pydantic instance of that class, and the model-generated fields will be
                validated by the Pydantic class. Otherwise the model output will be a
                dict and will not be validated. See :meth:`langchain_core.utils.function_calling.convert_to_openai_tool`
                for more on how to properly specify types and descriptions of
                schema fields when specifying a Pydantic or TypedDict class.

            method: The method for steering model generation, one of:

                - "function_calling":
                    Uses OpenAI's tool-calling (formerly called function calling)
                    API: https://platform.openai.com/docs/guides/function-calling
                - "json_schema":
                    Uses OpenAI's Structured Output API: https://platform.openai.com/docs/guides/structured-outputs
                    Supported for "gpt-4o-mini", "gpt-4o-2024-08-06", "o1", and later
                    models.
                - "json_mode":
                    Uses OpenAI's JSON mode. Note that if using JSON mode then you
                    must include instructions for formatting the output into the
                    desired schema into the model call:
                    https://platform.openai.com/docs/guides/structured-outputs/json-mode

                Learn more about the differences between the methods and which models
                support which methods here:

                - https://platform.openai.com/docs/guides/structured-outputs/structured-outputs-vs-json-mode
                - https://platform.openai.com/docs/guides/structured-outputs/function-calling-vs-response-format

            include_raw:
                If False then only the parsed structured output is returned. If
                an error occurs during model output parsing it will be raised. If True
                then both the raw model response (a BaseMessage) and the parsed model
                response will be returned. If an error occurs during output parsing it
                will be caught and returned as well. The final output is always a dict
                with keys "raw", "parsed", and "parsing_error".
            strict:

                - True:
                    Model output is guaranteed to exactly match the schema.
                    The input schema will also be validated according to
                    https://platform.openai.com/docs/guides/structured-outputs/supported-schemas
                - False:
                    Input schema will not be validated and model output will not be
                    validated.
                - None:
                    ``strict`` argument will not be passed to the model.

            kwargs: Additional keyword args aren't supported.

        Returns:
            A Runnable that takes same inputs as a :class:`langchain_core.language_models.chat.BaseChatModel`.

            | If ``include_raw`` is False and ``schema`` is a Pydantic class, Runnable outputs an instance of ``schema`` (i.e., a Pydantic object). Otherwise, if ``include_raw`` is False then Runnable outputs a dict.

            | If ``include_raw`` is True, then Runnable outputs a dict with keys:

            - "raw": BaseMessage
            - "parsed": None if there was a parsing error, otherwise the type depends on the ``schema`` as described above.
            - "parsing_error": Optional[BaseException]

        .. versionchanged:: 0.1.20

            Added support for TypedDict class ``schema``.

        .. versionchanged:: 0.1.21

            Support for ``strict`` argument added.
            Support for ``method`` = "json_schema" added.
        """  # noqa: E501
        if kwargs:
            raise ValueError(f"Received unsupported arguments {kwargs}")
        if strict is not None and method == "json_mode":
            raise ValueError(
                "Argument `strict` is not supported with `method`='json_mode'"
            )
        is_pydantic_schema = _is_pydantic_class(schema)

        if method == "json_schema":
            # Check for Pydantic BaseModel V1
            if (
                is_pydantic_schema and issubclass(schema, BaseModelV1)  # type: ignore[arg-type]
            ):
                warnings.warn(
                    "Received a Pydantic BaseModel V1 schema. This is not supported by "
                    'method="json_schema". Please use method="function_calling" '
                    "or specify schema via JSON Schema or Pydantic V2 BaseModel. "
                    'Overriding to method="function_calling".'
                )
                method = "function_calling"
            # Check for incompatible model
            if self.model_name and (
                self.model_name.startswith("gpt-3")
                or self.model_name.startswith("gpt-4-")
                or self.model_name == "gpt-4"
            ):
                warnings.warn(
                    f"Cannot use method='json_schema' with model {self.model_name} "
                    f"since it doesn't support OpenAI's Structured Output API. You can "
                    f"see supported models here: "
                    f"https://platform.openai.com/docs/guides/structured-outputs#supported-models. "  # noqa: E501
                    "To fix this warning, set `method='function_calling'. "
                    "Overriding to method='function_calling'."
                )
                method = "function_calling"

        if method == "function_calling":
            if schema is None:
                raise ValueError(
                    "schema must be specified when method is not 'json_mode'. "
                    "Received None."
                )
            tool_name = convert_to_openai_tool(schema)["function"]["name"]
            bind_kwargs = self._filter_disabled_params(
                tool_choice=tool_name,
                parallel_tool_calls=False,
                strict=strict,
                structured_output_format={
                    "kwargs": {"method": method},
                    "schema": schema,
                },
            )

            llm = self.bind_tools([schema], **bind_kwargs)
            if is_pydantic_schema:
                output_parser: Runnable = PydanticToolsParser(
                    tools=[schema],  # type: ignore[list-item]
                    first_tool_only=True,  # type: ignore[list-item]
                )
            else:
                output_parser = JsonOutputKeyToolsParser(
                    key_name=tool_name, first_tool_only=True
                )
        elif method == "json_mode":
            llm = self.bind(
                response_format={"type": "json_object"},
                structured_output_format={
                    "kwargs": {"method": method},
                    "schema": schema,
                },
            )
            output_parser = (
                PydanticOutputParser(pydantic_object=schema)  # type: ignore[arg-type]
                if is_pydantic_schema
                else JsonOutputParser()
            )
        elif method == "json_schema":
            if schema is None:
                raise ValueError(
                    "schema must be specified when method is not 'json_mode'. "
                    "Received None."
                )
            response_format = _convert_to_openai_response_format(schema, strict=strict)
            llm = self.bind(
                response_format=response_format,
                structured_output_format={
                    "kwargs": {"method": method},
                    "schema": convert_to_openai_tool(schema),
                },
            )
            if is_pydantic_schema:
                output_parser = _oai_structured_outputs_parser.with_types(
                    output_type=cast(type, schema)
                )
            else:
                output_parser = JsonOutputParser()
        else:
            raise ValueError(
                f"Unrecognized method argument. Expected one of 'function_calling' or "
                f"'json_mode'. Received: '{method}'"
            )

        if include_raw:
            parser_assign = RunnablePassthrough.assign(
                parsed=itemgetter("raw") | output_parser, parsing_error=lambda _: None
            )
            parser_none = RunnablePassthrough.assign(parsed=lambda _: None)
            parser_with_fallback = parser_assign.with_fallbacks(
                [parser_none], exception_key="parsing_error"
            )
            return RunnableMap(raw=llm) | parser_with_fallback
        else:
            return llm | output_parser

    def _filter_disabled_params(self, **kwargs: Any) -> Dict[str, Any]:
        if not self.disabled_params:
            return kwargs
        filtered = {}
        for k, v in kwargs.items():
            # Skip param
            if k in self.disabled_params and (
                self.disabled_params[k] is None or v in self.disabled_params[k]
            ):
                continue
            # Keep param
            else:
                filtered[k] = v
        return filtered

    def _get_generation_chunk_from_completion(
        self, completion: openai.BaseModel
    ) -> ChatGenerationChunk:
        """Get chunk from completion (e.g., from final completion of a stream)."""
        chat_result = self._create_chat_result(completion)
        chat_message = chat_result.generations[0].message
        if isinstance(chat_message, AIMessage):
            usage_metadata = chat_message.usage_metadata
            # Skip tool_calls, already sent as chunks
            if "tool_calls" in chat_message.additional_kwargs:
                chat_message.additional_kwargs.pop("tool_calls")
        else:
            usage_metadata = None
        message = AIMessageChunk(
            content="",
            additional_kwargs=chat_message.additional_kwargs,
            usage_metadata=usage_metadata,
        )
        return ChatGenerationChunk(
            message=message, generation_info=chat_result.llm_output
        )


class ChatOpenAI(BaseChatOpenAI):  # type: ignore[override]
    """OpenAI chat model integration.

    .. dropdown:: Setup
        :open:

        Install ``langchain-openai`` and set environment variable ``OPENAI_API_KEY``.

        .. code-block:: bash

            pip install -U langchain-openai
            export OPENAI_API_KEY="your-api-key"

    .. dropdown:: Key init args — completion params

        model: str
            Name of OpenAI model to use.
        temperature: float
            Sampling temperature.
        max_tokens: Optional[int]
            Max number of tokens to generate.
        logprobs: Optional[bool]
            Whether to return logprobs.
        stream_options: Dict
            Configure streaming outputs, like whether to return token usage when
            streaming (``{"include_usage": True}``).

        See full list of supported init args and their descriptions in the params section.

    .. dropdown:: Key init args — client params

        timeout: Union[float, Tuple[float, float], Any, None]
            Timeout for requests.
        max_retries: Optional[int]
            Max number of retries.
        api_key: Optional[str]
            OpenAI API key. If not passed in will be read from env var OPENAI_API_KEY.
        base_url: Optional[str]
            Base URL for API requests. Only specify if using a proxy or service
            emulator.
        organization: Optional[str]
            OpenAI organization ID. If not passed in will be read from env
            var OPENAI_ORG_ID.

        See full list of supported init args and their descriptions in the params section.

    .. dropdown:: Instantiate

        .. code-block:: python

            from langchain_openai import ChatOpenAI

            llm = ChatOpenAI(
                model="gpt-4o",
                temperature=0,
                max_tokens=None,
                timeout=None,
                max_retries=2,
                # api_key="...",
                # base_url="...",
                # organization="...",
                # other params...
            )

        **NOTE**: Any param which is not explicitly supported will be passed directly to the
        ``openai.OpenAI.chat.completions.create(...)`` API every time to the model is
        invoked. For example:

        .. code-block:: python

            from langchain_openai import ChatOpenAI
            import openai

            ChatOpenAI(..., frequency_penalty=0.2).invoke(...)

            # results in underlying API call of:

            openai.OpenAI(..).chat.completions.create(..., frequency_penalty=0.2)

            # which is also equivalent to:

            ChatOpenAI(...).invoke(..., frequency_penalty=0.2)

    .. dropdown:: Invoke

        .. code-block:: python

            messages = [
                (
                    "system",
                    "You are a helpful translator. Translate the user sentence to French.",
                ),
                ("human", "I love programming."),
            ]
            llm.invoke(messages)

        .. code-block:: pycon

            AIMessage(
                content="J'adore la programmation.",
                response_metadata={
                    "token_usage": {
                        "completion_tokens": 5,
                        "prompt_tokens": 31,
                        "total_tokens": 36,
                    },
                    "model_name": "gpt-4o",
                    "system_fingerprint": "fp_43dfabdef1",
                    "finish_reason": "stop",
                    "logprobs": None,
                },
                id="run-012cffe2-5d3d-424d-83b5-51c6d4a593d1-0",
                usage_metadata={"input_tokens": 31, "output_tokens": 5, "total_tokens": 36},
            )

    .. dropdown:: Stream

        .. code-block:: python

            for chunk in llm.stream(messages):
                print(chunk.text(), end="")

        .. code-block:: python

            AIMessageChunk(content="", id="run-9e1517e3-12bf-48f2-bb1b-2e824f7cd7b0")
            AIMessageChunk(content="J", id="run-9e1517e3-12bf-48f2-bb1b-2e824f7cd7b0")
            AIMessageChunk(content="'adore", id="run-9e1517e3-12bf-48f2-bb1b-2e824f7cd7b0")
            AIMessageChunk(content=" la", id="run-9e1517e3-12bf-48f2-bb1b-2e824f7cd7b0")
            AIMessageChunk(
                content=" programmation", id="run-9e1517e3-12bf-48f2-bb1b-2e824f7cd7b0"
            )
            AIMessageChunk(content=".", id="run-9e1517e3-12bf-48f2-bb1b-2e824f7cd7b0")
            AIMessageChunk(
                content="",
                response_metadata={"finish_reason": "stop"},
                id="run-9e1517e3-12bf-48f2-bb1b-2e824f7cd7b0",
            )

        .. code-block:: python

            stream = llm.stream(messages)
            full = next(stream)
            for chunk in stream:
                full += chunk
            full

        .. code-block:: python

            AIMessageChunk(
                content="J'adore la programmation.",
                response_metadata={"finish_reason": "stop"},
                id="run-bf917526-7f58-4683-84f7-36a6b671d140",
            )

    .. dropdown:: Async

        .. code-block:: python

            await llm.ainvoke(messages)

            # stream:
            # async for chunk in (await llm.astream(messages))

            # batch:
            # await llm.abatch([messages])

        .. code-block:: python

            AIMessage(
                content="J'adore la programmation.",
                response_metadata={
                    "token_usage": {
                        "completion_tokens": 5,
                        "prompt_tokens": 31,
                        "total_tokens": 36,
                    },
                    "model_name": "gpt-4o",
                    "system_fingerprint": "fp_43dfabdef1",
                    "finish_reason": "stop",
                    "logprobs": None,
                },
                id="run-012cffe2-5d3d-424d-83b5-51c6d4a593d1-0",
                usage_metadata={"input_tokens": 31, "output_tokens": 5, "total_tokens": 36},
            )

    .. dropdown:: Tool calling

        .. code-block:: python

            from pydantic import BaseModel, Field


            class GetWeather(BaseModel):
                '''Get the current weather in a given location'''

                location: str = Field(
                    ..., description="The city and state, e.g. San Francisco, CA"
                )


            class GetPopulation(BaseModel):
                '''Get the current population in a given location'''

                location: str = Field(
                    ..., description="The city and state, e.g. San Francisco, CA"
                )


            llm_with_tools = llm.bind_tools(
                [GetWeather, GetPopulation]
                # strict = True  # enforce tool args schema is respected
            )
            ai_msg = llm_with_tools.invoke(
                "Which city is hotter today and which is bigger: LA or NY?"
            )
            ai_msg.tool_calls

        .. code-block:: python

            [
                {
                    "name": "GetWeather",
                    "args": {"location": "Los Angeles, CA"},
                    "id": "call_6XswGD5Pqk8Tt5atYr7tfenU",
                },
                {
                    "name": "GetWeather",
                    "args": {"location": "New York, NY"},
                    "id": "call_ZVL15vA8Y7kXqOy3dtmQgeCi",
                },
                {
                    "name": "GetPopulation",
                    "args": {"location": "Los Angeles, CA"},
                    "id": "call_49CFW8zqC9W7mh7hbMLSIrXw",
                },
                {
                    "name": "GetPopulation",
                    "args": {"location": "New York, NY"},
                    "id": "call_6ghfKxV264jEfe1mRIkS3PE7",
                },
            ]

        Note that ``openai >= 1.32`` supports a ``parallel_tool_calls`` parameter
        that defaults to ``True``. This parameter can be set to ``False`` to
        disable parallel tool calls:

        .. code-block:: python

            ai_msg = llm_with_tools.invoke(
                "What is the weather in LA and NY?", parallel_tool_calls=False
            )
            ai_msg.tool_calls

        .. code-block:: python

            [
                {
                    "name": "GetWeather",
                    "args": {"location": "Los Angeles, CA"},
                    "id": "call_4OoY0ZR99iEvC7fevsH8Uhtz",
                }
            ]

        Like other runtime parameters, ``parallel_tool_calls`` can be bound to a model
        using ``llm.bind(parallel_tool_calls=False)`` or during instantiation by
        setting ``model_kwargs``.

        See ``ChatOpenAI.bind_tools()`` method for more.

    .. dropdown:: Structured output

        .. code-block:: python

            from typing import Optional

            from pydantic import BaseModel, Field


            class Joke(BaseModel):
                '''Joke to tell user.'''

                setup: str = Field(description="The setup of the joke")
                punchline: str = Field(description="The punchline to the joke")
                rating: Optional[int] = Field(description="How funny the joke is, from 1 to 10")


            structured_llm = llm.with_structured_output(Joke)
            structured_llm.invoke("Tell me a joke about cats")

        .. code-block:: python

            Joke(
                setup="Why was the cat sitting on the computer?",
                punchline="To keep an eye on the mouse!",
                rating=None,
            )

        See ``ChatOpenAI.with_structured_output()`` for more.

    .. dropdown:: JSON mode

        .. code-block:: python

            json_llm = llm.bind(response_format={"type": "json_object"})
            ai_msg = json_llm.invoke(
                "Return a JSON object with key 'random_ints' and a value of 10 random ints in [0-99]"
            )
            ai_msg.content

        .. code-block:: python

            '\\n{\\n  "random_ints": [23, 87, 45, 12, 78, 34, 56, 90, 11, 67]\\n}'

    .. dropdown:: Image input

        .. code-block:: python

            import base64
            import httpx
            from langchain_core.messages import HumanMessage

            image_url = "https://upload.wikimedia.org/wikipedia/commons/thumb/d/dd/Gfp-wisconsin-madison-the-nature-boardwalk.jpg/2560px-Gfp-wisconsin-madison-the-nature-boardwalk.jpg"
            image_data = base64.b64encode(httpx.get(image_url).content).decode("utf-8")
            message = HumanMessage(
                content=[
                    {"type": "text", "text": "describe the weather in this image"},
                    {
                        "type": "image_url",
                        "image_url": {"url": f"data:image/jpeg;base64,{image_data}"},
                    },
                ]
            )
            ai_msg = llm.invoke([message])
            ai_msg.content

        .. code-block:: python

            "The weather in the image appears to be clear and pleasant. The sky is mostly blue with scattered, light clouds, suggesting a sunny day with minimal cloud cover. There is no indication of rain or strong winds, and the overall scene looks bright and calm. The lush green grass and clear visibility further indicate good weather conditions."

    .. dropdown:: Token usage

        .. code-block:: python

            ai_msg = llm.invoke(messages)
            ai_msg.usage_metadata

        .. code-block:: python

            {"input_tokens": 28, "output_tokens": 5, "total_tokens": 33}

        When streaming, set the ``stream_usage`` kwarg:

        .. code-block:: python

            stream = llm.stream(messages, stream_usage=True)
            full = next(stream)
            for chunk in stream:
                full += chunk
            full.usage_metadata

        .. code-block:: python

            {"input_tokens": 28, "output_tokens": 5, "total_tokens": 33}

        Alternatively, setting ``stream_usage`` when instantiating the model can be
        useful when incorporating ``ChatOpenAI`` into LCEL chains-- or when using
        methods like ``.with_structured_output``, which generate chains under the
        hood.

        .. code-block:: python

            llm = ChatOpenAI(model="gpt-4o", stream_usage=True)
            structured_llm = llm.with_structured_output(...)

    .. dropdown:: Logprobs

        .. code-block:: python

            logprobs_llm = llm.bind(logprobs=True)
            ai_msg = logprobs_llm.invoke(messages)
            ai_msg.response_metadata["logprobs"]

        .. code-block:: python

            {
                "content": [
                    {
                        "token": "J",
                        "bytes": [74],
                        "logprob": -4.9617593e-06,
                        "top_logprobs": [],
                    },
                    {
                        "token": "'adore",
                        "bytes": [39, 97, 100, 111, 114, 101],
                        "logprob": -0.25202933,
                        "top_logprobs": [],
                    },
                    {
                        "token": " la",
                        "bytes": [32, 108, 97],
                        "logprob": -0.20141791,
                        "top_logprobs": [],
                    },
                    {
                        "token": " programmation",
                        "bytes": [
                            32,
                            112,
                            114,
                            111,
                            103,
                            114,
                            97,
                            109,
                            109,
                            97,
                            116,
                            105,
                            111,
                            110,
                        ],
                        "logprob": -1.9361265e-07,
                        "top_logprobs": [],
                    },
                    {
                        "token": ".",
                        "bytes": [46],
                        "logprob": -1.2233183e-05,
                        "top_logprobs": [],
                    },
                ]
            }

    .. dropdown:: Response metadata

        .. code-block:: python

            ai_msg = llm.invoke(messages)
            ai_msg.response_metadata

        .. code-block:: python

            {
                "token_usage": {
                    "completion_tokens": 5,
                    "prompt_tokens": 28,
                    "total_tokens": 33,
                },
                "model_name": "gpt-4o",
                "system_fingerprint": "fp_319be4768e",
                "finish_reason": "stop",
                "logprobs": None,
            }

    """  # noqa: E501

    stream_usage: bool = False
    """Whether to include usage metadata in streaming output. If True, additional
    message chunks will be generated during the stream including usage metadata.
    """

    max_tokens: Optional[int] = Field(default=None, alias="max_completion_tokens")
    """Maximum number of tokens to generate."""

    @property
    def lc_secrets(self) -> Dict[str, str]:
        return {"openai_api_key": "OPENAI_API_KEY"}

    @classmethod
    def get_lc_namespace(cls) -> List[str]:
        """Get the namespace of the langchain object."""
        return ["langchain", "chat_models", "openai"]

    @property
    def lc_attributes(self) -> Dict[str, Any]:
        attributes: Dict[str, Any] = {}

        if self.openai_organization:
            attributes["openai_organization"] = self.openai_organization

        if self.openai_api_base:
            attributes["openai_api_base"] = self.openai_api_base

        if self.openai_proxy:
            attributes["openai_proxy"] = self.openai_proxy

        return attributes

    @classmethod
    def is_lc_serializable(cls) -> bool:
        """Return whether this model can be serialized by Langchain."""
        return True

    @property
    def _default_params(self) -> Dict[str, Any]:
        """Get the default parameters for calling OpenAI API."""
        params = super()._default_params
        if "max_tokens" in params:
            params["max_completion_tokens"] = params.pop("max_tokens")

        return params

    def _get_request_payload(
        self,
        input_: LanguageModelInput,
        *,
        stop: Optional[List[str]] = None,
        **kwargs: Any,
    ) -> dict:
        payload = super()._get_request_payload(input_, stop=stop, **kwargs)
        # max_tokens was deprecated in favor of max_completion_tokens
        # in September 2024 release
        if "max_tokens" in payload:
            payload["max_completion_tokens"] = payload.pop("max_tokens")

        # Mutate system message role to "developer" for o-series models
        if self.model_name and re.match(r"^o\d", self.model_name):
            for message in payload.get("messages", []):
                if message["role"] == "system":
                    message["role"] = "developer"
        return payload

    def _should_stream_usage(
        self, stream_usage: Optional[bool] = None, **kwargs: Any
    ) -> bool:
        """Determine whether to include usage metadata in streaming output.

        For backwards compatibility, we check for `stream_options` passed
        explicitly to kwargs or in the model_kwargs and override self.stream_usage.
        """
        stream_usage_sources = [  # order of preference
            stream_usage,
            kwargs.get("stream_options", {}).get("include_usage"),
            self.model_kwargs.get("stream_options", {}).get("include_usage"),
            self.stream_usage,
        ]
        for source in stream_usage_sources:
            if isinstance(source, bool):
                return source
        return self.stream_usage

    def _stream(
        self, *args: Any, stream_usage: Optional[bool] = None, **kwargs: Any
    ) -> Iterator[ChatGenerationChunk]:
        """Set default stream_options."""
        stream_usage = self._should_stream_usage(stream_usage, **kwargs)
        # Note: stream_options is not a valid parameter for Azure OpenAI.
        # To support users proxying Azure through ChatOpenAI, here we only specify
        # stream_options if include_usage is set to True.
        # See https://learn.microsoft.com/en-us/azure/ai-services/openai/whats-new
        # for release notes.
        if stream_usage:
            kwargs["stream_options"] = {"include_usage": stream_usage}

        return super()._stream(*args, **kwargs)

    async def _astream(
        self, *args: Any, stream_usage: Optional[bool] = None, **kwargs: Any
    ) -> AsyncIterator[ChatGenerationChunk]:
        """Set default stream_options."""
        stream_usage = self._should_stream_usage(stream_usage, **kwargs)
        if stream_usage:
            kwargs["stream_options"] = {"include_usage": stream_usage}

        async for chunk in super()._astream(*args, **kwargs):
            yield chunk

    def with_structured_output(
        self,
        schema: Optional[_DictOrPydanticClass] = None,
        *,
        method: Literal["function_calling", "json_mode", "json_schema"] = "json_schema",
        include_raw: bool = False,
        strict: Optional[bool] = None,
        **kwargs: Any,
    ) -> Runnable[LanguageModelInput, _DictOrPydantic]:
        """Model wrapper that returns outputs formatted to match the given schema.

        Args:
            schema:
                The output schema. Can be passed in as:

                - a JSON Schema,
                - a TypedDict class,
                - or a Pydantic class,
                - an OpenAI function/tool schema.

                If ``schema`` is a Pydantic class then the model output will be a
                Pydantic instance of that class, and the model-generated fields will be
                validated by the Pydantic class. Otherwise the model output will be a
                dict and will not be validated. See :meth:`langchain_core.utils.function_calling.convert_to_openai_tool`
                for more on how to properly specify types and descriptions of
                schema fields when specifying a Pydantic or TypedDict class.

            method: The method for steering model generation, one of:

                - "json_schema":
                    Uses OpenAI's Structured Output API:
                    https://platform.openai.com/docs/guides/structured-outputs
                    Supported for "gpt-4o-mini", "gpt-4o-2024-08-06", "o1", and later
                    models.
                - "function_calling":
                    Uses OpenAI's tool-calling (formerly called function calling)
                    API: https://platform.openai.com/docs/guides/function-calling
                - "json_mode":
                    Uses OpenAI's JSON mode. Note that if using JSON mode then you
                    must include instructions for formatting the output into the
                    desired schema into the model call:
                    https://platform.openai.com/docs/guides/structured-outputs/json-mode

                Learn more about the differences between the methods and which models
                support which methods here:

                - https://platform.openai.com/docs/guides/structured-outputs/structured-outputs-vs-json-mode
                - https://platform.openai.com/docs/guides/structured-outputs/function-calling-vs-response-format

            include_raw:
                If False then only the parsed structured output is returned. If
                an error occurs during model output parsing it will be raised. If True
                then both the raw model response (a BaseMessage) and the parsed model
                response will be returned. If an error occurs during output parsing it
                will be caught and returned as well. The final output is always a dict
                with keys "raw", "parsed", and "parsing_error".
            strict:

                - True:
                    Model output is guaranteed to exactly match the schema.
                    The input schema will also be validated according to
                    https://platform.openai.com/docs/guides/structured-outputs/supported-schemas
                - False:
                    Input schema will not be validated and model output will not be
                    validated.
                - None:
                    ``strict`` argument will not be passed to the model.

                If schema is specified via TypedDict or JSON schema, ``strict`` is not
                enabled by default. Pass ``strict=True`` to enable it.

                Note: ``strict`` can only be non-null if ``method`` is
                ``"json_schema"`` or ``"function_calling"``.

            kwargs: Additional keyword args aren't supported.

        Returns:
            A Runnable that takes same inputs as a :class:`langchain_core.language_models.chat.BaseChatModel`.

            | If ``include_raw`` is False and ``schema`` is a Pydantic class, Runnable outputs an instance of ``schema`` (i.e., a Pydantic object). Otherwise, if ``include_raw`` is False then Runnable outputs a dict.

            | If ``include_raw`` is True, then Runnable outputs a dict with keys:

            - "raw": BaseMessage
            - "parsed": None if there was a parsing error, otherwise the type depends on the ``schema`` as described above.
            - "parsing_error": Optional[BaseException]

        .. versionchanged:: 0.1.20

            Added support for TypedDict class ``schema``.

        .. versionchanged:: 0.1.21

            Support for ``strict`` argument added.
            Support for ``method="json_schema"`` added.

        .. versionchanged:: 0.3.0

            ``method`` default changed from "function_calling" to "json_schema".

        .. dropdown:: Example: schema=Pydantic class, method="json_schema", include_raw=False, strict=True

            Note, OpenAI has a number of restrictions on what types of schemas can be
            provided if ``strict`` = True. When using Pydantic, our model cannot
            specify any Field metadata (like min/max constraints) and fields cannot
            have default values.

            See all constraints here: https://platform.openai.com/docs/guides/structured-outputs/supported-schemas

            .. code-block:: python

                from typing import Optional

                from langchain_openai import ChatOpenAI
                from pydantic import BaseModel, Field


                class AnswerWithJustification(BaseModel):
                    '''An answer to the user question along with justification for the answer.'''

                    answer: str
                    justification: Optional[str] = Field(
                        default=..., description="A justification for the answer."
                    )


                llm = ChatOpenAI(model="gpt-4o", temperature=0)
                structured_llm = llm.with_structured_output(AnswerWithJustification)

                structured_llm.invoke(
                    "What weighs more a pound of bricks or a pound of feathers"
                )

                # -> AnswerWithJustification(
                #     answer='They weigh the same',
                #     justification='Both a pound of bricks and a pound of feathers weigh one pound. The weight is the same, but the volume or density of the objects may differ.'
                # )

        .. dropdown:: Example: schema=Pydantic class, method="function_calling", include_raw=False, strict=False

            .. code-block:: python

                from typing import Optional

                from langchain_openai import ChatOpenAI
                from pydantic import BaseModel, Field


                class AnswerWithJustification(BaseModel):
                    '''An answer to the user question along with justification for the answer.'''

                    answer: str
                    justification: Optional[str] = Field(
                        default=..., description="A justification for the answer."
                    )


                llm = ChatOpenAI(model="gpt-4o", temperature=0)
                structured_llm = llm.with_structured_output(
                    AnswerWithJustification, method="function_calling"
                )

                structured_llm.invoke(
                    "What weighs more a pound of bricks or a pound of feathers"
                )

                # -> AnswerWithJustification(
                #     answer='They weigh the same',
                #     justification='Both a pound of bricks and a pound of feathers weigh one pound. The weight is the same, but the volume or density of the objects may differ.'
                # )

        .. dropdown:: Example: schema=Pydantic class, method="json_schema", include_raw=True

            .. code-block:: python

                from langchain_openai import ChatOpenAI
                from pydantic import BaseModel


                class AnswerWithJustification(BaseModel):
                    '''An answer to the user question along with justification for the answer.'''

                    answer: str
                    justification: str


                llm = ChatOpenAI(model="gpt-4o", temperature=0)
                structured_llm = llm.with_structured_output(
                    AnswerWithJustification, include_raw=True
                )

                structured_llm.invoke(
                    "What weighs more a pound of bricks or a pound of feathers"
                )
                # -> {
                #     'raw': AIMessage(content='', additional_kwargs={'tool_calls': [{'id': 'call_Ao02pnFYXD6GN1yzc0uXPsvF', 'function': {'arguments': '{"answer":"They weigh the same.","justification":"Both a pound of bricks and a pound of feathers weigh one pound. The weight is the same, but the volume or density of the objects may differ."}', 'name': 'AnswerWithJustification'}, 'type': 'function'}]}),
                #     'parsed': AnswerWithJustification(answer='They weigh the same.', justification='Both a pound of bricks and a pound of feathers weigh one pound. The weight is the same, but the volume or density of the objects may differ.'),
                #     'parsing_error': None
                # }

        .. dropdown:: Example: schema=TypedDict class, method="json_schema", include_raw=False, strict=False

            .. code-block:: python

                # IMPORTANT: If you are using Python <=3.8, you need to import Annotated
                # from typing_extensions, not from typing.
                from typing_extensions import Annotated, TypedDict

                from langchain_openai import ChatOpenAI


                class AnswerWithJustification(TypedDict):
                    '''An answer to the user question along with justification for the answer.'''

                    answer: str
                    justification: Annotated[
                        Optional[str], None, "A justification for the answer."
                    ]


                llm = ChatOpenAI(model="gpt-4o", temperature=0)
                structured_llm = llm.with_structured_output(AnswerWithJustification)

                structured_llm.invoke(
                    "What weighs more a pound of bricks or a pound of feathers"
                )
                # -> {
                #     'answer': 'They weigh the same',
                #     'justification': 'Both a pound of bricks and a pound of feathers weigh one pound. The weight is the same, but the volume and density of the two substances differ.'
                # }

        .. dropdown:: Example: schema=OpenAI function schema, method="json_schema", include_raw=False

            .. code-block:: python

                from langchain_openai import ChatOpenAI

                oai_schema = {
                    'name': 'AnswerWithJustification',
                    'description': 'An answer to the user question along with justification for the answer.',
                    'parameters': {
                        'type': 'object',
                        'properties': {
                            'answer': {'type': 'string'},
                            'justification': {'description': 'A justification for the answer.', 'type': 'string'}
                        },
                       'required': ['answer']
                   }
               }

                llm = ChatOpenAI(model="gpt-4o", temperature=0)
                structured_llm = llm.with_structured_output(oai_schema)

                structured_llm.invoke(
                    "What weighs more a pound of bricks or a pound of feathers"
                )
                # -> {
                #     'answer': 'They weigh the same',
                #     'justification': 'Both a pound of bricks and a pound of feathers weigh one pound. The weight is the same, but the volume and density of the two substances differ.'
                # }

        .. dropdown:: Example: schema=Pydantic class, method="json_mode", include_raw=True

            .. code-block::

                from langchain_openai import ChatOpenAI
                from pydantic import BaseModel

                class AnswerWithJustification(BaseModel):
                    answer: str
                    justification: str

                llm = ChatOpenAI(model="gpt-4o", temperature=0)
                structured_llm = llm.with_structured_output(
                    AnswerWithJustification,
                    method="json_mode",
                    include_raw=True
                )

                structured_llm.invoke(
                    "Answer the following question. "
                    "Make sure to return a JSON blob with keys 'answer' and 'justification'.\\n\\n"
                    "What's heavier a pound of bricks or a pound of feathers?"
                )
                # -> {
                #     'raw': AIMessage(content='{\\n    "answer": "They are both the same weight.",\\n    "justification": "Both a pound of bricks and a pound of feathers weigh one pound. The difference lies in the volume and density of the materials, not the weight." \\n}'),
                #     'parsed': AnswerWithJustification(answer='They are both the same weight.', justification='Both a pound of bricks and a pound of feathers weigh one pound. The difference lies in the volume and density of the materials, not the weight.'),
                #     'parsing_error': None
                # }

        .. dropdown:: Example: schema=None, method="json_mode", include_raw=True

            .. code-block::

                structured_llm = llm.with_structured_output(method="json_mode", include_raw=True)

                structured_llm.invoke(
                    "Answer the following question. "
                    "Make sure to return a JSON blob with keys 'answer' and 'justification'.\\n\\n"
                    "What's heavier a pound of bricks or a pound of feathers?"
                )
                # -> {
                #     'raw': AIMessage(content='{\\n    "answer": "They are both the same weight.",\\n    "justification": "Both a pound of bricks and a pound of feathers weigh one pound. The difference lies in the volume and density of the materials, not the weight." \\n}'),
                #     'parsed': {
                #         'answer': 'They are both the same weight.',
                #         'justification': 'Both a pound of bricks and a pound of feathers weigh one pound. The difference lies in the volume and density of the materials, not the weight.'
                #     },
                #     'parsing_error': None
                # }
        """  # noqa: E501
        return super().with_structured_output(
            schema, method=method, include_raw=include_raw, strict=strict, **kwargs
        )


def _is_pydantic_class(obj: Any) -> bool:
    return isinstance(obj, type) and is_basemodel_subclass(obj)


def _lc_tool_call_to_openai_tool_call(tool_call: ToolCall) -> dict:
    return {
        "type": "function",
        "id": tool_call["id"],
        "function": {
            "name": tool_call["name"],
            "arguments": json.dumps(tool_call["args"]),
        },
    }


def _lc_invalid_tool_call_to_openai_tool_call(
    invalid_tool_call: InvalidToolCall,
) -> dict:
    return {
        "type": "function",
        "id": invalid_tool_call["id"],
        "function": {
            "name": invalid_tool_call["name"],
            "arguments": invalid_tool_call["args"],
        },
    }


def _url_to_size(image_source: str) -> Optional[Tuple[int, int]]:
    try:
        from PIL import Image  # type: ignore[import]
    except ImportError:
        logger.info(
            "Unable to count image tokens. To count image tokens please install "
            "`pip install -U pillow httpx`."
        )
        return None
    if _is_url(image_source):
        try:
            import httpx
        except ImportError:
            logger.info(
                "Unable to count image tokens. To count image tokens please install "
                "`pip install -U httpx`."
            )
            return None
        response = httpx.get(image_source)
        response.raise_for_status()
        width, height = Image.open(BytesIO(response.content)).size
        return width, height
    elif _is_b64(image_source):
        _, encoded = image_source.split(",", 1)
        data = base64.b64decode(encoded)
        width, height = Image.open(BytesIO(data)).size
        return width, height
    else:
        return None


def _count_image_tokens(width: int, height: int) -> int:
    # Reference: https://platform.openai.com/docs/guides/vision/calculating-costs
    width, height = _resize(width, height)
    h = ceil(height / 512)
    w = ceil(width / 512)
    return (170 * h * w) + 85


def _is_url(s: str) -> bool:
    try:
        result = urlparse(s)
        return all([result.scheme, result.netloc])
    except Exception as e:
        logger.debug(f"Unable to parse URL: {e}")
        return False


def _is_b64(s: str) -> bool:
    return s.startswith("data:image")


def _resize(width: int, height: int) -> Tuple[int, int]:
    # larger side must be <= 2048
    if width > 2048 or height > 2048:
        if width > height:
            height = (height * 2048) // width
            width = 2048
        else:
            width = (width * 2048) // height
            height = 2048
    # smaller side must be <= 768
    if width > 768 and height > 768:
        if width > height:
            width = (width * 768) // height
            height = 768
        else:
            height = (width * 768) // height
            width = 768
    return width, height


def _convert_to_openai_response_format(
    schema: Union[Dict[str, Any], Type], *, strict: Optional[bool] = None
) -> Union[Dict, TypeBaseModel]:
    if isinstance(schema, type) and is_basemodel_subclass(schema):
        return schema

    if (
        isinstance(schema, dict)
        and "json_schema" in schema
        and schema.get("type") == "json_schema"
    ):
        response_format = schema
    elif isinstance(schema, dict) and "name" in schema and "schema" in schema:
        response_format = {"type": "json_schema", "json_schema": schema}
    else:
        if strict is None:
            if isinstance(schema, dict) and isinstance(schema.get("strict"), bool):
                strict = schema["strict"]
            else:
                strict = False
        function = convert_to_openai_function(schema, strict=strict)
        function["schema"] = function.pop("parameters")
        response_format = {"type": "json_schema", "json_schema": function}

    if strict is not None and strict is not response_format["json_schema"].get(
        "strict"
    ):
        msg = (
            f"Output schema already has 'strict' value set to "
            f"{schema['json_schema']['strict']} but 'strict' also passed in to "
            f"with_structured_output as {strict}. Please make sure that "
            f"'strict' is only specified in one place."
        )
        raise ValueError(msg)
    return response_format


@chain
def _oai_structured_outputs_parser(ai_msg: AIMessage) -> PydanticBaseModel:
    if ai_msg.additional_kwargs.get("parsed"):
        return ai_msg.additional_kwargs["parsed"]
    elif ai_msg.additional_kwargs.get("refusal"):
        raise OpenAIRefusalError(ai_msg.additional_kwargs["refusal"])
    else:
        raise ValueError(
            "Structured Output response does not have a 'parsed' field nor a 'refusal' "
            f"field. Received message:\n\n{ai_msg}"
        )


class OpenAIRefusalError(Exception):
    """Error raised when OpenAI Structured Outputs API returns a refusal.

    When using OpenAI's Structured Outputs API with user-generated input, the model
    may occasionally refuse to fulfill the request for safety reasons.

    See here for more on refusals:
    https://platform.openai.com/docs/guides/structured-outputs/refusals

    .. versionadded:: 0.1.21
    """


def _create_usage_metadata(oai_token_usage: dict) -> UsageMetadata:
    input_tokens = oai_token_usage.get("prompt_tokens", 0)
    output_tokens = oai_token_usage.get("completion_tokens", 0)
    total_tokens = oai_token_usage.get("total_tokens", input_tokens + output_tokens)
    input_token_details: dict = {
        "audio": (oai_token_usage.get("prompt_tokens_details") or {}).get(
            "audio_tokens"
        ),
        "cache_read": (oai_token_usage.get("prompt_tokens_details") or {}).get(
            "cached_tokens"
        ),
    }
    output_token_details: dict = {
        "audio": (oai_token_usage.get("completion_tokens_details") or {}).get(
            "audio_tokens"
        ),
        "reasoning": (oai_token_usage.get("completion_tokens_details") or {}).get(
            "reasoning_tokens"
        ),
    }
    return UsageMetadata(
        input_tokens=input_tokens,
        output_tokens=output_tokens,
        total_tokens=total_tokens,
        input_token_details=InputTokenDetails(
            **{k: v for k, v in input_token_details.items() if v is not None}
        ),
        output_token_details=OutputTokenDetails(
            **{k: v for k, v in output_token_details.items() if v is not None}
        ),
    )<|MERGE_RESOLUTION|>--- conflicted
+++ resolved
@@ -6,11 +6,8 @@
 import json
 import logging
 import os
-<<<<<<< HEAD
+import re
 import ssl
-=======
-import re
->>>>>>> 927ec20b
 import sys
 import warnings
 from io import BytesIO
