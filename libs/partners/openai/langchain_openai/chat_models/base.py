"""OpenAI chat wrapper."""

from __future__ import annotations

import base64
import json
import logging
import os
import re
import ssl
import sys
import warnings
from collections.abc import AsyncIterator, Iterator, Mapping, Sequence
from functools import partial
from io import BytesIO
from json import JSONDecodeError
from math import ceil
from operator import itemgetter
from typing import (
    TYPE_CHECKING,
    Any,
    Callable,
    Literal,
    Optional,
    TypedDict,
    TypeVar,
    Union,
    cast,
)
from urllib.parse import urlparse

import certifi
import openai
import tiktoken
from langchain_core._api.deprecation import deprecated
from langchain_core.callbacks import (
    AsyncCallbackManagerForLLMRun,
    CallbackManagerForLLMRun,
)
from langchain_core.language_models import LanguageModelInput
from langchain_core.language_models.chat_models import (
    BaseChatModel,
    LangSmithParams,
    agenerate_from_stream,
    generate_from_stream,
)
from langchain_core.messages import (
    AIMessage,
    AIMessageChunk,
    BaseMessage,
    BaseMessageChunk,
    ChatMessage,
    ChatMessageChunk,
    FunctionMessage,
    FunctionMessageChunk,
    HumanMessage,
    HumanMessageChunk,
    InvalidToolCall,
    SystemMessage,
    SystemMessageChunk,
    ToolCall,
    ToolMessage,
    ToolMessageChunk,
    convert_to_openai_data_block,
    is_data_content_block,
)
from langchain_core.messages.ai import (
    InputTokenDetails,
    OutputTokenDetails,
    UsageMetadata,
)
from langchain_core.messages.tool import tool_call_chunk
from langchain_core.output_parsers import JsonOutputParser, PydanticOutputParser
from langchain_core.output_parsers.openai_tools import (
    JsonOutputKeyToolsParser,
    PydanticToolsParser,
    make_invalid_tool_call,
    parse_tool_call,
)
from langchain_core.outputs import ChatGeneration, ChatGenerationChunk, ChatResult
from langchain_core.runnables import (
    Runnable,
    RunnableLambda,
    RunnableMap,
    RunnablePassthrough,
)
from langchain_core.runnables.config import run_in_executor
from langchain_core.tools import BaseTool
from langchain_core.tools.base import _stringify
from langchain_core.utils import get_pydantic_field_names
from langchain_core.utils.function_calling import (
    convert_to_openai_function,
    convert_to_openai_tool,
)
from langchain_core.utils.pydantic import (
    PydanticBaseModel,
    TypeBaseModel,
    is_basemodel_subclass,
)
from langchain_core.utils.utils import _build_model_kwargs, from_env, secret_from_env
from pydantic import BaseModel, ConfigDict, Field, SecretStr, model_validator
from pydantic.v1 import BaseModel as BaseModelV1
from typing_extensions import Self

if TYPE_CHECKING:
    from openai.types.responses import Response

logger = logging.getLogger(__name__)

# This SSL context is equivelent to the default `verify=True`.
# https://www.python-httpx.org/advanced/ssl/#configuring-client-instances
global_ssl_context = ssl.create_default_context(cafile=certifi.where())

_FUNCTION_CALL_IDS_MAP_KEY = "__openai_function_call_ids__"


def _convert_dict_to_message(_dict: Mapping[str, Any]) -> BaseMessage:
    """Convert a dictionary to a LangChain message.

    Args:
        _dict: The dictionary.

    Returns:
        The LangChain message.
    """
    role = _dict.get("role")
    name = _dict.get("name")
    id_ = _dict.get("id")
    if role == "user":
        return HumanMessage(content=_dict.get("content", ""), id=id_, name=name)
    elif role == "assistant":
        # Fix for azure
        # Also OpenAI returns None for tool invocations
        content = _dict.get("content", "") or ""
        additional_kwargs: dict = {}
        if function_call := _dict.get("function_call"):
            additional_kwargs["function_call"] = dict(function_call)
        tool_calls = []
        invalid_tool_calls = []
        if raw_tool_calls := _dict.get("tool_calls"):
            additional_kwargs["tool_calls"] = raw_tool_calls
            for raw_tool_call in raw_tool_calls:
                try:
                    tool_calls.append(parse_tool_call(raw_tool_call, return_id=True))
                except Exception as e:
                    invalid_tool_calls.append(
                        make_invalid_tool_call(raw_tool_call, str(e))
                    )
        if audio := _dict.get("audio"):
            additional_kwargs["audio"] = audio
        return AIMessage(
            content=content,
            additional_kwargs=additional_kwargs,
            name=name,
            id=id_,
            tool_calls=tool_calls,
            invalid_tool_calls=invalid_tool_calls,
        )
    elif role in ("system", "developer"):
        if role == "developer":
            additional_kwargs = {"__openai_role__": role}
        else:
            additional_kwargs = {}
        return SystemMessage(
            content=_dict.get("content", ""),
            name=name,
            id=id_,
            additional_kwargs=additional_kwargs,
        )
    elif role == "function":
        return FunctionMessage(
            content=_dict.get("content", ""), name=cast(str, _dict.get("name")), id=id_
        )
    elif role == "tool":
        additional_kwargs = {}
        if "name" in _dict:
            additional_kwargs["name"] = _dict["name"]
        return ToolMessage(
            content=_dict.get("content", ""),
            tool_call_id=cast(str, _dict.get("tool_call_id")),
            additional_kwargs=additional_kwargs,
            name=name,
            id=id_,
        )
    else:
        return ChatMessage(content=_dict.get("content", ""), role=role, id=id_)  # type: ignore[arg-type]


def _format_message_content(content: Any) -> Any:
    """Format message content."""
    if content and isinstance(content, list):
        formatted_content = []
        for block in content:
            # Remove unexpected block types
            if (
                isinstance(block, dict)
                and "type" in block
                and block["type"] in ("tool_use", "thinking")
            ):
                continue
            elif isinstance(block, dict) and is_data_content_block(block):
                formatted_content.append(convert_to_openai_data_block(block))
            # Anthropic image blocks
            elif (
                isinstance(block, dict)
                and block.get("type") == "image"
                and (source := block.get("source"))
                and isinstance(source, dict)
            ):
                if source.get("type") == "base64" and (
                    (media_type := source.get("media_type"))
                    and (data := source.get("data"))
                ):
                    formatted_content.append(
                        {
                            "type": "image_url",
                            "image_url": {"url": f"data:{media_type};base64,{data}"},
                        }
                    )
                elif source.get("type") == "url" and (url := source.get("url")):
                    formatted_content.append(
                        {"type": "image_url", "image_url": {"url": url}}
                    )
                else:
                    continue
            else:
                formatted_content.append(block)
    else:
        formatted_content = content

    return formatted_content


def _convert_message_to_dict(message: BaseMessage) -> dict:
    """Convert a LangChain message to a dictionary.

    Args:
        message: The LangChain message.

    Returns:
        The dictionary.
    """
    message_dict: dict[str, Any] = {"content": _format_message_content(message.content)}
    if (name := message.name or message.additional_kwargs.get("name")) is not None:
        message_dict["name"] = name

    # populate role and additional message data
    if isinstance(message, ChatMessage):
        message_dict["role"] = message.role
    elif isinstance(message, HumanMessage):
        message_dict["role"] = "user"
    elif isinstance(message, AIMessage):
        message_dict["role"] = "assistant"
        if "function_call" in message.additional_kwargs:
            message_dict["function_call"] = message.additional_kwargs["function_call"]
        if message.tool_calls or message.invalid_tool_calls:
            message_dict["tool_calls"] = [
                _lc_tool_call_to_openai_tool_call(tc) for tc in message.tool_calls
            ] + [
                _lc_invalid_tool_call_to_openai_tool_call(tc)
                for tc in message.invalid_tool_calls
            ]
        elif "tool_calls" in message.additional_kwargs:
            message_dict["tool_calls"] = message.additional_kwargs["tool_calls"]
            tool_call_supported_props = {"id", "type", "function"}
            message_dict["tool_calls"] = [
                {k: v for k, v in tool_call.items() if k in tool_call_supported_props}
                for tool_call in message_dict["tool_calls"]
            ]
        else:
            pass
        # If tool calls present, content null value should be None not empty string.
        if "function_call" in message_dict or "tool_calls" in message_dict:
            message_dict["content"] = message_dict["content"] or None

        if "audio" in message.additional_kwargs:
            # openai doesn't support passing the data back - only the id
            # https://platform.openai.com/docs/guides/audio/multi-turn-conversations
            raw_audio = message.additional_kwargs["audio"]
            audio = (
                {"id": message.additional_kwargs["audio"]["id"]}
                if "id" in raw_audio
                else raw_audio
            )
            message_dict["audio"] = audio
    elif isinstance(message, SystemMessage):
        message_dict["role"] = message.additional_kwargs.get(
            "__openai_role__", "system"
        )
    elif isinstance(message, FunctionMessage):
        message_dict["role"] = "function"
    elif isinstance(message, ToolMessage):
        message_dict["role"] = "tool"
        message_dict["tool_call_id"] = message.tool_call_id

        supported_props = {"content", "role", "tool_call_id"}
        message_dict = {k: v for k, v in message_dict.items() if k in supported_props}
    else:
        raise TypeError(f"Got unknown type {message}")
    return message_dict


def _convert_delta_to_message_chunk(
    _dict: Mapping[str, Any], default_class: type[BaseMessageChunk]
) -> BaseMessageChunk:
    id_ = _dict.get("id")
    role = cast(str, _dict.get("role"))
    content = cast(str, _dict.get("content") or "")
    additional_kwargs: dict = {}
    if _dict.get("function_call"):
        function_call = dict(_dict["function_call"])
        if "name" in function_call and function_call["name"] is None:
            function_call["name"] = ""
        additional_kwargs["function_call"] = function_call
    tool_call_chunks = []
    if raw_tool_calls := _dict.get("tool_calls"):
        additional_kwargs["tool_calls"] = raw_tool_calls
        try:
            tool_call_chunks = [
                tool_call_chunk(
                    name=rtc["function"].get("name"),
                    args=rtc["function"].get("arguments"),
                    id=rtc.get("id"),
                    index=rtc["index"],
                )
                for rtc in raw_tool_calls
            ]
        except KeyError:
            pass

    if role == "user" or default_class == HumanMessageChunk:
        return HumanMessageChunk(content=content, id=id_)
    elif role == "assistant" or default_class == AIMessageChunk:
        return AIMessageChunk(
            content=content,
            additional_kwargs=additional_kwargs,
            id=id_,
            tool_call_chunks=tool_call_chunks,  # type: ignore[arg-type]
        )
    elif role in ("system", "developer") or default_class == SystemMessageChunk:
        if role == "developer":
            additional_kwargs = {"__openai_role__": "developer"}
        else:
            additional_kwargs = {}
        return SystemMessageChunk(
            content=content, id=id_, additional_kwargs=additional_kwargs
        )
    elif role == "function" or default_class == FunctionMessageChunk:
        return FunctionMessageChunk(content=content, name=_dict["name"], id=id_)
    elif role == "tool" or default_class == ToolMessageChunk:
        return ToolMessageChunk(
            content=content, tool_call_id=_dict["tool_call_id"], id=id_
        )
    elif role or default_class == ChatMessageChunk:
        return ChatMessageChunk(content=content, role=role, id=id_)
    else:
        return default_class(content=content, id=id_)  # type: ignore


def _update_token_usage(
    overall_token_usage: Union[int, dict], new_usage: Union[int, dict]
) -> Union[int, dict]:
    # Token usage is either ints or dictionaries
    # `reasoning_tokens` is nested inside `completion_tokens_details`
    if isinstance(new_usage, int):
        if not isinstance(overall_token_usage, int):
            raise ValueError(
                f"Got different types for token usage: "
                f"{type(new_usage)} and {type(overall_token_usage)}"
            )
        return new_usage + overall_token_usage
    elif isinstance(new_usage, dict):
        if not isinstance(overall_token_usage, dict):
            raise ValueError(
                f"Got different types for token usage: "
                f"{type(new_usage)} and {type(overall_token_usage)}"
            )
        return {
            k: _update_token_usage(overall_token_usage.get(k, 0), v)
            for k, v in new_usage.items()
        }
    else:
        warnings.warn(f"Unexpected type for token usage: {type(new_usage)}")
        return new_usage


def _handle_openai_bad_request(e: openai.BadRequestError) -> None:
    if (
        "'response_format' of type 'json_schema' is not supported with this model"
    ) in e.message:
        message = (
            "This model does not support OpenAI's structured output feature, which "
            "is the default method for `with_structured_output` as of "
            "langchain-openai==0.3. To use `with_structured_output` with this model, "
            'specify `method="function_calling"`.'
        )
        warnings.warn(message)
        raise e
    elif "Invalid schema for response_format" in e.message:
        message = (
            "Invalid schema for OpenAI's structured output feature, which is the "
            "default method for `with_structured_output` as of langchain-openai==0.3. "
            'Specify `method="function_calling"` instead or update your schema. '
            "See supported schemas: "
            "https://platform.openai.com/docs/guides/structured-outputs#supported-schemas"  # noqa: E501
        )
        warnings.warn(message)
        raise e
    else:
        raise


class _FunctionCall(TypedDict):
    name: str


_BM = TypeVar("_BM", bound=BaseModel)
_DictOrPydanticClass = Union[dict[str, Any], type[_BM], type]
_DictOrPydantic = Union[dict, _BM]


class _AllReturnType(TypedDict):
    raw: BaseMessage
    parsed: Optional[_DictOrPydantic]
    parsing_error: Optional[BaseException]


class BaseChatOpenAI(BaseChatModel):
    client: Any = Field(default=None, exclude=True)  #: :meta private:
    async_client: Any = Field(default=None, exclude=True)  #: :meta private:
    root_client: Any = Field(default=None, exclude=True)  #: :meta private:
    root_async_client: Any = Field(default=None, exclude=True)  #: :meta private:
    model_name: str = Field(default="gpt-3.5-turbo", alias="model")
    """Model name to use."""
    temperature: Optional[float] = None
    """What sampling temperature to use."""
    model_kwargs: dict[str, Any] = Field(default_factory=dict)
    """Holds any model parameters valid for `create` call not explicitly specified."""
    openai_api_key: Optional[SecretStr] = Field(
        alias="api_key", default_factory=secret_from_env("OPENAI_API_KEY", default=None)
    )
    openai_api_base: Optional[str] = Field(default=None, alias="base_url")
    """Base URL path for API requests, leave blank if not using a proxy or service 
        emulator."""
    openai_organization: Optional[str] = Field(default=None, alias="organization")
    """Automatically inferred from env var `OPENAI_ORG_ID` if not provided."""
    # to support explicit proxy for OpenAI
    openai_proxy: Optional[str] = Field(
        default_factory=from_env("OPENAI_PROXY", default=None)
    )
    request_timeout: Union[float, tuple[float, float], Any, None] = Field(
        default=None, alias="timeout"
    )
    """Timeout for requests to OpenAI completion API. Can be float, httpx.Timeout or 
        None."""
    stream_usage: bool = False
    """Whether to include usage metadata in streaming output. If True, an additional
    message chunk will be generated during the stream including usage metadata.

    .. versionadded:: 0.3.9
    """
    max_retries: Optional[int] = None
    """Maximum number of retries to make when generating."""
    presence_penalty: Optional[float] = None
    """Penalizes repeated tokens."""
    frequency_penalty: Optional[float] = None
    """Penalizes repeated tokens according to frequency."""
    seed: Optional[int] = None
    """Seed for generation"""
    logprobs: Optional[bool] = None
    """Whether to return logprobs."""
    top_logprobs: Optional[int] = None
    """Number of most likely tokens to return at each token position, each with
     an associated log probability. `logprobs` must be set to true 
     if this parameter is used."""
    logit_bias: Optional[dict[int, int]] = None
    """Modify the likelihood of specified tokens appearing in the completion."""
    streaming: bool = False
    """Whether to stream the results or not."""
    n: Optional[int] = None
    """Number of chat completions to generate for each prompt."""
    top_p: Optional[float] = None
    """Total probability mass of tokens to consider at each step."""
    max_tokens: Optional[int] = Field(default=None)
    """Maximum number of tokens to generate."""
    reasoning_effort: Optional[str] = None
    """Constrains effort on reasoning for reasoning models. 
    
    Reasoning models only, like OpenAI o1 and o3-mini.

    Currently supported values are low, medium, and high. Reducing reasoning effort 
    can result in faster responses and fewer tokens used on reasoning in a response.
    
    .. versionadded:: 0.2.14
    """
    tiktoken_model_name: Optional[str] = None
    """The model name to pass to tiktoken when using this class. 
    Tiktoken is used to count the number of tokens in documents to constrain 
    them to be under a certain limit. By default, when set to None, this will 
    be the same as the embedding model name. However, there are some cases 
    where you may want to use this Embedding class with a model name not 
    supported by tiktoken. This can include when using Azure embeddings or 
    when using one of the many model providers that expose an OpenAI-like 
    API but with different models. In those cases, in order to avoid erroring 
    when tiktoken is called, you can specify a model name to use here."""
    default_headers: Union[Mapping[str, str], None] = None
    default_query: Union[Mapping[str, object], None] = None
    # Configure a custom httpx client. See the
    # [httpx documentation](https://www.python-httpx.org/api/#client) for more details.
    http_client: Union[Any, None] = Field(default=None, exclude=True)
    """Optional httpx.Client. Only used for sync invocations. Must specify 
        http_async_client as well if you'd like a custom client for async invocations.
    """
    http_async_client: Union[Any, None] = Field(default=None, exclude=True)
    """Optional httpx.AsyncClient. Only used for async invocations. Must specify 
        http_client as well if you'd like a custom client for sync invocations."""
    stop: Optional[Union[list[str], str]] = Field(default=None, alias="stop_sequences")
    """Default stop sequences."""
    extra_body: Optional[Mapping[str, Any]] = None
    """Optional additional JSON properties to include in the request parameters when
    making requests to OpenAI compatible APIs, such as vLLM."""
    include_response_headers: bool = False
    """Whether to include response headers in the output message response_metadata."""
    disabled_params: Optional[dict[str, Any]] = Field(default=None)
    """Parameters of the OpenAI client or chat.completions endpoint that should be 
    disabled for the given model.
    
    Should be specified as ``{"param": None | ['val1', 'val2']}`` where the key is the 
    parameter and the value is either None, meaning that parameter should never be
    used, or it's a list of disabled values for the parameter.
    
    For example, older models may not support the 'parallel_tool_calls' parameter at 
    all, in which case ``disabled_params={"parallel_tool_calls": None}`` can be passed 
    in.
    
    If a parameter is disabled then it will not be used by default in any methods, e.g.
    in :meth:`~langchain_openai.chat_models.base.ChatOpenAI.with_structured_output`.
    However this does not prevent a user from directly passed in the parameter during
    invocation. 
    """
    service_tier: Optional[str] = None
    """Latency tier for request. Options are 'auto', 'default', or 'flex'. Relevant
    for users of OpenAI's scale tier service.
    """

    use_responses_api: Optional[bool] = None
    """Whether to use the Responses API instead of the Chat API.

    If not specified then will be inferred based on invocation params.

    .. versionadded:: 0.3.9
    """

    model_config = ConfigDict(populate_by_name=True)

    @model_validator(mode="before")
    @classmethod
    def build_extra(cls, values: dict[str, Any]) -> Any:
        """Build extra kwargs from additional params that were passed in."""
        all_required_field_names = get_pydantic_field_names(cls)
        values = _build_model_kwargs(values, all_required_field_names)
        return values

    @model_validator(mode="before")
    @classmethod
    def validate_temperature(cls, values: dict[str, Any]) -> Any:
        """Currently o1 models only allow temperature=1."""
        model = values.get("model_name") or values.get("model") or ""
        if model.startswith("o1") and "temperature" not in values:
            values["temperature"] = 1
        return values

    @model_validator(mode="after")
    def validate_environment(self) -> Self:
        """Validate that api key and python package exists in environment."""
        if self.n is not None and self.n < 1:
            raise ValueError("n must be at least 1.")
        elif self.n is not None and self.n > 1 and self.streaming:
            raise ValueError("n must be 1 when streaming.")

        # Check OPENAI_ORGANIZATION for backwards compatibility.
        self.openai_organization = (
            self.openai_organization
            or os.getenv("OPENAI_ORG_ID")
            or os.getenv("OPENAI_ORGANIZATION")
        )
        self.openai_api_base = self.openai_api_base or os.getenv("OPENAI_API_BASE")
        client_params: dict = {
            "api_key": (
                self.openai_api_key.get_secret_value() if self.openai_api_key else None
            ),
            "organization": self.openai_organization,
            "base_url": self.openai_api_base,
            "timeout": self.request_timeout,
            "default_headers": self.default_headers,
            "default_query": self.default_query,
        }
        if self.max_retries is not None:
            client_params["max_retries"] = self.max_retries

        if self.openai_proxy and (self.http_client or self.http_async_client):
            openai_proxy = self.openai_proxy
            http_client = self.http_client
            http_async_client = self.http_async_client
            raise ValueError(
                "Cannot specify 'openai_proxy' if one of "
                "'http_client'/'http_async_client' is already specified. Received:\n"
                f"{openai_proxy=}\n{http_client=}\n{http_async_client=}"
            )
        if not self.client:
            if self.openai_proxy and not self.http_client:
                try:
                    import httpx
                except ImportError as e:
                    raise ImportError(
                        "Could not import httpx python package. "
                        "Please install it with `pip install httpx`."
                    ) from e
                self.http_client = httpx.Client(
                    proxy=self.openai_proxy, verify=global_ssl_context
                )
            sync_specific = {"http_client": self.http_client}
            self.root_client = openai.OpenAI(**client_params, **sync_specific)  # type: ignore[arg-type]
            self.client = self.root_client.chat.completions
        if not self.async_client:
            if self.openai_proxy and not self.http_async_client:
                try:
                    import httpx
                except ImportError as e:
                    raise ImportError(
                        "Could not import httpx python package. "
                        "Please install it with `pip install httpx`."
                    ) from e
                self.http_async_client = httpx.AsyncClient(
                    proxy=self.openai_proxy, verify=global_ssl_context
                )
            async_specific = {"http_client": self.http_async_client}
            self.root_async_client = openai.AsyncOpenAI(
                **client_params,
                **async_specific,  # type: ignore[arg-type]
            )
            self.async_client = self.root_async_client.chat.completions
        return self

    @property
    def _default_params(self) -> dict[str, Any]:
        """Get the default parameters for calling OpenAI API."""
        exclude_if_none = {
            "presence_penalty": self.presence_penalty,
            "frequency_penalty": self.frequency_penalty,
            "seed": self.seed,
            "top_p": self.top_p,
            "logprobs": self.logprobs,
            "top_logprobs": self.top_logprobs,
            "logit_bias": self.logit_bias,
            "stop": self.stop or None,  # also exclude empty list for this
            "max_tokens": self.max_tokens,
            "extra_body": self.extra_body,
            "n": self.n,
            "temperature": self.temperature,
            "reasoning_effort": self.reasoning_effort,
            "service_tier": self.service_tier,
        }

        params = {
            "model": self.model_name,
            "stream": self.streaming,
            **{k: v for k, v in exclude_if_none.items() if v is not None},
            **self.model_kwargs,
        }

        return params

    def _combine_llm_outputs(self, llm_outputs: list[Optional[dict]]) -> dict:
        overall_token_usage: dict = {}
        system_fingerprint = None
        for output in llm_outputs:
            if output is None:
                # Happens in streaming
                continue
            token_usage = output.get("token_usage")
            if token_usage is not None:
                for k, v in token_usage.items():
                    if v is None:
                        continue
                    if k in overall_token_usage:
                        overall_token_usage[k] = _update_token_usage(
                            overall_token_usage[k], v
                        )
                    else:
                        overall_token_usage[k] = v
            if system_fingerprint is None:
                system_fingerprint = output.get("system_fingerprint")
        combined = {"token_usage": overall_token_usage, "model_name": self.model_name}
        if system_fingerprint:
            combined["system_fingerprint"] = system_fingerprint
        return combined

    def _convert_chunk_to_generation_chunk(
        self,
        chunk: dict,
        default_chunk_class: type,
        base_generation_info: Optional[dict],
    ) -> Optional[ChatGenerationChunk]:
        if chunk.get("type") == "content.delta":  # from beta.chat.completions.stream
            return None
        token_usage = chunk.get("usage")
        choices = (
            chunk.get("choices", [])
            # from beta.chat.completions.stream
            or chunk.get("chunk", {}).get("choices", [])
        )

        usage_metadata: Optional[UsageMetadata] = (
            _create_usage_metadata(token_usage) if token_usage else None
        )
        if len(choices) == 0:
            # logprobs is implicitly None
            generation_chunk = ChatGenerationChunk(
                message=default_chunk_class(content="", usage_metadata=usage_metadata)
            )
            return generation_chunk

        choice = choices[0]
        if choice["delta"] is None:
            return None

        message_chunk = _convert_delta_to_message_chunk(
            choice["delta"], default_chunk_class
        )
        generation_info = {**base_generation_info} if base_generation_info else {}

        if finish_reason := choice.get("finish_reason"):
            generation_info["finish_reason"] = finish_reason
            if model_name := chunk.get("model"):
                generation_info["model_name"] = model_name
            if system_fingerprint := chunk.get("system_fingerprint"):
                generation_info["system_fingerprint"] = system_fingerprint
            if service_tier := chunk.get("service_tier"):
                generation_info["service_tier"] = service_tier

        logprobs = choice.get("logprobs")
        if logprobs:
            generation_info["logprobs"] = logprobs

        if usage_metadata and isinstance(message_chunk, AIMessageChunk):
            message_chunk.usage_metadata = usage_metadata

        generation_chunk = ChatGenerationChunk(
            message=message_chunk, generation_info=generation_info or None
        )
        return generation_chunk

    def _stream_responses(
        self,
        messages: list[BaseMessage],
        stop: Optional[list[str]] = None,
        run_manager: Optional[CallbackManagerForLLMRun] = None,
        **kwargs: Any,
    ) -> Iterator[ChatGenerationChunk]:
        kwargs["stream"] = True
        payload = self._get_request_payload(messages, stop=stop, **kwargs)
        if self.include_response_headers:
            raw_context_manager = self.root_client.with_raw_response.responses.create(
                **payload
            )
            context_manager = raw_context_manager.parse()
            headers = {"headers": dict(raw_context_manager.headers)}
        else:
            context_manager = self.root_client.responses.create(**payload)
            headers = {}
        original_schema_obj = kwargs.get("response_format")

        with context_manager as response:
            is_first_chunk = True
            for chunk in response:
                metadata = headers if is_first_chunk else {}
                if generation_chunk := _convert_responses_chunk_to_generation_chunk(
                    chunk, schema=original_schema_obj, metadata=metadata
                ):
                    if run_manager:
                        run_manager.on_llm_new_token(
                            generation_chunk.text, chunk=generation_chunk
                        )
                    is_first_chunk = False
                    yield generation_chunk

    async def _astream_responses(
        self,
        messages: list[BaseMessage],
        stop: Optional[list[str]] = None,
        run_manager: Optional[AsyncCallbackManagerForLLMRun] = None,
        **kwargs: Any,
    ) -> AsyncIterator[ChatGenerationChunk]:
        kwargs["stream"] = True
        payload = self._get_request_payload(messages, stop=stop, **kwargs)
        if self.include_response_headers:
            raw_context_manager = (
                await self.root_async_client.with_raw_response.responses.create(
                    **payload
                )
            )
            context_manager = raw_context_manager.parse()
            headers = {"headers": dict(raw_context_manager.headers)}
        else:
            context_manager = await self.root_async_client.responses.create(**payload)
            headers = {}
        original_schema_obj = kwargs.get("response_format")

        async with context_manager as response:
            is_first_chunk = True
            async for chunk in response:
                metadata = headers if is_first_chunk else {}
                if generation_chunk := _convert_responses_chunk_to_generation_chunk(
                    chunk, schema=original_schema_obj, metadata=metadata
                ):
                    if run_manager:
                        await run_manager.on_llm_new_token(
                            generation_chunk.text, chunk=generation_chunk
                        )
                    is_first_chunk = False
                    yield generation_chunk

    def _should_stream_usage(
        self, stream_usage: Optional[bool] = None, **kwargs: Any
    ) -> bool:
        """Determine whether to include usage metadata in streaming output.

        For backwards compatibility, we check for `stream_options` passed
        explicitly to kwargs or in the model_kwargs and override self.stream_usage.
        """
        stream_usage_sources = [  # order of precedence
            stream_usage,
            kwargs.get("stream_options", {}).get("include_usage"),
            self.model_kwargs.get("stream_options", {}).get("include_usage"),
            self.stream_usage,
        ]
        for source in stream_usage_sources:
            if isinstance(source, bool):
                return source
        return self.stream_usage

    def _stream(
        self,
        messages: list[BaseMessage],
        stop: Optional[list[str]] = None,
        run_manager: Optional[CallbackManagerForLLMRun] = None,
        *,
        stream_usage: Optional[bool] = None,
        **kwargs: Any,
    ) -> Iterator[ChatGenerationChunk]:
        kwargs["stream"] = True
        stream_usage = self._should_stream_usage(stream_usage, **kwargs)
        if stream_usage:
            kwargs["stream_options"] = {"include_usage": stream_usage}
        payload = self._get_request_payload(messages, stop=stop, **kwargs)
        default_chunk_class: type[BaseMessageChunk] = AIMessageChunk
        base_generation_info = {}

        if "response_format" in payload:
            if self.include_response_headers:
                warnings.warn(
                    "Cannot currently include response headers when response_format is "
                    "specified."
                )
            payload.pop("stream")
            response_stream = self.root_client.beta.chat.completions.stream(**payload)
            context_manager = response_stream
        else:
            if self.include_response_headers:
                raw_response = self.client.with_raw_response.create(**payload)
                response = raw_response.parse()
                base_generation_info = {"headers": dict(raw_response.headers)}
            else:
                response = self.client.create(**payload)
            context_manager = response
        try:
            with context_manager as response:
                is_first_chunk = True
                for chunk in response:
                    if not isinstance(chunk, dict):
                        chunk = chunk.model_dump()
                    generation_chunk = self._convert_chunk_to_generation_chunk(
                        chunk,
                        default_chunk_class,
                        base_generation_info if is_first_chunk else {},
                    )
                    if generation_chunk is None:
                        continue
                    default_chunk_class = generation_chunk.message.__class__
                    logprobs = (generation_chunk.generation_info or {}).get("logprobs")
                    if run_manager:
                        run_manager.on_llm_new_token(
                            generation_chunk.text,
                            chunk=generation_chunk,
                            logprobs=logprobs,
                        )
                    is_first_chunk = False
                    yield generation_chunk
        except openai.BadRequestError as e:
            _handle_openai_bad_request(e)
        if hasattr(response, "get_final_completion") and "response_format" in payload:
            final_completion = response.get_final_completion()
            generation_chunk = self._get_generation_chunk_from_completion(
                final_completion
            )
            if run_manager:
                run_manager.on_llm_new_token(
                    generation_chunk.text, chunk=generation_chunk
                )
            yield generation_chunk

    def _generate(
        self,
        messages: list[BaseMessage],
        stop: Optional[list[str]] = None,
        run_manager: Optional[CallbackManagerForLLMRun] = None,
        **kwargs: Any,
    ) -> ChatResult:
        if self.streaming:
            stream_iter = self._stream(
                messages, stop=stop, run_manager=run_manager, **kwargs
            )
            return generate_from_stream(stream_iter)
        payload = self._get_request_payload(messages, stop=stop, **kwargs)
        generation_info = None
        if "response_format" in payload:
            if self.include_response_headers:
                warnings.warn(
                    "Cannot currently include response headers when response_format is "
                    "specified."
                )
            payload.pop("stream")
            try:
                response = self.root_client.beta.chat.completions.parse(**payload)
            except openai.BadRequestError as e:
                _handle_openai_bad_request(e)
        elif self._use_responses_api(payload):
            original_schema_obj = kwargs.get("response_format")
            if original_schema_obj and _is_pydantic_class(original_schema_obj):
                response = self.root_client.responses.parse(**payload)
            else:
                if self.include_response_headers:
                    raw_response = self.root_client.with_raw_response.responses.create(
                        **payload
                    )
                    response = raw_response.parse()
                    generation_info = {"headers": dict(raw_response.headers)}
                else:
                    response = self.root_client.responses.create(**payload)
            return _construct_lc_result_from_responses_api(
                response, schema=original_schema_obj, metadata=generation_info
            )
        elif self.include_response_headers:
            raw_response = self.client.with_raw_response.create(**payload)
            response = raw_response.parse()
            generation_info = {"headers": dict(raw_response.headers)}
        else:
            response = self.client.create(**payload)
        return self._create_chat_result(response, generation_info)

    def _use_responses_api(self, payload: dict) -> bool:
        if isinstance(self.use_responses_api, bool):
            return self.use_responses_api
        else:
            return _use_responses_api(payload)

    def _get_request_payload(
        self,
        input_: LanguageModelInput,
        *,
        stop: Optional[list[str]] = None,
        **kwargs: Any,
    ) -> dict:
        messages = self._convert_input(input_).to_messages()
        if stop is not None:
            kwargs["stop"] = stop

        payload = {**self._default_params, **kwargs}
        if self._use_responses_api(payload):
            payload = _construct_responses_api_payload(messages, payload)
        else:
            payload["messages"] = [_convert_message_to_dict(m) for m in messages]
        return payload

    def _create_chat_result(
        self,
        response: Union[dict, openai.BaseModel],
        generation_info: Optional[dict] = None,
    ) -> ChatResult:
        generations = []

        response_dict = (
            response if isinstance(response, dict) else response.model_dump()
        )
        # Sometimes the AI Model calling will get error, we should raise it.
        # Otherwise, the next code 'choices.extend(response["choices"])'
        # will throw a "TypeError: 'NoneType' object is not iterable" error
        # to mask the true error. Because 'response["choices"]' is None.
        if response_dict.get("error"):
            raise ValueError(response_dict.get("error"))

        token_usage = response_dict.get("usage")
        for res in response_dict["choices"]:
            message = _convert_dict_to_message(res["message"])
            if token_usage and isinstance(message, AIMessage):
                message.usage_metadata = _create_usage_metadata(token_usage)
            generation_info = generation_info or {}
            generation_info["finish_reason"] = (
                res.get("finish_reason")
                if res.get("finish_reason") is not None
                else generation_info.get("finish_reason")
            )
            if "logprobs" in res:
                generation_info["logprobs"] = res["logprobs"]
            gen = ChatGeneration(message=message, generation_info=generation_info)
            generations.append(gen)
        llm_output = {
            "token_usage": token_usage,
            "model_name": response_dict.get("model", self.model_name),
            "system_fingerprint": response_dict.get("system_fingerprint", ""),
        }
        if "id" in response_dict:
            llm_output["id"] = response_dict["id"]
        if "service_tier" in response_dict:
            llm_output["service_tier"] = response_dict["service_tier"]

        if isinstance(response, openai.BaseModel) and getattr(
            response, "choices", None
        ):
            message = response.choices[0].message  # type: ignore[attr-defined]
            if hasattr(message, "parsed"):
                generations[0].message.additional_kwargs["parsed"] = message.parsed
            if hasattr(message, "refusal"):
                generations[0].message.additional_kwargs["refusal"] = message.refusal

        return ChatResult(generations=generations, llm_output=llm_output)

    async def _astream(
        self,
        messages: list[BaseMessage],
        stop: Optional[list[str]] = None,
        run_manager: Optional[AsyncCallbackManagerForLLMRun] = None,
        *,
        stream_usage: Optional[bool] = None,
        **kwargs: Any,
    ) -> AsyncIterator[ChatGenerationChunk]:
        kwargs["stream"] = True
        stream_usage = self._should_stream_usage(stream_usage, **kwargs)
        if stream_usage:
            kwargs["stream_options"] = {"include_usage": stream_usage}
        payload = self._get_request_payload(messages, stop=stop, **kwargs)
        default_chunk_class: type[BaseMessageChunk] = AIMessageChunk
        base_generation_info = {}

        if "response_format" in payload:
            if self.include_response_headers:
                warnings.warn(
                    "Cannot currently include response headers when response_format is "
                    "specified."
                )
            payload.pop("stream")
            response_stream = self.root_async_client.beta.chat.completions.stream(
                **payload
            )
            context_manager = response_stream
        else:
            if self.include_response_headers:
                raw_response = await self.async_client.with_raw_response.create(
                    **payload
                )
                response = raw_response.parse()
                base_generation_info = {"headers": dict(raw_response.headers)}
            else:
                response = await self.async_client.create(**payload)
            context_manager = response
        try:
            async with context_manager as response:
                is_first_chunk = True
                async for chunk in response:
                    if not isinstance(chunk, dict):
                        chunk = chunk.model_dump()
                    generation_chunk = self._convert_chunk_to_generation_chunk(
                        chunk,
                        default_chunk_class,
                        base_generation_info if is_first_chunk else {},
                    )
                    if generation_chunk is None:
                        continue
                    default_chunk_class = generation_chunk.message.__class__
                    logprobs = (generation_chunk.generation_info or {}).get("logprobs")
                    if run_manager:
                        await run_manager.on_llm_new_token(
                            generation_chunk.text,
                            chunk=generation_chunk,
                            logprobs=logprobs,
                        )
                    is_first_chunk = False
                    yield generation_chunk
        except openai.BadRequestError as e:
            _handle_openai_bad_request(e)
        if hasattr(response, "get_final_completion") and "response_format" in payload:
            final_completion = await response.get_final_completion()
            generation_chunk = self._get_generation_chunk_from_completion(
                final_completion
            )
            if run_manager:
                await run_manager.on_llm_new_token(
                    generation_chunk.text, chunk=generation_chunk
                )
            yield generation_chunk

    async def _agenerate(
        self,
        messages: list[BaseMessage],
        stop: Optional[list[str]] = None,
        run_manager: Optional[AsyncCallbackManagerForLLMRun] = None,
        **kwargs: Any,
    ) -> ChatResult:
        if self.streaming:
            stream_iter = self._astream(
                messages, stop=stop, run_manager=run_manager, **kwargs
            )
            return await agenerate_from_stream(stream_iter)
        payload = self._get_request_payload(messages, stop=stop, **kwargs)
        generation_info = None
        if "response_format" in payload:
            if self.include_response_headers:
                warnings.warn(
                    "Cannot currently include response headers when response_format is "
                    "specified."
                )
            payload.pop("stream")
            try:
                response = await self.root_async_client.beta.chat.completions.parse(
                    **payload
                )
            except openai.BadRequestError as e:
                _handle_openai_bad_request(e)
        elif self._use_responses_api(payload):
            original_schema_obj = kwargs.get("response_format")
            if original_schema_obj and _is_pydantic_class(original_schema_obj):
                response = await self.root_async_client.responses.parse(**payload)
            else:
                if self.include_response_headers:
                    raw_response = (
                        await self.root_async_client.with_raw_response.responses.create(
                            **payload
                        )
                    )
                    response = raw_response.parse()
                    generation_info = {"headers": dict(raw_response.headers)}
                else:
                    response = await self.root_async_client.responses.create(**payload)
            return _construct_lc_result_from_responses_api(
                response, schema=original_schema_obj, metadata=generation_info
            )
        elif self.include_response_headers:
            raw_response = await self.async_client.with_raw_response.create(**payload)
            response = raw_response.parse()
            generation_info = {"headers": dict(raw_response.headers)}
        else:
            response = await self.async_client.create(**payload)
        return await run_in_executor(
            None, self._create_chat_result, response, generation_info
        )

    @property
    def _identifying_params(self) -> dict[str, Any]:
        """Get the identifying parameters."""
        return {"model_name": self.model_name, **self._default_params}

    def _get_invocation_params(
        self, stop: Optional[list[str]] = None, **kwargs: Any
    ) -> dict[str, Any]:
        """Get the parameters used to invoke the model."""
        return {
            "model": self.model_name,
            **super()._get_invocation_params(stop=stop),
            **self._default_params,
            **kwargs,
        }

    def _get_ls_params(
        self, stop: Optional[list[str]] = None, **kwargs: Any
    ) -> LangSmithParams:
        """Get standard params for tracing."""
        params = self._get_invocation_params(stop=stop, **kwargs)
        ls_params = LangSmithParams(
            ls_provider="openai",
            ls_model_name=self.model_name,
            ls_model_type="chat",
            ls_temperature=params.get("temperature", self.temperature),
        )
        if ls_max_tokens := params.get("max_tokens", self.max_tokens) or params.get(
            "max_completion_tokens", self.max_tokens
        ):
            ls_params["ls_max_tokens"] = ls_max_tokens
        if ls_stop := stop or params.get("stop", None):
            ls_params["ls_stop"] = ls_stop
        return ls_params

    @property
    def _llm_type(self) -> str:
        """Return type of chat model."""
        return "openai-chat"

    def _get_encoding_model(self) -> tuple[str, tiktoken.Encoding]:
        if self.tiktoken_model_name is not None:
            model = self.tiktoken_model_name
        else:
            model = self.model_name
        try:
            encoding = tiktoken.encoding_for_model(model)
        except KeyError:
            model = "cl100k_base"
            encoding = tiktoken.get_encoding(model)
        return model, encoding

    def get_token_ids(self, text: str) -> list[int]:
        """Get the tokens present in the text with tiktoken package."""
        if self.custom_get_token_ids is not None:
            return self.custom_get_token_ids(text)
        # tiktoken NOT supported for Python 3.7 or below
        if sys.version_info[1] <= 7:
            return super().get_token_ids(text)
        _, encoding_model = self._get_encoding_model()
        return encoding_model.encode(text)

    def get_num_tokens_from_messages(
        self,
        messages: list[BaseMessage],
        tools: Optional[
            Sequence[Union[dict[str, Any], type, Callable, BaseTool]]
        ] = None,
    ) -> int:
        """Calculate num tokens for gpt-3.5-turbo and gpt-4 with tiktoken package.

        **Requirements**: You must have the ``pillow`` installed if you want to count
        image tokens if you are specifying the image as a base64 string, and you must
        have both ``pillow`` and ``httpx`` installed if you are specifying the image
        as a URL. If these aren't installed image inputs will be ignored in token
        counting.

        OpenAI reference: https://github.com/openai/openai-cookbook/blob/
        main/examples/How_to_format_inputs_to_ChatGPT_models.ipynb

        Args:
            messages: The message inputs to tokenize.
            tools: If provided, sequence of dict, BaseModel, function, or BaseTools
                to be converted to tool schemas.
        """
        # TODO: Count bound tools as part of input.
        if tools is not None:
            warnings.warn(
                "Counting tokens in tool schemas is not yet supported. Ignoring tools."
            )
        if sys.version_info[1] <= 7:
            return super().get_num_tokens_from_messages(messages)
        model, encoding = self._get_encoding_model()
        if model.startswith("gpt-3.5-turbo-0301"):
            # every message follows <im_start>{role/name}\n{content}<im_end>\n
            tokens_per_message = 4
            # if there's a name, the role is omitted
            tokens_per_name = -1
        elif model.startswith("gpt-3.5-turbo") or model.startswith("gpt-4"):
            tokens_per_message = 3
            tokens_per_name = 1
        else:
            raise NotImplementedError(
                f"get_num_tokens_from_messages() is not presently implemented "
                f"for model {model}. See "
                "https://platform.openai.com/docs/guides/text-generation/managing-tokens"  # noqa: E501
                " for information on how messages are converted to tokens."
            )
        num_tokens = 0
        messages_dict = [_convert_message_to_dict(m) for m in messages]
        for message in messages_dict:
            num_tokens += tokens_per_message
            for key, value in message.items():
                # This is an inferred approximation. OpenAI does not document how to
                # count tool message tokens.
                if key == "tool_call_id":
                    num_tokens += 3
                    continue
                if isinstance(value, list):
                    # content or tool calls
                    for val in value:
                        if isinstance(val, str) or val["type"] == "text":
                            text = val["text"] if isinstance(val, dict) else val
                            num_tokens += len(encoding.encode(text))
                        elif val["type"] == "image_url":
                            if val["image_url"].get("detail") == "low":
                                num_tokens += 85
                            else:
                                image_size = _url_to_size(val["image_url"]["url"])
                                if not image_size:
                                    continue
                                num_tokens += _count_image_tokens(*image_size)
                        # Tool/function call token counting is not documented by OpenAI.
                        # This is an approximation.
                        elif val["type"] == "function":
                            num_tokens += len(
                                encoding.encode(val["function"]["arguments"])
                            )
                            num_tokens += len(encoding.encode(val["function"]["name"]))
                        elif val["type"] == "file":
                            warnings.warn(
                                "Token counts for file inputs are not supported. "
                                "Ignoring file inputs."
                            )
                            pass
                        else:
                            raise ValueError(
                                f"Unrecognized content block type\n\n{val}"
                            )
                elif not value:
                    continue
                else:
                    # Cast str(value) in case the message value is not a string
                    # This occurs with function messages
                    num_tokens += len(encoding.encode(str(value)))
                if key == "name":
                    num_tokens += tokens_per_name
        # every reply is primed with <im_start>assistant
        num_tokens += 3
        return num_tokens

    @deprecated(
        since="0.2.1",
        alternative="langchain_openai.chat_models.base.ChatOpenAI.bind_tools",
        removal="1.0.0",
    )
    def bind_functions(
        self,
        functions: Sequence[Union[dict[str, Any], type[BaseModel], Callable, BaseTool]],
        function_call: Optional[
            Union[_FunctionCall, str, Literal["auto", "none"]]
        ] = None,
        **kwargs: Any,
    ) -> Runnable[LanguageModelInput, BaseMessage]:
        """Bind functions (and other objects) to this chat model.

        Assumes model is compatible with OpenAI function-calling API.

        NOTE: Using bind_tools is recommended instead, as the `functions` and
            `function_call` request parameters are officially marked as deprecated by
            OpenAI.

        Args:
            functions: A list of function definitions to bind to this chat model.
                Can be  a dictionary, pydantic model, or callable. Pydantic
                models and callables will be automatically converted to
                their schema dictionary representation.
            function_call: Which function to require the model to call.
                Must be the name of the single provided function or
                "auto" to automatically determine which function to call
                (if any).
            **kwargs: Any additional parameters to pass to the
                :class:`~langchain.runnable.Runnable` constructor.
        """

        formatted_functions = [convert_to_openai_function(fn) for fn in functions]
        if function_call is not None:
            function_call = (
                {"name": function_call}
                if isinstance(function_call, str)
                and function_call not in ("auto", "none")
                else function_call
            )
            if isinstance(function_call, dict) and len(formatted_functions) != 1:
                raise ValueError(
                    "When specifying `function_call`, you must provide exactly one "
                    "function."
                )
            if (
                isinstance(function_call, dict)
                and formatted_functions[0]["name"] != function_call["name"]
            ):
                raise ValueError(
                    f"Function call {function_call} was specified, but the only "
                    f"provided function was {formatted_functions[0]['name']}."
                )
            kwargs = {**kwargs, "function_call": function_call}
        return super().bind(functions=formatted_functions, **kwargs)

    def bind_tools(
        self,
        tools: Sequence[Union[dict[str, Any], type, Callable, BaseTool]],
        *,
        tool_choice: Optional[
            Union[dict, str, Literal["auto", "none", "required", "any"], bool]
        ] = None,
        strict: Optional[bool] = None,
        parallel_tool_calls: Optional[bool] = None,
        **kwargs: Any,
    ) -> Runnable[LanguageModelInput, BaseMessage]:
        """Bind tool-like objects to this chat model.

        Assumes model is compatible with OpenAI tool-calling API.

        Args:
            tools: A list of tool definitions to bind to this chat model.
                Supports any tool definition handled by
                :meth:`langchain_core.utils.function_calling.convert_to_openai_tool`.
            tool_choice: Which tool to require the model to call. Options are:

                - str of the form ``"<<tool_name>>"``: calls <<tool_name>> tool.
                - ``"auto"``: automatically selects a tool (including no tool).
                - ``"none"``: does not call a tool.
                - ``"any"`` or ``"required"`` or ``True``: force at least one tool to be called.
                - dict of the form ``{"type": "function", "function": {"name": <<tool_name>>}}``: calls <<tool_name>> tool.
                - ``False`` or ``None``: no effect, default OpenAI behavior.
            strict: If True, model output is guaranteed to exactly match the JSON Schema
                provided in the tool definition. If True, the input schema will be
                validated according to
                https://platform.openai.com/docs/guides/structured-outputs/supported-schemas.
                If False, input schema will not be validated and model output will not
                be validated.
                If None, ``strict`` argument will not be passed to the model.
            parallel_tool_calls: Set to ``False`` to disable parallel tool use.
                Defaults to ``None`` (no specification, which allows parallel tool use).
            kwargs: Any additional parameters are passed directly to
                :meth:`~langchain_openai.chat_models.base.ChatOpenAI.bind`.

        .. versionchanged:: 0.1.21

            Support for ``strict`` argument added.

        """  # noqa: E501

        if parallel_tool_calls is not None:
            kwargs["parallel_tool_calls"] = parallel_tool_calls
        formatted_tools = [
            convert_to_openai_tool(tool, strict=strict) for tool in tools
        ]
        tool_names = []
        for tool in formatted_tools:
            if "function" in tool:
                tool_names.append(tool["function"]["name"])
            elif "name" in tool:
                tool_names.append(tool["name"])
            else:
                pass
        if tool_choice:
            if isinstance(tool_choice, str):
                # tool_choice is a tool/function name
                if tool_choice in tool_names:
                    tool_choice = {
                        "type": "function",
                        "function": {"name": tool_choice},
                    }
                elif tool_choice in (
                    "file_search",
                    "web_search_preview",
                    "computer_use_preview",
                ):
                    tool_choice = {"type": tool_choice}
                # 'any' is not natively supported by OpenAI API.
                # We support 'any' since other models use this instead of 'required'.
                elif tool_choice == "any":
                    tool_choice = "required"
                else:
                    pass
            elif isinstance(tool_choice, bool):
                tool_choice = "required"
            elif isinstance(tool_choice, dict):
                pass
            else:
                raise ValueError(
                    f"Unrecognized tool_choice type. Expected str, bool or dict. "
                    f"Received: {tool_choice}"
                )
            kwargs["tool_choice"] = tool_choice
        return super().bind(tools=formatted_tools, **kwargs)

    def with_structured_output(
        self,
        schema: Optional[_DictOrPydanticClass] = None,
        *,
        method: Literal[
            "function_calling", "json_mode", "json_schema"
        ] = "function_calling",
        include_raw: bool = False,
        strict: Optional[bool] = None,
        tools: Optional[list] = None,
        **kwargs: Any,
    ) -> Runnable[LanguageModelInput, _DictOrPydantic]:
        """Model wrapper that returns outputs formatted to match the given schema.

        Args:
            schema:
                The output schema. Can be passed in as:

                - an OpenAI function/tool schema,
                - a JSON Schema,
                - a TypedDict class (support added in 0.1.20),
                - or a Pydantic class.

                If ``schema`` is a Pydantic class then the model output will be a
                Pydantic instance of that class, and the model-generated fields will be
                validated by the Pydantic class. Otherwise the model output will be a
                dict and will not be validated. See :meth:`langchain_core.utils.function_calling.convert_to_openai_tool`
                for more on how to properly specify types and descriptions of
                schema fields when specifying a Pydantic or TypedDict class.

            method: The method for steering model generation, one of:

                - "function_calling":
                    Uses OpenAI's tool-calling (formerly called function calling)
                    API: https://platform.openai.com/docs/guides/function-calling
                - "json_schema":
                    Uses OpenAI's Structured Output API: https://platform.openai.com/docs/guides/structured-outputs
                    Supported for "gpt-4o-mini", "gpt-4o-2024-08-06", "o1", and later
                    models.
                - "json_mode":
                    Uses OpenAI's JSON mode. Note that if using JSON mode then you
                    must include instructions for formatting the output into the
                    desired schema into the model call:
                    https://platform.openai.com/docs/guides/structured-outputs/json-mode

                Learn more about the differences between the methods and which models
                support which methods here:

                - https://platform.openai.com/docs/guides/structured-outputs/structured-outputs-vs-json-mode
                - https://platform.openai.com/docs/guides/structured-outputs/function-calling-vs-response-format

            include_raw:
                If False then only the parsed structured output is returned. If
                an error occurs during model output parsing it will be raised. If True
                then both the raw model response (a BaseMessage) and the parsed model
                response will be returned. If an error occurs during output parsing it
                will be caught and returned as well. The final output is always a dict
                with keys "raw", "parsed", and "parsing_error".
            strict:

                - True:
                    Model output is guaranteed to exactly match the schema.
                    The input schema will also be validated according to
                    https://platform.openai.com/docs/guides/structured-outputs/supported-schemas
                - False:
                    Input schema will not be validated and model output will not be
                    validated.
                - None:
                    ``strict`` argument will not be passed to the model.

            tools:
                A list of tool-like objects to bind to the chat model. Requires that:

                - ``method`` is ``"json_schema"`` (default).
                - ``strict=True``
                - ``include_raw=True``

                If a model elects to call a
                tool, the resulting ``AIMessage`` in ``"raw"`` will include tool calls.

                .. dropdown:: Example

                    .. code-block:: python

                        from langchain.chat_models import init_chat_model
                        from pydantic import BaseModel


                        class ResponseSchema(BaseModel):
                            response: str


                        def get_weather(location: str) -> str:
                            \"\"\"Get weather at a location.\"\"\"
                            pass

                        llm = init_chat_model("openai:gpt-4o-mini")

                        structured_llm = llm.with_structured_output(
                            ResponseSchema,
                            tools=[get_weather],
                            strict=True,
                            include_raw=True,
                        )

                        structured_llm.invoke("What's the weather in Boston?")

                    .. code-block:: python

                        {
                            "raw": AIMessage(content="", tool_calls=[...], ...),
                            "parsing_error": None,
                            "parsed": None,
                        }

            kwargs: Additional keyword args aren't supported.

        Returns:
            A Runnable that takes same inputs as a :class:`langchain_core.language_models.chat.BaseChatModel`.

            | If ``include_raw`` is False and ``schema`` is a Pydantic class, Runnable outputs an instance of ``schema`` (i.e., a Pydantic object). Otherwise, if ``include_raw`` is False then Runnable outputs a dict.

            | If ``include_raw`` is True, then Runnable outputs a dict with keys:

            - "raw": BaseMessage
            - "parsed": None if there was a parsing error, otherwise the type depends on the ``schema`` as described above.
            - "parsing_error": Optional[BaseException]

        .. versionchanged:: 0.1.20

            Added support for TypedDict class ``schema``.

        .. versionchanged:: 0.1.21

            Support for ``strict`` argument added.
            Support for ``method`` = "json_schema" added.

        .. versionchanged:: 0.3.12
            Support for ``tools`` added.
        """  # noqa: E501
        if kwargs:
            raise ValueError(f"Received unsupported arguments {kwargs}")
        if strict is not None and method == "json_mode":
            raise ValueError(
                "Argument `strict` is not supported with `method`='json_mode'"
            )
        is_pydantic_schema = _is_pydantic_class(schema)

        if method == "json_schema":
            # Check for Pydantic BaseModel V1
            if (
                is_pydantic_schema and issubclass(schema, BaseModelV1)  # type: ignore[arg-type]
            ):
                warnings.warn(
                    "Received a Pydantic BaseModel V1 schema. This is not supported by "
                    'method="json_schema". Please use method="function_calling" '
                    "or specify schema via JSON Schema or Pydantic V2 BaseModel. "
                    'Overriding to method="function_calling".'
                )
                method = "function_calling"
            # Check for incompatible model
            if self.model_name and (
                self.model_name.startswith("gpt-3")
                or self.model_name.startswith("gpt-4-")
                or self.model_name == "gpt-4"
            ):
                warnings.warn(
                    f"Cannot use method='json_schema' with model {self.model_name} "
                    f"since it doesn't support OpenAI's Structured Output API. You can "
                    f"see supported models here: "
                    f"https://platform.openai.com/docs/guides/structured-outputs#supported-models. "  # noqa: E501
                    "To fix this warning, set `method='function_calling'. "
                    "Overriding to method='function_calling'."
                )
                method = "function_calling"

        if method == "function_calling":
            if schema is None:
                raise ValueError(
                    "schema must be specified when method is not 'json_mode'. "
                    "Received None."
                )
            tool_name = convert_to_openai_tool(schema)["function"]["name"]
            bind_kwargs = self._filter_disabled_params(
                tool_choice=tool_name,
                parallel_tool_calls=False,
                strict=strict,
                ls_structured_output_format={
                    "kwargs": {"method": method, "strict": strict},
                    "schema": schema,
                },
            )

            llm = self.bind_tools([schema], **bind_kwargs)
            if is_pydantic_schema:
                output_parser: Runnable = PydanticToolsParser(
                    tools=[schema],  # type: ignore[list-item]
                    first_tool_only=True,  # type: ignore[list-item]
                )
            else:
                output_parser = JsonOutputKeyToolsParser(
                    key_name=tool_name, first_tool_only=True
                )
        elif method == "json_mode":
            llm = self.bind(
                response_format={"type": "json_object"},
                ls_structured_output_format={
                    "kwargs": {"method": method},
                    "schema": schema,
                },
            )
            output_parser = (
                PydanticOutputParser(pydantic_object=schema)  # type: ignore[arg-type]
                if is_pydantic_schema
                else JsonOutputParser()
            )
        elif method == "json_schema":
            if schema is None:
                raise ValueError(
                    "schema must be specified when method is not 'json_mode'. "
                    "Received None."
                )
            response_format = _convert_to_openai_response_format(schema, strict=strict)
            bind_kwargs = dict(
                response_format=response_format,
                ls_structured_output_format={
                    "kwargs": {"method": method, "strict": strict},
                    "schema": convert_to_openai_tool(schema),
                },
            )
            if tools:
                bind_kwargs["tools"] = [
                    convert_to_openai_tool(t, strict=strict) for t in tools
                ]
            llm = self.bind(**bind_kwargs)
            if is_pydantic_schema:
                output_parser = RunnableLambda(
                    partial(_oai_structured_outputs_parser, schema=cast(type, schema))
                ).with_types(output_type=cast(type, schema))
            else:
                output_parser = JsonOutputParser()
        else:
            raise ValueError(
                f"Unrecognized method argument. Expected one of 'function_calling' or "
                f"'json_mode'. Received: '{method}'"
            )

        if include_raw:
            parser_assign = RunnablePassthrough.assign(
                parsed=itemgetter("raw") | output_parser, parsing_error=lambda _: None
            )
            parser_none = RunnablePassthrough.assign(parsed=lambda _: None)
            parser_with_fallback = parser_assign.with_fallbacks(
                [parser_none], exception_key="parsing_error"
            )
            return RunnableMap(raw=llm) | parser_with_fallback
        else:
            return llm | output_parser

    def _filter_disabled_params(self, **kwargs: Any) -> dict[str, Any]:
        if not self.disabled_params:
            return kwargs
        filtered = {}
        for k, v in kwargs.items():
            # Skip param
            if k in self.disabled_params and (
                self.disabled_params[k] is None or v in self.disabled_params[k]
            ):
                continue
            # Keep param
            else:
                filtered[k] = v
        return filtered

    def _get_generation_chunk_from_completion(
        self, completion: openai.BaseModel
    ) -> ChatGenerationChunk:
        """Get chunk from completion (e.g., from final completion of a stream)."""
        chat_result = self._create_chat_result(completion)
        chat_message = chat_result.generations[0].message
        if isinstance(chat_message, AIMessage):
            usage_metadata = chat_message.usage_metadata
            # Skip tool_calls, already sent as chunks
            if "tool_calls" in chat_message.additional_kwargs:
                chat_message.additional_kwargs.pop("tool_calls")
        else:
            usage_metadata = None
        message = AIMessageChunk(
            content="",
            additional_kwargs=chat_message.additional_kwargs,
            usage_metadata=usage_metadata,
        )
        return ChatGenerationChunk(
            message=message, generation_info=chat_result.llm_output
        )


class ChatOpenAI(BaseChatOpenAI):  # type: ignore[override]
    """OpenAI chat model integration.

    .. dropdown:: Setup
        :open:

        Install ``langchain-openai`` and set environment variable ``OPENAI_API_KEY``.

        .. code-block:: bash

            pip install -U langchain-openai
            export OPENAI_API_KEY="your-api-key"

    .. dropdown:: Key init args — completion params

        model: str
            Name of OpenAI model to use.
        temperature: float
            Sampling temperature.
        max_tokens: Optional[int]
            Max number of tokens to generate.
        logprobs: Optional[bool]
            Whether to return logprobs.
        stream_options: Dict
            Configure streaming outputs, like whether to return token usage when
            streaming (``{"include_usage": True}``).
        use_responses_api: Optional[bool]
            Whether to use the responses API.

        See full list of supported init args and their descriptions in the params section.

    .. dropdown:: Key init args — client params

        timeout: Union[float, Tuple[float, float], Any, None]
            Timeout for requests.
        max_retries: Optional[int]
            Max number of retries.
        api_key: Optional[str]
            OpenAI API key. If not passed in will be read from env var OPENAI_API_KEY.
        base_url: Optional[str]
            Base URL for API requests. Only specify if using a proxy or service
            emulator.
        organization: Optional[str]
            OpenAI organization ID. If not passed in will be read from env
            var OPENAI_ORG_ID.

        See full list of supported init args and their descriptions in the params section.

    .. dropdown:: Instantiate

        .. code-block:: python

            from langchain_openai import ChatOpenAI

            llm = ChatOpenAI(
                model="gpt-4o",
                temperature=0,
                max_tokens=None,
                timeout=None,
                max_retries=2,
                # api_key="...",
                # base_url="...",
                # organization="...",
                # other params...
            )

        **NOTE**: Any param which is not explicitly supported will be passed directly to the
        ``openai.OpenAI.chat.completions.create(...)`` API every time to the model is
        invoked. For example:

        .. code-block:: python

            from langchain_openai import ChatOpenAI
            import openai

            ChatOpenAI(..., frequency_penalty=0.2).invoke(...)

            # results in underlying API call of:

            openai.OpenAI(..).chat.completions.create(..., frequency_penalty=0.2)

            # which is also equivalent to:

            ChatOpenAI(...).invoke(..., frequency_penalty=0.2)

    .. dropdown:: Invoke

        .. code-block:: python

            messages = [
                (
                    "system",
                    "You are a helpful translator. Translate the user sentence to French.",
                ),
                ("human", "I love programming."),
            ]
            llm.invoke(messages)

        .. code-block:: pycon

            AIMessage(
                content="J'adore la programmation.",
                response_metadata={
                    "token_usage": {
                        "completion_tokens": 5,
                        "prompt_tokens": 31,
                        "total_tokens": 36,
                    },
                    "model_name": "gpt-4o",
                    "system_fingerprint": "fp_43dfabdef1",
                    "finish_reason": "stop",
                    "logprobs": None,
                },
                id="run-012cffe2-5d3d-424d-83b5-51c6d4a593d1-0",
                usage_metadata={"input_tokens": 31, "output_tokens": 5, "total_tokens": 36},
            )

    .. dropdown:: Stream

        .. code-block:: python

            for chunk in llm.stream(messages):
                print(chunk.text(), end="")

        .. code-block:: python

            AIMessageChunk(content="", id="run-9e1517e3-12bf-48f2-bb1b-2e824f7cd7b0")
            AIMessageChunk(content="J", id="run-9e1517e3-12bf-48f2-bb1b-2e824f7cd7b0")
            AIMessageChunk(content="'adore", id="run-9e1517e3-12bf-48f2-bb1b-2e824f7cd7b0")
            AIMessageChunk(content=" la", id="run-9e1517e3-12bf-48f2-bb1b-2e824f7cd7b0")
            AIMessageChunk(
                content=" programmation", id="run-9e1517e3-12bf-48f2-bb1b-2e824f7cd7b0"
            )
            AIMessageChunk(content=".", id="run-9e1517e3-12bf-48f2-bb1b-2e824f7cd7b0")
            AIMessageChunk(
                content="",
                response_metadata={"finish_reason": "stop"},
                id="run-9e1517e3-12bf-48f2-bb1b-2e824f7cd7b0",
            )

        .. code-block:: python

            stream = llm.stream(messages)
            full = next(stream)
            for chunk in stream:
                full += chunk
            full

        .. code-block:: python

            AIMessageChunk(
                content="J'adore la programmation.",
                response_metadata={"finish_reason": "stop"},
                id="run-bf917526-7f58-4683-84f7-36a6b671d140",
            )

    .. dropdown:: Async

        .. code-block:: python

            await llm.ainvoke(messages)

            # stream:
            # async for chunk in (await llm.astream(messages))

            # batch:
            # await llm.abatch([messages])

        .. code-block:: python

            AIMessage(
                content="J'adore la programmation.",
                response_metadata={
                    "token_usage": {
                        "completion_tokens": 5,
                        "prompt_tokens": 31,
                        "total_tokens": 36,
                    },
                    "model_name": "gpt-4o",
                    "system_fingerprint": "fp_43dfabdef1",
                    "finish_reason": "stop",
                    "logprobs": None,
                },
                id="run-012cffe2-5d3d-424d-83b5-51c6d4a593d1-0",
                usage_metadata={"input_tokens": 31, "output_tokens": 5, "total_tokens": 36},
            )

    .. dropdown:: Tool calling

        .. code-block:: python

            from pydantic import BaseModel, Field


            class GetWeather(BaseModel):
                '''Get the current weather in a given location'''

                location: str = Field(
                    ..., description="The city and state, e.g. San Francisco, CA"
                )


            class GetPopulation(BaseModel):
                '''Get the current population in a given location'''

                location: str = Field(
                    ..., description="The city and state, e.g. San Francisco, CA"
                )


            llm_with_tools = llm.bind_tools(
                [GetWeather, GetPopulation]
                # strict = True  # enforce tool args schema is respected
            )
            ai_msg = llm_with_tools.invoke(
                "Which city is hotter today and which is bigger: LA or NY?"
            )
            ai_msg.tool_calls

        .. code-block:: python

            [
                {
                    "name": "GetWeather",
                    "args": {"location": "Los Angeles, CA"},
                    "id": "call_6XswGD5Pqk8Tt5atYr7tfenU",
                },
                {
                    "name": "GetWeather",
                    "args": {"location": "New York, NY"},
                    "id": "call_ZVL15vA8Y7kXqOy3dtmQgeCi",
                },
                {
                    "name": "GetPopulation",
                    "args": {"location": "Los Angeles, CA"},
                    "id": "call_49CFW8zqC9W7mh7hbMLSIrXw",
                },
                {
                    "name": "GetPopulation",
                    "args": {"location": "New York, NY"},
                    "id": "call_6ghfKxV264jEfe1mRIkS3PE7",
                },
            ]

        Note that ``openai >= 1.32`` supports a ``parallel_tool_calls`` parameter
        that defaults to ``True``. This parameter can be set to ``False`` to
        disable parallel tool calls:

        .. code-block:: python

            ai_msg = llm_with_tools.invoke(
                "What is the weather in LA and NY?", parallel_tool_calls=False
            )
            ai_msg.tool_calls

        .. code-block:: python

            [
                {
                    "name": "GetWeather",
                    "args": {"location": "Los Angeles, CA"},
                    "id": "call_4OoY0ZR99iEvC7fevsH8Uhtz",
                }
            ]

        Like other runtime parameters, ``parallel_tool_calls`` can be bound to a model
        using ``llm.bind(parallel_tool_calls=False)`` or during instantiation by
        setting ``model_kwargs``.

        See ``ChatOpenAI.bind_tools()`` method for more.

    .. dropdown:: Built-in tools

        .. versionadded:: 0.3.9

        You can access `built-in tools <https://platform.openai.com/docs/guides/tools?api-mode=responses>`_
        supported by the OpenAI Responses API. See LangChain
        `docs <https://python.langchain.com/docs/integrations/chat/openai/>`_ for more
        detail.

        .. code-block:: python

            from langchain_openai import ChatOpenAI

            llm = ChatOpenAI(model="gpt-4o-mini")

            tool = {"type": "web_search_preview"}
            llm_with_tools = llm.bind_tools([tool])

            response = llm_with_tools.invoke("What was a positive news story from today?")
            response.content

        .. code-block:: python

            [
                {
                    "type": "text",
                    "text": "Today, a heartwarming story emerged from ...",
                    "annotations": [
                        {
                            "end_index": 778,
                            "start_index": 682,
                            "title": "Title of story",
                            "type": "url_citation",
                            "url": "<url of story>",
                        }
                    ],
                }
            ]

    .. dropdown:: Managing conversation state

        .. versionadded:: 0.3.9

        OpenAI's Responses API supports management of
        `conversation state <https://platform.openai.com/docs/guides/conversation-state?api-mode=responses>`_.
        Passing in response IDs from previous messages will continue a conversational
        thread. See LangChain
        `docs <https://python.langchain.com/docs/integrations/chat/openai/>`_ for more
        detail.

        .. code-block:: python

            from langchain_openai import ChatOpenAI

            llm = ChatOpenAI(model="gpt-4o-mini", use_responses_api=True)
            response = llm.invoke("Hi, I'm Bob.")
            response.text()

        .. code-block:: python

            "Hi Bob! How can I assist you today?"

        .. code-block:: python

            second_response = llm.invoke(
                "What is my name?", previous_response_id=response.response_metadata["id"]
            )
            second_response.text()

        .. code-block:: python

            "Your name is Bob. How can I help you today, Bob?"

    .. dropdown:: Reasoning output

        OpenAI's Responses API supports `reasoning models <https://platform.openai.com/docs/guides/reasoning?api-mode=responses>`_
        that expose a summary of internal reasoning processes.

        .. code-block:: python

            from langchain_openai import ChatOpenAI

            reasoning = {
                "effort": "medium",  # 'low', 'medium', or 'high'
                "summary": "auto",  # 'detailed', 'auto', or None
            }

            llm = ChatOpenAI(
                model="o4-mini", use_responses_api=True, model_kwargs={"reasoning": reasoning}
            )
            response = llm.invoke("What is 3^3?")

            print(f"Output: {response.text()}")
            print(f"Reasoning: {response.additional_kwargs['reasoning']}")

        .. code-block:: none

            Output: 3^3 = 27.

            Reasoning: {
                'id': 'rs_67fffc44b1c08191b6ca9bead6d832590433145b1786f809',
                'summary': [
                    {'text': 'The user wants to know...', 'type': 'summary_text'}
                ],
                'type': 'reasoning'
            }

    .. dropdown:: Structured output

        .. code-block:: python

            from typing import Optional

            from pydantic import BaseModel, Field


            class Joke(BaseModel):
                '''Joke to tell user.'''

                setup: str = Field(description="The setup of the joke")
                punchline: str = Field(description="The punchline to the joke")
                rating: Optional[int] = Field(description="How funny the joke is, from 1 to 10")


            structured_llm = llm.with_structured_output(Joke)
            structured_llm.invoke("Tell me a joke about cats")

        .. code-block:: python

            Joke(
                setup="Why was the cat sitting on the computer?",
                punchline="To keep an eye on the mouse!",
                rating=None,
            )

        See ``ChatOpenAI.with_structured_output()`` for more.

    .. dropdown:: JSON mode

        .. code-block:: python

            json_llm = llm.bind(response_format={"type": "json_object"})
            ai_msg = json_llm.invoke(
                "Return a JSON object with key 'random_ints' and a value of 10 random ints in [0-99]"
            )
            ai_msg.content

        .. code-block:: python

            '\\n{\\n  "random_ints": [23, 87, 45, 12, 78, 34, 56, 90, 11, 67]\\n}'

    .. dropdown:: Image input

        .. code-block:: python

            import base64
            import httpx
            from langchain_core.messages import HumanMessage

            image_url = "https://upload.wikimedia.org/wikipedia/commons/thumb/d/dd/Gfp-wisconsin-madison-the-nature-boardwalk.jpg/2560px-Gfp-wisconsin-madison-the-nature-boardwalk.jpg"
            image_data = base64.b64encode(httpx.get(image_url).content).decode("utf-8")
            message = HumanMessage(
                content=[
                    {"type": "text", "text": "describe the weather in this image"},
                    {
                        "type": "image_url",
                        "image_url": {"url": f"data:image/jpeg;base64,{image_data}"},
                    },
                ]
            )
            ai_msg = llm.invoke([message])
            ai_msg.content

        .. code-block:: python

            "The weather in the image appears to be clear and pleasant. The sky is mostly blue with scattered, light clouds, suggesting a sunny day with minimal cloud cover. There is no indication of rain or strong winds, and the overall scene looks bright and calm. The lush green grass and clear visibility further indicate good weather conditions."

    .. dropdown:: Token usage

        .. code-block:: python

            ai_msg = llm.invoke(messages)
            ai_msg.usage_metadata

        .. code-block:: python

            {"input_tokens": 28, "output_tokens": 5, "total_tokens": 33}

        When streaming, set the ``stream_usage`` kwarg:

        .. code-block:: python

            stream = llm.stream(messages, stream_usage=True)
            full = next(stream)
            for chunk in stream:
                full += chunk
            full.usage_metadata

        .. code-block:: python

            {"input_tokens": 28, "output_tokens": 5, "total_tokens": 33}

        Alternatively, setting ``stream_usage`` when instantiating the model can be
        useful when incorporating ``ChatOpenAI`` into LCEL chains-- or when using
        methods like ``.with_structured_output``, which generate chains under the
        hood.

        .. code-block:: python

            llm = ChatOpenAI(model="gpt-4o", stream_usage=True)
            structured_llm = llm.with_structured_output(...)

    .. dropdown:: Logprobs

        .. code-block:: python

            logprobs_llm = llm.bind(logprobs=True)
            ai_msg = logprobs_llm.invoke(messages)
            ai_msg.response_metadata["logprobs"]

        .. code-block:: python

            {
                "content": [
                    {
                        "token": "J",
                        "bytes": [74],
                        "logprob": -4.9617593e-06,
                        "top_logprobs": [],
                    },
                    {
                        "token": "'adore",
                        "bytes": [39, 97, 100, 111, 114, 101],
                        "logprob": -0.25202933,
                        "top_logprobs": [],
                    },
                    {
                        "token": " la",
                        "bytes": [32, 108, 97],
                        "logprob": -0.20141791,
                        "top_logprobs": [],
                    },
                    {
                        "token": " programmation",
                        "bytes": [
                            32,
                            112,
                            114,
                            111,
                            103,
                            114,
                            97,
                            109,
                            109,
                            97,
                            116,
                            105,
                            111,
                            110,
                        ],
                        "logprob": -1.9361265e-07,
                        "top_logprobs": [],
                    },
                    {
                        "token": ".",
                        "bytes": [46],
                        "logprob": -1.2233183e-05,
                        "top_logprobs": [],
                    },
                ]
            }

    .. dropdown:: Response metadata

        .. code-block:: python

            ai_msg = llm.invoke(messages)
            ai_msg.response_metadata

        .. code-block:: python

            {
                "token_usage": {
                    "completion_tokens": 5,
                    "prompt_tokens": 28,
                    "total_tokens": 33,
                },
                "model_name": "gpt-4o",
                "system_fingerprint": "fp_319be4768e",
                "finish_reason": "stop",
                "logprobs": None,
            }

    .. dropdown:: Flex processing

        OpenAI offers a variety of
        `service tiers <https://platform.openai.com/docs/guides/flex-processing>`_.
        The "flex" tier offers cheaper pricing for requests, with the trade-off that
        responses may take longer and resources might not always be available.
        This approach is best suited for non-critical tasks, including model testing,
        data enhancement, or jobs that can be run asynchronously.

        To use it, initialize the model with ``service_tier="flex"``:

        .. code-block:: python

            from langchain_openai import ChatOpenAI

            llm = ChatOpenAI(model="o4-mini", service_tier="flex")

        Note that this is a beta feature that is only available for a subset of models.
        See OpenAI `docs <https://platform.openai.com/docs/guides/flex-processing>`_
        for more detail.

    """  # noqa: E501

    max_tokens: Optional[int] = Field(default=None, alias="max_completion_tokens")
    """Maximum number of tokens to generate."""

    @property
    def lc_secrets(self) -> dict[str, str]:
        return {"openai_api_key": "OPENAI_API_KEY"}

    @classmethod
    def get_lc_namespace(cls) -> list[str]:
        """Get the namespace of the langchain object."""
        return ["langchain", "chat_models", "openai"]

    @property
    def lc_attributes(self) -> dict[str, Any]:
        attributes: dict[str, Any] = {}

        if self.openai_organization:
            attributes["openai_organization"] = self.openai_organization

        if self.openai_api_base:
            attributes["openai_api_base"] = self.openai_api_base

        if self.openai_proxy:
            attributes["openai_proxy"] = self.openai_proxy

        return attributes

    @classmethod
    def is_lc_serializable(cls) -> bool:
        """Return whether this model can be serialized by Langchain."""
        return True

    @property
    def _default_params(self) -> dict[str, Any]:
        """Get the default parameters for calling OpenAI API."""
        params = super()._default_params
        if "max_tokens" in params:
            params["max_completion_tokens"] = params.pop("max_tokens")

        return params

    def _get_request_payload(
        self,
        input_: LanguageModelInput,
        *,
        stop: Optional[list[str]] = None,
        **kwargs: Any,
    ) -> dict:
        payload = super()._get_request_payload(input_, stop=stop, **kwargs)
        # max_tokens was deprecated in favor of max_completion_tokens
        # in September 2024 release
        if "max_tokens" in payload:
            payload["max_completion_tokens"] = payload.pop("max_tokens")

        # Mutate system message role to "developer" for o-series models
        if self.model_name and re.match(r"^o\d", self.model_name):
            for message in payload.get("messages", []):
                if message["role"] == "system":
                    message["role"] = "developer"
        return payload

    def _stream(self, *args: Any, **kwargs: Any) -> Iterator[ChatGenerationChunk]:
        """Route to Chat Completions or Responses API."""
        if self._use_responses_api({**kwargs, **self.model_kwargs}):
            return super()._stream_responses(*args, **kwargs)
        else:
            return super()._stream(*args, **kwargs)

    async def _astream(
        self, *args: Any, **kwargs: Any
    ) -> AsyncIterator[ChatGenerationChunk]:
        """Route to Chat Completions or Responses API."""
        if self._use_responses_api({**kwargs, **self.model_kwargs}):
            async for chunk in super()._astream_responses(*args, **kwargs):
                yield chunk
        else:
            async for chunk in super()._astream(*args, **kwargs):
                yield chunk

    def with_structured_output(
        self,
        schema: Optional[_DictOrPydanticClass] = None,
        *,
        method: Literal["function_calling", "json_mode", "json_schema"] = "json_schema",
        include_raw: bool = False,
        strict: Optional[bool] = None,
        **kwargs: Any,
    ) -> Runnable[LanguageModelInput, _DictOrPydantic]:
        """Model wrapper that returns outputs formatted to match the given schema.

        Args:
            schema:
                The output schema. Can be passed in as:

                - a JSON Schema,
                - a TypedDict class,
                - or a Pydantic class,
                - an OpenAI function/tool schema.

                If ``schema`` is a Pydantic class then the model output will be a
                Pydantic instance of that class, and the model-generated fields will be
                validated by the Pydantic class. Otherwise the model output will be a
                dict and will not be validated. See :meth:`langchain_core.utils.function_calling.convert_to_openai_tool`
                for more on how to properly specify types and descriptions of
                schema fields when specifying a Pydantic or TypedDict class.

            method: The method for steering model generation, one of:

                - "json_schema":
                    Uses OpenAI's Structured Output API:
                    https://platform.openai.com/docs/guides/structured-outputs
                    Supported for "gpt-4o-mini", "gpt-4o-2024-08-06", "o1", and later
                    models.
                - "function_calling":
                    Uses OpenAI's tool-calling (formerly called function calling)
                    API: https://platform.openai.com/docs/guides/function-calling
                - "json_mode":
                    Uses OpenAI's JSON mode. Note that if using JSON mode then you
                    must include instructions for formatting the output into the
                    desired schema into the model call:
                    https://platform.openai.com/docs/guides/structured-outputs/json-mode

                Learn more about the differences between the methods and which models
                support which methods here:

                - https://platform.openai.com/docs/guides/structured-outputs/structured-outputs-vs-json-mode
                - https://platform.openai.com/docs/guides/structured-outputs/function-calling-vs-response-format

            include_raw:
                If False then only the parsed structured output is returned. If
                an error occurs during model output parsing it will be raised. If True
                then both the raw model response (a BaseMessage) and the parsed model
                response will be returned. If an error occurs during output parsing it
                will be caught and returned as well. The final output is always a dict
                with keys "raw", "parsed", and "parsing_error".
            strict:

                - True:
                    Model output is guaranteed to exactly match the schema.
                    The input schema will also be validated according to
                    https://platform.openai.com/docs/guides/structured-outputs/supported-schemas
                - False:
                    Input schema will not be validated and model output will not be
                    validated.
                - None:
                    ``strict`` argument will not be passed to the model.

                If schema is specified via TypedDict or JSON schema, ``strict`` is not
                enabled by default. Pass ``strict=True`` to enable it.

                Note: ``strict`` can only be non-null if ``method`` is
                ``"json_schema"`` or ``"function_calling"``.

            kwargs: Additional keyword args aren't supported.

        Returns:
            A Runnable that takes same inputs as a :class:`langchain_core.language_models.chat.BaseChatModel`.

            | If ``include_raw`` is False and ``schema`` is a Pydantic class, Runnable outputs an instance of ``schema`` (i.e., a Pydantic object). Otherwise, if ``include_raw`` is False then Runnable outputs a dict.

            | If ``include_raw`` is True, then Runnable outputs a dict with keys:

            - "raw": BaseMessage
            - "parsed": None if there was a parsing error, otherwise the type depends on the ``schema`` as described above.
            - "parsing_error": Optional[BaseException]

        .. versionchanged:: 0.1.20

            Added support for TypedDict class ``schema``.

        .. versionchanged:: 0.1.21

            Support for ``strict`` argument added.
            Support for ``method="json_schema"`` added.

        .. versionchanged:: 0.3.0

            ``method`` default changed from "function_calling" to "json_schema".

        .. dropdown:: Example: schema=Pydantic class, method="json_schema", include_raw=False, strict=True

            Note, OpenAI has a number of restrictions on what types of schemas can be
            provided if ``strict`` = True. When using Pydantic, our model cannot
            specify any Field metadata (like min/max constraints) and fields cannot
            have default values.

            See all constraints here: https://platform.openai.com/docs/guides/structured-outputs/supported-schemas

            .. code-block:: python

                from typing import Optional

                from langchain_openai import ChatOpenAI
                from pydantic import BaseModel, Field


                class AnswerWithJustification(BaseModel):
                    '''An answer to the user question along with justification for the answer.'''

                    answer: str
                    justification: Optional[str] = Field(
                        default=..., description="A justification for the answer."
                    )


                llm = ChatOpenAI(model="gpt-4o", temperature=0)
                structured_llm = llm.with_structured_output(AnswerWithJustification)

                structured_llm.invoke(
                    "What weighs more a pound of bricks or a pound of feathers"
                )

                # -> AnswerWithJustification(
                #     answer='They weigh the same',
                #     justification='Both a pound of bricks and a pound of feathers weigh one pound. The weight is the same, but the volume or density of the objects may differ.'
                # )

        .. dropdown:: Example: schema=Pydantic class, method="function_calling", include_raw=False, strict=False

            .. code-block:: python

                from typing import Optional

                from langchain_openai import ChatOpenAI
                from pydantic import BaseModel, Field


                class AnswerWithJustification(BaseModel):
                    '''An answer to the user question along with justification for the answer.'''

                    answer: str
                    justification: Optional[str] = Field(
                        default=..., description="A justification for the answer."
                    )


                llm = ChatOpenAI(model="gpt-4o", temperature=0)
                structured_llm = llm.with_structured_output(
                    AnswerWithJustification, method="function_calling"
                )

                structured_llm.invoke(
                    "What weighs more a pound of bricks or a pound of feathers"
                )

                # -> AnswerWithJustification(
                #     answer='They weigh the same',
                #     justification='Both a pound of bricks and a pound of feathers weigh one pound. The weight is the same, but the volume or density of the objects may differ.'
                # )

        .. dropdown:: Example: schema=Pydantic class, method="json_schema", include_raw=True

            .. code-block:: python

                from langchain_openai import ChatOpenAI
                from pydantic import BaseModel


                class AnswerWithJustification(BaseModel):
                    '''An answer to the user question along with justification for the answer.'''

                    answer: str
                    justification: str


                llm = ChatOpenAI(model="gpt-4o", temperature=0)
                structured_llm = llm.with_structured_output(
                    AnswerWithJustification, include_raw=True
                )

                structured_llm.invoke(
                    "What weighs more a pound of bricks or a pound of feathers"
                )
                # -> {
                #     'raw': AIMessage(content='', additional_kwargs={'tool_calls': [{'id': 'call_Ao02pnFYXD6GN1yzc0uXPsvF', 'function': {'arguments': '{"answer":"They weigh the same.","justification":"Both a pound of bricks and a pound of feathers weigh one pound. The weight is the same, but the volume or density of the objects may differ."}', 'name': 'AnswerWithJustification'}, 'type': 'function'}]}),
                #     'parsed': AnswerWithJustification(answer='They weigh the same.', justification='Both a pound of bricks and a pound of feathers weigh one pound. The weight is the same, but the volume or density of the objects may differ.'),
                #     'parsing_error': None
                # }

        .. dropdown:: Example: schema=TypedDict class, method="json_schema", include_raw=False, strict=False

            .. code-block:: python

                # IMPORTANT: If you are using Python <=3.8, you need to import Annotated
                # from typing_extensions, not from typing.
                from typing_extensions import Annotated, TypedDict

                from langchain_openai import ChatOpenAI


                class AnswerWithJustification(TypedDict):
                    '''An answer to the user question along with justification for the answer.'''

                    answer: str
                    justification: Annotated[
                        Optional[str], None, "A justification for the answer."
                    ]


                llm = ChatOpenAI(model="gpt-4o", temperature=0)
                structured_llm = llm.with_structured_output(AnswerWithJustification)

                structured_llm.invoke(
                    "What weighs more a pound of bricks or a pound of feathers"
                )
                # -> {
                #     'answer': 'They weigh the same',
                #     'justification': 'Both a pound of bricks and a pound of feathers weigh one pound. The weight is the same, but the volume and density of the two substances differ.'
                # }

        .. dropdown:: Example: schema=OpenAI function schema, method="json_schema", include_raw=False

            .. code-block:: python

                from langchain_openai import ChatOpenAI

                oai_schema = {
                    'name': 'AnswerWithJustification',
                    'description': 'An answer to the user question along with justification for the answer.',
                    'parameters': {
                        'type': 'object',
                        'properties': {
                            'answer': {'type': 'string'},
                            'justification': {'description': 'A justification for the answer.', 'type': 'string'}
                        },
                       'required': ['answer']
                   }
               }

                llm = ChatOpenAI(model="gpt-4o", temperature=0)
                structured_llm = llm.with_structured_output(oai_schema)

                structured_llm.invoke(
                    "What weighs more a pound of bricks or a pound of feathers"
                )
                # -> {
                #     'answer': 'They weigh the same',
                #     'justification': 'Both a pound of bricks and a pound of feathers weigh one pound. The weight is the same, but the volume and density of the two substances differ.'
                # }

        .. dropdown:: Example: schema=Pydantic class, method="json_mode", include_raw=True

            .. code-block::

                from langchain_openai import ChatOpenAI
                from pydantic import BaseModel

                class AnswerWithJustification(BaseModel):
                    answer: str
                    justification: str

                llm = ChatOpenAI(model="gpt-4o", temperature=0)
                structured_llm = llm.with_structured_output(
                    AnswerWithJustification,
                    method="json_mode",
                    include_raw=True
                )

                structured_llm.invoke(
                    "Answer the following question. "
                    "Make sure to return a JSON blob with keys 'answer' and 'justification'.\\n\\n"
                    "What's heavier a pound of bricks or a pound of feathers?"
                )
                # -> {
                #     'raw': AIMessage(content='{\\n    "answer": "They are both the same weight.",\\n    "justification": "Both a pound of bricks and a pound of feathers weigh one pound. The difference lies in the volume and density of the materials, not the weight." \\n}'),
                #     'parsed': AnswerWithJustification(answer='They are both the same weight.', justification='Both a pound of bricks and a pound of feathers weigh one pound. The difference lies in the volume and density of the materials, not the weight.'),
                #     'parsing_error': None
                # }

        .. dropdown:: Example: schema=None, method="json_mode", include_raw=True

            .. code-block::

                structured_llm = llm.with_structured_output(method="json_mode", include_raw=True)

                structured_llm.invoke(
                    "Answer the following question. "
                    "Make sure to return a JSON blob with keys 'answer' and 'justification'.\\n\\n"
                    "What's heavier a pound of bricks or a pound of feathers?"
                )
                # -> {
                #     'raw': AIMessage(content='{\\n    "answer": "They are both the same weight.",\\n    "justification": "Both a pound of bricks and a pound of feathers weigh one pound. The difference lies in the volume and density of the materials, not the weight." \\n}'),
                #     'parsed': {
                #         'answer': 'They are both the same weight.',
                #         'justification': 'Both a pound of bricks and a pound of feathers weigh one pound. The difference lies in the volume and density of the materials, not the weight.'
                #     },
                #     'parsing_error': None
                # }
        """  # noqa: E501
        return super().with_structured_output(
            schema, method=method, include_raw=include_raw, strict=strict, **kwargs
        )


def _is_pydantic_class(obj: Any) -> bool:
    return isinstance(obj, type) and is_basemodel_subclass(obj)


def _lc_tool_call_to_openai_tool_call(tool_call: ToolCall) -> dict:
    return {
        "type": "function",
        "id": tool_call["id"],
        "function": {
            "name": tool_call["name"],
            "arguments": json.dumps(tool_call["args"]),
        },
    }


def _lc_invalid_tool_call_to_openai_tool_call(
    invalid_tool_call: InvalidToolCall,
) -> dict:
    return {
        "type": "function",
        "id": invalid_tool_call["id"],
        "function": {
            "name": invalid_tool_call["name"],
            "arguments": invalid_tool_call["args"],
        },
    }


def _url_to_size(image_source: str) -> Optional[tuple[int, int]]:
    try:
        from PIL import Image  # type: ignore[import]
    except ImportError:
        logger.info(
            "Unable to count image tokens. To count image tokens please install "
            "`pip install -U pillow httpx`."
        )
        return None
    if _is_url(image_source):
        try:
            import httpx
        except ImportError:
            logger.info(
                "Unable to count image tokens. To count image tokens please install "
                "`pip install -U httpx`."
            )
            return None
        response = httpx.get(image_source)
        response.raise_for_status()
        width, height = Image.open(BytesIO(response.content)).size
        return width, height
    elif _is_b64(image_source):
        _, encoded = image_source.split(",", 1)
        data = base64.b64decode(encoded)
        width, height = Image.open(BytesIO(data)).size
        return width, height
    else:
        return None


def _count_image_tokens(width: int, height: int) -> int:
    # Reference: https://platform.openai.com/docs/guides/vision/calculating-costs
    width, height = _resize(width, height)
    h = ceil(height / 512)
    w = ceil(width / 512)
    return (170 * h * w) + 85


def _is_url(s: str) -> bool:
    try:
        result = urlparse(s)
        return all([result.scheme, result.netloc])
    except Exception as e:
        logger.debug(f"Unable to parse URL: {e}")
        return False


def _is_b64(s: str) -> bool:
    return s.startswith("data:image")


def _resize(width: int, height: int) -> tuple[int, int]:
    # larger side must be <= 2048
    if width > 2048 or height > 2048:
        if width > height:
            height = (height * 2048) // width
            width = 2048
        else:
            width = (width * 2048) // height
            height = 2048
    # smaller side must be <= 768
    if width > 768 and height > 768:
        if width > height:
            width = (width * 768) // height
            height = 768
        else:
            height = (width * 768) // height
            width = 768
    return width, height


def _convert_to_openai_response_format(
    schema: Union[dict[str, Any], type], *, strict: Optional[bool] = None
) -> Union[dict, TypeBaseModel]:
    if isinstance(schema, type) and is_basemodel_subclass(schema):
        return schema

    if (
        isinstance(schema, dict)
        and "json_schema" in schema
        and schema.get("type") == "json_schema"
    ):
        response_format = schema
    elif isinstance(schema, dict) and "name" in schema and "schema" in schema:
        response_format = {"type": "json_schema", "json_schema": schema}
    else:
        if strict is None:
            if isinstance(schema, dict) and isinstance(schema.get("strict"), bool):
                strict = schema["strict"]
            else:
                strict = False
        function = convert_to_openai_function(schema, strict=strict)
        function["schema"] = function.pop("parameters")
        response_format = {"type": "json_schema", "json_schema": function}

    if (
        strict is not None
        and strict is not response_format["json_schema"].get("strict")
        and isinstance(schema, dict)
    ):
        msg = (
            f"Output schema already has 'strict' value set to "
            f"{schema['json_schema']['strict']} but 'strict' also passed in to "
            f"with_structured_output as {strict}. Please make sure that "
            f"'strict' is only specified in one place."
        )
        raise ValueError(msg)
    return response_format


def _oai_structured_outputs_parser(
    ai_msg: AIMessage, schema: type[_BM]
) -> Optional[PydanticBaseModel]:
    if parsed := ai_msg.additional_kwargs.get("parsed"):
        if isinstance(parsed, dict):
            return schema(**parsed)
        else:
            return parsed
    elif ai_msg.additional_kwargs.get("refusal"):
        raise OpenAIRefusalError(ai_msg.additional_kwargs["refusal"])
    elif ai_msg.tool_calls:
        return None
    else:
        raise ValueError(
            "Structured Output response does not have a 'parsed' field nor a 'refusal' "
            f"field. Received message:\n\n{ai_msg}"
        )


class OpenAIRefusalError(Exception):
    """Error raised when OpenAI Structured Outputs API returns a refusal.

    When using OpenAI's Structured Outputs API with user-generated input, the model
    may occasionally refuse to fulfill the request for safety reasons.

    See here for more on refusals:
    https://platform.openai.com/docs/guides/structured-outputs/refusals

    .. versionadded:: 0.1.21
    """


def _create_usage_metadata(oai_token_usage: dict) -> UsageMetadata:
    input_tokens = oai_token_usage.get("prompt_tokens", 0)
    output_tokens = oai_token_usage.get("completion_tokens", 0)
    total_tokens = oai_token_usage.get("total_tokens", input_tokens + output_tokens)
    input_token_details: dict = {
        "audio": (oai_token_usage.get("prompt_tokens_details") or {}).get(
            "audio_tokens"
        ),
        "cache_read": (oai_token_usage.get("prompt_tokens_details") or {}).get(
            "cached_tokens"
        ),
    }
    output_token_details: dict = {
        "audio": (oai_token_usage.get("completion_tokens_details") or {}).get(
            "audio_tokens"
        ),
        "reasoning": (oai_token_usage.get("completion_tokens_details") or {}).get(
            "reasoning_tokens"
        ),
    }
    return UsageMetadata(
        input_tokens=input_tokens,
        output_tokens=output_tokens,
        total_tokens=total_tokens,
        input_token_details=InputTokenDetails(
            **{k: v for k, v in input_token_details.items() if v is not None}
        ),
        output_token_details=OutputTokenDetails(
            **{k: v for k, v in output_token_details.items() if v is not None}
        ),
    )


def _create_usage_metadata_responses(oai_token_usage: dict) -> UsageMetadata:
    input_tokens = oai_token_usage.get("input_tokens", 0)
    output_tokens = oai_token_usage.get("output_tokens", 0)
    total_tokens = oai_token_usage.get("total_tokens", input_tokens + output_tokens)

    output_token_details: dict = {
        "audio": (oai_token_usage.get("completion_tokens_details") or {}).get(
            "audio_tokens"
        ),
        "reasoning": (oai_token_usage.get("output_token_details") or {}).get(
            "reasoning_tokens"
        ),
    }
    return UsageMetadata(
        input_tokens=input_tokens,
        output_tokens=output_tokens,
        total_tokens=total_tokens,
        output_token_details=OutputTokenDetails(
            **{k: v for k, v in output_token_details.items() if v is not None}
        ),
    )


def _is_builtin_tool(tool: dict) -> bool:
    return "type" in tool and tool["type"] != "function"


def _use_responses_api(payload: dict) -> bool:
    uses_builtin_tools = "tools" in payload and any(
        _is_builtin_tool(tool) for tool in payload["tools"]
    )
    responses_only_args = {"previous_response_id", "text", "truncation", "include"}
    return bool(uses_builtin_tools or responses_only_args.intersection(payload))


def _construct_responses_api_payload(
    messages: Sequence[BaseMessage], payload: dict
) -> dict:
    # Rename legacy parameters
    for legacy_token_param in ["max_tokens", "max_completion_tokens"]:
        if legacy_token_param in payload:
            payload["max_output_tokens"] = payload.pop(legacy_token_param)
    if "reasoning_effort" in payload:
        payload["reasoning"] = {"effort": payload.pop("reasoning_effort")}

    payload["input"] = _construct_responses_api_input(messages)
    if tools := payload.pop("tools", None):
        new_tools: list = []
        for tool in tools:
            # chat api: {"type": "function", "function": {"name": "...", "description": "...", "parameters": {...}, "strict": ...}}  # noqa: E501
            # responses api: {"type": "function", "name": "...", "description": "...", "parameters": {...}, "strict": ...}  # noqa: E501
            if tool["type"] == "function" and "function" in tool:
                new_tools.append({"type": "function", **tool["function"]})
            else:
                new_tools.append(tool)
        payload["tools"] = new_tools
    if tool_choice := payload.pop("tool_choice", None):
        # chat api: {"type": "function", "function": {"name": "..."}}
        # responses api: {"type": "function", "name": "..."}
        if (
            isinstance(tool_choice, dict)
            and tool_choice["type"] == "function"
            and "function" in tool_choice
        ):
            payload["tool_choice"] = {"type": "function", **tool_choice["function"]}
        else:
            payload["tool_choice"] = tool_choice

    # Structured output
    if schema := payload.pop("response_format", None):
        if payload.get("text"):
            text = payload["text"]
            raise ValueError(
                "Can specify at most one of 'response_format' or 'text', received both:"
                f"\n{schema=}\n{text=}"
            )

        # For pydantic + non-streaming case, we use responses.parse.
        # Otherwise, we use responses.create.
        strict = payload.pop("strict", None)
        if not payload.get("stream") and _is_pydantic_class(schema):
            payload["text_format"] = schema
        else:
            if _is_pydantic_class(schema):
                schema_dict = schema.model_json_schema()
                strict = True
            else:
                schema_dict = schema
            if schema_dict == {"type": "json_object"}:  # JSON mode
                payload["text"] = {"format": {"type": "json_object"}}
            elif (
                (
                    response_format := _convert_to_openai_response_format(
                        schema_dict, strict=strict
                    )
                )
                and (isinstance(response_format, dict))
                and (response_format["type"] == "json_schema")
            ):
                payload["text"] = {
                    "format": {"type": "json_schema", **response_format["json_schema"]}
                }
            else:
                pass
    return payload


def _make_computer_call_output_from_message(message: ToolMessage) -> dict:
    computer_call_output: dict = {
        "call_id": message.tool_call_id,
        "type": "computer_call_output",
    }
    if isinstance(message.content, list):
        # Use first input_image block
        output = next(
            block
            for block in message.content
            if cast(dict, block)["type"] == "input_image"
        )
    else:
        # string, assume image_url
        output = {"type": "input_image", "image_url": message.content}
    computer_call_output["output"] = output
    return computer_call_output


def _pop_summary_index_from_reasoning(reasoning: dict) -> dict:
    """When streaming, langchain-core uses the ``index`` key to aggregate reasoning
    text blocks. OpenAI API does not support this key, so we need to remove it.

    N.B. OpenAI also does not appear to support the ``summary_inex`` key when passed
    back in.
    """
    new_reasoning = reasoning.copy()
    if "summary" in reasoning and isinstance(reasoning["summary"], list):
        new_summary = []
        for block in reasoning["summary"]:
            new_block = {k: v for k, v in block.items() if k != "index"}
            new_summary.append(new_block)
        new_reasoning["summary"] = new_summary
    return new_reasoning


def _construct_responses_api_input(messages: Sequence[BaseMessage]) -> list:
    input_ = []
    for lc_msg in messages:
        msg = _convert_message_to_dict(lc_msg)
        # "name" parameter unsupported
        if "name" in msg:
            msg.pop("name")
        if msg["role"] == "tool":
            tool_output = msg["content"]
            if lc_msg.additional_kwargs.get("type") == "computer_call_output":
                computer_call_output = _make_computer_call_output_from_message(
                    cast(ToolMessage, lc_msg)
                )
                input_.append(computer_call_output)
            else:
                if not isinstance(tool_output, str):
                    tool_output = _stringify(tool_output)
                function_call_output = {
                    "type": "function_call_output",
                    "output": tool_output,
                    "call_id": msg["tool_call_id"],
                }
                input_.append(function_call_output)
        elif msg["role"] == "assistant":
            # Reasoning items
            reasoning_items = []
            if reasoning := lc_msg.additional_kwargs.get("reasoning"):
                reasoning_items.append(_pop_summary_index_from_reasoning(reasoning))
            input_.extend(reasoning_items)
            # Function calls
            function_calls = []
            if tool_calls := msg.pop("tool_calls", None):
                # TODO: should you be able to preserve the function call object id on
                #  the langchain tool calls themselves?
                function_call_ids = lc_msg.additional_kwargs.get(
                    _FUNCTION_CALL_IDS_MAP_KEY
                )
                for tool_call in tool_calls:
                    function_call = {
                        "type": "function_call",
                        "name": tool_call["function"]["name"],
                        "arguments": tool_call["function"]["arguments"],
                        "call_id": tool_call["id"],
                    }
                    if function_call_ids is not None and (
                        _id := function_call_ids.get(tool_call["id"])
                    ):
                        function_call["id"] = _id
                    function_calls.append(function_call)
            # Computer calls
            computer_calls = []
            tool_outputs = lc_msg.additional_kwargs.get("tool_outputs", [])
            for tool_output in tool_outputs:
                if tool_output.get("type") == "computer_call":
                    computer_calls.append(tool_output)
            msg["content"] = msg.get("content") or []
            if lc_msg.additional_kwargs.get("refusal"):
                if isinstance(msg["content"], str):
                    msg["content"] = [
                        {
                            "type": "output_text",
                            "text": msg["content"],
                            "annotations": [],
                        }
                    ]
                msg["content"] = msg["content"] + [
                    {"type": "refusal", "refusal": lc_msg.additional_kwargs["refusal"]}
                ]
            if isinstance(msg["content"], list):
                new_blocks = []
                for block in msg["content"]:
                    # chat api: {"type": "text", "text": "..."}
                    # responses api: {"type": "output_text", "text": "...", "annotations": [...]}  # noqa: E501
                    if block["type"] == "text":
                        new_blocks.append(
                            {
                                "type": "output_text",
                                "text": block["text"],
                                "annotations": block.get("annotations") or [],
                            }
                        )
                    elif block["type"] in ("output_text", "refusal"):
                        new_blocks.append(block)
                    else:
                        pass
                msg["content"] = new_blocks
            if msg["content"]:
                if lc_msg.id and lc_msg.id.startswith("msg_"):
                    msg["id"] = lc_msg.id
                input_.append(msg)
            input_.extend(function_calls)
<<<<<<< HEAD
            if computer_calls:
                # Hack: we only add reasoning items if computer calls are present. See:
                # https://community.openai.com/t/how-to-solve-badrequesterror-400-item-rs-of-type-reasoning-was-provided-without-its-required-following-item-error-in-responses-api/1151686/5
                input_.extend(reasoning_items)
                input_.extend(computer_calls)
        elif msg["role"] in ("user", "system", "developer"):
=======
            input_.extend(computer_calls)
        elif msg["role"] == "user":
>>>>>>> 26ad2396
            if isinstance(msg["content"], list):
                new_blocks = []
                for block in msg["content"]:
                    # chat api: {"type": "text", "text": "..."}
                    # responses api: {"type": "input_text", "text": "..."}
                    if block["type"] == "text":
                        new_blocks.append({"type": "input_text", "text": block["text"]})
                    # chat api: {"type": "image_url", "image_url": {"url": "...", "detail": "..."}}  # noqa: E501
                    # responses api: {"type": "image_url", "image_url": "...", "detail": "...", "file_id": "..."}  # noqa: E501
                    elif block["type"] == "image_url":
                        new_block = {
                            "type": "input_image",
                            "image_url": block["image_url"]["url"],
                        }
                        if block["image_url"].get("detail"):
                            new_block["detail"] = block["image_url"]["detail"]
                        new_blocks.append(new_block)
                    elif block["type"] == "file":
                        new_block = {"type": "input_file", **block["file"]}
                        new_blocks.append(new_block)
                    elif block["type"] in ("input_text", "input_image", "input_file"):
                        new_blocks.append(block)
                    else:
                        pass
                msg["content"] = new_blocks
            input_.append(msg)
        else:
            input_.append(msg)

    return input_


def _construct_lc_result_from_responses_api(
    response: Response,
    schema: Optional[type[_BM]] = None,
    metadata: Optional[dict] = None,
) -> ChatResult:
    """Construct ChatResponse from OpenAI Response API response."""
    if response.error:
        raise ValueError(response.error)

    response_metadata = {
        k: v
        for k, v in response.model_dump(exclude_none=True, mode="json").items()
        if k
        in (
            "created_at",
            "id",
            "incomplete_details",
            "metadata",
            "object",
            "status",
            "user",
            "model",
            "service_tier",
        )
    }
    if metadata:
        response_metadata.update(metadata)
    # for compatibility with chat completion calls.
    response_metadata["model_name"] = response_metadata.get("model")
    if response.usage:
        usage_metadata = _create_usage_metadata_responses(response.usage.model_dump())
    else:
        usage_metadata = None

    content_blocks: list = []
    tool_calls = []
    invalid_tool_calls = []
    additional_kwargs: dict = {}
    msg_id = None
    for output in response.output:
        if output.type == "message":
            for content in output.content:
                if content.type == "output_text":
                    block = {
                        "type": "text",
                        "text": content.text,
                        "annotations": [
                            annotation.model_dump()
                            for annotation in content.annotations
                        ],
                    }
                    content_blocks.append(block)
                    if hasattr(content, "parsed"):
                        additional_kwargs["parsed"] = content.parsed
                if content.type == "refusal":
                    additional_kwargs["refusal"] = content.refusal
            msg_id = output.id
        elif output.type == "function_call":
            try:
                args = json.loads(output.arguments, strict=False)
                error = None
            except JSONDecodeError as e:
                args = output.arguments
                error = str(e)
            if error is None:
                tool_call = {
                    "type": "tool_call",
                    "name": output.name,
                    "args": args,
                    "id": output.call_id,
                }
                tool_calls.append(tool_call)
            else:
                tool_call = {
                    "type": "invalid_tool_call",
                    "name": output.name,
                    "args": args,
                    "id": output.call_id,
                    "error": error,
                }
                invalid_tool_calls.append(tool_call)
            if _FUNCTION_CALL_IDS_MAP_KEY not in additional_kwargs:
                additional_kwargs[_FUNCTION_CALL_IDS_MAP_KEY] = {}
            additional_kwargs[_FUNCTION_CALL_IDS_MAP_KEY][output.call_id] = output.id
        elif output.type == "reasoning":
            additional_kwargs["reasoning"] = output.model_dump(
                exclude_none=True, mode="json"
            )
        else:
            tool_output = output.model_dump(exclude_none=True, mode="json")
            if "tool_outputs" in additional_kwargs:
                additional_kwargs["tool_outputs"].append(tool_output)
            else:
                additional_kwargs["tool_outputs"] = [tool_output]
    # Workaround for parsing structured output in the streaming case.
    #    from openai import OpenAI
    #    from pydantic import BaseModel

    #    class Foo(BaseModel):
    #        response: str

    #    client = OpenAI()

    #    client.responses.parse(
    #        model="gpt-4o-mini",
    #        input=[{"content": "how are ya", "role": "user"}],
    #        text_format=Foo,
    #        stream=True,  # <-- errors
    #    )
    if (
        schema is not None
        and "parsed" not in additional_kwargs
        and response.output_text  # tool calls can generate empty output text
        and response.text
        and (text_config := response.text.model_dump())
        and (format_ := text_config.get("format", {}))
        and (format_.get("type") == "json_schema")
    ):
        try:
            parsed_dict = json.loads(response.output_text)
            if schema and _is_pydantic_class(schema):
                parsed = schema(**parsed_dict)
            else:
                parsed = parsed_dict
            additional_kwargs["parsed"] = parsed
        except json.JSONDecodeError:
            pass
    message = AIMessage(
        content=content_blocks,
        id=msg_id,
        usage_metadata=usage_metadata,
        response_metadata=response_metadata,
        additional_kwargs=additional_kwargs,
        tool_calls=tool_calls,
        invalid_tool_calls=invalid_tool_calls,
    )
    return ChatResult(generations=[ChatGeneration(message=message)])


def _convert_responses_chunk_to_generation_chunk(
    chunk: Any, schema: Optional[type[_BM]] = None, metadata: Optional[dict] = None
) -> Optional[ChatGenerationChunk]:
    content = []
    tool_call_chunks: list = []
    additional_kwargs: dict = {}
    if metadata:
        response_metadata = metadata
    else:
        response_metadata = {}
    usage_metadata = None
    id = None
    if chunk.type == "response.output_text.delta":
        content.append(
            {"type": "text", "text": chunk.delta, "index": chunk.content_index}
        )
    elif chunk.type == "response.output_text.annotation.added":
        content.append(
            {
                "annotations": [
                    chunk.annotation.model_dump(exclude_none=True, mode="json")
                ],
                "index": chunk.content_index,
            }
        )
    elif chunk.type == "response.created":
        response_metadata["id"] = chunk.response.id
    elif chunk.type == "response.completed":
        msg = cast(
            AIMessage,
            (
                _construct_lc_result_from_responses_api(chunk.response, schema=schema)
                .generations[0]
                .message
            ),
        )
        if parsed := msg.additional_kwargs.get("parsed"):
            additional_kwargs["parsed"] = parsed
        usage_metadata = msg.usage_metadata
        response_metadata = {
            k: v for k, v in msg.response_metadata.items() if k != "id"
        }
    elif chunk.type == "response.output_item.added" and chunk.item.type == "message":
        id = chunk.item.id
    elif (
        chunk.type == "response.output_item.added"
        and chunk.item.type == "function_call"
    ):
        tool_call_chunks.append(
            {
                "type": "tool_call_chunk",
                "name": chunk.item.name,
                "args": chunk.item.arguments,
                "id": chunk.item.call_id,
                "index": chunk.output_index,
            }
        )
        additional_kwargs[_FUNCTION_CALL_IDS_MAP_KEY] = {
            chunk.item.call_id: chunk.item.id
        }
    elif chunk.type == "response.output_item.done" and chunk.item.type in (
        "web_search_call",
        "file_search_call",
        "computer_call",
    ):
        additional_kwargs["tool_outputs"] = [
            chunk.item.model_dump(exclude_none=True, mode="json")
        ]
    elif chunk.type == "response.function_call_arguments.delta":
        tool_call_chunks.append(
            {
                "type": "tool_call_chunk",
                "args": chunk.delta,
                "index": chunk.output_index,
            }
        )
    elif chunk.type == "response.refusal.done":
        additional_kwargs["refusal"] = chunk.refusal
    elif chunk.type == "response.output_item.added" and chunk.item.type == "reasoning":
        additional_kwargs["reasoning"] = chunk.item.model_dump(
            exclude_none=True, mode="json"
        )
    elif chunk.type == "response.reasoning_summary_part.added":
        additional_kwargs["reasoning"] = {
            # langchain-core uses the `index` key to aggregate text blocks.
            "summary": [
                {"index": chunk.summary_index, "type": "summary_text", "text": ""}
            ]
        }
    elif chunk.type == "response.reasoning_summary_text.delta":
        additional_kwargs["reasoning"] = {
            "summary": [
                {
                    "index": chunk.summary_index,
                    "type": "summary_text",
                    "text": chunk.delta,
                }
            ]
        }
    else:
        return None

    return ChatGenerationChunk(
        message=AIMessageChunk(
            content=content,  # type: ignore[arg-type]
            tool_call_chunks=tool_call_chunks,
            usage_metadata=usage_metadata,
            response_metadata=response_metadata,
            additional_kwargs=additional_kwargs,
            id=id,
        )
    )<|MERGE_RESOLUTION|>--- conflicted
+++ resolved
@@ -3190,17 +3190,8 @@
                     msg["id"] = lc_msg.id
                 input_.append(msg)
             input_.extend(function_calls)
-<<<<<<< HEAD
-            if computer_calls:
-                # Hack: we only add reasoning items if computer calls are present. See:
-                # https://community.openai.com/t/how-to-solve-badrequesterror-400-item-rs-of-type-reasoning-was-provided-without-its-required-following-item-error-in-responses-api/1151686/5
-                input_.extend(reasoning_items)
-                input_.extend(computer_calls)
+            input_.extend(computer_calls)
         elif msg["role"] in ("user", "system", "developer"):
-=======
-            input_.extend(computer_calls)
-        elif msg["role"] == "user":
->>>>>>> 26ad2396
             if isinstance(msg["content"], list):
                 new_blocks = []
                 for block in msg["content"]:
