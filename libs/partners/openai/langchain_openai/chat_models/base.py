--- conflicted
+++ resolved
@@ -3594,12 +3594,6 @@
     return payload
 
 
-<<<<<<< HEAD
-def _make_computer_call_output_from_message(
-    message: ToolMessage,
-) -> Optional[dict[str, Any]]:
-    computer_call_output: Optional[dict[str, Any]] = None
-=======
 def _convert_chat_completions_blocks_to_responses(
     block: dict[str, Any],
 ) -> dict[str, Any]:
@@ -3654,39 +3648,18 @@
         "call_id": message.tool_call_id,
         "type": "computer_call_output",
     }
->>>>>>> 3e970506
     if isinstance(message.content, list):
-        for block in message.content:
-            if (
-                message.additional_kwargs.get("type") == "computer_call_output"
-                and isinstance(block, dict)
-                and block.get("type") == "input_image"
-            ):
-                # Use first input_image block
-                computer_call_output = {
-                    "call_id": message.tool_call_id,
-                    "type": "computer_call_output",
-                    "output": block,
-                }
-                break
-            if (
-                isinstance(block, dict)
-                and block.get("type") == "non_standard"
-                and block.get("value", {}).get("type") == "computer_call_output"
-            ):
-                computer_call_output = block["value"]
-                break
-    elif message.additional_kwargs.get("type") == "computer_call_output":
+        # Use first input_image block
+        output = next(
+            block
+            for block in message.content
+            if cast(dict, block)["type"] == "input_image"
+        )
+    else:
         # string, assume image_url
-        computer_call_output = {
-            "call_id": message.tool_call_id,
-            "type": "computer_call_output",
-            "output": {"type": "input_image", "image_url": message.content},
-        }
-    if (
-        computer_call_output is not None
-        and "acknowledged_safety_checks" in message.additional_kwargs
-    ):
+        output = {"type": "input_image", "image_url": message.content}
+    computer_call_output["output"] = output
+    if "acknowledged_safety_checks" in message.additional_kwargs:
         computer_call_output["acknowledged_safety_checks"] = message.additional_kwargs[
             "acknowledged_safety_checks"
         ]
