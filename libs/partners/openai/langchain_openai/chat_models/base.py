--- conflicted
+++ resolved
@@ -108,7 +108,12 @@
 )
 from langchain_openai.chat_models._compat import (
     _convert_from_v03_ai_message,
+    _convert_from_v1_to_chat_completions,
+    _convert_from_v1_to_responses,
     _convert_to_v03_ai_message,
+    _convert_to_v1_from_chat_completions,
+    _convert_to_v1_from_chat_completions_chunk,
+    _convert_to_v1_from_responses,
 )
 
 if TYPE_CHECKING:
@@ -548,11 +553,7 @@
         invocations.
     """
     http_async_client: Union[Any, None] = Field(default=None, exclude=True)
-<<<<<<< HEAD
-    """Optional ``httpx.AsyncClient``. Only used for async invocations. Must specify 
-=======
     """Optional ``httpx.AsyncClient``. Only used for async invocations. Must specify
->>>>>>> 7166adce
         ``http_client`` as well if you'd like a custom client for sync invocations."""
     stop: Optional[Union[list[str], str]] = Field(default=None, alias="stop_sequences")
     """Default stop sequences."""
@@ -560,34 +561,19 @@
     """Optional additional JSON properties to include in the request parameters when
     making requests to OpenAI compatible APIs, such as vLLM, LM Studio, or other
     providers.
-<<<<<<< HEAD
-    
+
     This is the recommended way to pass custom parameters that are specific to your
     OpenAI-compatible API provider but not part of the standard OpenAI API.
-    
-=======
-
-    This is the recommended way to pass custom parameters that are specific to your
-    OpenAI-compatible API provider but not part of the standard OpenAI API.
-
->>>>>>> 7166adce
+
     Examples:
         - LM Studio TTL parameter: ``extra_body={"ttl": 300}``
         - vLLM custom parameters: ``extra_body={"use_beam_search": True}``
         - Any other provider-specific parameters
-<<<<<<< HEAD
-        
-    .. note::
-    
-        Do NOT use ``model_kwargs`` for custom parameters that are not part of the
-        standard OpenAI API, as this will cause errors when making API calls. Use 
-=======
 
     .. note::
 
         Do NOT use ``model_kwargs`` for custom parameters that are not part of the
         standard OpenAI API, as this will cause errors when making API calls. Use
->>>>>>> 7166adce
         ``extra_body`` instead.
     """
 
@@ -600,15 +586,9 @@
     Should be specified as ``{"param": None | ['val1', 'val2']}`` where the key is the
     parameter and the value is either None, meaning that parameter should never be
     used, or it's a list of disabled values for the parameter.
-<<<<<<< HEAD
-    
-    For example, older models may not support the ``'parallel_tool_calls'`` parameter at
-    all, in which case ``disabled_params={"parallel_tool_calls": None}`` can be passed 
-=======
 
     For example, older models may not support the ``'parallel_tool_calls'`` parameter at
     all, in which case ``disabled_params={"parallel_tool_calls": None}`` can be passed
->>>>>>> 7166adce
     in.
 
     If a parameter is disabled then it will not be used by default in any methods, e.g.
@@ -694,7 +674,7 @@
     .. versionadded:: 0.3.9
     """
 
-    output_version: Literal["v0", "responses/v1"] = "v0"
+    output_version: str = "v0"
     """Version of AIMessage output format to use.
 
     This field is used to roll-out new output formats for chat model AIMessages
@@ -705,6 +685,7 @@
     - ``'v0'``: AIMessage format as of langchain-openai 0.3.x.
     - ``'responses/v1'``: Formats Responses API output
       items into AIMessage content blocks.
+    - ``"v1"``: v1 of LangChain cross-provider standard.
 
     Currently only impacts the Responses API. ``output_version='responses/v1'`` is
     recommended.
@@ -894,6 +875,10 @@
                 message=default_chunk_class(content="", usage_metadata=usage_metadata),
                 generation_info=base_generation_info,
             )
+            if self.output_version == "v1":
+                generation_chunk.message = _convert_to_v1_from_chat_completions_chunk(
+                    cast(AIMessageChunk, generation_chunk.message)
+                )
             return generation_chunk
 
         choice = choices[0]
@@ -920,6 +905,20 @@
 
         if usage_metadata and isinstance(message_chunk, AIMessageChunk):
             message_chunk.usage_metadata = usage_metadata
+
+        if self.output_version == "v1":
+            message_chunk = cast(AIMessageChunk, message_chunk)
+            # Convert to v1 format
+            if isinstance(message_chunk.content, str):
+                message_chunk = _convert_to_v1_from_chat_completions_chunk(
+                    message_chunk
+                )
+                if message_chunk.content:
+                    message_chunk.content[0]["index"] = 0  # type: ignore[index]
+            else:
+                message_chunk = _convert_to_v1_from_chat_completions_chunk(
+                    message_chunk
+                )
 
         generation_chunk = ChatGenerationChunk(
             message=message_chunk, generation_info=generation_info or None
@@ -1213,7 +1212,12 @@
             else:
                 payload = _construct_responses_api_payload(messages, payload)
         else:
-            payload["messages"] = [_convert_message_to_dict(m) for m in messages]
+            payload["messages"] = [
+                _convert_message_to_dict(_convert_from_v1_to_chat_completions(m))
+                if isinstance(m, AIMessage)
+                else _convert_message_to_dict(m)
+                for m in messages
+            ]
         return payload
 
     def _create_chat_result(
@@ -1279,6 +1283,11 @@
             if hasattr(message, "refusal"):
                 generations[0].message.additional_kwargs["refusal"] = message.refusal
 
+        if self.output_version == "v1":
+            _ = llm_output.pop("token_usage", None)
+            generations[0].message = _convert_to_v1_from_chat_completions(
+                cast(AIMessage, generations[0].message)
+            )
         return ChatResult(generations=generations, llm_output=llm_output)
 
     async def _astream(
@@ -3602,6 +3611,7 @@
     for lc_msg in messages:
         if isinstance(lc_msg, AIMessage):
             lc_msg = _convert_from_v03_ai_message(lc_msg)
+            lc_msg = _convert_from_v1_to_responses(lc_msg)
         msg = _convert_message_to_dict(lc_msg)
         # "name" parameter unsupported
         if "name" in msg:
@@ -3745,7 +3755,7 @@
     response: Response,
     schema: Optional[type[_BM]] = None,
     metadata: Optional[dict] = None,
-    output_version: Literal["v0", "responses/v1"] = "v0",
+    output_version: str = "v0",
 ) -> ChatResult:
     """Construct ChatResponse from OpenAI Response API response."""
     if response.error:
@@ -3884,6 +3894,27 @@
     )
     if output_version == "v0":
         message = _convert_to_v03_ai_message(message)
+    elif output_version == "v1":
+        message = _convert_to_v1_from_responses(message)
+        if response.tools and any(
+            tool.type == "image_generation" for tool in response.tools
+        ):
+            # Get mime_time from tool definition and add to image generations
+            # if missing (primarily for tracing purposes).
+            image_generation_call = next(
+                tool for tool in response.tools if tool.type == "image_generation"
+            )
+            if image_generation_call.output_format:
+                mime_type = f"image/{image_generation_call.output_format}"
+                for content_block in message.content:
+                    # OK to mutate output message
+                    if (
+                        isinstance(content_block, dict)
+                        and content_block.get("type") == "image"
+                        and "base64" in content_block
+                        and "mime_type" not in block
+                    ):
+                        block["mime_type"] = mime_type
     else:
         pass
     return ChatResult(generations=[ChatGeneration(message=message)])
@@ -3897,7 +3928,7 @@
     schema: Optional[type[_BM]] = None,
     metadata: Optional[dict] = None,
     has_reasoning: bool = False,
-    output_version: Literal["v0", "responses/v1"] = "v0",
+    output_version: str = "v0",
 ) -> tuple[int, int, int, Optional[ChatGenerationChunk]]:
     def _advance(output_idx: int, sub_idx: Optional[int] = None) -> None:
         """Advance indexes tracked during streaming.
@@ -3963,9 +3994,29 @@
             annotation = chunk.annotation
         else:
             annotation = chunk.annotation.model_dump(exclude_none=True, mode="json")
-        content.append({"annotations": [annotation], "index": current_index})
+        if output_version == "v1":
+            content.append(
+                {
+                    "type": "text",
+                    "text": "",
+                    "annotations": [annotation],
+                    "index": current_index,
+                }
+            )
+        else:
+            content.append({"annotations": [annotation], "index": current_index})
     elif chunk.type == "response.output_text.done":
-        content.append({"id": chunk.item_id, "index": current_index})
+        if output_version == "v1":
+            content.append(
+                {
+                    "type": "text",
+                    "text": "",
+                    "id": chunk.item_id,
+                    "index": current_index,
+                }
+            )
+        else:
+            content.append({"id": chunk.item_id, "index": current_index})
     elif chunk.type == "response.created":
         id = chunk.response.id
         response_metadata["id"] = chunk.response.id  # Backwards compatibility
@@ -4041,21 +4092,34 @@
         content.append({"type": "refusal", "refusal": chunk.refusal})
     elif chunk.type == "response.output_item.added" and chunk.item.type == "reasoning":
         _advance(chunk.output_index)
+        current_sub_index = 0
         reasoning = chunk.item.model_dump(exclude_none=True, mode="json")
         reasoning["index"] = current_index
         content.append(reasoning)
     elif chunk.type == "response.reasoning_summary_part.added":
-        _advance(chunk.output_index)
-        content.append(
-            {
-                # langchain-core uses the `index` key to aggregate text blocks.
-                "summary": [
-                    {"index": chunk.summary_index, "type": "summary_text", "text": ""}
-                ],
-                "index": current_index,
-                "type": "reasoning",
-            }
-        )
+        if output_version in ("v0", "responses/v1"):
+            _advance(chunk.output_index)
+            content.append(
+                {
+                    # langchain-core uses the `index` key to aggregate text blocks.
+                    "summary": [
+                        {
+                            "index": chunk.summary_index,
+                            "type": "summary_text",
+                            "text": "",
+                        }
+                    ],
+                    "index": current_index,
+                    "type": "reasoning",
+                }
+            )
+        else:
+            block: dict = {"type": "reasoning", "reasoning": ""}
+            if chunk.summary_index > 0:
+                _advance(chunk.output_index, chunk.summary_index)
+                block["id"] = chunk.item_id
+            block["index"] = current_index
+            content.append(block)
     elif chunk.type == "response.image_generation_call.partial_image":
         # Partial images are not supported yet.
         pass
@@ -4090,6 +4154,15 @@
             AIMessageChunk,
             _convert_to_v03_ai_message(message, has_reasoning=has_reasoning),
         )
+    elif output_version == "v1":
+        message = cast(AIMessageChunk, _convert_to_v1_from_responses(message))
+        for content_block in message.content:
+            if (
+                isinstance(content_block, dict)
+                and content_block.get("index", -1) > current_index
+            ):
+                # blocks were added for v1
+                current_index = content_block["index"]
     else:
         pass
     return (
