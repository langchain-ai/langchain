--- conflicted
+++ resolved
@@ -553,7 +553,7 @@
         invocations.
     """
     http_async_client: Union[Any, None] = Field(default=None, exclude=True)
-    """Optional ``httpx.AsyncClient``. Only used for async invocations. Must specify
+    """Optional ``httpx.AsyncClient``. Only used for async invocations. Must specify 
         ``http_client`` as well if you'd like a custom client for sync invocations."""
     stop: Optional[Union[list[str], str]] = Field(default=None, alias="stop_sequences")
     """Default stop sequences."""
@@ -561,19 +561,19 @@
     """Optional additional JSON properties to include in the request parameters when
     making requests to OpenAI compatible APIs, such as vLLM, LM Studio, or other
     providers.
-
+    
     This is the recommended way to pass custom parameters that are specific to your
     OpenAI-compatible API provider but not part of the standard OpenAI API.
-
+    
     Examples:
         - LM Studio TTL parameter: ``extra_body={"ttl": 300}``
         - vLLM custom parameters: ``extra_body={"use_beam_search": True}``
         - Any other provider-specific parameters
-
+        
     .. note::
-
+    
         Do NOT use ``model_kwargs`` for custom parameters that are not part of the
-        standard OpenAI API, as this will cause errors when making API calls. Use
+        standard OpenAI API, as this will cause errors when making API calls. Use 
         ``extra_body`` instead.
     """
 
@@ -586,9 +586,9 @@
     Should be specified as ``{"param": None | ['val1', 'val2']}`` where the key is the
     parameter and the value is either None, meaning that parameter should never be
     used, or it's a list of disabled values for the parameter.
-
+    
     For example, older models may not support the ``'parallel_tool_calls'`` parameter at
-    all, in which case ``disabled_params={"parallel_tool_calls": None}`` can be passed
+    all, in which case ``disabled_params={"parallel_tool_calls": None}`` can be passed 
     in.
 
     If a parameter is disabled then it will not be used by default in any methods, e.g.
@@ -3610,13 +3610,8 @@
     input_ = []
     for lc_msg in messages:
         if isinstance(lc_msg, AIMessage):
-<<<<<<< HEAD
             lc_msg = _convert_from_v03_ai_message(lc_msg)  # Stage 1: v0.3 to v1
             lc_msg = _convert_from_v1_to_responses(lc_msg)  # Stage 2: v1 to Responses
-=======
-            lc_msg = _convert_from_v03_ai_message(lc_msg)
-            lc_msg = _convert_from_v1_to_responses(lc_msg)
->>>>>>> 7166adce
         msg = _convert_message_to_dict(lc_msg)
         # "name" parameter unsupported
         if "name" in msg:
