--- conflicted
+++ resolved
@@ -700,11 +700,6 @@
     - ``'responses/v1'``: Formats Responses API output
       items into AIMessage content blocks (Responses API only)
     - ``"v1"``: v1 of LangChain cross-provider standard.
-<<<<<<< HEAD
-
-    !!! version-added "Added in version 0.3.25"
-=======
->>>>>>> d07cb63c
 
     !!! warning "Behavior changed in 1.0.0"
         Default updated to ``"responses/v1"``.
