--- conflicted
+++ resolved
@@ -1,11 +1,8 @@
-<<<<<<< HEAD
-"""
-This module converts between AIMessage output formats, which are governed by the
-``output_version`` attribute on ChatOpenAI. Supported values are ``None``, ``'v0'``, and
-``'responses/v1'``.
-=======
-"""This module converts between AIMessage output formats for the Responses API.
->>>>>>> 98630232
+"""Converts between AIMessage output formats, governed by ``output_version``.
+
+``output_version`` is an attribute on ChatOpenAI.
+
+Supported values are ``None``, ``'v0'``, and ``'responses/v1'``.
 
 ``'v0'`` corresponds to the format as of ``ChatOpenAI`` v0.3. For the Responses API, it
 stores reasoning and tool outputs in ``AIMessage.additional_kwargs``:
@@ -65,16 +62,10 @@
 content blocks, rather than on the AIMessage.id, which now stores the response ID.
 
 For backwards compatibility, this module provides functions to convert between the
-<<<<<<< HEAD
 formats. The functions are used internally by ChatOpenAI.
-"""  # noqa: E501
-=======
-old and new formats. The functions are used internally by ChatOpenAI.
-
 """
 
 from __future__ import annotations
->>>>>>> 98630232
 
 import json
 from collections.abc import Iterable, Iterator
@@ -203,16 +194,14 @@
                 new_ann["filename"] = annotation["title"]
 
         if extra_fields := annotation.get("extras"):
-            for field, value in extra_fields.items():
-                new_ann[field] = value
+            new_ann.update(dict(extra_fields.items()))
 
         return new_ann
 
-    elif annotation["type"] == "non_standard_annotation":
+    if annotation["type"] == "non_standard_annotation":
         return annotation["value"]
 
-    else:
-        return dict(annotation)
+    return dict(annotation)
 
 
 def _implode_reasoning_blocks(blocks: list[dict[str, Any]]) -> Iterable[dict[str, Any]]:
@@ -267,7 +256,7 @@
 
 
 def _consolidate_calls(items: Iterable[dict[str, Any]]) -> Iterator[dict[str, Any]]:
-    """Generator that walks through *items* and, whenever it meets the pair
+    """Generator that walks through *items* and, whenever it meets the pair.
 
         {"type": "server_tool_call", "name": "web_search", "id": X, ...}
         {"type": "server_tool_result", "id": X}
@@ -290,11 +279,11 @@
 
         try:
             nxt = next(items)  # look-ahead one element
-        except StopIteration:  # no “result” – just yield the call back
+        except StopIteration:  # no “result” - just yield the call back
             yield current
             break
 
-        # If this really is the matching “result” – collapse
+        # If this really is the matching “result” - collapse
         if nxt.get("type") == "server_tool_result" and nxt.get(
             "tool_call_id"
         ) == current.get("id"):
@@ -400,7 +389,7 @@
             yield collapsed
 
         else:
-            # Not a matching pair – emit both, in original order
+            # Not a matching pair - emit both, in original order
             yield current
             yield nxt
 
@@ -411,7 +400,7 @@
     new_content: list = []
     for block in content:
         if block["type"] == "text" and "annotations" in block:
-            # Need a copy because we’re changing the annotations list
+            # Need a copy because we're changing the annotations list
             new_block = dict(block)
             new_block["annotations"] = [
                 _convert_annotation_from_v1(a) for a in block["annotations"]
@@ -456,6 +445,4 @@
             new_content.append(block)
 
     new_content = list(_implode_reasoning_blocks(new_content))
-    new_content = list(_consolidate_calls(new_content))
-
-    return new_content+    return list(_consolidate_calls(new_content))