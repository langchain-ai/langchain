"""Azure OpenAI chat wrapper."""

from __future__ import annotations

import logging
import os
from collections.abc import AsyncIterator, Awaitable, Callable, Iterator
from typing import Any, Literal, TypeAlias, TypeVar

import openai
from langchain_core.language_models import LanguageModelInput
from langchain_core.language_models.chat_models import LangSmithParams
from langchain_core.outputs import ChatGenerationChunk, ChatResult
from langchain_core.runnables import Runnable
from langchain_core.utils import from_env, secret_from_env
from langchain_core.utils.pydantic import is_basemodel_subclass
from pydantic import BaseModel, Field, SecretStr, model_validator
from typing_extensions import Self

from langchain_openai.chat_models.base import BaseChatOpenAI

logger = logging.getLogger(__name__)


_BM = TypeVar("_BM", bound=BaseModel)
_DictOrPydanticClass: TypeAlias = dict[str, Any] | type[_BM] | type
_DictOrPydantic: TypeAlias = dict | _BM


def _is_pydantic_class(obj: Any) -> bool:
    return isinstance(obj, type) and is_basemodel_subclass(obj)


class AzureChatOpenAI(BaseChatOpenAI):
    r"""Azure OpenAI chat model integration.

    Setup:
        Head to the Azure [OpenAI quickstart guide](https://learn.microsoft.com/en-us/azure/ai-foundry/openai/chatgpt-quickstart?tabs=keyless%2Ctypescript-keyless%2Cpython-new%2Ccommand-line&pivots=programming-language-python)
        to create your Azure OpenAI deployment.

        Then install `langchain-openai` and set environment variables
        `AZURE_OPENAI_API_KEY` and `AZURE_OPENAI_ENDPOINT`:

        .. code-block:: bash

            pip install -U langchain-openai

            export AZURE_OPENAI_API_KEY="your-api-key"
            export AZURE_OPENAI_ENDPOINT="https://your-endpoint.openai.azure.com/"

    Key init args — completion params:
        azure_deployment: str
            Name of Azure OpenAI deployment to use.
        temperature: float
            Sampling temperature.
        max_tokens: int | None
            Max number of tokens to generate.
        logprobs: bool | None
            Whether to return logprobs.

    Key init args — client params:
        api_version: str
            Azure OpenAI REST API version to use (distinct from the version of the
            underlying model). [See more on the different versions.](https://learn.microsoft.com/en-us/azure/ai-services/openai/reference#rest-api-versioning)
        timeout: Union[float, Tuple[float, float], Any, None]
            Timeout for requests.
        max_retries: int | None
            Max number of retries.
        organization: str | None
            OpenAI organization ID. If not passed in will be read from env
            var `OPENAI_ORG_ID`.
        model: str | None
            The name of the underlying OpenAI model. Used for tracing and token
            counting. Does not affect completion. E.g. `'gpt-4'`, `'gpt-35-turbo'`, etc.
        model_version: str | None
            The version of the underlying OpenAI model. Used for tracing and token
            counting. Does not affect completion. E.g., `'0125'`, `'0125-preview'`, etc.

    See full list of supported init args and their descriptions in the params section.

    Instantiate:
        .. code-block:: python

            from langchain_openai import AzureChatOpenAI

            llm = AzureChatOpenAI(
                azure_deployment="your-deployment",
                api_version="2024-05-01-preview",
                temperature=0,
                max_tokens=None,
                timeout=None,
                max_retries=2,
                # organization="...",
                # model="gpt-35-turbo",
                # model_version="0125",
                # other params...
            )

    !!! note
        Any param which is not explicitly supported will be passed directly to the
        `openai.AzureOpenAI.chat.completions.create(...)` API every time to the model is
        invoked.

        For example:

        .. code-block:: python

            from langchain_openai import AzureChatOpenAI
            import openai

            AzureChatOpenAI(..., logprobs=True).invoke(...)

            # results in underlying API call of:

            openai.AzureOpenAI(..).chat.completions.create(..., logprobs=True)

            # which is also equivalent to:

            AzureChatOpenAI(...).invoke(..., logprobs=True)

    Invoke:
        .. code-block:: python

            messages = [
                (
                    "system",
                    "You are a helpful translator. Translate the user sentence to French.",
                ),
                ("human", "I love programming."),
            ]
            llm.invoke(messages)

        .. code-block:: python

            AIMessage(
                content="J'adore programmer.",
                usage_metadata={
                    "input_tokens": 28,
                    "output_tokens": 6,
                    "total_tokens": 34,
                },
                response_metadata={
                    "token_usage": {
                        "completion_tokens": 6,
                        "prompt_tokens": 28,
                        "total_tokens": 34,
                    },
                    "model_name": "gpt-4",
                    "system_fingerprint": "fp_7ec89fabc6",
                    "prompt_filter_results": [
                        {
                            "prompt_index": 0,
                            "content_filter_results": {
                                "hate": {"filtered": False, "severity": "safe"},
                                "self_harm": {"filtered": False, "severity": "safe"},
                                "sexual": {"filtered": False, "severity": "safe"},
                                "violence": {"filtered": False, "severity": "safe"},
                            },
                        }
                    ],
                    "finish_reason": "stop",
                    "logprobs": None,
                    "content_filter_results": {
                        "hate": {"filtered": False, "severity": "safe"},
                        "self_harm": {"filtered": False, "severity": "safe"},
                        "sexual": {"filtered": False, "severity": "safe"},
                        "violence": {"filtered": False, "severity": "safe"},
                    },
                },
                id="run-6d7a5282-0de0-4f27-9cc0-82a9db9a3ce9-0",
            )

    Stream:
        .. code-block:: python

            for chunk in llm.stream(messages):
                print(chunk.text, end="")

        .. code-block:: python

            AIMessageChunk(content="", id="run-a6f294d3-0700-4f6a-abc2-c6ef1178c37f")
            AIMessageChunk(content="J", id="run-a6f294d3-0700-4f6a-abc2-c6ef1178c37f")
            AIMessageChunk(content="'", id="run-a6f294d3-0700-4f6a-abc2-c6ef1178c37f")
            AIMessageChunk(content="ad", id="run-a6f294d3-0700-4f6a-abc2-c6ef1178c37f")
            AIMessageChunk(content="ore", id="run-a6f294d3-0700-4f6a-abc2-c6ef1178c37f")
            AIMessageChunk(content=" la", id="run-a6f294d3-0700-4f6a-abc2-c6ef1178c37f")
            AIMessageChunk(
                content=" programm", id="run-a6f294d3-0700-4f6a-abc2-c6ef1178c37f"
            )
            AIMessageChunk(
                content="ation", id="run-a6f294d3-0700-4f6a-abc2-c6ef1178c37f"
            )
            AIMessageChunk(content=".", id="run-a6f294d3-0700-4f6a-abc2-c6ef1178c37f")
            AIMessageChunk(
                content="",
                response_metadata={
                    "finish_reason": "stop",
                    "model_name": "gpt-4",
                    "system_fingerprint": "fp_811936bd4f",
                },
                id="run-a6f294d3-0700-4f6a-abc2-c6ef1178c37f",
            )

        .. code-block:: python

            stream = llm.stream(messages)
            full = next(stream)
            for chunk in stream:
                full += chunk
            full

        .. code-block:: python

            AIMessageChunk(
                content="J'adore la programmation.",
                response_metadata={
                    "finish_reason": "stop",
                    "model_name": "gpt-4",
                    "system_fingerprint": "fp_811936bd4f",
                },
                id="run-ba60e41c-9258-44b8-8f3a-2f10599643b3",
            )

    Async:
        .. code-block:: python

            await llm.ainvoke(messages)

            # stream:
            # async for chunk in (await llm.astream(messages))

            # batch:
            # await llm.abatch([messages])

    Tool calling:
        .. code-block:: python

            from pydantic import BaseModel, Field


            class GetWeather(BaseModel):
                '''Get the current weather in a given location'''

                location: str = Field(
                    ..., description="The city and state, e.g. San Francisco, CA"
                )


            class GetPopulation(BaseModel):
                '''Get the current population in a given location'''

                location: str = Field(
                    ..., description="The city and state, e.g. San Francisco, CA"
                )


            llm_with_tools = llm.bind_tools([GetWeather, GetPopulation])
            ai_msg = llm_with_tools.invoke(
                "Which city is hotter today and which is bigger: LA or NY?"
            )
            ai_msg.tool_calls

        .. code-block:: python

            [
                {
                    "name": "GetWeather",
                    "args": {"location": "Los Angeles, CA"},
                    "id": "call_6XswGD5Pqk8Tt5atYr7tfenU",
                },
                {
                    "name": "GetWeather",
                    "args": {"location": "New York, NY"},
                    "id": "call_ZVL15vA8Y7kXqOy3dtmQgeCi",
                },
                {
                    "name": "GetPopulation",
                    "args": {"location": "Los Angeles, CA"},
                    "id": "call_49CFW8zqC9W7mh7hbMLSIrXw",
                },
                {
                    "name": "GetPopulation",
                    "args": {"location": "New York, NY"},
                    "id": "call_6ghfKxV264jEfe1mRIkS3PE7",
                },
            ]

    Structured output:
        .. code-block:: python

            from typing import Optional

            from pydantic import BaseModel, Field


            class Joke(BaseModel):
                '''Joke to tell user.'''

                setup: str = Field(description="The setup of the joke")
                punchline: str = Field(description="The punchline to the joke")
                rating: int | None = Field(
                    description="How funny the joke is, from 1 to 10"
                )


            structured_llm = llm.with_structured_output(Joke)
            structured_llm.invoke("Tell me a joke about cats")

        .. code-block:: python

            Joke(
                setup="Why was the cat sitting on the computer?",
                punchline="To keep an eye on the mouse!",
                rating=None,
            )

        See `AzureChatOpenAI.with_structured_output()` for more.

    JSON mode:
        .. code-block:: python

            json_llm = llm.bind(response_format={"type": "json_object"})
            ai_msg = json_llm.invoke(
                "Return a JSON object with key 'random_ints' and a value of 10 random ints in [0-99]"
            )
            ai_msg.content

        .. code-block:: python

            '\\n{\\n  "random_ints": [23, 87, 45, 12, 78, 34, 56, 90, 11, 67]\\n}'

    Image input:
        .. code-block:: python

            import base64
            import httpx
            from langchain_core.messages import HumanMessage

            image_url = "https://upload.wikimedia.org/wikipedia/commons/thumb/d/dd/Gfp-wisconsin-madison-the-nature-boardwalk.jpg/2560px-Gfp-wisconsin-madison-the-nature-boardwalk.jpg"
            image_data = base64.b64encode(httpx.get(image_url).content).decode("utf-8")
            message = HumanMessage(
                content=[
                    {"type": "text", "text": "describe the weather in this image"},
                    {
                        "type": "image_url",
                        "image_url": {"url": f"data:image/jpeg;base64,{image_data}"},
                    },
                ]
            )
            ai_msg = llm.invoke([message])
            ai_msg.content

        .. code-block:: python

            "The weather in the image appears to be quite pleasant. The sky is mostly clear"

    Token usage:
        .. code-block:: python

            ai_msg = llm.invoke(messages)
            ai_msg.usage_metadata

        .. code-block:: python

            {"input_tokens": 28, "output_tokens": 5, "total_tokens": 33}

    Logprobs:
        .. code-block:: python

            logprobs_llm = llm.bind(logprobs=True)
            ai_msg = logprobs_llm.invoke(messages)
            ai_msg.response_metadata["logprobs"]

        .. code-block:: python

            {
                "content": [
                    {
                        "token": "J",
                        "bytes": [74],
                        "logprob": -4.9617593e-06,
                        "top_logprobs": [],
                    },
                    {
                        "token": "'adore",
                        "bytes": [39, 97, 100, 111, 114, 101],
                        "logprob": -0.25202933,
                        "top_logprobs": [],
                    },
                    {
                        "token": " la",
                        "bytes": [32, 108, 97],
                        "logprob": -0.20141791,
                        "top_logprobs": [],
                    },
                    {
                        "token": " programmation",
                        "bytes": [
                            32,
                            112,
                            114,
                            111,
                            103,
                            114,
                            97,
                            109,
                            109,
                            97,
                            116,
                            105,
                            111,
                            110,
                        ],
                        "logprob": -1.9361265e-07,
                        "top_logprobs": [],
                    },
                    {
                        "token": ".",
                        "bytes": [46],
                        "logprob": -1.2233183e-05,
                        "top_logprobs": [],
                    },
                ]
            }

    Response metadata
        .. code-block:: python

            ai_msg = llm.invoke(messages)
            ai_msg.response_metadata

        .. code-block:: python

            {
                "token_usage": {
                    "completion_tokens": 6,
                    "prompt_tokens": 28,
                    "total_tokens": 34,
                },
                "model_name": "gpt-35-turbo",
                "system_fingerprint": None,
                "prompt_filter_results": [
                    {
                        "prompt_index": 0,
                        "content_filter_results": {
                            "hate": {"filtered": False, "severity": "safe"},
                            "self_harm": {"filtered": False, "severity": "safe"},
                            "sexual": {"filtered": False, "severity": "safe"},
                            "violence": {"filtered": False, "severity": "safe"},
                        },
                    }
                ],
                "finish_reason": "stop",
                "logprobs": None,
                "content_filter_results": {
                    "hate": {"filtered": False, "severity": "safe"},
                    "self_harm": {"filtered": False, "severity": "safe"},
                    "sexual": {"filtered": False, "severity": "safe"},
                    "violence": {"filtered": False, "severity": "safe"},
                },
            }

    """  # noqa: E501

    azure_endpoint: str | None = Field(
        default_factory=from_env("AZURE_OPENAI_ENDPOINT", default=None)
    )
    """Your Azure endpoint, including the resource.

        Automatically inferred from env var `AZURE_OPENAI_ENDPOINT` if not provided.

        Example: `https://example-resource.azure.openai.com/`
    """
    deployment_name: str | None = Field(default=None, alias="azure_deployment")
    """A model deployment.

        If given sets the base client URL to include `/deployments/{azure_deployment}`

        !!! note
            This means you won't be able to use non-deployment endpoints.
    """
    openai_api_version: str | None = Field(
        alias="api_version",
        default_factory=from_env("OPENAI_API_VERSION", default=None),
    )
    """Automatically inferred from env var `OPENAI_API_VERSION` if not provided."""
    # Check OPENAI_API_KEY for backwards compatibility.
    # TODO: Remove OPENAI_API_KEY support to avoid possible conflict when using
    # other forms of azure credentials.
    openai_api_key: SecretStr | None = Field(
        alias="api_key",
        default_factory=secret_from_env(
            ["AZURE_OPENAI_API_KEY", "OPENAI_API_KEY"], default=None
        ),
    )
    """Automatically inferred from env var `AZURE_OPENAI_API_KEY` if not provided."""
    azure_ad_token: SecretStr | None = Field(
        default_factory=secret_from_env("AZURE_OPENAI_AD_TOKEN", default=None)
    )
    """Your Azure Active Directory token.

        Automatically inferred from env var `AZURE_OPENAI_AD_TOKEN` if not provided.

        For more, see [this page](https://www.microsoft.com/en-us/security/business/identity-access/microsoft-entra-id).
    """
    azure_ad_token_provider: Callable[[], str] | None = None
    """A function that returns an Azure Active Directory token.

        Will be invoked on every sync request. For async requests,
        will be invoked if `azure_ad_async_token_provider` is not provided.
    """

    azure_ad_async_token_provider: Callable[[], Awaitable[str]] | None = None
    """A function that returns an Azure Active Directory token.

        Will be invoked on every async request.
    """

    model_version: str = ""
    """The version of the model (e.g. `'0125'` for `'gpt-3.5-0125'`).

    Azure OpenAI doesn't return model version with the response by default so it must
    be manually specified if you want to use this information downstream, e.g. when
    calculating costs.

    When you specify the version, it will be appended to the model name in the
    response. Setting correct version will help you to calculate the cost properly.
    Model version is not validated, so make sure you set it correctly to get the
    correct cost.
    """

    openai_api_type: str | None = Field(
        default_factory=from_env("OPENAI_API_TYPE", default="azure")
    )
    """Legacy, for `openai<1.0.0` support."""

    validate_base_url: bool = True
    """If legacy arg `openai_api_base` is passed in, try to infer if it is a
        `base_url` or `azure_endpoint` and update client params accordingly.
    """

    model_name: str | None = Field(default=None, alias="model")  # type: ignore[assignment]
    """Name of the deployed OpenAI model, e.g. `'gpt-4o'`, `'gpt-35-turbo'`, etc.

    Distinct from the Azure deployment name, which is set by the Azure user.
    Used for tracing and token counting.

    !!! warning
        Does NOT affect completion.
    """

    disabled_params: dict[str, Any] | None = Field(default=None)
    """Parameters of the OpenAI client or chat.completions endpoint that should be
    disabled for the given model.

    Should be specified as `{"param": None | ['val1', 'val2']}` where the key is the
    parameter and the value is either None, meaning that parameter should never be
    used, or it's a list of disabled values for the parameter.

    For example, older models may not support the `'parallel_tool_calls'` parameter at
    all, in which case `disabled_params={"parallel_tool_calls: None}` can ben passed
    in.

    If a parameter is disabled then it will not be used by default in any methods, e.g.
    in
    `langchain_openai.chat_models.azure.AzureChatOpenAI.with_structured_output`.
    However this does not prevent a user from directly passed in the parameter during
    invocation.

    By default, unless `model_name="gpt-4o"` is specified, then
    `'parallel_tools_calls'` will be disabled.
    """

    max_tokens: int | None = Field(default=None, alias="max_completion_tokens")  # type: ignore[assignment]
    """Maximum number of tokens to generate."""

    @classmethod
    def get_lc_namespace(cls) -> list[str]:
        """Get the namespace of the langchain object."""
        return ["langchain", "chat_models", "azure_openai"]

    @property
    def lc_secrets(self) -> dict[str, str]:
        """Get the mapping of secret environment variables."""
        return {
            "openai_api_key": "AZURE_OPENAI_API_KEY",
            "azure_ad_token": "AZURE_OPENAI_AD_TOKEN",
        }

    @classmethod
    def is_lc_serializable(cls) -> bool:
        """Check if the class is serializable in langchain."""
        return True

    @model_validator(mode="after")
    def validate_environment(self) -> Self:
        """Validate that api key and python package exists in environment."""
        if self.n is not None and self.n < 1:
            msg = "n must be at least 1."
            raise ValueError(msg)
        if self.n is not None and self.n > 1 and self.streaming:
            msg = "n must be 1 when streaming."
            raise ValueError(msg)

        if self.disabled_params is None:
            # As of 09-17-2024 'parallel_tool_calls' param is only supported for gpt-4o.
            if self.model_name and self.model_name == "gpt-4o":
                pass
            else:
                self.disabled_params = {"parallel_tool_calls": None}

        # Check OPENAI_ORGANIZATION for backwards compatibility.
        self.openai_organization = (
            self.openai_organization
            or os.getenv("OPENAI_ORG_ID")
            or os.getenv("OPENAI_ORGANIZATION")
        )

        # Enable stream_usage by default if using default base URL and client
        if all(
            getattr(self, key, None) is None
            for key in (
                "stream_usage",
                "openai_proxy",
                "openai_api_base",
                "base_url",
                "client",
                "root_client",
                "async_client",
                "root_async_client",
                "http_client",
                "http_async_client",
            )
        ):
            self.stream_usage = True

        # For backwards compatibility. Before openai v1, no distinction was made
        # between azure_endpoint and base_url (openai_api_base).
        openai_api_base = self.openai_api_base
        if openai_api_base and self.validate_base_url:
            if "/openai" not in openai_api_base:
                msg = (
                    "As of openai>=1.0.0, Azure endpoints should be specified via "
                    "the `azure_endpoint` param not `openai_api_base` "
                    "(or alias `base_url`)."
                )
                raise ValueError(msg)
            if self.deployment_name:
                msg = (
                    "As of openai>=1.0.0, if `azure_deployment` (or alias "
                    "`deployment_name`) is specified then "
                    "`base_url` (or alias `openai_api_base`) should not be. "
                    "If specifying `azure_deployment`/`deployment_name` then use "
                    "`azure_endpoint` instead of `base_url`.\n\n"
                    "For example, you could specify:\n\n"
                    'azure_endpoint="https://xxx.openai.azure.com/", '
                    'azure_deployment="my-deployment"\n\n'
                    "Or you can equivalently specify:\n\n"
                    'base_url="https://xxx.openai.azure.com/openai/deployments/my-deployment"'
                )
                raise ValueError(msg)
        client_params: dict = {
            "api_version": self.openai_api_version,
            "azure_endpoint": self.azure_endpoint,
            "azure_deployment": self.deployment_name,
            "api_key": (
                self.openai_api_key.get_secret_value() if self.openai_api_key else None
            ),
            "azure_ad_token": (
                self.azure_ad_token.get_secret_value() if self.azure_ad_token else None
            ),
            "azure_ad_token_provider": self.azure_ad_token_provider,
            "organization": self.openai_organization,
            "base_url": self.openai_api_base,
            "timeout": self.request_timeout,
            "default_headers": {
                **(self.default_headers or {}),
                "User-Agent": "langchain-partner-python-azure-openai",
            },
            "default_query": self.default_query,
        }
        if self.max_retries is not None:
            client_params["max_retries"] = self.max_retries

        if not self.client:
            sync_specific = {"http_client": self.http_client}
            self.root_client = openai.AzureOpenAI(**client_params, **sync_specific)  # type: ignore[arg-type]
            self.client = self.root_client.chat.completions
        if not self.async_client:
            async_specific = {"http_client": self.http_async_client}

            if self.azure_ad_async_token_provider:
                client_params["azure_ad_token_provider"] = (
                    self.azure_ad_async_token_provider
                )

            self.root_async_client = openai.AsyncAzureOpenAI(
                **client_params,
                **async_specific,  # type: ignore[arg-type]
            )
            self.async_client = self.root_async_client.chat.completions
        return self

    @property
    def _identifying_params(self) -> dict[str, Any]:
        """Get the identifying parameters."""
        return {
            "azure_deployment": self.deployment_name,
            **super()._identifying_params,
        }

    @property
    def _llm_type(self) -> str:
        return "azure-openai-chat"

    @property
    def lc_attributes(self) -> dict[str, Any]:
        """Get the attributes relevant to tracing."""
        return {
            "openai_api_type": self.openai_api_type,
            "openai_api_version": self.openai_api_version,
        }

    @property
    def _default_params(self) -> dict[str, Any]:
        """Get the default parameters for calling Azure OpenAI API."""
        params = super()._default_params
        if "max_tokens" in params:
            params["max_completion_tokens"] = params.pop("max_tokens")

        return params

    def _get_ls_params(
        self, stop: list[str] | None = None, **kwargs: Any
    ) -> LangSmithParams:
        """Get the parameters used to invoke the model."""
        params = super()._get_ls_params(stop=stop, **kwargs)
        params["ls_provider"] = "azure"
        if self.model_name:
            if self.model_version and self.model_version not in self.model_name:
                params["ls_model_name"] = (
                    self.model_name + "-" + self.model_version.lstrip("-")
                )
            else:
                params["ls_model_name"] = self.model_name
        elif self.deployment_name:
            params["ls_model_name"] = self.deployment_name
        return params

    def _create_chat_result(
        self,
        response: dict | openai.BaseModel,
        generation_info: dict | None = None,
    ) -> ChatResult:
        chat_result = super()._create_chat_result(response, generation_info)

        if not isinstance(response, dict):
            response = response.model_dump()
        for res in response["choices"]:
            if res.get("finish_reason", None) == "content_filter":
                msg = (
                    "Azure has not provided the response due to a content filter "
                    "being triggered"
                )
                raise ValueError(msg)

        if "model" in response:
            model = response["model"]
            if self.model_version:
                model = f"{model}-{self.model_version}"

            chat_result.llm_output = chat_result.llm_output or {}
            chat_result.llm_output["model_name"] = model
        if "prompt_filter_results" in response:
            chat_result.llm_output = chat_result.llm_output or {}
            chat_result.llm_output["prompt_filter_results"] = response[
                "prompt_filter_results"
            ]
        for chat_gen, response_choice in zip(
            chat_result.generations, response["choices"], strict=False
        ):
            chat_gen.generation_info = chat_gen.generation_info or {}
            chat_gen.generation_info["content_filter_results"] = response_choice.get(
                "content_filter_results", {}
            )

        return chat_result

    def _get_request_payload(
        self,
        input_: LanguageModelInput,
        *,
        stop: list[str] | None = None,
        **kwargs: Any,
    ) -> dict:
        """Get the request payload, using deployment name for Azure Responses API."""
        payload = super()._get_request_payload(input_, stop=stop, **kwargs)

        # For Azure Responses API, use deployment name instead of model name
        if (
            self._use_responses_api(payload)
            and not payload.get("model")
            and self.deployment_name
        ):
            payload["model"] = self.deployment_name

        return payload

    def _stream(self, *args: Any, **kwargs: Any) -> Iterator[ChatGenerationChunk]:
        """Route to Chat Completions or Responses API."""
        if self._use_responses_api({**kwargs, **self.model_kwargs}):
            return super()._stream_responses(*args, **kwargs)
        return super()._stream(*args, **kwargs)

    async def _astream(
        self, *args: Any, **kwargs: Any
    ) -> AsyncIterator[ChatGenerationChunk]:
        """Route to Chat Completions or Responses API."""
        if self._use_responses_api({**kwargs, **self.model_kwargs}):
            async for chunk in super()._astream_responses(*args, **kwargs):
                yield chunk
        else:
            async for chunk in super()._astream(*args, **kwargs):
                yield chunk

    def with_structured_output(
        self,
        schema: _DictOrPydanticClass | None = None,
        *,
        method: Literal["function_calling", "json_mode", "json_schema"] = "json_schema",
        include_raw: bool = False,
        strict: bool | None = None,
        **kwargs: Any,
    ) -> Runnable[LanguageModelInput, _DictOrPydantic]:
        r"""Model wrapper that returns outputs formatted to match the given schema.

        Args:
            schema: The output schema. Can be passed in as:

                - a JSON Schema,
                - a `TypedDict` class,
                - or a Pydantic class,
                - an OpenAI function/tool schema.

                If `schema` is a Pydantic class then the model output will be a
                Pydantic instance of that class, and the model-generated fields will be
                validated by the Pydantic class. Otherwise the model output will be a
                dict and will not be validated. See `langchain_core.utils.function_calling.convert_to_openai_tool`
                for more on how to properly specify types and descriptions of
                schema fields when specifying a Pydantic or `TypedDict` class.

            method: The method for steering model generation, one of:

<<<<<<< HEAD
                - `'json_schema'`:
                    Uses OpenAI's `Structured Output API <https://platform.openai.com/docs/guides/structured-outputs>`__.
                    Supported for `'gpt-4o-mini'`, `'gpt-4o-2024-08-06'`, `'o1'`, and later
=======
                - ``'json_schema'``:
                    Uses OpenAI's [Structured Output API](https://platform.openai.com/docs/guides/structured-outputs).
                    Supported for ``'gpt-4o-mini'``, ``'gpt-4o-2024-08-06'``, ``'o1'``, and later
>>>>>>> f405a2c5
                    models.
                - `'function_calling'`:
                    Uses OpenAI's tool-calling (formerly called function calling)
<<<<<<< HEAD
                    `API <https://platform.openai.com/docs/guides/function-calling>`__
                - `'json_mode'`:
                    Uses OpenAI's `JSON mode <https://platform.openai.com/docs/guides/structured-outputs/json-mode>`__.
=======
                    [API](https://platform.openai.com/docs/guides/function-calling)
                - ``'json_mode'``:
                    Uses OpenAI's [JSON mode](https://platform.openai.com/docs/guides/structured-outputs/json-mode).
>>>>>>> f405a2c5
                    Note that if using JSON mode then you must include instructions for
                    formatting the output into the desired schema into the model call

                Learn more about the differences between the methods and which models
                support which methods [here](https://platform.openai.com/docs/guides/structured-outputs/function-calling-vs-response-format).

            include_raw:
                If `False` then only the parsed structured output is returned. If
                an error occurs during model output parsing it will be raised. If `True`
                then both the raw model response (a BaseMessage) and the parsed model
                response will be returned. If an error occurs during output parsing it
                will be caught and returned as well. The final output is always a dict
                with keys `'raw'`, `'parsed'`, and `'parsing_error'`.
            strict:

                - True:
                    Model output is guaranteed to exactly match the schema.
                    The input schema will also be validated according to the [supported schemas](https://platform.openai.com/docs/guides/structured-outputs/supported-schemas?api-mode=responses#supported-schemas).
                - False:
                    Input schema will not be validated and model output will not be
                    validated.
                - None:
                    `strict` argument will not be passed to the model.

                If schema is specified via TypedDict or JSON schema, `strict` is not
                enabled by default. Pass `strict=True` to enable it.

                !!! note
                    `strict` can only be non-null if `method` is `'json_schema'`
                    or `'function_calling'`.
            tools:
                A list of tool-like objects to bind to the chat model. Requires that:

                - `method` is `'json_schema'` (default).
                - `strict=True`
                - `include_raw=True`

                If a model elects to call a
                tool, the resulting `AIMessage` in `'raw'` will include tool calls.

                ??? example

                    .. code-block:: python

                        from langchain.chat_models import init_chat_model
                        from pydantic import BaseModel


                        class ResponseSchema(BaseModel):
                            response: str


                        def get_weather(location: str) -> str:
                            \"\"\"Get weather at a location.\"\"\"
                            pass

                        llm = init_chat_model("openai:gpt-4o-mini")

                        structured_llm = llm.with_structured_output(
                            ResponseSchema,
                            tools=[get_weather],
                            strict=True,
                            include_raw=True,
                        )

                        structured_llm.invoke("What's the weather in Boston?")

                    .. code-block:: python

                        {
                            "raw": AIMessage(content="", tool_calls=[...], ...),
                            "parsing_error": None,
                            "parsed": None,
                        }

            kwargs: Additional keyword args are passed through to the model.

        Returns:
            A Runnable that takes same inputs as a `langchain_core.language_models.chat.BaseChatModel`.

            If `include_raw` is False and `schema` is a Pydantic class, Runnable outputs
            an instance of `schema` (i.e., a Pydantic object). Otherwise, if `include_raw` is False then Runnable outputs a dict.

            If `include_raw` is True, then Runnable outputs a dict with keys:

            - `'raw'`: BaseMessage
            - `'parsed'`: None if there was a parsing error, otherwise the type depends on the `schema` as described above.
            - `'parsing_error'`: BaseException | None

        !!! warning "Behavior changed in 0.1.20"
            Added support for TypedDict class `schema`.

        !!! warning "Behavior changed in 0.1.21"
            Support for `strict` argument added.
            Support for `method="json_schema"` added.

        !!! warning "Behavior changed in 0.3.0"
            `method` default changed from "function_calling" to "json_schema".

        !!! warning "Behavior changed in 0.3.12"
            Support for `tools` added.

        !!! warning "Behavior changed in 0.3.21"
            Pass `kwargs` through to the model.

        ??? note "Example: `schema=Pydantic` class, `method='json_schema'`, `include_raw=False`, `strict=True`"

            Note, OpenAI has a number of restrictions on what types of schemas can be
            provided if `strict` = True. When using Pydantic, our model cannot
            specify any Field metadata (like min/max constraints) and fields cannot
            have default values.

            See all constraints [here](https://platform.openai.com/docs/guides/structured-outputs/supported-schemas).

            .. code-block:: python

                from typing import Optional

                from langchain_openai import AzureChatOpenAI
                from pydantic import BaseModel, Field


                class AnswerWithJustification(BaseModel):
                    '''An answer to the user question along with justification for the answer.'''

                    answer: str
                    justification: str | None = Field(
                        default=..., description="A justification for the answer."
                    )


                llm = AzureChatOpenAI(
                    azure_deployment="...", model="gpt-4o", temperature=0
                )
                structured_llm = llm.with_structured_output(AnswerWithJustification)

                structured_llm.invoke(
                    "What weighs more a pound of bricks or a pound of feathers"
                )

                # -> AnswerWithJustification(
                #     answer='They weigh the same',
                #     justification='Both a pound of bricks and a pound of feathers weigh one pound. The weight is the same, but the volume or density of the objects may differ.'
                # )

        ??? note "Example: `schema=Pydantic` class, `method='function_calling'`, `include_raw=False`, `strict=False`"

            .. code-block:: python

                from typing import Optional

                from langchain_openai import AzureChatOpenAI
                from pydantic import BaseModel, Field


                class AnswerWithJustification(BaseModel):
                    '''An answer to the user question along with justification for the answer.'''

                    answer: str
                    justification: str | None = Field(
                        default=..., description="A justification for the answer."
                    )


                llm = AzureChatOpenAI(
                    azure_deployment="...", model="gpt-4o", temperature=0
                )
                structured_llm = llm.with_structured_output(
                    AnswerWithJustification, method="function_calling"
                )

                structured_llm.invoke(
                    "What weighs more a pound of bricks or a pound of feathers"
                )

                # -> AnswerWithJustification(
                #     answer='They weigh the same',
                #     justification='Both a pound of bricks and a pound of feathers weigh one pound. The weight is the same, but the volume or density of the objects may differ.'
                # )

        ??? note "Example: `schema=Pydantic` class, `method='json_schema'`, `include_raw=True`"

            .. code-block:: python

                from langchain_openai import AzureChatOpenAI
                from pydantic import BaseModel


                class AnswerWithJustification(BaseModel):
                    '''An answer to the user question along with justification for the answer.'''

                    answer: str
                    justification: str


                llm = AzureChatOpenAI(
                    azure_deployment="...", model="gpt-4o", temperature=0
                )
                structured_llm = llm.with_structured_output(
                    AnswerWithJustification, include_raw=True
                )

                structured_llm.invoke(
                    "What weighs more a pound of bricks or a pound of feathers"
                )
                # -> {
                #     'raw': AIMessage(content='', additional_kwargs={'tool_calls': [{'id': 'call_Ao02pnFYXD6GN1yzc0uXPsvF', 'function': {'arguments': '{"answer":"They weigh the same.","justification":"Both a pound of bricks and a pound of feathers weigh one pound. The weight is the same, but the volume or density of the objects may differ."}', 'name': 'AnswerWithJustification'}, 'type': 'function'}]}),
                #     'parsed': AnswerWithJustification(answer='They weigh the same.', justification='Both a pound of bricks and a pound of feathers weigh one pound. The weight is the same, but the volume or density of the objects may differ.'),
                #     'parsing_error': None
                # }

        ??? note "Example: `schema=TypedDict` class, `method='json_schema'`, `include_raw=False`, `strict=False`"

            .. code-block:: python

                from typing_extensions import Annotated, TypedDict

                from langchain_openai import AzureChatOpenAI


                class AnswerWithJustification(TypedDict):
                    '''An answer to the user question along with justification for the answer.'''

                    answer: str
                    justification: Annotated[
                        str | None, None, "A justification for the answer."
                    ]


                llm = AzureChatOpenAI(
                    azure_deployment="...", model="gpt-4o", temperature=0
                )
                structured_llm = llm.with_structured_output(AnswerWithJustification)

                structured_llm.invoke(
                    "What weighs more a pound of bricks or a pound of feathers"
                )
                # -> {
                #     'answer': 'They weigh the same',
                #     'justification': 'Both a pound of bricks and a pound of feathers weigh one pound. The weight is the same, but the volume and density of the two substances differ.'
                # }

        ??? note "Example: `schema=OpenAI` function schema, `method='json_schema'`, `include_raw=False`"

            .. code-block:: python

                from langchain_openai import AzureChatOpenAI

                oai_schema = {
                    'name': 'AnswerWithJustification',
                    'description': 'An answer to the user question along with justification for the answer.',
                    'parameters': {
                        'type': 'object',
                        'properties': {
                            'answer': {'type': 'string'},
                            'justification': {'description': 'A justification for the answer.', 'type': 'string'}
                        },
                       'required': ['answer']
                   }
               }

                llm = AzureChatOpenAI(
                    azure_deployment="...",
                    model="gpt-4o",
                    temperature=0,
                )
                structured_llm = llm.with_structured_output(oai_schema)

                structured_llm.invoke(
                    "What weighs more a pound of bricks or a pound of feathers"
                )
                # -> {
                #     'answer': 'They weigh the same',
                #     'justification': 'Both a pound of bricks and a pound of feathers weigh one pound. The weight is the same, but the volume and density of the two substances differ.'
                # }

        ??? note "Example: `schema=Pydantic` class, `method='json_mode'`, `include_raw=True`"

            .. code-block::

                from langchain_openai import AzureChatOpenAI
                from pydantic import BaseModel

                class AnswerWithJustification(BaseModel):
                    answer: str
                    justification: str

                llm = AzureChatOpenAI(
                    azure_deployment="...",
                    model="gpt-4o",
                    temperature=0,
                )
                structured_llm = llm.with_structured_output(
                    AnswerWithJustification,
                    method="json_mode",
                    include_raw=True
                )

                structured_llm.invoke(
                    "Answer the following question. "
                    "Make sure to return a JSON blob with keys 'answer' and 'justification'.\\n\\n"
                    "What's heavier a pound of bricks or a pound of feathers?"
                )
                # -> {
                #     'raw': AIMessage(content='{\\n    "answer": "They are both the same weight.",\\n    "justification": "Both a pound of bricks and a pound of feathers weigh one pound. The difference lies in the volume and density of the materials, not the weight." \\n}'),
                #     'parsed': AnswerWithJustification(answer='They are both the same weight.', justification='Both a pound of bricks and a pound of feathers weigh one pound. The difference lies in the volume and density of the materials, not the weight.'),
                #     'parsing_error': None
                # }

        ??? note "Example: `schema=None`, `method='json_mode'`, `include_raw=True`"

            .. code-block::

                structured_llm = llm.with_structured_output(method="json_mode", include_raw=True)

                structured_llm.invoke(
                    "Answer the following question. "
                    "Make sure to return a JSON blob with keys 'answer' and 'justification'.\\n\\n"
                    "What's heavier a pound of bricks or a pound of feathers?"
                )
                # -> {
                #     'raw': AIMessage(content='{\\n    "answer": "They are both the same weight.",\\n    "justification": "Both a pound of bricks and a pound of feathers weigh one pound. The difference lies in the volume and density of the materials, not the weight." \\n}'),
                #     'parsed': {
                #         'answer': 'They are both the same weight.',
                #         'justification': 'Both a pound of bricks and a pound of feathers weigh one pound. The difference lies in the volume and density of the materials, not the weight.'
                #     },
                #     'parsing_error': None
                # }

        """  # noqa: E501
        return super().with_structured_output(
            schema, method=method, include_raw=include_raw, strict=strict, **kwargs
        )<|MERGE_RESOLUTION|>--- conflicted
+++ resolved
@@ -851,27 +851,15 @@
 
             method: The method for steering model generation, one of:
 
-<<<<<<< HEAD
                 - `'json_schema'`:
-                    Uses OpenAI's `Structured Output API <https://platform.openai.com/docs/guides/structured-outputs>`__.
+                    Uses OpenAI's [Structured Output API](https://platform.openai.com/docs/guides/structured-outputs).
                     Supported for `'gpt-4o-mini'`, `'gpt-4o-2024-08-06'`, `'o1'`, and later
-=======
-                - ``'json_schema'``:
-                    Uses OpenAI's [Structured Output API](https://platform.openai.com/docs/guides/structured-outputs).
-                    Supported for ``'gpt-4o-mini'``, ``'gpt-4o-2024-08-06'``, ``'o1'``, and later
->>>>>>> f405a2c5
                     models.
                 - `'function_calling'`:
                     Uses OpenAI's tool-calling (formerly called function calling)
-<<<<<<< HEAD
-                    `API <https://platform.openai.com/docs/guides/function-calling>`__
+                    [API](https://platform.openai.com/docs/guides/function-calling)
                 - `'json_mode'`:
-                    Uses OpenAI's `JSON mode <https://platform.openai.com/docs/guides/structured-outputs/json-mode>`__.
-=======
-                    [API](https://platform.openai.com/docs/guides/function-calling)
-                - ``'json_mode'``:
                     Uses OpenAI's [JSON mode](https://platform.openai.com/docs/guides/structured-outputs/json-mode).
->>>>>>> f405a2c5
                     Note that if using JSON mode then you must include instructions for
                     formatting the output into the desired schema into the model call
 
