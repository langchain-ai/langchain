"""Test OpenAI Chat API wrapper."""

from __future__ import annotations

import json
import warnings
from functools import partial
from types import TracebackType
from typing import Any, Literal, cast
from unittest.mock import AsyncMock, MagicMock, patch

import httpx
import pytest
from langchain_core.load import dumps, loads
from langchain_core.messages import (
    AIMessage,
    AIMessageChunk,
    BaseMessage,
    FunctionMessage,
    HumanMessage,
    InvalidToolCall,
    SystemMessage,
    ToolCall,
    ToolMessage,
)
from langchain_core.messages import content as types
from langchain_core.messages.ai import UsageMetadata
from langchain_core.messages.block_translators.openai import (
    _convert_from_v03_ai_message,
)
from langchain_core.outputs import ChatGeneration, ChatResult
from langchain_core.runnables import RunnableLambda
from langchain_core.runnables.base import RunnableBinding, RunnableSequence
from langchain_core.tracers.base import BaseTracer
from langchain_core.tracers.schemas import Run
from openai.types.responses import ResponseOutputMessage, ResponseReasoningItem
from openai.types.responses.response import IncompleteDetails, Response
from openai.types.responses.response_error import ResponseError
from openai.types.responses.response_file_search_tool_call import (
    ResponseFileSearchToolCall,
    Result,
)
from openai.types.responses.response_function_tool_call import ResponseFunctionToolCall
from openai.types.responses.response_function_web_search import (
    ActionSearch,
    ResponseFunctionWebSearch,
)
from openai.types.responses.response_output_refusal import ResponseOutputRefusal
from openai.types.responses.response_output_text import ResponseOutputText
from openai.types.responses.response_reasoning_item import Summary
from openai.types.responses.response_usage import (
    InputTokensDetails,
    OutputTokensDetails,
    ResponseUsage,
)
from pydantic import BaseModel, Field, SecretStr
from typing_extensions import Self, TypedDict

from langchain_openai import ChatOpenAI
from langchain_openai.chat_models._compat import (
    _FUNCTION_CALL_IDS_MAP_KEY,
    _convert_from_v1_to_chat_completions,
    _convert_from_v1_to_responses,
    _convert_to_v03_ai_message,
)
from langchain_openai.chat_models.base import (
    _construct_lc_result_from_responses_api,
    _construct_responses_api_input,
    _convert_dict_to_message,
    _convert_message_to_dict,
    _convert_to_openai_response_format,
    _create_usage_metadata,
    _create_usage_metadata_responses,
    _format_message_content,
    _get_last_messages,
    _make_computer_call_output_from_message,
    _model_prefers_responses_api,
    _oai_structured_outputs_parser,
)


def test_openai_model_param() -> None:
    llm = ChatOpenAI(model="foo")
    assert llm.model_name == "foo"
    llm = ChatOpenAI(model_name="foo")  # type: ignore[call-arg]
    assert llm.model_name == "foo"

    llm = ChatOpenAI(max_tokens=10)  # type: ignore[call-arg]
    assert llm.max_tokens == 10
    llm = ChatOpenAI(max_completion_tokens=10)
    assert llm.max_tokens == 10


@pytest.mark.parametrize("async_api", [True, False])
def test_streaming_attribute_should_stream(async_api: bool) -> None:
    llm = ChatOpenAI(model="foo", streaming=True)
    assert llm._should_stream(async_api=async_api)


def test_openai_client_caching() -> None:
    """Test that the OpenAI client is cached."""
    llm1 = ChatOpenAI(model="gpt-4.1-mini")
    llm2 = ChatOpenAI(model="gpt-4.1-mini")
    assert llm1.root_client._client is llm2.root_client._client

    llm3 = ChatOpenAI(model="gpt-4.1-mini", base_url="foo")
    assert llm1.root_client._client is not llm3.root_client._client

    llm4 = ChatOpenAI(model="gpt-4.1-mini", timeout=None)
    assert llm1.root_client._client is llm4.root_client._client

    llm5 = ChatOpenAI(model="gpt-4.1-mini", timeout=3)
    assert llm1.root_client._client is not llm5.root_client._client

    llm6 = ChatOpenAI(
        model="gpt-4.1-mini", timeout=httpx.Timeout(timeout=60.0, connect=5.0)
    )
    assert llm1.root_client._client is not llm6.root_client._client

    llm7 = ChatOpenAI(model="gpt-4.1-mini", timeout=(5, 1))
    assert llm1.root_client._client is not llm7.root_client._client


def test_profile() -> None:
    model = ChatOpenAI(model="gpt-4")
    assert model.profile
    assert not model.profile["structured_output"]

    model = ChatOpenAI(model="gpt-5")
    assert model.profile
    assert model.profile["structured_output"]
    assert model.profile["tool_calling"]

    # Test overwriting a field
    model.profile["tool_calling"] = False
    assert not model.profile["tool_calling"]

    # Test we didn't mutate
    model = ChatOpenAI(model="gpt-5")
    assert model.profile
    assert model.profile["tool_calling"]

    # Test passing in profile
    model = ChatOpenAI(model="gpt-5", profile={"tool_calling": False})
    assert model.profile == {"tool_calling": False}


def test_openai_o1_temperature() -> None:
    llm = ChatOpenAI(model="o1-preview")
    assert llm.temperature == 1
    llm = ChatOpenAI(model_name="o1-mini")  # type: ignore[call-arg]
    assert llm.temperature == 1


def test_function_message_dict_to_function_message() -> None:
    content = json.dumps({"result": "Example #1"})
    name = "test_function"
    result = _convert_dict_to_message(
        {"role": "function", "name": name, "content": content}
    )
    assert isinstance(result, FunctionMessage)
    assert result.name == name
    assert result.content == content


def test__convert_dict_to_message_human() -> None:
    message = {"role": "user", "content": "foo"}
    result = _convert_dict_to_message(message)
    expected_output = HumanMessage(content="foo")
    assert result == expected_output
    assert _convert_message_to_dict(expected_output) == message


def test__convert_dict_to_message_human_with_name() -> None:
    message = {"role": "user", "content": "foo", "name": "test"}
    result = _convert_dict_to_message(message)
    expected_output = HumanMessage(content="foo", name="test")
    assert result == expected_output
    assert _convert_message_to_dict(expected_output) == message


def test__convert_dict_to_message_ai() -> None:
    message = {"role": "assistant", "content": "foo"}
    result = _convert_dict_to_message(message)
    expected_output = AIMessage(content="foo")
    assert result == expected_output
    assert _convert_message_to_dict(expected_output) == message


def test__convert_dict_to_message_ai_with_name() -> None:
    message = {"role": "assistant", "content": "foo", "name": "test"}
    result = _convert_dict_to_message(message)
    expected_output = AIMessage(content="foo", name="test")
    assert result == expected_output
    assert _convert_message_to_dict(expected_output) == message


def test__convert_dict_to_message_system() -> None:
    message = {"role": "system", "content": "foo"}
    result = _convert_dict_to_message(message)
    expected_output = SystemMessage(content="foo")
    assert result == expected_output
    assert _convert_message_to_dict(expected_output) == message


def test__convert_dict_to_message_developer() -> None:
    message = {"role": "developer", "content": "foo"}
    result = _convert_dict_to_message(message)
    expected_output = SystemMessage(
        content="foo", additional_kwargs={"__openai_role__": "developer"}
    )
    assert result == expected_output
    assert _convert_message_to_dict(expected_output) == message


def test__convert_dict_to_message_system_with_name() -> None:
    message = {"role": "system", "content": "foo", "name": "test"}
    result = _convert_dict_to_message(message)
    expected_output = SystemMessage(content="foo", name="test")
    assert result == expected_output
    assert _convert_message_to_dict(expected_output) == message


def test__convert_dict_to_message_tool() -> None:
    message = {"role": "tool", "content": "foo", "tool_call_id": "bar"}
    result = _convert_dict_to_message(message)
    expected_output = ToolMessage(content="foo", tool_call_id="bar")
    assert result == expected_output
    assert _convert_message_to_dict(expected_output) == message


def test__convert_dict_to_message_tool_call() -> None:
    raw_tool_call = {
        "id": "call_wm0JY6CdwOMZ4eTxHWUThDNz",
        "function": {
            "arguments": '{"name": "Sally", "hair_color": "green"}',
            "name": "GenerateUsername",
        },
        "type": "function",
    }
    message = {"role": "assistant", "content": None, "tool_calls": [raw_tool_call]}
    result = _convert_dict_to_message(message)
    expected_output = AIMessage(
        content="",
        tool_calls=[
            ToolCall(
                name="GenerateUsername",
                args={"name": "Sally", "hair_color": "green"},
                id="call_wm0JY6CdwOMZ4eTxHWUThDNz",
                type="tool_call",
            )
        ],
    )
    assert result == expected_output
    assert _convert_message_to_dict(expected_output) == message

    # Test malformed tool call
    raw_tool_calls: list = [
        {
            "id": "call_wm0JY6CdwOMZ4eTxHWUThDNz",
            "function": {"arguments": "oops", "name": "GenerateUsername"},
            "type": "function",
        },
        {
            "id": "call_abc123",
            "function": {
                "arguments": '{"name": "Sally", "hair_color": "green"}',
                "name": "GenerateUsername",
            },
            "type": "function",
        },
    ]
    raw_tool_calls = sorted(raw_tool_calls, key=lambda x: x["id"])
    message = {"role": "assistant", "content": None, "tool_calls": raw_tool_calls}
    result = _convert_dict_to_message(message)
    expected_output = AIMessage(
        content="",
        invalid_tool_calls=[
            InvalidToolCall(
                name="GenerateUsername",
                args="oops",
                id="call_wm0JY6CdwOMZ4eTxHWUThDNz",
                error=(
                    "Function GenerateUsername arguments:\n\noops\n\nare not "
                    "valid JSON. Received JSONDecodeError Expecting value: line 1 "
                    "column 1 (char 0)\nFor troubleshooting, visit: https://docs"
                    ".langchain.com/oss/python/langchain/errors/OUTPUT_PARSING_FAILURE "
                ),
                type="invalid_tool_call",
            )
        ],
        tool_calls=[
            ToolCall(
                name="GenerateUsername",
                args={"name": "Sally", "hair_color": "green"},
                id="call_abc123",
                type="tool_call",
            )
        ],
    )
    assert result == expected_output
    reverted_message_dict = _convert_message_to_dict(expected_output)
    reverted_message_dict["tool_calls"] = sorted(
        reverted_message_dict["tool_calls"], key=lambda x: x["id"]
    )
    assert reverted_message_dict == message


class MockAsyncContextManager:
    def __init__(self, chunk_list: list) -> None:
        self.current_chunk = 0
        self.chunk_list = chunk_list
        self.chunk_num = len(chunk_list)

    async def __aenter__(self) -> Self:
        return self

    async def __aexit__(
        self,
        exc_type: type[BaseException] | None,
        exc: BaseException | None,
        tb: TracebackType | None,
    ) -> None:
        pass

    def __aiter__(self) -> MockAsyncContextManager:
        return self

    async def __anext__(self) -> dict:
        if self.current_chunk < self.chunk_num:
            chunk = self.chunk_list[self.current_chunk]
            self.current_chunk += 1
            return chunk
        raise StopAsyncIteration


class MockSyncContextManager:
    def __init__(self, chunk_list: list) -> None:
        self.current_chunk = 0
        self.chunk_list = chunk_list
        self.chunk_num = len(chunk_list)

    def __enter__(self) -> Self:
        return self

    def __exit__(
        self,
        exc_type: type[BaseException] | None,
        exc: BaseException | None,
        tb: TracebackType | None,
    ) -> None:
        pass

    def __iter__(self) -> MockSyncContextManager:
        return self

    def __next__(self) -> dict:
        if self.current_chunk < self.chunk_num:
            chunk = self.chunk_list[self.current_chunk]
            self.current_chunk += 1
            return chunk
        raise StopIteration


GLM4_STREAM_META = """{"id":"20240722102053e7277a4f94e848248ff9588ed37fb6e6","created":1721614853,"model":"glm-4","choices":[{"index":0,"delta":{"role":"assistant","content":"\u4eba\u5de5\u667a\u80fd"}}]}
{"id":"20240722102053e7277a4f94e848248ff9588ed37fb6e6","created":1721614853,"model":"glm-4","choices":[{"index":0,"delta":{"role":"assistant","content":"\u52a9\u624b"}}]}
{"id":"20240722102053e7277a4f94e848248ff9588ed37fb6e6","created":1721614853,"model":"glm-4","choices":[{"index":0,"delta":{"role":"assistant","content":"，"}}]}
{"id":"20240722102053e7277a4f94e848248ff9588ed37fb6e6","created":1721614853,"model":"glm-4","choices":[{"index":0,"delta":{"role":"assistant","content":"\u4f60\u53ef\u4ee5"}}]}
{"id":"20240722102053e7277a4f94e848248ff9588ed37fb6e6","created":1721614853,"model":"glm-4","choices":[{"index":0,"delta":{"role":"assistant","content":"\u53eb\u6211"}}]}
{"id":"20240722102053e7277a4f94e848248ff9588ed37fb6e6","created":1721614853,"model":"glm-4","choices":[{"index":0,"delta":{"role":"assistant","content":"AI"}}]}
{"id":"20240722102053e7277a4f94e848248ff9588ed37fb6e6","created":1721614853,"model":"glm-4","choices":[{"index":0,"delta":{"role":"assistant","content":"\u52a9\u624b"}}]}
{"id":"20240722102053e7277a4f94e848248ff9588ed37fb6e6","created":1721614853,"model":"glm-4","choices":[{"index":0,"delta":{"role":"assistant","content":"。"}}]}
{"id":"20240722102053e7277a4f94e848248ff9588ed37fb6e6","created":1721614853,"model":"glm-4","choices":[{"index":0,"finish_reason":"stop","delta":{"role":"assistant","content":""}}],"usage":{"prompt_tokens":13,"completion_tokens":10,"total_tokens":23}}
[DONE]"""  # noqa: E501


@pytest.fixture
def mock_glm4_completion() -> list:
    list_chunk_data = GLM4_STREAM_META.split("\n")
    result_list = []
    for msg in list_chunk_data:
        if msg != "[DONE]":
            result_list.append(json.loads(msg))

    return result_list


async def test_glm4_astream(mock_glm4_completion: list) -> None:
    llm_name = "glm-4"
    llm = ChatOpenAI(model=llm_name, stream_usage=True)
    mock_client = AsyncMock()

    async def mock_create(*args: Any, **kwargs: Any) -> MockAsyncContextManager:
        return MockAsyncContextManager(mock_glm4_completion)

    mock_client.create = mock_create
    usage_chunk = mock_glm4_completion[-1]

    usage_metadata: UsageMetadata | None = None
    with patch.object(llm, "async_client", mock_client):
        async for chunk in llm.astream("你的名字叫什么？只回答名字"):
            assert isinstance(chunk, AIMessageChunk)
            if chunk.usage_metadata is not None:
                usage_metadata = chunk.usage_metadata

    assert usage_metadata is not None

    assert usage_metadata["input_tokens"] == usage_chunk["usage"]["prompt_tokens"]
    assert usage_metadata["output_tokens"] == usage_chunk["usage"]["completion_tokens"]
    assert usage_metadata["total_tokens"] == usage_chunk["usage"]["total_tokens"]


def test_glm4_stream(mock_glm4_completion: list) -> None:
    llm_name = "glm-4"
    llm = ChatOpenAI(model=llm_name, stream_usage=True)
    mock_client = MagicMock()

    def mock_create(*args: Any, **kwargs: Any) -> MockSyncContextManager:
        return MockSyncContextManager(mock_glm4_completion)

    mock_client.create = mock_create
    usage_chunk = mock_glm4_completion[-1]

    usage_metadata: UsageMetadata | None = None
    with patch.object(llm, "client", mock_client):
        for chunk in llm.stream("你的名字叫什么？只回答名字"):
            assert isinstance(chunk, AIMessageChunk)
            if chunk.usage_metadata is not None:
                usage_metadata = chunk.usage_metadata

    assert usage_metadata is not None

    assert usage_metadata["input_tokens"] == usage_chunk["usage"]["prompt_tokens"]
    assert usage_metadata["output_tokens"] == usage_chunk["usage"]["completion_tokens"]
    assert usage_metadata["total_tokens"] == usage_chunk["usage"]["total_tokens"]


DEEPSEEK_STREAM_DATA = """{"id":"d3610c24e6b42518a7883ea57c3ea2c3","choices":[{"index":0,"delta":{"content":"","role":"assistant"},"finish_reason":null,"logprobs":null}],"created":1721630271,"model":"deepseek-chat","system_fingerprint":"fp_7e0991cad4","object":"chat.completion.chunk","usage":null}
{"choices":[{"delta":{"content":"我是","role":"assistant"},"finish_reason":null,"index":0,"logprobs":null}],"created":1721630271,"id":"d3610c24e6b42518a7883ea57c3ea2c3","model":"deepseek-chat","object":"chat.completion.chunk","system_fingerprint":"fp_7e0991cad4","usage":null}
{"choices":[{"delta":{"content":"Deep","role":"assistant"},"finish_reason":null,"index":0,"logprobs":null}],"created":1721630271,"id":"d3610c24e6b42518a7883ea57c3ea2c3","model":"deepseek-chat","object":"chat.completion.chunk","system_fingerprint":"fp_7e0991cad4","usage":null}
{"choices":[{"delta":{"content":"Seek","role":"assistant"},"finish_reason":null,"index":0,"logprobs":null}],"created":1721630271,"id":"d3610c24e6b42518a7883ea57c3ea2c3","model":"deepseek-chat","object":"chat.completion.chunk","system_fingerprint":"fp_7e0991cad4","usage":null}
{"choices":[{"delta":{"content":" Chat","role":"assistant"},"finish_reason":null,"index":0,"logprobs":null}],"created":1721630271,"id":"d3610c24e6b42518a7883ea57c3ea2c3","model":"deepseek-chat","object":"chat.completion.chunk","system_fingerprint":"fp_7e0991cad4","usage":null}
{"choices":[{"delta":{"content":"，","role":"assistant"},"finish_reason":null,"index":0,"logprobs":null}],"created":1721630271,"id":"d3610c24e6b42518a7883ea57c3ea2c3","model":"deepseek-chat","object":"chat.completion.chunk","system_fingerprint":"fp_7e0991cad4","usage":null}
{"choices":[{"delta":{"content":"一个","role":"assistant"},"finish_reason":null,"index":0,"logprobs":null}],"created":1721630271,"id":"d3610c24e6b42518a7883ea57c3ea2c3","model":"deepseek-chat","object":"chat.completion.chunk","system_fingerprint":"fp_7e0991cad4","usage":null}
{"choices":[{"delta":{"content":"由","role":"assistant"},"finish_reason":null,"index":0,"logprobs":null}],"created":1721630271,"id":"d3610c24e6b42518a7883ea57c3ea2c3","model":"deepseek-chat","object":"chat.completion.chunk","system_fingerprint":"fp_7e0991cad4","usage":null}
{"choices":[{"delta":{"content":"深度","role":"assistant"},"finish_reason":null,"index":0,"logprobs":null}],"created":1721630271,"id":"d3610c24e6b42518a7883ea57c3ea2c3","model":"deepseek-chat","object":"chat.completion.chunk","system_fingerprint":"fp_7e0991cad4","usage":null}
{"choices":[{"delta":{"content":"求","role":"assistant"},"finish_reason":null,"index":0,"logprobs":null}],"created":1721630271,"id":"d3610c24e6b42518a7883ea57c3ea2c3","model":"deepseek-chat","object":"chat.completion.chunk","system_fingerprint":"fp_7e0991cad4","usage":null}
{"choices":[{"delta":{"content":"索","role":"assistant"},"finish_reason":null,"index":0,"logprobs":null}],"created":1721630271,"id":"d3610c24e6b42518a7883ea57c3ea2c3","model":"deepseek-chat","object":"chat.completion.chunk","system_fingerprint":"fp_7e0991cad4","usage":null}
{"choices":[{"delta":{"content":"公司","role":"assistant"},"finish_reason":null,"index":0,"logprobs":null}],"created":1721630271,"id":"d3610c24e6b42518a7883ea57c3ea2c3","model":"deepseek-chat","object":"chat.completion.chunk","system_fingerprint":"fp_7e0991cad4","usage":null}
{"choices":[{"delta":{"content":"开发的","role":"assistant"},"finish_reason":null,"index":0,"logprobs":null}],"created":1721630271,"id":"d3610c24e6b42518a7883ea57c3ea2c3","model":"deepseek-chat","object":"chat.completion.chunk","system_fingerprint":"fp_7e0991cad4","usage":null}
{"choices":[{"delta":{"content":"智能","role":"assistant"},"finish_reason":null,"index":0,"logprobs":null}],"created":1721630271,"id":"d3610c24e6b42518a7883ea57c3ea2c3","model":"deepseek-chat","object":"chat.completion.chunk","system_fingerprint":"fp_7e0991cad4","usage":null}
{"choices":[{"delta":{"content":"助手","role":"assistant"},"finish_reason":null,"index":0,"logprobs":null}],"created":1721630271,"id":"d3610c24e6b42518a7883ea57c3ea2c3","model":"deepseek-chat","object":"chat.completion.chunk","system_fingerprint":"fp_7e0991cad4","usage":null}
{"choices":[{"delta":{"content":"。","role":"assistant"},"finish_reason":null,"index":0,"logprobs":null}],"created":1721630271,"id":"d3610c24e6b42518a7883ea57c3ea2c3","model":"deepseek-chat","object":"chat.completion.chunk","system_fingerprint":"fp_7e0991cad4","usage":null}
{"choices":[{"delta":{"content":"","role":null},"finish_reason":"stop","index":0,"logprobs":null}],"created":1721630271,"id":"d3610c24e6b42518a7883ea57c3ea2c3","model":"deepseek-chat","object":"chat.completion.chunk","system_fingerprint":"fp_7e0991cad4","usage":{"completion_tokens":15,"prompt_tokens":11,"total_tokens":26}}
[DONE]"""  # noqa: E501


@pytest.fixture
def mock_deepseek_completion() -> list[dict]:
    list_chunk_data = DEEPSEEK_STREAM_DATA.split("\n")
    result_list = []
    for msg in list_chunk_data:
        if msg != "[DONE]":
            result_list.append(json.loads(msg))

    return result_list


async def test_deepseek_astream(mock_deepseek_completion: list) -> None:
    llm_name = "deepseek-chat"
    llm = ChatOpenAI(model=llm_name, stream_usage=True)
    mock_client = AsyncMock()

    async def mock_create(*args: Any, **kwargs: Any) -> MockAsyncContextManager:
        return MockAsyncContextManager(mock_deepseek_completion)

    mock_client.create = mock_create
    usage_chunk = mock_deepseek_completion[-1]
    usage_metadata: UsageMetadata | None = None
    with patch.object(llm, "async_client", mock_client):
        async for chunk in llm.astream("你的名字叫什么？只回答名字"):
            assert isinstance(chunk, AIMessageChunk)
            if chunk.usage_metadata is not None:
                usage_metadata = chunk.usage_metadata

    assert usage_metadata is not None

    assert usage_metadata["input_tokens"] == usage_chunk["usage"]["prompt_tokens"]
    assert usage_metadata["output_tokens"] == usage_chunk["usage"]["completion_tokens"]
    assert usage_metadata["total_tokens"] == usage_chunk["usage"]["total_tokens"]


def test_deepseek_stream(mock_deepseek_completion: list) -> None:
    llm_name = "deepseek-chat"
    llm = ChatOpenAI(model=llm_name, stream_usage=True)
    mock_client = MagicMock()

    def mock_create(*args: Any, **kwargs: Any) -> MockSyncContextManager:
        return MockSyncContextManager(mock_deepseek_completion)

    mock_client.create = mock_create
    usage_chunk = mock_deepseek_completion[-1]
    usage_metadata: UsageMetadata | None = None
    with patch.object(llm, "client", mock_client):
        for chunk in llm.stream("你的名字叫什么？只回答名字"):
            assert isinstance(chunk, AIMessageChunk)
            if chunk.usage_metadata is not None:
                usage_metadata = chunk.usage_metadata

    assert usage_metadata is not None

    assert usage_metadata["input_tokens"] == usage_chunk["usage"]["prompt_tokens"]
    assert usage_metadata["output_tokens"] == usage_chunk["usage"]["completion_tokens"]
    assert usage_metadata["total_tokens"] == usage_chunk["usage"]["total_tokens"]


OPENAI_STREAM_DATA = """{"id":"chatcmpl-9nhARrdUiJWEMd5plwV1Gc9NCjb9M","object":"chat.completion.chunk","created":1721631035,"model":"gpt-4o-2024-05-13","system_fingerprint":"fp_18cc0f1fa0","choices":[{"index":0,"delta":{"role":"assistant","content":""},"logprobs":null,"finish_reason":null}],"usage":null}
{"id":"chatcmpl-9nhARrdUiJWEMd5plwV1Gc9NCjb9M","object":"chat.completion.chunk","created":1721631035,"model":"gpt-4o-2024-05-13","system_fingerprint":"fp_18cc0f1fa0","choices":[{"index":0,"delta":{"content":"我是"},"logprobs":null,"finish_reason":null}],"usage":null}
{"id":"chatcmpl-9nhARrdUiJWEMd5plwV1Gc9NCjb9M","object":"chat.completion.chunk","created":1721631035,"model":"gpt-4o-2024-05-13","system_fingerprint":"fp_18cc0f1fa0","choices":[{"index":0,"delta":{"content":"助手"},"logprobs":null,"finish_reason":null}],"usage":null}
{"id":"chatcmpl-9nhARrdUiJWEMd5plwV1Gc9NCjb9M","object":"chat.completion.chunk","created":1721631035,"model":"gpt-4o-2024-05-13","system_fingerprint":"fp_18cc0f1fa0","choices":[{"index":0,"delta":{"content":"。"},"logprobs":null,"finish_reason":null}],"usage":null}
{"id":"chatcmpl-9nhARrdUiJWEMd5plwV1Gc9NCjb9M","object":"chat.completion.chunk","created":1721631035,"model":"gpt-4o-2024-05-13","system_fingerprint":"fp_18cc0f1fa0","choices":[{"index":0,"delta":{},"logprobs":null,"finish_reason":"stop"}],"usage":null}
{"id":"chatcmpl-9nhARrdUiJWEMd5plwV1Gc9NCjb9M","object":"chat.completion.chunk","created":1721631035,"model":"gpt-4o-2024-05-13","system_fingerprint":"fp_18cc0f1fa0","choices":[],"usage":{"prompt_tokens":14,"completion_tokens":3,"total_tokens":17}}
[DONE]"""  # noqa: E501


@pytest.fixture
def mock_openai_completion() -> list[dict]:
    list_chunk_data = OPENAI_STREAM_DATA.split("\n")
    result_list = []
    for msg in list_chunk_data:
        if msg != "[DONE]":
            result_list.append(json.loads(msg))

    return result_list


async def test_openai_astream(mock_openai_completion: list) -> None:
    llm_name = "gpt-4o"
    llm = ChatOpenAI(model=llm_name)
    assert llm.stream_usage
    mock_client = AsyncMock()

    async def mock_create(*args: Any, **kwargs: Any) -> MockAsyncContextManager:
        return MockAsyncContextManager(mock_openai_completion)

    mock_client.create = mock_create
    usage_chunk = mock_openai_completion[-1]
    usage_metadata: UsageMetadata | None = None
    with patch.object(llm, "async_client", mock_client):
        async for chunk in llm.astream("你的名字叫什么？只回答名字"):
            assert isinstance(chunk, AIMessageChunk)
            if chunk.usage_metadata is not None:
                usage_metadata = chunk.usage_metadata

    assert usage_metadata is not None

    assert usage_metadata["input_tokens"] == usage_chunk["usage"]["prompt_tokens"]
    assert usage_metadata["output_tokens"] == usage_chunk["usage"]["completion_tokens"]
    assert usage_metadata["total_tokens"] == usage_chunk["usage"]["total_tokens"]


def test_openai_stream(mock_openai_completion: list) -> None:
    llm_name = "gpt-4o"
    llm = ChatOpenAI(model=llm_name)
    assert llm.stream_usage
    mock_client = MagicMock()

    call_kwargs = []

    def mock_create(*args: Any, **kwargs: Any) -> MockSyncContextManager:
        call_kwargs.append(kwargs)
        return MockSyncContextManager(mock_openai_completion)

    mock_client.create = mock_create
    usage_chunk = mock_openai_completion[-1]
    usage_metadata: UsageMetadata | None = None
    with patch.object(llm, "client", mock_client):
        for chunk in llm.stream("你的名字叫什么？只回答名字"):
            assert isinstance(chunk, AIMessageChunk)
            if chunk.usage_metadata is not None:
                usage_metadata = chunk.usage_metadata

    assert call_kwargs[-1]["stream_options"] == {"include_usage": True}
    assert usage_metadata is not None
    assert usage_metadata["input_tokens"] == usage_chunk["usage"]["prompt_tokens"]
    assert usage_metadata["output_tokens"] == usage_chunk["usage"]["completion_tokens"]
    assert usage_metadata["total_tokens"] == usage_chunk["usage"]["total_tokens"]

    # Verify no streaming outside of default base URL or clients
    for param, value in {
        "stream_usage": False,
        "openai_proxy": "http://localhost:7890",
        "openai_api_base": "https://example.com/v1",
        "base_url": "https://example.com/v1",
        "client": mock_client,
        "root_client": mock_client,
        "async_client": mock_client,
        "root_async_client": mock_client,
        "http_client": httpx.Client(),
        "http_async_client": httpx.AsyncClient(),
    }.items():
        llm = ChatOpenAI(model=llm_name, **{param: value})  # type: ignore[arg-type]
        assert not llm.stream_usage
        with patch.object(llm, "client", mock_client):
            _ = list(llm.stream("..."))
        assert "stream_options" not in call_kwargs[-1]


@pytest.fixture
def mock_completion() -> dict:
    return {
        "id": "chatcmpl-7fcZavknQda3SQ",
        "object": "chat.completion",
        "created": 1689989000,
        "model": "gpt-3.5-turbo-0613",
        "choices": [
            {
                "index": 0,
                "message": {"role": "assistant", "content": "Bar Baz", "name": "Erick"},
                "finish_reason": "stop",
            }
        ],
    }


@pytest.fixture
def mock_client(mock_completion: dict) -> MagicMock:
    rtn = MagicMock()

    mock_create = MagicMock()

    mock_resp = MagicMock()
    mock_resp.headers = {"content-type": "application/json"}
    mock_resp.parse.return_value = mock_completion
    mock_create.return_value = mock_resp

    rtn.with_raw_response.create = mock_create
    rtn.create.return_value = mock_completion
    return rtn


@pytest.fixture
def mock_async_client(mock_completion: dict) -> AsyncMock:
    rtn = AsyncMock()

    mock_create = AsyncMock()
    mock_resp = MagicMock()
    mock_resp.parse.return_value = mock_completion
    mock_create.return_value = mock_resp

    rtn.with_raw_response.create = mock_create
    rtn.create.return_value = mock_completion
    return rtn


def test_openai_invoke(mock_client: MagicMock) -> None:
    llm = ChatOpenAI()

    with patch.object(llm, "client", mock_client):
        res = llm.invoke("bar")
        assert res.content == "Bar Baz"

        # headers are not in response_metadata if include_response_headers not set
        assert "headers" not in res.response_metadata
    assert mock_client.with_raw_response.create.called


async def test_openai_ainvoke(mock_async_client: AsyncMock) -> None:
    llm = ChatOpenAI()

    with patch.object(llm, "async_client", mock_async_client):
        res = await llm.ainvoke("bar")
        assert res.content == "Bar Baz"

        # headers are not in response_metadata if include_response_headers not set
        assert "headers" not in res.response_metadata
    assert mock_async_client.with_raw_response.create.called


@pytest.mark.parametrize(
    "model",
    [
        "gpt-3.5-turbo",
        "gpt-4",
        "gpt-3.5-0125",
        "gpt-4-0125-preview",
        "gpt-4-turbo-preview",
        "gpt-4-vision-preview",
    ],
)
def test__get_encoding_model(model: str) -> None:
    ChatOpenAI(model=model)._get_encoding_model()


def test_openai_invoke_name(mock_client: MagicMock) -> None:
    llm = ChatOpenAI()

    with patch.object(llm, "client", mock_client):
        messages = [HumanMessage(content="Foo", name="Katie")]
        res = llm.invoke(messages)
        call_args, call_kwargs = mock_client.with_raw_response.create.call_args
        assert len(call_args) == 0  # no positional args
        call_messages = call_kwargs["messages"]
        assert len(call_messages) == 1
        assert call_messages[0]["role"] == "user"
        assert call_messages[0]["content"] == "Foo"
        assert call_messages[0]["name"] == "Katie"

        # check return type has name
        assert res.content == "Bar Baz"
        assert res.name == "Erick"


def test_function_calls_with_tool_calls(mock_client: MagicMock) -> None:
    # Test that we ignore function calls if tool_calls are present
    llm = ChatOpenAI(model="gpt-4.1-mini")
    tool_call_message = AIMessage(
        content="",
        additional_kwargs={
            "function_call": {
                "name": "get_weather",
                "arguments": '{"location": "Boston"}',
            }
        },
        tool_calls=[
            {
                "name": "get_weather",
                "args": {"location": "Boston"},
                "id": "abc123",
                "type": "tool_call",
            }
        ],
    )
    messages = [
        HumanMessage("What's the weather in Boston?"),
        tool_call_message,
        ToolMessage(content="It's sunny.", name="get_weather", tool_call_id="abc123"),
    ]
    with patch.object(llm, "client", mock_client):
        _ = llm.invoke(messages)
        _, call_kwargs = mock_client.with_raw_response.create.call_args
        call_messages = call_kwargs["messages"]
        tool_call_message_payload = call_messages[1]
        assert "tool_calls" in tool_call_message_payload
        assert "function_call" not in tool_call_message_payload

    # Test we don't ignore function calls if tool_calls are not present
    cast(AIMessage, messages[1]).tool_calls = []
    with patch.object(llm, "client", mock_client):
        _ = llm.invoke(messages)
        _, call_kwargs = mock_client.with_raw_response.create.call_args
        call_messages = call_kwargs["messages"]
        tool_call_message_payload = call_messages[1]
        assert "function_call" in tool_call_message_payload
        assert "tool_calls" not in tool_call_message_payload


def test_custom_token_counting() -> None:
    def token_encoder(text: str) -> list[int]:
        return [1, 2, 3]

    llm = ChatOpenAI(custom_get_token_ids=token_encoder)
    assert llm.get_token_ids("foo") == [1, 2, 3]


def test_format_message_content() -> None:
    content: Any = "hello"
    assert content == _format_message_content(content)

    content = None
    assert content == _format_message_content(content)

    content = []
    assert content == _format_message_content(content)

    content = [
        {"type": "text", "text": "What is in this image?"},
        {"type": "image_url", "image_url": {"url": "url.com"}},
    ]
    assert content == _format_message_content(content)

    content = [
        {"type": "text", "text": "hello"},
        {
            "type": "tool_use",
            "id": "toolu_01A09q90qw90lq917835lq9",
            "name": "get_weather",
            "input": {"location": "San Francisco, CA", "unit": "celsius"},
        },
    ]
    assert _format_message_content(content) == [{"type": "text", "text": "hello"}]

    # Standard multi-modal inputs
    contents = [
        {"type": "image", "source_type": "url", "url": "https://..."},  # v0
        {"type": "image", "url": "https://..."},  # v1
    ]
    expected = [{"type": "image_url", "image_url": {"url": "https://..."}}]
    for content in contents:
        assert expected == _format_message_content([content])

    contents = [
        {
            "type": "image",
            "source_type": "base64",
            "data": "<base64 data>",
            "mime_type": "image/png",
        },
        {"type": "image", "base64": "<base64 data>", "mime_type": "image/png"},
    ]
    expected = [
        {
            "type": "image_url",
            "image_url": {"url": "data:image/png;base64,<base64 data>"},
        }
    ]
    for content in contents:
        assert expected == _format_message_content([content])

    contents = [
        {
            "type": "file",
            "source_type": "base64",
            "data": "<base64 data>",
            "mime_type": "application/pdf",
            "filename": "my_file",
        },
        {
            "type": "file",
            "base64": "<base64 data>",
            "mime_type": "application/pdf",
            "filename": "my_file",
        },
    ]
    expected = [
        {
            "type": "file",
            "file": {
                "filename": "my_file",
                "file_data": "data:application/pdf;base64,<base64 data>",
            },
        }
    ]
    for content in contents:
        assert expected == _format_message_content([content])

    # Test warn if PDF is missing a filename
    pdf_block = {
        "type": "file",
        "base64": "<base64 data>",
        "mime_type": "application/pdf",
    }
    expected = [
        # N.B. this format is invalid for OpenAI
        {
            "type": "file",
            "file": {"file_data": "data:application/pdf;base64,<base64 data>"},
        }
    ]
    with pytest.warns(match="filename"):
        assert expected == _format_message_content([pdf_block])

    contents = [
        {"type": "file", "source_type": "id", "id": "file-abc123"},
        {"type": "file", "file_id": "file-abc123"},
    ]
    expected = [{"type": "file", "file": {"file_id": "file-abc123"}}]
    for content in contents:
        assert expected == _format_message_content([content])


class GenerateUsername(BaseModel):
    "Get a username based on someone's name and hair color."

    name: str
    hair_color: str


class MakeASandwich(BaseModel):
    "Make a sandwich given a list of ingredients."

    bread_type: str
    cheese_type: str
    condiments: list[str]
    vegetables: list[str]


@pytest.mark.parametrize(
    "tool_choice",
    [
        "any",
        "none",
        "auto",
        "required",
        "GenerateUsername",
        {"type": "function", "function": {"name": "MakeASandwich"}},
        False,
        None,
    ],
)
@pytest.mark.parametrize("strict", [True, False, None])
def test_bind_tools_tool_choice(tool_choice: Any, strict: bool | None) -> None:
    """Test passing in manually construct tool call message."""
    llm = ChatOpenAI(model="gpt-3.5-turbo-0125", temperature=0)
    llm.bind_tools(
        tools=[GenerateUsername, MakeASandwich], tool_choice=tool_choice, strict=strict
    )


@pytest.mark.parametrize(
    "schema", [GenerateUsername, GenerateUsername.model_json_schema()]
)
@pytest.mark.parametrize("method", ["json_schema", "function_calling", "json_mode"])
@pytest.mark.parametrize("include_raw", [True, False])
@pytest.mark.parametrize("strict", [True, False, None])
def test_with_structured_output(
    schema: type | dict[str, Any] | None,
    method: Literal["function_calling", "json_mode", "json_schema"],
    include_raw: bool,
    strict: bool | None,
) -> None:
    """Test passing in manually construct tool call message."""
    if method == "json_mode":
        strict = None
    llm = ChatOpenAI(model="gpt-3.5-turbo-0125", temperature=0)
    llm.with_structured_output(
        schema, method=method, strict=strict, include_raw=include_raw
    )


def test_get_num_tokens_from_messages() -> None:
    llm = ChatOpenAI(model="gpt-4o")
    messages = [
        SystemMessage("you're a good assistant"),
        HumanMessage("how are you"),
        HumanMessage(
            [
                {"type": "text", "text": "what's in this image"},
                {"type": "image_url", "image_url": {"url": "https://foobar.com"}},
                {
                    "type": "image_url",
                    "image_url": {"url": "https://foobar.com", "detail": "low"},
                },
            ]
        ),
        AIMessage("a nice bird"),
        AIMessage(
            "",
            tool_calls=[
                ToolCall(id="foo", name="bar", args={"arg1": "arg1"}, type="tool_call")
            ],
        ),
        AIMessage(
            "",
            additional_kwargs={
                "function_call": {
                    "arguments": json.dumps({"arg1": "arg1"}),
                    "name": "fun",
                }
            },
        ),
        AIMessage(
            "text",
            tool_calls=[
                ToolCall(id="foo", name="bar", args={"arg1": "arg1"}, type="tool_call")
            ],
        ),
        ToolMessage("foobar", tool_call_id="foo"),
    ]
    expected = 431  # Updated to match token count with mocked 100x100 image

    # Mock _url_to_size to avoid PIL dependency in unit tests
    with patch("langchain_openai.chat_models.base._url_to_size") as mock_url_to_size:
        mock_url_to_size.return_value = (100, 100)  # 100x100 pixel image
        actual = llm.get_num_tokens_from_messages(messages)

    assert expected == actual

    # Test file inputs
    messages = [
        HumanMessage(
            [
                "Summarize this document.",
                {
                    "type": "file",
                    "file": {
                        "filename": "my file",
                        "file_data": "data:application/pdf;base64,<data>",
                    },
                },
            ]
        )
    ]
    actual = 0
    with pytest.warns(match="file inputs are not supported"):
        actual = llm.get_num_tokens_from_messages(messages)
    assert actual == 13


class Foo(BaseModel):
    bar: int


# class FooV1(BaseModelV1):
#     bar: int


@pytest.mark.parametrize(
    "schema",
    [
        Foo
        # FooV1
    ],
)
def test_schema_from_with_structured_output(schema: type) -> None:
    """Test schema from with_structured_output."""

    llm = ChatOpenAI(model="gpt-4o")

    structured_llm = llm.with_structured_output(
        schema, method="json_schema", strict=True
    )

    expected = {
        "properties": {"bar": {"title": "Bar", "type": "integer"}},
        "required": ["bar"],
        "title": schema.__name__,
        "type": "object",
    }
    actual = structured_llm.get_output_schema().model_json_schema()
    assert actual == expected


def test__create_usage_metadata() -> None:
    usage_metadata = {
        "completion_tokens": 15,
        "prompt_tokens_details": None,
        "completion_tokens_details": None,
        "prompt_tokens": 11,
        "total_tokens": 26,
    }
    result = _create_usage_metadata(usage_metadata)
    assert result == UsageMetadata(
        output_tokens=15,
        input_tokens=11,
        total_tokens=26,
        input_token_details={},
        output_token_details={},
    )


def test__create_usage_metadata_responses() -> None:
    response_usage_metadata = {
        "input_tokens": 100,
        "input_tokens_details": {"cached_tokens": 50},
        "output_tokens": 50,
        "output_tokens_details": {"reasoning_tokens": 10},
        "total_tokens": 150,
    }
    result = _create_usage_metadata_responses(response_usage_metadata)

    assert result == UsageMetadata(
        output_tokens=50,
        input_tokens=100,
        total_tokens=150,
        input_token_details={"cache_read": 50},
        output_token_details={"reasoning": 10},
    )


def test__convert_to_openai_response_format() -> None:
    # Test response formats that aren't tool-like.
    response_format: dict = {
        "type": "json_schema",
        "json_schema": {
            "name": "math_reasoning",
            "schema": {
                "type": "object",
                "properties": {
                    "steps": {
                        "type": "array",
                        "items": {
                            "type": "object",
                            "properties": {
                                "explanation": {"type": "string"},
                                "output": {"type": "string"},
                            },
                            "required": ["explanation", "output"],
                            "additionalProperties": False,
                        },
                    },
                    "final_answer": {"type": "string"},
                },
                "required": ["steps", "final_answer"],
                "additionalProperties": False,
            },
            "strict": True,
        },
    }

    actual = _convert_to_openai_response_format(response_format)
    assert actual == response_format

    actual = _convert_to_openai_response_format(response_format["json_schema"])
    assert actual == response_format

    actual = _convert_to_openai_response_format(response_format, strict=True)
    assert actual == response_format

    with pytest.raises(ValueError):
        _convert_to_openai_response_format(response_format, strict=False)


@pytest.mark.parametrize("method", ["function_calling", "json_schema"])
@pytest.mark.parametrize("strict", [True, None])
def test_structured_output_strict(
    method: Literal["function_calling", "json_schema"], strict: bool | None
) -> None:
    """Test to verify structured output with strict=True."""

    llm = ChatOpenAI(model="gpt-4o-2024-08-06")

    class Joke(BaseModel):
        """Joke to tell user."""

        setup: str = Field(description="question to set up a joke")
        punchline: str = Field(description="answer to resolve the joke")

    llm.with_structured_output(Joke, method=method, strict=strict)
    # Schema
    llm.with_structured_output(Joke.model_json_schema(), method=method, strict=strict)


def test_nested_structured_output_strict() -> None:
    """Test to verify structured output with strict=True for nested object."""

    llm = ChatOpenAI(model="gpt-4o-2024-08-06")

    class SelfEvaluation(TypedDict):
        score: int
        text: str

    class JokeWithEvaluation(TypedDict):
        """Joke to tell user."""

        setup: str
        punchline: str
        _evaluation: SelfEvaluation

    llm.with_structured_output(JokeWithEvaluation, method="json_schema")


def test__get_request_payload() -> None:
    llm = ChatOpenAI(model="gpt-4o-2024-08-06")
    messages: list = [
        SystemMessage("hello"),
        SystemMessage("bye", additional_kwargs={"__openai_role__": "developer"}),
        SystemMessage(content=[{"type": "text", "text": "hello!"}]),
        {"role": "human", "content": "how are you"},
        {"role": "user", "content": [{"type": "text", "text": "feeling today"}]},
    ]
    expected = {
        "messages": [
            {"role": "system", "content": "hello"},
            {"role": "developer", "content": "bye"},
            {"role": "system", "content": [{"type": "text", "text": "hello!"}]},
            {"role": "user", "content": "how are you"},
            {"role": "user", "content": [{"type": "text", "text": "feeling today"}]},
        ],
        "model": "gpt-4o-2024-08-06",
        "stream": False,
    }
    payload = llm._get_request_payload(messages)
    assert payload == expected

    # Test we coerce to developer role for o-series models
    llm = ChatOpenAI(model="o3-mini")
    payload = llm._get_request_payload(messages)
    expected = {
        "messages": [
            {"role": "developer", "content": "hello"},
            {"role": "developer", "content": "bye"},
            {"role": "developer", "content": [{"type": "text", "text": "hello!"}]},
            {"role": "user", "content": "how are you"},
            {"role": "user", "content": [{"type": "text", "text": "feeling today"}]},
        ],
        "model": "o3-mini",
        "stream": False,
    }
    assert payload == expected

    # Test we ignore reasoning blocks from other providers
    reasoning_messages: list = [
        {
            "role": "user",
            "content": [
                {"type": "reasoning_content", "reasoning_content": "reasoning..."},
                {"type": "text", "text": "reasoned response"},
            ],
        },
        {
            "role": "user",
            "content": [
                {"type": "thinking", "thinking": "thinking..."},
                {"type": "text", "text": "thoughtful response"},
            ],
        },
    ]
    expected = {
        "messages": [
            {
                "role": "user",
                "content": [{"type": "text", "text": "reasoned response"}],
            },
            {
                "role": "user",
                "content": [{"type": "text", "text": "thoughtful response"}],
            },
        ],
        "model": "o3-mini",
        "stream": False,
    }
    payload = llm._get_request_payload(reasoning_messages)
    assert payload == expected


def test_init_o1() -> None:
    with warnings.catch_warnings(record=True) as record:
        warnings.simplefilter("error")  # Treat warnings as errors
        ChatOpenAI(model="o1", reasoning_effort="medium")

    assert len(record) == 0


def test_init_minimal_reasoning_effort() -> None:
    with warnings.catch_warnings(record=True) as record:
        warnings.simplefilter("error")
        ChatOpenAI(model="gpt-5", reasoning_effort="minimal")

    assert len(record) == 0


@pytest.mark.parametrize("use_responses_api", [False, True])
@pytest.mark.parametrize("use_max_completion_tokens", [True, False])
def test_minimal_reasoning_effort_payload(
    use_max_completion_tokens: bool, use_responses_api: bool
) -> None:
    """Test that minimal reasoning effort is included in request payload."""
    if use_max_completion_tokens:
        kwargs = {"max_completion_tokens": 100}
    else:
        kwargs = {"max_tokens": 100}

    init_kwargs: dict[str, Any] = {
        "model": "gpt-5",
        "reasoning_effort": "minimal",
        "use_responses_api": use_responses_api,
        **kwargs,
    }

    llm = ChatOpenAI(**init_kwargs)

    messages = [
        {"role": "developer", "content": "respond with just 'test'"},
        {"role": "user", "content": "hello"},
    ]

    payload = llm._get_request_payload(messages, stop=None)

    # When using responses API, reasoning_effort becomes reasoning.effort
    if use_responses_api:
        assert "reasoning" in payload
        assert payload["reasoning"]["effort"] == "minimal"
        # For responses API, tokens param becomes max_output_tokens
        assert payload["max_output_tokens"] == 100
    else:
        # For non-responses API, reasoning_effort remains as is
        assert payload["reasoning_effort"] == "minimal"
        if use_max_completion_tokens:
            assert payload["max_completion_tokens"] == 100
        else:
            # max_tokens gets converted to max_completion_tokens in non-responses API
            assert payload["max_completion_tokens"] == 100


def test_output_version_compat() -> None:
    llm = ChatOpenAI(model="gpt-5", output_version="responses/v1")
    assert llm._use_responses_api({}) is True


def test_verbosity_parameter_payload() -> None:
    """Test verbosity parameter is included in request payload for Responses API."""
    llm = ChatOpenAI(model="gpt-5", verbosity="high", use_responses_api=True)

    messages = [{"role": "user", "content": "hello"}]
    payload = llm._get_request_payload(messages, stop=None)

    assert payload["text"]["verbosity"] == "high"


def test_structured_output_old_model() -> None:
    class Output(TypedDict):
        """output."""

        foo: str

    with pytest.warns(match="Cannot use method='json_schema'"):
        llm = ChatOpenAI(model="gpt-4").with_structured_output(Output)
    # assert tool calling was used instead of json_schema
    assert "tools" in llm.steps[0].kwargs  # type: ignore
    assert "response_format" not in llm.steps[0].kwargs  # type: ignore


def test_structured_outputs_parser() -> None:
    parsed_response = GenerateUsername(name="alice", hair_color="black")
    llm_output = ChatGeneration(
        message=AIMessage(
            content='{"name": "alice", "hair_color": "black"}',
            additional_kwargs={"parsed": parsed_response},
        )
    )
    output_parser = RunnableLambda(
        partial(_oai_structured_outputs_parser, schema=GenerateUsername)
    )
    serialized = dumps(llm_output)
    deserialized = loads(serialized)
    assert isinstance(deserialized, ChatGeneration)
    result = output_parser.invoke(cast(AIMessage, deserialized.message))
    assert result == parsed_response


def test__construct_lc_result_from_responses_api_error_handling() -> None:
    """Test that errors in the response are properly raised."""
    response = Response(
        id="resp_123",
        created_at=1234567890,
        model="gpt-4o",
        object="response",
        error=ResponseError(message="Test error", code="server_error"),
        parallel_tool_calls=True,
        tools=[],
        tool_choice="auto",
        output=[],
    )

    with pytest.raises(ValueError) as excinfo:
        _construct_lc_result_from_responses_api(response)

    assert "Test error" in str(excinfo.value)


def test__construct_lc_result_from_responses_api_basic_text_response() -> None:
    """Test a basic text response with no tools or special features."""
    response = Response(
        id="resp_123",
        created_at=1234567890,
        model="gpt-4o",
        object="response",
        parallel_tool_calls=True,
        tools=[],
        tool_choice="auto",
        output=[
            ResponseOutputMessage(
                type="message",
                id="msg_123",
                content=[
                    ResponseOutputText(
                        type="output_text", text="Hello, world!", annotations=[]
                    )
                ],
                role="assistant",
                status="completed",
            )
        ],
        usage=ResponseUsage(
            input_tokens=10,
            output_tokens=3,
            total_tokens=13,
            input_tokens_details=InputTokensDetails(cached_tokens=0),
            output_tokens_details=OutputTokensDetails(reasoning_tokens=0),
        ),
    )

    # v0
    result = _construct_lc_result_from_responses_api(response, output_version="v0")

    assert isinstance(result, ChatResult)
    assert len(result.generations) == 1
    assert isinstance(result.generations[0], ChatGeneration)
    assert isinstance(result.generations[0].message, AIMessage)
    assert result.generations[0].message.content == [
        {"type": "text", "text": "Hello, world!", "annotations": []}
    ]
    assert result.generations[0].message.id == "msg_123"
    assert result.generations[0].message.usage_metadata
    assert result.generations[0].message.usage_metadata["input_tokens"] == 10
    assert result.generations[0].message.usage_metadata["output_tokens"] == 3
    assert result.generations[0].message.usage_metadata["total_tokens"] == 13
    assert result.generations[0].message.response_metadata["id"] == "resp_123"
    assert result.generations[0].message.response_metadata["model_name"] == "gpt-4o"

    # responses/v1
    result = _construct_lc_result_from_responses_api(response)
    assert result.generations[0].message.content == [
        {"type": "text", "text": "Hello, world!", "annotations": [], "id": "msg_123"}
    ]
    assert result.generations[0].message.id == "resp_123"
    assert result.generations[0].message.response_metadata["id"] == "resp_123"


def test__construct_lc_result_from_responses_api_multiple_text_blocks() -> None:
    """Test a response with multiple text blocks."""
    response = Response(
        id="resp_123",
        created_at=1234567890,
        model="gpt-4o",
        object="response",
        parallel_tool_calls=True,
        tools=[],
        tool_choice="auto",
        output=[
            ResponseOutputMessage(
                type="message",
                id="msg_123",
                content=[
                    ResponseOutputText(
                        type="output_text", text="First part", annotations=[]
                    ),
                    ResponseOutputText(
                        type="output_text", text="Second part", annotations=[]
                    ),
                ],
                role="assistant",
                status="completed",
            )
        ],
    )

    result = _construct_lc_result_from_responses_api(response, output_version="v0")

    assert len(result.generations[0].message.content) == 2
    assert result.generations[0].message.content == [
        {"type": "text", "text": "First part", "annotations": []},
        {"type": "text", "text": "Second part", "annotations": []},
    ]


def test__construct_lc_result_from_responses_api_multiple_messages() -> None:
    """Test a response with multiple text blocks."""
    response = Response(
        id="resp_123",
        created_at=1234567890,
        model="gpt-4o",
        object="response",
        parallel_tool_calls=True,
        tools=[],
        tool_choice="auto",
        output=[
            ResponseOutputMessage(
                type="message",
                id="msg_123",
                content=[
                    ResponseOutputText(type="output_text", text="foo", annotations=[])
                ],
                role="assistant",
                status="completed",
            ),
            ResponseReasoningItem(
                type="reasoning",
                id="rs_123",
                summary=[Summary(type="summary_text", text="reasoning foo")],
            ),
            ResponseOutputMessage(
                type="message",
                id="msg_234",
                content=[
                    ResponseOutputText(type="output_text", text="bar", annotations=[])
                ],
                role="assistant",
                status="completed",
            ),
        ],
    )

    # v0
    result = _construct_lc_result_from_responses_api(response, output_version="v0")

    assert result.generations[0].message.content == [
        {"type": "text", "text": "foo", "annotations": []},
        {"type": "text", "text": "bar", "annotations": []},
    ]
    assert result.generations[0].message.additional_kwargs == {
        "reasoning": {
            "type": "reasoning",
            "summary": [{"type": "summary_text", "text": "reasoning foo"}],
            "id": "rs_123",
        }
    }
    assert result.generations[0].message.id == "msg_234"

    # responses/v1
    result = _construct_lc_result_from_responses_api(response)

    assert result.generations[0].message.content == [
        {"type": "text", "text": "foo", "annotations": [], "id": "msg_123"},
        {
            "type": "reasoning",
            "summary": [{"type": "summary_text", "text": "reasoning foo"}],
            "id": "rs_123",
        },
        {"type": "text", "text": "bar", "annotations": [], "id": "msg_234"},
    ]
    assert result.generations[0].message.id == "resp_123"


def test__construct_lc_result_from_responses_api_refusal_response() -> None:
    """Test a response with a refusal."""
    response = Response(
        id="resp_123",
        created_at=1234567890,
        model="gpt-4o",
        object="response",
        parallel_tool_calls=True,
        tools=[],
        tool_choice="auto",
        output=[
            ResponseOutputMessage(
                type="message",
                id="msg_123",
                content=[
                    ResponseOutputRefusal(
                        type="refusal", refusal="I cannot assist with that request."
                    )
                ],
                role="assistant",
                status="completed",
            )
        ],
    )

    # v0
    result = _construct_lc_result_from_responses_api(response, output_version="v0")

    assert result.generations[0].message.additional_kwargs["refusal"] == (
        "I cannot assist with that request."
    )

    # responses/v1
    result = _construct_lc_result_from_responses_api(response)
    assert result.generations[0].message.content == [
        {
            "type": "refusal",
            "refusal": "I cannot assist with that request.",
            "id": "msg_123",
        }
    ]


def test__construct_lc_result_from_responses_api_function_call_valid_json() -> None:
    """Test a response with a valid function call."""
    response = Response(
        id="resp_123",
        created_at=1234567890,
        model="gpt-4o",
        object="response",
        parallel_tool_calls=True,
        tools=[],
        tool_choice="auto",
        output=[
            ResponseFunctionToolCall(
                type="function_call",
                id="func_123",
                call_id="call_123",
                name="get_weather",
                arguments='{"location": "New York", "unit": "celsius"}',
            )
        ],
    )

    # v0
    result = _construct_lc_result_from_responses_api(response, output_version="v0")

    msg: AIMessage = cast(AIMessage, result.generations[0].message)
    assert len(msg.tool_calls) == 1
    assert msg.tool_calls[0]["type"] == "tool_call"
    assert msg.tool_calls[0]["name"] == "get_weather"
    assert msg.tool_calls[0]["id"] == "call_123"
    assert msg.tool_calls[0]["args"] == {"location": "New York", "unit": "celsius"}
    assert _FUNCTION_CALL_IDS_MAP_KEY in result.generations[0].message.additional_kwargs
    assert (
        result.generations[0].message.additional_kwargs[_FUNCTION_CALL_IDS_MAP_KEY][
            "call_123"
        ]
        == "func_123"
    )

    # responses/v1
    result = _construct_lc_result_from_responses_api(response)
    msg = cast(AIMessage, result.generations[0].message)
    assert msg.tool_calls
    assert msg.content == [
        {
            "type": "function_call",
            "id": "func_123",
            "name": "get_weather",
            "arguments": '{"location": "New York", "unit": "celsius"}',
            "call_id": "call_123",
        }
    ]


def test__construct_lc_result_from_responses_api_function_call_invalid_json() -> None:
    """Test a response with an invalid JSON function call."""
    response = Response(
        id="resp_123",
        created_at=1234567890,
        model="gpt-4o",
        object="response",
        parallel_tool_calls=True,
        tools=[],
        tool_choice="auto",
        output=[
            ResponseFunctionToolCall(
                type="function_call",
                id="func_123",
                call_id="call_123",
                name="get_weather",
                arguments='{"location": "New York", "unit": "celsius"',
                # Missing closing brace
            )
        ],
    )

    result = _construct_lc_result_from_responses_api(response, output_version="v0")

    msg: AIMessage = cast(AIMessage, result.generations[0].message)
    assert len(msg.invalid_tool_calls) == 1
    assert msg.invalid_tool_calls[0]["type"] == "invalid_tool_call"
    assert msg.invalid_tool_calls[0]["name"] == "get_weather"
    assert msg.invalid_tool_calls[0]["id"] == "call_123"
    assert (
        msg.invalid_tool_calls[0]["args"]
        == '{"location": "New York", "unit": "celsius"'
    )
    assert "error" in msg.invalid_tool_calls[0]
    assert _FUNCTION_CALL_IDS_MAP_KEY in result.generations[0].message.additional_kwargs


def test__construct_lc_result_from_responses_api_complex_response() -> None:
    """Test a complex response with multiple output types."""
    response = Response(
        id="resp_123",
        created_at=1234567890,
        model="gpt-4o",
        object="response",
        parallel_tool_calls=True,
        tools=[],
        tool_choice="auto",
        output=[
            ResponseOutputMessage(
                type="message",
                id="msg_123",
                content=[
                    ResponseOutputText(
                        type="output_text",
                        text="Here's the information you requested:",
                        annotations=[],
                    )
                ],
                role="assistant",
                status="completed",
            ),
            ResponseFunctionToolCall(
                type="function_call",
                id="func_123",
                call_id="call_123",
                name="get_weather",
                arguments='{"location": "New York"}',
            ),
        ],
        metadata={"key1": "value1", "key2": "value2"},
        incomplete_details=IncompleteDetails(reason="max_output_tokens"),
        status="completed",
        user="user_123",
    )

    # v0
    result = _construct_lc_result_from_responses_api(response, output_version="v0")

    # Check message content
    assert result.generations[0].message.content == [
        {
            "type": "text",
            "text": "Here's the information you requested:",
            "annotations": [],
        }
    ]

    # Check tool calls
    msg: AIMessage = cast(AIMessage, result.generations[0].message)
    assert len(msg.tool_calls) == 1
    assert msg.tool_calls[0]["name"] == "get_weather"

    # Check metadata
    assert result.generations[0].message.response_metadata["id"] == "resp_123"
    assert result.generations[0].message.response_metadata["metadata"] == {
        "key1": "value1",
        "key2": "value2",
    }
    assert result.generations[0].message.response_metadata["incomplete_details"] == {
        "reason": "max_output_tokens"
    }
    assert result.generations[0].message.response_metadata["status"] == "completed"
    assert result.generations[0].message.response_metadata["user"] == "user_123"

    # responses/v1
    result = _construct_lc_result_from_responses_api(response)
    msg = cast(AIMessage, result.generations[0].message)
    assert msg.response_metadata["metadata"] == {"key1": "value1", "key2": "value2"}
    assert msg.content == [
        {
            "type": "text",
            "text": "Here's the information you requested:",
            "annotations": [],
            "id": "msg_123",
        },
        {
            "type": "function_call",
            "id": "func_123",
            "call_id": "call_123",
            "name": "get_weather",
            "arguments": '{"location": "New York"}',
        },
    ]


def test__construct_lc_result_from_responses_api_no_usage_metadata() -> None:
    """Test a response without usage metadata."""
    response = Response(
        id="resp_123",
        created_at=1234567890,
        model="gpt-4o",
        object="response",
        parallel_tool_calls=True,
        tools=[],
        tool_choice="auto",
        output=[
            ResponseOutputMessage(
                type="message",
                id="msg_123",
                content=[
                    ResponseOutputText(
                        type="output_text", text="Hello, world!", annotations=[]
                    )
                ],
                role="assistant",
                status="completed",
            )
        ],
        # No usage field
    )

    result = _construct_lc_result_from_responses_api(response)

    assert cast(AIMessage, result.generations[0].message).usage_metadata is None


def test__construct_lc_result_from_responses_api_web_search_response() -> None:
    """Test a response with web search output."""
    from openai.types.responses.response_function_web_search import (
        ResponseFunctionWebSearch,
    )

    response = Response(
        id="resp_123",
        created_at=1234567890,
        model="gpt-4o",
        object="response",
        parallel_tool_calls=True,
        tools=[],
        tool_choice="auto",
        output=[
            ResponseFunctionWebSearch(
                id="websearch_123",
                type="web_search_call",
                status="completed",
                action=ActionSearch(type="search", query="search query"),
            )
        ],
    )

    # v0
    result = _construct_lc_result_from_responses_api(response, output_version="v0")

    assert "tool_outputs" in result.generations[0].message.additional_kwargs
    assert len(result.generations[0].message.additional_kwargs["tool_outputs"]) == 1
    assert (
        result.generations[0].message.additional_kwargs["tool_outputs"][0]["type"]
        == "web_search_call"
    )
    assert (
        result.generations[0].message.additional_kwargs["tool_outputs"][0]["id"]
        == "websearch_123"
    )
    assert (
        result.generations[0].message.additional_kwargs["tool_outputs"][0]["status"]
        == "completed"
    )

    # responses/v1
    result = _construct_lc_result_from_responses_api(response)
    assert result.generations[0].message.content == [
        {
            "type": "web_search_call",
            "id": "websearch_123",
            "status": "completed",
            "action": {"query": "search query", "type": "search"},
        }
    ]


def test__construct_lc_result_from_responses_api_file_search_response() -> None:
    """Test a response with file search output."""
    response = Response(
        id="resp_123",
        created_at=1234567890,
        model="gpt-4o",
        object="response",
        parallel_tool_calls=True,
        tools=[],
        tool_choice="auto",
        output=[
            ResponseFileSearchToolCall(
                id="filesearch_123",
                type="file_search_call",
                status="completed",
                queries=["python code", "langchain"],
                results=[
                    Result(
                        file_id="file_123",
                        filename="example.py",
                        score=0.95,
                        text="def hello_world() -> None:\n    print('Hello, world!')",
                        attributes={"language": "python", "size": 42},
                    )
                ],
            )
        ],
    )

    # v0
    result = _construct_lc_result_from_responses_api(response, output_version="v0")

    assert "tool_outputs" in result.generations[0].message.additional_kwargs
    assert len(result.generations[0].message.additional_kwargs["tool_outputs"]) == 1
    assert (
        result.generations[0].message.additional_kwargs["tool_outputs"][0]["type"]
        == "file_search_call"
    )
    assert (
        result.generations[0].message.additional_kwargs["tool_outputs"][0]["id"]
        == "filesearch_123"
    )
    assert (
        result.generations[0].message.additional_kwargs["tool_outputs"][0]["status"]
        == "completed"
    )
    assert result.generations[0].message.additional_kwargs["tool_outputs"][0][
        "queries"
    ] == ["python code", "langchain"]
    assert (
        len(
            result.generations[0].message.additional_kwargs["tool_outputs"][0][
                "results"
            ]
        )
        == 1
    )
    assert (
        result.generations[0].message.additional_kwargs["tool_outputs"][0]["results"][
            0
        ]["file_id"]
        == "file_123"
    )
    assert (
        result.generations[0].message.additional_kwargs["tool_outputs"][0]["results"][
            0
        ]["score"]
        == 0.95
    )

    # responses/v1
    result = _construct_lc_result_from_responses_api(response)
    assert result.generations[0].message.content == [
        {
            "type": "file_search_call",
            "id": "filesearch_123",
            "status": "completed",
            "queries": ["python code", "langchain"],
            "results": [
                {
                    "file_id": "file_123",
                    "filename": "example.py",
                    "score": 0.95,
                    "text": "def hello_world() -> None:\n    print('Hello, world!')",
                    "attributes": {"language": "python", "size": 42},
                }
            ],
        }
    ]


def test__construct_lc_result_from_responses_api_mixed_search_responses() -> None:
    """Test a response with both web search and file search outputs."""

    response = Response(
        id="resp_123",
        created_at=1234567890,
        model="gpt-4o",
        object="response",
        parallel_tool_calls=True,
        tools=[],
        tool_choice="auto",
        output=[
            ResponseOutputMessage(
                type="message",
                id="msg_123",
                content=[
                    ResponseOutputText(
                        type="output_text", text="Here's what I found:", annotations=[]
                    )
                ],
                role="assistant",
                status="completed",
            ),
            ResponseFunctionWebSearch(
                id="websearch_123",
                type="web_search_call",
                status="completed",
                action=ActionSearch(type="search", query="search query"),
            ),
            ResponseFileSearchToolCall(
                id="filesearch_123",
                type="file_search_call",
                status="completed",
                queries=["python code"],
                results=[
                    Result(
                        file_id="file_123",
                        filename="example.py",
                        score=0.95,
                        text="def hello_world() -> None:\n    print('Hello, world!')",
                    )
                ],
            ),
        ],
    )

    # v0
    result = _construct_lc_result_from_responses_api(response, output_version="v0")

    # Check message content
    assert result.generations[0].message.content == [
        {"type": "text", "text": "Here's what I found:", "annotations": []}
    ]

    # Check tool outputs
    assert "tool_outputs" in result.generations[0].message.additional_kwargs
    assert len(result.generations[0].message.additional_kwargs["tool_outputs"]) == 2

    # Check web search output
    web_search = next(
        output
        for output in result.generations[0].message.additional_kwargs["tool_outputs"]
        if output["type"] == "web_search_call"
    )
    assert web_search["id"] == "websearch_123"
    assert web_search["status"] == "completed"

    # Check file search output
    file_search = next(
        output
        for output in result.generations[0].message.additional_kwargs["tool_outputs"]
        if output["type"] == "file_search_call"
    )
    assert file_search["id"] == "filesearch_123"
    assert file_search["queries"] == ["python code"]
    assert file_search["results"][0]["filename"] == "example.py"

    # responses/v1
    result = _construct_lc_result_from_responses_api(response)
    assert result.generations[0].message.content == [
        {
            "type": "text",
            "text": "Here's what I found:",
            "annotations": [],
            "id": "msg_123",
        },
        {
            "type": "web_search_call",
            "id": "websearch_123",
            "status": "completed",
            "action": {"type": "search", "query": "search query"},
        },
        {
            "type": "file_search_call",
            "id": "filesearch_123",
            "queries": ["python code"],
            "results": [
                {
                    "file_id": "file_123",
                    "filename": "example.py",
                    "score": 0.95,
                    "text": "def hello_world() -> None:\n    print('Hello, world!')",
                }
            ],
            "status": "completed",
        },
    ]


def test__construct_responses_api_input_human_message_with_text_blocks_conversion() -> (
    None
):
    """Test that human messages with text blocks are properly converted."""
    messages: list = [
        HumanMessage(content=[{"type": "text", "text": "What's in this image?"}])
    ]
    result = _construct_responses_api_input(messages)

    assert len(result) == 1
    assert result[0]["role"] == "user"
    assert isinstance(result[0]["content"], list)
    assert len(result[0]["content"]) == 1
    assert result[0]["content"][0]["type"] == "input_text"
    assert result[0]["content"][0]["text"] == "What's in this image?"


def test__construct_responses_api_input_multiple_message_components() -> None:
    """Test that human messages with text blocks are properly converted."""
    # v0
    messages = [
        AIMessage(
            content=[{"type": "text", "text": "foo"}, {"type": "text", "text": "bar"}],
            id="msg_123",
            response_metadata={"id": "resp_123"},
        )
    ]
    result = _construct_responses_api_input(messages)
    assert result == [
        {
            "type": "message",
            "role": "assistant",
            "content": [
                {"type": "output_text", "text": "foo", "annotations": []},
                {"type": "output_text", "text": "bar", "annotations": []},
            ],
            "id": "msg_123",
        }
    ]

    # responses/v1
    messages = [
        AIMessage(
            content=[
                {"type": "text", "text": "foo", "id": "msg_123"},
                {"type": "text", "text": "bar", "id": "msg_123"},
                {"type": "refusal", "refusal": "I refuse.", "id": "msg_123"},
                {"type": "text", "text": "baz", "id": "msg_234"},
            ]
        )
    ]
    result = _construct_responses_api_input(messages)

    assert result == [
        {
            "type": "message",
            "role": "assistant",
            "content": [
                {"type": "output_text", "text": "foo", "annotations": []},
                {"type": "output_text", "text": "bar", "annotations": []},
                {"type": "refusal", "refusal": "I refuse."},
            ],
            "id": "msg_123",
        },
        {
            "type": "message",
            "role": "assistant",
            "content": [{"type": "output_text", "text": "baz", "annotations": []}],
            "id": "msg_234",
        },
    ]


def test__construct_responses_api_input_skips_blocks_without_text() -> None:
    """Test that blocks without 'text' key are skipped."""
    # Test case: block with type "text" but missing "text" key
    messages = [
        AIMessage(
            content=[
                {"type": "text", "text": "valid text", "id": "msg_123"},
                {"type": "text", "id": "msg_123"},  # Missing "text" key
                {"type": "output_text", "text": "valid output", "id": "msg_123"},
                {"type": "output_text", "id": "msg_123"},  # Missing "text" key
            ]
        )
    ]
    result = _construct_responses_api_input(messages)

    # Should only include blocks with valid text content
    assert len(result) == 1
    assert result[0]["type"] == "message"
    assert result[0]["role"] == "assistant"
    assert len(result[0]["content"]) == 2
    assert result[0]["content"][0] == {
        "type": "output_text",
        "text": "valid text",
        "annotations": [],
    }
    assert result[0]["content"][1] == {
        "type": "output_text",
        "text": "valid output",
        "annotations": [],
    }


def test__construct_responses_api_input_human_message_with_image_url_conversion() -> (
    None
):
    """Test that human messages with image_url blocks are properly converted."""
    messages: list = [
        HumanMessage(
            content=[
                {"type": "text", "text": "What's in this image?"},
                {
                    "type": "image_url",
                    "image_url": {
                        "url": "https://example.com/image.jpg",
                        "detail": "high",
                    },
                },
            ]
        )
    ]
    result = _construct_responses_api_input(messages)

    assert len(result) == 1
    assert result[0]["role"] == "user"
    assert isinstance(result[0]["content"], list)
    assert len(result[0]["content"]) == 2

    # Check text block conversion
    assert result[0]["content"][0]["type"] == "input_text"
    assert result[0]["content"][0]["text"] == "What's in this image?"

    # Check image block conversion
    assert result[0]["content"][1]["type"] == "input_image"
    assert result[0]["content"][1]["image_url"] == "https://example.com/image.jpg"
    assert result[0]["content"][1]["detail"] == "high"


def test__construct_responses_api_input_ai_message_with_tool_calls() -> None:
    """Test that AI messages with tool calls are properly converted."""
    tool_calls = [
        {
            "id": "call_123",
            "name": "get_weather",
            "args": {"location": "San Francisco"},
            "type": "tool_call",
        }
    ]

    ai_message = AIMessage(
        content=[
            {
                "type": "function_call",
                "name": "get_weather",
                "arguments": '{"location": "San Francisco"}',
                "call_id": "call_123",
                "id": "fc_456",
            }
        ],
        tool_calls=tool_calls,
    )

    result = _construct_responses_api_input([ai_message])

    assert len(result) == 1
    assert result[0]["type"] == "function_call"
    assert result[0]["name"] == "get_weather"
    assert result[0]["arguments"] == '{"location": "San Francisco"}'
    assert result[0]["call_id"] == "call_123"
    assert result[0]["id"] == "fc_456"

    # Message with only tool calls attribute provided
    ai_message = AIMessage(content="", tool_calls=tool_calls)

    result = _construct_responses_api_input([ai_message])

    assert len(result) == 1
    assert result[0]["type"] == "function_call"
    assert result[0]["name"] == "get_weather"
    assert result[0]["arguments"] == '{"location": "San Francisco"}'
    assert result[0]["call_id"] == "call_123"
    assert "id" not in result[0]


def test__construct_responses_api_input_ai_message_with_tool_calls_and_content() -> (
    None
):
    """Test that AI messages with both tool calls and content are properly converted."""
    tool_calls = [
        {
            "id": "call_123",
            "name": "get_weather",
            "args": {"location": "San Francisco"},
            "type": "tool_call",
        }
    ]

    # Content blocks
    ai_message = AIMessage(
        content=[
            {"type": "text", "text": "I'll check the weather for you."},
            {
                "type": "function_call",
                "name": "get_weather",
                "arguments": '{"location": "San Francisco"}',
                "call_id": "call_123",
                "id": "fc_456",
            },
        ],
        tool_calls=tool_calls,
    )

    result = _construct_responses_api_input([ai_message])

    assert len(result) == 2

    assert result[0]["role"] == "assistant"
    assert result[0]["content"] == [
        {
            "type": "output_text",
            "text": "I'll check the weather for you.",
            "annotations": [],
        }
    ]

    assert result[1]["type"] == "function_call"
    assert result[1]["name"] == "get_weather"
    assert result[1]["arguments"] == '{"location": "San Francisco"}'
    assert result[1]["call_id"] == "call_123"
    assert result[1]["id"] == "fc_456"

    # String content
    ai_message = AIMessage(
        content="I'll check the weather for you.", tool_calls=tool_calls
    )

    result = _construct_responses_api_input([ai_message])

    assert len(result) == 2

    assert result[0]["role"] == "assistant"
    assert result[0]["content"] == [
        {
            "type": "output_text",
            "text": "I'll check the weather for you.",
            "annotations": [],
        }
    ]

    assert result[1]["type"] == "function_call"
    assert result[1]["name"] == "get_weather"
    assert result[1]["arguments"] == '{"location": "San Francisco"}'
    assert result[1]["call_id"] == "call_123"
    assert "id" not in result[1]


def test__construct_responses_api_input_tool_message_conversion() -> None:
    """Test that tool messages are properly converted to function_call_output."""
    messages = [
        ToolMessage(
            content='{"temperature": 72, "conditions": "sunny"}',
            tool_call_id="call_123",
        )
    ]

    result = _construct_responses_api_input(messages)

    assert len(result) == 1
    assert result[0]["type"] == "function_call_output"
    assert result[0]["output"] == '{"temperature": 72, "conditions": "sunny"}'
    assert result[0]["call_id"] == "call_123"


def test__construct_responses_api_input_multiple_message_types() -> None:
    """Test conversion of a conversation with multiple message types."""
    messages = [
        SystemMessage(content="You are a helpful assistant."),
        SystemMessage(
            content=[{"type": "text", "text": "You are a very helpful assistant!"}]
        ),
        HumanMessage(content="What's the weather in San Francisco?"),
        HumanMessage(
            content=[{"type": "text", "text": "What's the weather in San Francisco?"}]
        ),
        AIMessage(
            content="",
            tool_calls=[
                {
                    "type": "tool_call",
                    "id": "call_123",
                    "name": "get_weather",
                    "args": {"location": "San Francisco"},
                }
            ],
        ),
        ToolMessage(
            content='{"temperature": 72, "conditions": "sunny"}',
            tool_call_id="call_123",
        ),
        AIMessage(content="The weather in San Francisco is 72°F and sunny."),
        AIMessage(
            content=[
                {
                    "type": "text",
                    "text": "The weather in San Francisco is 72°F and sunny.",
                }
            ]
        ),
    ]
    messages_copy = [m.model_copy(deep=True) for m in messages]

    result = _construct_responses_api_input(messages)

    assert len(result) == len(messages)

    # Check system message
    assert result[0]["role"] == "system"
    assert result[0]["content"] == "You are a helpful assistant."

    assert result[1]["role"] == "system"
    assert result[1]["content"] == [
        {"type": "input_text", "text": "You are a very helpful assistant!"}
    ]

    # Check human message
    assert result[2]["role"] == "user"
    assert result[2]["content"] == "What's the weather in San Francisco?"
    assert result[3]["role"] == "user"
    assert result[3]["content"] == [
        {"type": "input_text", "text": "What's the weather in San Francisco?"}
    ]

    # Check function call
    assert result[4]["type"] == "function_call"
    assert result[4]["name"] == "get_weather"
    assert result[4]["arguments"] == '{"location": "San Francisco"}'
    assert result[4]["call_id"] == "call_123"

    # Check function call output
    assert result[5]["type"] == "function_call_output"
    assert result[5]["output"] == '{"temperature": 72, "conditions": "sunny"}'
    assert result[5]["call_id"] == "call_123"

    assert result[6]["role"] == "assistant"
    assert result[6]["content"] == [
        {
            "type": "output_text",
            "text": "The weather in San Francisco is 72°F and sunny.",
            "annotations": [],
        }
    ]

    assert result[7]["role"] == "assistant"
    assert result[7]["content"] == [
        {
            "type": "output_text",
            "text": "The weather in San Francisco is 72°F and sunny.",
            "annotations": [],
        }
    ]

    # assert no mutation has occurred
    assert messages_copy == messages

    # Test dict messages
    llm = ChatOpenAI(model="o4-mini", use_responses_api=True)
    message_dicts: list = [
        {"role": "developer", "content": "This is a developer message."},
        {
            "role": "developer",
            "content": [{"type": "text", "text": "This is a developer message!"}],
        },
    ]
    payload = llm._get_request_payload(message_dicts)
    result = payload["input"]
    assert len(result) == 2
    assert result[0]["role"] == "developer"
    assert result[0]["content"] == "This is a developer message."
    assert result[1]["role"] == "developer"
    assert result[1]["content"] == [
        {"type": "input_text", "text": "This is a developer message!"}
    ]


def test_service_tier() -> None:
    llm = ChatOpenAI(model="o4-mini", service_tier="flex")
    payload = llm._get_request_payload([HumanMessage("Hello")])
    assert payload["service_tier"] == "flex"


class FakeTracer(BaseTracer):
    def __init__(self) -> None:
        super().__init__()
        self.chat_model_start_inputs: list = []

    def _persist_run(self, run: Run) -> None:
        """Persist a run."""

    def on_chat_model_start(self, *args: Any, **kwargs: Any) -> Run:
        self.chat_model_start_inputs.append({"args": args, "kwargs": kwargs})
        return super().on_chat_model_start(*args, **kwargs)


def test_mcp_tracing() -> None:
    # Test we exclude sensitive information from traces
    llm = ChatOpenAI(
        model="o4-mini", use_responses_api=True, output_version="responses/v1"
    )

    tracer = FakeTracer()
    mock_client = MagicMock()

    def mock_create(*args: Any, **kwargs: Any) -> MagicMock:
        mock_raw_response = MagicMock()
        mock_raw_response.parse.return_value = Response(
            id="resp_123",
            created_at=1234567890,
            model="o4-mini",
            object="response",
            parallel_tool_calls=True,
            tools=[],
            tool_choice="auto",
            output=[
                ResponseOutputMessage(
                    type="message",
                    id="msg_123",
                    content=[
                        ResponseOutputText(
                            type="output_text", text="Test response", annotations=[]
                        )
                    ],
                    role="assistant",
                    status="completed",
                )
            ],
        )
        return mock_raw_response

    mock_client.responses.with_raw_response.create = mock_create
    input_message = HumanMessage("Test query")
    tools = [
        {
            "type": "mcp",
            "server_label": "deepwiki",
            "server_url": "https://mcp.deepwiki.com/mcp",
            "require_approval": "always",
            "headers": {"Authorization": "Bearer PLACEHOLDER"},
        }
    ]
    with patch.object(llm, "root_client", mock_client):
        llm_with_tools = llm.bind_tools(tools)
        _ = llm_with_tools.invoke([input_message], config={"callbacks": [tracer]})

    # Test headers are not traced
    assert len(tracer.chat_model_start_inputs) == 1
    invocation_params = tracer.chat_model_start_inputs[0]["kwargs"]["invocation_params"]
    for tool in invocation_params["tools"]:
        if "headers" in tool:
            assert tool["headers"] == "**REDACTED**"
    for substring in ["Authorization", "Bearer", "PLACEHOLDER"]:
        assert substring not in str(tracer.chat_model_start_inputs)

    # Test headers are correctly propagated to request
    payload = llm_with_tools._get_request_payload([input_message], tools=tools)  # type: ignore[attr-defined]
    assert payload["tools"][0]["headers"]["Authorization"] == "Bearer PLACEHOLDER"


def test_compat_responses_v03() -> None:
    # Check compatibility with v0.3 message format
    message_v03 = AIMessage(
        content=[
            {"type": "text", "text": "Hello, world!", "annotations": [{"type": "foo"}]}
        ],
        additional_kwargs={
            "reasoning": {
                "type": "reasoning",
                "id": "rs_123",
                "summary": [{"type": "summary_text", "text": "Reasoning summary"}],
            },
            "tool_outputs": [
                {
                    "type": "web_search_call",
                    "id": "websearch_123",
                    "status": "completed",
                }
            ],
            "refusal": "I cannot assist with that.",
        },
        response_metadata={"id": "resp_123"},
        id="msg_123",
    )

    message = _convert_from_v03_ai_message(message_v03)
    expected = AIMessage(
        content=[
            {
                "type": "reasoning",
                "summary": [{"type": "summary_text", "text": "Reasoning summary"}],
                "id": "rs_123",
            },
            {
                "type": "text",
                "text": "Hello, world!",
                "annotations": [{"type": "foo"}],
                "id": "msg_123",
            },
            {"type": "refusal", "refusal": "I cannot assist with that."},
            {"type": "web_search_call", "id": "websearch_123", "status": "completed"},
        ],
        response_metadata={"id": "resp_123"},
        id="resp_123",
    )
    assert message == expected

    ## Check no mutation
    assert message != message_v03
    assert len(message_v03.content) == 1
    assert all(
        item in message_v03.additional_kwargs
        for item in ["reasoning", "tool_outputs", "refusal"]
    )

    # Convert back
    message_v03_output = _convert_to_v03_ai_message(message)
    assert message_v03_output == message_v03
    assert message_v03_output is not message_v03


@pytest.mark.parametrize(
    ("message_v1", "expected"),
    [
        (
            AIMessage(
                [
                    {"type": "reasoning", "reasoning": "Reasoning text"},
                    {
                        "type": "tool_call",
                        "id": "call_123",
                        "name": "get_weather",
                        "args": {"location": "San Francisco"},
                    },
                    {
                        "type": "text",
                        "text": "Hello, world!",
                        "annotations": [
                            {"type": "citation", "url": "https://example.com"}
                        ],
                    },
                ],
                id="chatcmpl-123",
                response_metadata={"model_provider": "openai", "model_name": "gpt-4.1"},
            ),
            AIMessage(
                [{"type": "text", "text": "Hello, world!"}],
                id="chatcmpl-123",
                response_metadata={"model_provider": "openai", "model_name": "gpt-4.1"},
            ),
        )
    ],
)
def test_convert_from_v1_to_chat_completions(
    message_v1: AIMessage, expected: AIMessage
) -> None:
    result = _convert_from_v1_to_chat_completions(message_v1)
    assert result == expected
    assert result.tool_calls == message_v1.tool_calls  # tool calls remain cached

    # Check no mutation
    assert message_v1 != result


@pytest.mark.parametrize(
    ("message_v1", "expected"),
    [
        (
            AIMessage(
                content_blocks=[
                    {"type": "reasoning", "id": "abc123"},
                    {"type": "reasoning", "id": "abc234", "reasoning": "foo "},
                    {"type": "reasoning", "id": "abc234", "reasoning": "bar"},
                    {
                        "type": "tool_call",
                        "id": "call_123",
                        "name": "get_weather",
                        "args": {"location": "San Francisco"},
                    },
                    {
                        "type": "tool_call",
                        "id": "call_234",
                        "name": "get_weather_2",
                        "args": {"location": "New York"},
                        "extras": {"item_id": "fc_123"},
                    },
                    {"type": "text", "text": "Hello "},
                    {
                        "type": "text",
                        "text": "world",
                        "annotations": [
                            {"type": "citation", "url": "https://example.com"},
                            {
                                "type": "citation",
                                "title": "my doc",
                                "extras": {"file_id": "file_123", "index": 1},
                            },
                            {
                                "type": "non_standard_annotation",
                                "value": {"bar": "baz"},
                            },
                        ],
                    },
                    {"type": "image", "base64": "...", "id": "ig_123"},
                    {
                        "type": "server_tool_call",
                        "name": "file_search",
                        "id": "fs_123",
                        "args": {"queries": ["query for file search"]},
                    },
                    {
                        "type": "server_tool_result",
                        "tool_call_id": "fs_123",
                        "output": [{"file_id": "file-123"}],
                        "status": "success",
                    },
                    {
                        "type": "non_standard",
                        "value": {"type": "something_else", "foo": "bar"},
                    },
                ],
                id="resp123",
            ),
            [
                {"type": "reasoning", "id": "abc123", "summary": []},
                {
                    "type": "reasoning",
                    "id": "abc234",
                    "summary": [
                        {"type": "summary_text", "text": "foo "},
                        {"type": "summary_text", "text": "bar"},
                    ],
                },
                {
                    "type": "function_call",
                    "call_id": "call_123",
                    "name": "get_weather",
                    "arguments": '{"location": "San Francisco"}',
                },
                {
                    "type": "function_call",
                    "call_id": "call_234",
                    "name": "get_weather_2",
                    "arguments": '{"location": "New York"}',
                    "id": "fc_123",
                },
                {"type": "text", "text": "Hello "},
                {
                    "type": "text",
                    "text": "world",
                    "annotations": [
                        {"type": "url_citation", "url": "https://example.com"},
                        {
                            "type": "file_citation",
                            "filename": "my doc",
                            "index": 1,
                            "file_id": "file_123",
                        },
                        {"bar": "baz"},
                    ],
                },
                {"type": "image_generation_call", "id": "ig_123", "result": "..."},
                {
                    "type": "file_search_call",
                    "id": "fs_123",
                    "queries": ["query for file search"],
                    "results": [{"file_id": "file-123"}],
                    "status": "completed",
                },
                {"type": "something_else", "foo": "bar"},
            ],
        )
    ],
)
def test_convert_from_v1_to_responses(
    message_v1: AIMessage, expected: list[dict[str, Any]]
) -> None:
    tcs: list[types.ToolCall] = [
        {
            "type": "tool_call",
            "name": tool_call["name"],
            "args": tool_call["args"],
            "id": tool_call.get("id"),
        }
        for tool_call in message_v1.tool_calls
    ]
    result = _convert_from_v1_to_responses(message_v1.content_blocks, tcs)
    assert result == expected

    # Check no mutation
    assert message_v1 != result


def test_get_last_messages() -> None:
    messages: list[BaseMessage] = [HumanMessage("Hello")]
    last_messages, previous_response_id = _get_last_messages(messages)
    assert last_messages == [HumanMessage("Hello")]
    assert previous_response_id is None

    messages = [
        HumanMessage("Hello"),
        AIMessage("Hi there!", response_metadata={"id": "resp_123"}),
        HumanMessage("How are you?"),
    ]

    last_messages, previous_response_id = _get_last_messages(messages)
    assert last_messages == [HumanMessage("How are you?")]
    assert previous_response_id == "resp_123"

    messages = [
        HumanMessage("Hello"),
        AIMessage("Hi there!", response_metadata={"id": "resp_123"}),
        HumanMessage("How are you?"),
        AIMessage("Well thanks.", response_metadata={"id": "resp_456"}),
        HumanMessage("Great."),
    ]
    last_messages, previous_response_id = _get_last_messages(messages)
    assert last_messages == [HumanMessage("Great.")]
    assert previous_response_id == "resp_456"

    messages = [
        HumanMessage("Hello"),
        AIMessage("Hi there!", response_metadata={"id": "resp_123"}),
        HumanMessage("What's the weather?"),
        AIMessage(
            "",
            response_metadata={"id": "resp_456"},
            tool_calls=[
                {
                    "type": "tool_call",
                    "name": "get_weather",
                    "id": "call_123",
                    "args": {"location": "San Francisco"},
                }
            ],
        ),
        ToolMessage("It's sunny.", tool_call_id="call_123"),
    ]
    last_messages, previous_response_id = _get_last_messages(messages)
    assert last_messages == [ToolMessage("It's sunny.", tool_call_id="call_123")]
    assert previous_response_id == "resp_456"

    messages = [
        HumanMessage("Hello"),
        AIMessage("Hi there!", response_metadata={"id": "resp_123"}),
        HumanMessage("How are you?"),
        AIMessage("Well thanks.", response_metadata={"id": "resp_456"}),
        HumanMessage("Good."),
        HumanMessage("Great."),
    ]
    last_messages, previous_response_id = _get_last_messages(messages)
    assert last_messages == [HumanMessage("Good."), HumanMessage("Great.")]
    assert previous_response_id == "resp_456"

    messages = [
        HumanMessage("Hello"),
        AIMessage("Hi there!", response_metadata={"id": "resp_123"}),
    ]
    last_messages, response_id = _get_last_messages(messages)
    assert last_messages == []
    assert response_id == "resp_123"


def test_get_last_messages_with_mixed_response_metadata() -> None:
    """Test that _get_last_messages correctly skips AIMessages without response_id."""
    # Test case where the most recent AIMessage has no response_id,
    # but an earlier AIMessage does have one
    messages = [
        HumanMessage("Hello"),
        AIMessage("Hi there!", response_metadata={"id": "resp_123"}),
        HumanMessage("How are you?"),
        AIMessage("I'm good"),  # No response_metadata
        HumanMessage("What's up?"),
    ]
    last_messages, previous_response_id = _get_last_messages(messages)
    # Should return messages after the AIMessage
    # with response_id (not the most recent one)

    assert last_messages == [
        HumanMessage("How are you?"),
        AIMessage("I'm good"),
        HumanMessage("What's up?"),
    ]
    assert previous_response_id == "resp_123"

    # Test case where no AIMessage has response_id
    messages = [
        HumanMessage("Hello"),
        AIMessage("Hi there!"),  # No response_metadata
        HumanMessage("How are you?"),
        AIMessage("I'm good"),  # No response_metadata
        HumanMessage("What's up?"),
    ]
    last_messages, previous_response_id = _get_last_messages(messages)
    # Should return all messages when no AIMessage has response_id
    assert last_messages == messages
    assert previous_response_id is None


def test_get_request_payload_use_previous_response_id() -> None:
    # Default - don't use previous_response ID
    llm = ChatOpenAI(
        model="o4-mini", use_responses_api=True, output_version="responses/v1"
    )
    messages = [
        HumanMessage("Hello"),
        AIMessage("Hi there!", response_metadata={"id": "resp_123"}),
        HumanMessage("How are you?"),
    ]
    payload = llm._get_request_payload(messages)
    assert "previous_response_id" not in payload
    assert len(payload["input"]) == 3

    # Use previous response ID
    llm = ChatOpenAI(
        model="o4-mini",
        # Specifying use_previous_response_id automatically engages Responses API
        use_previous_response_id=True,
    )
    payload = llm._get_request_payload(messages)
    assert payload["previous_response_id"] == "resp_123"
    assert len(payload["input"]) == 1

    # Check single message
    messages = [HumanMessage("Hello")]
    payload = llm._get_request_payload(messages)
    assert "previous_response_id" not in payload
    assert len(payload["input"]) == 1


def test_make_computer_call_output_from_message() -> None:
    # List content
    tool_message = ToolMessage(
        content=[
            {"type": "input_image", "image_url": "data:image/png;base64,<image_data>"}
        ],
        tool_call_id="call_abc123",
        additional_kwargs={"type": "computer_call_output"},
    )
    result = _make_computer_call_output_from_message(tool_message)

    assert result == {
        "type": "computer_call_output",
        "call_id": "call_abc123",
        "output": {
            "type": "input_image",
            "image_url": "data:image/png;base64,<image_data>",
        },
    }

    # String content
    tool_message = ToolMessage(
        content="data:image/png;base64,<image_data>",
        tool_call_id="call_abc123",
        additional_kwargs={"type": "computer_call_output"},
    )
    result = _make_computer_call_output_from_message(tool_message)

    assert result == {
        "type": "computer_call_output",
        "call_id": "call_abc123",
        "output": {
            "type": "input_image",
            "image_url": "data:image/png;base64,<image_data>",
        },
    }

    # Safety checks
    tool_message = ToolMessage(
        content=[
            {"type": "input_image", "image_url": "data:image/png;base64,<image_data>"}
        ],
        tool_call_id="call_abc123",
        additional_kwargs={
            "type": "computer_call_output",
            "acknowledged_safety_checks": [
                {
                    "id": "cu_sc_abc234",
                    "code": "malicious_instructions",
                    "message": "Malicious instructions detected.",
                }
            ],
        },
    )
    result = _make_computer_call_output_from_message(tool_message)

    assert result == {
        "type": "computer_call_output",
        "call_id": "call_abc123",
        "output": {
            "type": "input_image",
            "image_url": "data:image/png;base64,<image_data>",
        },
        "acknowledged_safety_checks": [
            {
                "id": "cu_sc_abc234",
                "code": "malicious_instructions",
                "message": "Malicious instructions detected.",
            }
        ],
    }


def test_lc_tool_call_to_openai_tool_call_unicode() -> None:
    """Test that Unicode characters in tool call args are preserved correctly."""
    from langchain_openai.chat_models.base import _lc_tool_call_to_openai_tool_call

    tool_call = ToolCall(
        id="call_123",
        name="create_customer",
        args={"customer_name": "你好啊集团"},
        type="tool_call",
    )

    result = _lc_tool_call_to_openai_tool_call(tool_call)

    assert result["type"] == "function"
    assert result["id"] == "call_123"
    assert result["function"]["name"] == "create_customer"

    # Ensure Unicode characters are preserved, not escaped as \\uXXXX
    arguments_str = result["function"]["arguments"]
    parsed_args = json.loads(arguments_str)
    assert parsed_args["customer_name"] == "你好啊集团"
    # Also ensure the raw JSON string contains Unicode, not escaped sequences
    assert "你好啊集团" in arguments_str
    assert "\\u4f60" not in arguments_str  # Should not contain escaped Unicode


def test_extra_body_parameter() -> None:
    """Test that extra_body parameter is properly included in request payload."""
    llm = ChatOpenAI(
        model="gpt-4o-mini",
        api_key=SecretStr(
            "test-api-key"
        ),  # Set a fake API key to avoid validation error
        extra_body={"ttl": 300, "custom_param": "test_value"},
    )

    messages = [HumanMessage(content="Hello")]
    payload = llm._get_request_payload(messages)

    # Verify extra_body is included in the payload
    assert "extra_body" in payload
    assert payload["extra_body"]["ttl"] == 300
    assert payload["extra_body"]["custom_param"] == "test_value"


def test_extra_body_with_model_kwargs() -> None:
    """Test that extra_body and model_kwargs work together correctly."""
    llm = ChatOpenAI(
        model="gpt-4o-mini",
        api_key=SecretStr(
            "test-api-key"
        ),  # Set a fake API key to avoid validation error
        temperature=0.5,
        extra_body={"ttl": 600},
        model_kwargs={"custom_non_openai_param": "test_value"},
    )

    messages = [HumanMessage(content="Hello")]
    payload = llm._get_request_payload(messages)

    # Verify both extra_body and model_kwargs are in payload
    assert payload["extra_body"]["ttl"] == 600
    assert payload["custom_non_openai_param"] == "test_value"
    assert payload["temperature"] == 0.5


@pytest.mark.parametrize("verbosity_format", ["model_kwargs", "top_level"])
@pytest.mark.parametrize("streaming", [False, True])
@pytest.mark.parametrize("schema_format", ["pydantic", "dict"])
def test_structured_output_verbosity(
    verbosity_format: str, streaming: bool, schema_format: str
) -> None:
    class MySchema(BaseModel):
        foo: str

    if verbosity_format == "model_kwargs":
        init_params: dict[str, Any] = {"model_kwargs": {"text": {"verbosity": "high"}}}
    else:
        init_params = {"verbosity": "high"}

    if streaming:
        init_params["streaming"] = True

    llm = ChatOpenAI(model="gpt-5", use_responses_api=True, **init_params)

    if schema_format == "pydantic":
        schema: Any = MySchema
    else:
        schema = MySchema.model_json_schema()

    structured_llm = llm.with_structured_output(schema)
    sequence = cast(RunnableSequence, structured_llm)
    binding = cast(RunnableBinding, sequence.first)
    bound_llm = cast(ChatOpenAI, binding.bound)
    bound_kwargs = binding.kwargs

    messages = [HumanMessage(content="Hello")]
    payload = bound_llm._get_request_payload(messages, **bound_kwargs)

    # Verify that verbosity is present in `text` param
    assert "text" in payload
    assert "verbosity" in payload["text"]
    assert payload["text"]["verbosity"] == "high"

    # Verify that schema is passed correctly
    if schema_format == "pydantic" and not streaming:
        assert payload["text_format"] == schema
    else:
        assert "format" in payload["text"]
        assert payload["text"]["format"]["type"] == "json_schema"


@pytest.mark.parametrize("use_responses_api", [False, True])
def test_gpt_5_temperature(use_responses_api: bool) -> None:
    llm = ChatOpenAI(
        model="gpt-5-nano", temperature=0.5, use_responses_api=use_responses_api
    )

    messages = [HumanMessage(content="Hello")]
    payload = llm._get_request_payload(messages)
    assert "temperature" not in payload  # not supported for gpt-5 family models

    llm = ChatOpenAI(
        model="gpt-5-chat", temperature=0.5, use_responses_api=use_responses_api
    )
    messages = [HumanMessage(content="Hello")]
    payload = llm._get_request_payload(messages)
    assert payload["temperature"] == 0.5  # gpt-5-chat is exception


@pytest.mark.parametrize("use_responses_api", [False, True])
@pytest.mark.parametrize(
    "model_name",
    [
        "GPT-5-NANO",
        "GPT-5-2025-01-01",
        "Gpt-5-Turbo",
        "gPt-5-mini",
    ],
)
def test_gpt_5_temperature_case_insensitive(
    use_responses_api: bool, model_name: str
) -> None:
    llm = ChatOpenAI(
        model=model_name, temperature=0.5, use_responses_api=use_responses_api
    )

    messages = [HumanMessage(content="Hello")]
    payload = llm._get_request_payload(messages)
    assert "temperature" not in payload

    for chat_model in ["GPT-5-CHAT", "Gpt-5-Chat", "gpt-5-chat"]:
        llm = ChatOpenAI(
            model=chat_model, temperature=0.7, use_responses_api=use_responses_api
        )
        messages = [HumanMessage(content="Hello")]
        payload = llm._get_request_payload(messages)
        assert payload["temperature"] == 0.7


@pytest.mark.parametrize("use_responses_api", [False, True])
def test_gpt_5_1_temperature_with_reasoning_effort_none(
    use_responses_api: bool,
) -> None:
    """Test that temperature is preserved when reasoning_effort is explicitly 'none'."""
    # Test with reasoning_effort='none' explicitly set
    llm = ChatOpenAI(
        model="gpt-5.1",
        temperature=0.5,
        reasoning_effort="none",
        use_responses_api=use_responses_api,
    )
    messages = [HumanMessage(content="Hello")]
    payload = llm._get_request_payload(messages)
    assert payload["temperature"] == 0.5

    # Test with reasoning={'effort': 'none'}
    llm = ChatOpenAI(
        model="gpt-5.1",
        temperature=0.5,
        reasoning={"effort": "none"},
        use_responses_api=use_responses_api,
    )
    messages = [HumanMessage(content="Hello")]
    payload = llm._get_request_payload(messages)
    assert payload["temperature"] == 0.5

    # Test that temperature is restricted by default (no reasoning_effort)
    llm = ChatOpenAI(
        model="gpt-5.1",
        temperature=0.5,
        use_responses_api=use_responses_api,
    )
    messages = [HumanMessage(content="Hello")]
    payload = llm._get_request_payload(messages)
    assert "temperature" not in payload

    # Test that temperature is still restricted when reasoning_effort is something else
    llm = ChatOpenAI(
        model="gpt-5.1",
        temperature=0.5,
        reasoning_effort="low",
        use_responses_api=use_responses_api,
    )
    messages = [HumanMessage(content="Hello")]
    payload = llm._get_request_payload(messages)
    assert "temperature" not in payload

    # Test with reasoning={'effort': 'low'}
    llm = ChatOpenAI(
        model="gpt-5.1",
        temperature=0.5,
        reasoning={"effort": "low"},
        use_responses_api=use_responses_api,
    )
    messages = [HumanMessage(content="Hello")]
    payload = llm._get_request_payload(messages)
    assert "temperature" not in payload


<<<<<<< HEAD
def test_openrouter_reasoning_details() -> None:
    """Test OpenRouter reasoning_details support in AIMessage.

    This test verifies that OpenRouter's reasoning_details field is correctly
    stored as provider-specific metadata in additional_kwargs, without
    modifying the content structure.
    """
    from langchain_openai.chat_models.base import (
        _convert_delta_to_message_chunk,
        _convert_dict_to_message,
    )

    # Test non-streaming: reasoning_details in message
    response_dict = {
        "role": "assistant",
        "content": "The answer is 42.",
        "reasoning_details": {
            "tokens": [{"token": "Let", "logprob": -0.1}],
            "steps": ["step1", "step2"],
        },
    }
    message = _convert_dict_to_message(response_dict)
    assert isinstance(message, AIMessage)
    # Content should remain unchanged (string, not converted to blocks)
    assert message.content == "The answer is 42."
    # reasoning_details should be in additional_kwargs
    assert "reasoning_details" in message.additional_kwargs
    assert message.additional_kwargs["reasoning_details"] == {
        "tokens": [{"token": "Let", "logprob": -0.1}],
        "steps": ["step1", "step2"],
    }

    # Test non-streaming: reasoning_details with content as list
    response_dict_list = {
        "role": "assistant",
        "content": [{"type": "text", "text": "Final answer."}],
        "reasoning_details": {
            "reasoning": "Thinking process...",
            "id": "rs_123",
        },
    }
    message_list = _convert_dict_to_message(response_dict_list)
    assert isinstance(message_list, AIMessage)
    # Content should remain unchanged (list, not modified)
    assert isinstance(message_list.content, list)
    content_list = cast(list[dict[str, Any]], message_list.content)
    assert len(content_list) == 1
    assert content_list[0]["type"] == "text"
    # reasoning_details should be in additional_kwargs
    assert "reasoning_details" in message_list.additional_kwargs

    # Test streaming: reasoning_details in delta
    delta_dict = {
        "role": "assistant",
        "content": "Streaming response.",
        "reasoning_details": {
            "steps": ["step1"],
        },
    }
    chunk = _convert_delta_to_message_chunk(delta_dict, AIMessageChunk)
    assert isinstance(chunk, AIMessageChunk)
    # Content should remain unchanged (string, not converted to blocks)
    assert chunk.content == "Streaming response."
    # reasoning_details should be in additional_kwargs
    assert "reasoning_details" in chunk.additional_kwargs
    assert chunk.additional_kwargs["reasoning_details"] == {"steps": ["step1"]}

    # Test reasoning_details with complex structure
    response_dict_complex = {
        "role": "assistant",
        "content": "Answer",
        "reasoning_details": {
            "tokens": [{"token": "test", "logprob": -0.5}],
            "metadata": {"provider": "openrouter"},
        },
    }
    message_complex = _convert_dict_to_message(response_dict_complex)
    assert isinstance(message_complex, AIMessage)
    assert message_complex.content == "Answer"
    assert "reasoning_details" in message_complex.additional_kwargs
    assert "tokens" in message_complex.additional_kwargs["reasoning_details"]
    assert "metadata" in message_complex.additional_kwargs["reasoning_details"]

    # Test streaming delta merging via AIMessageChunk.__add__()
    chunk1 = _convert_delta_to_message_chunk(
        {
            "role": "assistant",
            "content": "Step 1",
            "reasoning_details": {"steps": ["step1"], "tokens": [{"token": "a"}]},
        },
        AIMessageChunk,
    )
    chunk2 = _convert_delta_to_message_chunk(
        {
            "role": "assistant",
            "content": " Step 2",
            "reasoning_details": {"steps": ["step2"], "tokens": [{"token": "b"}]},
        },
        AIMessageChunk,
    )
    chunk3 = _convert_delta_to_message_chunk(
        {
            "role": "assistant",
            "content": " Done",
            "reasoning_details": {"final": True},
        },
        AIMessageChunk,
    )
    merged = chunk1 + chunk2 + chunk3
    assert isinstance(merged, AIMessageChunk)
    assert "reasoning_details" in merged.additional_kwargs
    merged_details = merged.additional_kwargs["reasoning_details"]
    # Lists should be merged
    assert "steps" in merged_details
    assert len(merged_details["steps"]) == 2
    assert "step1" in merged_details["steps"]
    assert "step2" in merged_details["steps"]
    # Dict values should be merged
    assert "final" in merged_details
    assert merged_details["final"] is True
=======
def test_model_prefers_responses_api() -> None:
    assert _model_prefers_responses_api("gpt-5.2-pro")
    assert not _model_prefers_responses_api("gpt-5.1")
>>>>>>> 2cff369c
<|MERGE_RESOLUTION|>--- conflicted
+++ resolved
@@ -3151,7 +3151,6 @@
     assert "temperature" not in payload
 
 
-<<<<<<< HEAD
 def test_openrouter_reasoning_details() -> None:
     """Test OpenRouter reasoning_details support in AIMessage.
 
@@ -3272,8 +3271,8 @@
     # Dict values should be merged
     assert "final" in merged_details
     assert merged_details["final"] is True
-=======
+
+
 def test_model_prefers_responses_api() -> None:
     assert _model_prefers_responses_api("gpt-5.2-pro")
-    assert not _model_prefers_responses_api("gpt-5.1")
->>>>>>> 2cff369c
+    assert not _model_prefers_responses_api("gpt-5.1")