"""Test OpenAI Chat API wrapper."""

import json
from functools import partial
from types import TracebackType
from typing import Any, Literal, Optional, Union, cast
from unittest.mock import AsyncMock, MagicMock, patch

import httpx
import pytest
from langchain_core.load import dumps, loads
from langchain_core.messages import (
    AIMessage,
    AIMessageChunk,
    BaseMessage,
    FunctionMessage,
    HumanMessage,
    InvalidToolCall,
    SystemMessage,
    ToolCall,
    ToolMessage,
)
from langchain_core.messages.ai import UsageMetadata
from langchain_core.outputs import ChatGeneration, ChatResult
from langchain_core.runnables import RunnableLambda
from langchain_core.tracers.base import BaseTracer
from langchain_core.tracers.schemas import Run
from openai.types.responses import ResponseOutputMessage, ResponseReasoningItem
from openai.types.responses.response import IncompleteDetails, Response, ResponseUsage
from openai.types.responses.response_error import ResponseError
from openai.types.responses.response_file_search_tool_call import (
    ResponseFileSearchToolCall,
    Result,
)
from openai.types.responses.response_function_tool_call import ResponseFunctionToolCall
from openai.types.responses.response_function_web_search import (
    ActionSearch,
    ResponseFunctionWebSearch,
)
from openai.types.responses.response_output_refusal import ResponseOutputRefusal
from openai.types.responses.response_output_text import ResponseOutputText
from openai.types.responses.response_reasoning_item import Summary
from openai.types.responses.response_usage import (
    InputTokensDetails,
    OutputTokensDetails,
)
from pydantic import BaseModel, Field, SecretStr
from typing_extensions import TypedDict

from langchain_openai import ChatOpenAI
from langchain_openai.chat_models._compat import (
    _FUNCTION_CALL_IDS_MAP_KEY,
    _convert_from_v03_ai_message,
    _convert_to_v03_ai_message,
)
from langchain_openai.chat_models.base import (
    _construct_lc_result_from_responses_api,
    _construct_responses_api_input,
    _convert_dict_to_message,
    _convert_message_to_dict,
    _convert_to_openai_response_format,
    _create_usage_metadata,
    _create_usage_metadata_responses,
    _format_message_content,
    _get_last_messages,
    _make_computer_call_output_from_message,
    _oai_structured_outputs_parser,
)


def test_openai_model_param() -> None:
    llm = ChatOpenAI(model="foo")
    assert llm.model_name == "foo"
    llm = ChatOpenAI(model_name="foo")  # type: ignore[call-arg]
    assert llm.model_name == "foo"

    llm = ChatOpenAI(max_tokens=10)  # type: ignore[call-arg]
    assert llm.max_tokens == 10
    llm = ChatOpenAI(max_completion_tokens=10)
    assert llm.max_tokens == 10


def test_openai_client_caching() -> None:
    """Test that the OpenAI client is cached."""
    llm1 = ChatOpenAI(model="gpt-4.1-mini")
    llm2 = ChatOpenAI(model="gpt-4.1-mini")
    assert llm1.root_client._client is llm2.root_client._client

    llm3 = ChatOpenAI(model="gpt-4.1-mini", base_url="foo")
    assert llm1.root_client._client is not llm3.root_client._client

    llm4 = ChatOpenAI(model="gpt-4.1-mini", timeout=None)
    assert llm1.root_client._client is llm4.root_client._client

    llm5 = ChatOpenAI(model="gpt-4.1-mini", timeout=3)
    assert llm1.root_client._client is not llm5.root_client._client

    llm6 = ChatOpenAI(
        model="gpt-4.1-mini", timeout=httpx.Timeout(timeout=60.0, connect=5.0)
    )
    assert llm1.root_client._client is not llm6.root_client._client

    llm7 = ChatOpenAI(model="gpt-4.1-mini", timeout=(5, 1))
    assert llm1.root_client._client is not llm7.root_client._client


def test_openai_o1_temperature() -> None:
    llm = ChatOpenAI(model="o1-preview")
    assert llm.temperature == 1
    llm = ChatOpenAI(model_name="o1-mini")  # type: ignore[call-arg]
    assert llm.temperature == 1


def test_function_message_dict_to_function_message() -> None:
    content = json.dumps({"result": "Example #1"})
    name = "test_function"
    result = _convert_dict_to_message(
        {"role": "function", "name": name, "content": content}
    )
    assert isinstance(result, FunctionMessage)
    assert result.name == name
    assert result.content == content


def test__convert_dict_to_message_human() -> None:
    message = {"role": "user", "content": "foo"}
    result = _convert_dict_to_message(message)
    expected_output = HumanMessage(content="foo")
    assert result == expected_output
    assert _convert_message_to_dict(expected_output) == message


def test__convert_dict_to_message_human_with_name() -> None:
    message = {"role": "user", "content": "foo", "name": "test"}
    result = _convert_dict_to_message(message)
    expected_output = HumanMessage(content="foo", name="test")
    assert result == expected_output
    assert _convert_message_to_dict(expected_output) == message


def test__convert_dict_to_message_ai() -> None:
    message = {"role": "assistant", "content": "foo"}
    result = _convert_dict_to_message(message)
    expected_output = AIMessage(content="foo")
    assert result == expected_output
    assert _convert_message_to_dict(expected_output) == message


def test__convert_dict_to_message_ai_with_name() -> None:
    message = {"role": "assistant", "content": "foo", "name": "test"}
    result = _convert_dict_to_message(message)
    expected_output = AIMessage(content="foo", name="test")
    assert result == expected_output
    assert _convert_message_to_dict(expected_output) == message


def test__convert_dict_to_message_system() -> None:
    message = {"role": "system", "content": "foo"}
    result = _convert_dict_to_message(message)
    expected_output = SystemMessage(content="foo")
    assert result == expected_output
    assert _convert_message_to_dict(expected_output) == message


def test__convert_dict_to_message_developer() -> None:
    message = {"role": "developer", "content": "foo"}
    result = _convert_dict_to_message(message)
    expected_output = SystemMessage(
        content="foo", additional_kwargs={"__openai_role__": "developer"}
    )
    assert result == expected_output
    assert _convert_message_to_dict(expected_output) == message


def test__convert_dict_to_message_system_with_name() -> None:
    message = {"role": "system", "content": "foo", "name": "test"}
    result = _convert_dict_to_message(message)
    expected_output = SystemMessage(content="foo", name="test")
    assert result == expected_output
    assert _convert_message_to_dict(expected_output) == message


def test__convert_dict_to_message_tool() -> None:
    message = {"role": "tool", "content": "foo", "tool_call_id": "bar"}
    result = _convert_dict_to_message(message)
    expected_output = ToolMessage(content="foo", tool_call_id="bar")
    assert result == expected_output
    assert _convert_message_to_dict(expected_output) == message


def test__convert_dict_to_message_tool_call() -> None:
    raw_tool_call = {
        "id": "call_wm0JY6CdwOMZ4eTxHWUThDNz",
        "function": {
            "arguments": '{"name": "Sally", "hair_color": "green"}',
            "name": "GenerateUsername",
        },
        "type": "function",
    }
    message = {"role": "assistant", "content": None, "tool_calls": [raw_tool_call]}
    result = _convert_dict_to_message(message)
    expected_output = AIMessage(
        content="",
        additional_kwargs={"tool_calls": [raw_tool_call]},
        tool_calls=[
            ToolCall(
                name="GenerateUsername",
                args={"name": "Sally", "hair_color": "green"},
                id="call_wm0JY6CdwOMZ4eTxHWUThDNz",
                type="tool_call",
            )
        ],
    )
    assert result == expected_output
    assert _convert_message_to_dict(expected_output) == message

    # Test malformed tool call
    raw_tool_calls: list = [
        {
            "id": "call_wm0JY6CdwOMZ4eTxHWUThDNz",
            "function": {"arguments": "oops", "name": "GenerateUsername"},
            "type": "function",
        },
        {
            "id": "call_abc123",
            "function": {
                "arguments": '{"name": "Sally", "hair_color": "green"}',
                "name": "GenerateUsername",
            },
            "type": "function",
        },
    ]
    raw_tool_calls = list(sorted(raw_tool_calls, key=lambda x: x["id"]))
    message = {"role": "assistant", "content": None, "tool_calls": raw_tool_calls}
    result = _convert_dict_to_message(message)
    expected_output = AIMessage(
        content="",
        additional_kwargs={"tool_calls": raw_tool_calls},
        invalid_tool_calls=[
            InvalidToolCall(
                name="GenerateUsername",
                args="oops",
                id="call_wm0JY6CdwOMZ4eTxHWUThDNz",
                error=(
                    "Function GenerateUsername arguments:\n\noops\n\nare not "
                    "valid JSON. Received JSONDecodeError Expecting value: line 1 "
                    "column 1 (char 0)\nFor troubleshooting, visit: https://python"
                    ".langchain.com/docs/troubleshooting/errors/OUTPUT_PARSING_FAILURE "
                ),
                type="invalid_tool_call",
            )
        ],
        tool_calls=[
            ToolCall(
                name="GenerateUsername",
                args={"name": "Sally", "hair_color": "green"},
                id="call_abc123",
                type="tool_call",
            )
        ],
    )
    assert result == expected_output
    reverted_message_dict = _convert_message_to_dict(expected_output)
    reverted_message_dict["tool_calls"] = list(
        sorted(reverted_message_dict["tool_calls"], key=lambda x: x["id"])
    )
    assert reverted_message_dict == message


class MockAsyncContextManager:
    def __init__(self, chunk_list: list):
        self.current_chunk = 0
        self.chunk_list = chunk_list
        self.chunk_num = len(chunk_list)

    async def __aenter__(self) -> "MockAsyncContextManager":
        return self

    async def __aexit__(
        self,
        exc_type: Optional[type[BaseException]],
        exc: Optional[BaseException],
        tb: Optional[TracebackType],
    ) -> None:
        pass

    def __aiter__(self) -> "MockAsyncContextManager":
        return self

    async def __anext__(self) -> dict:
        if self.current_chunk < self.chunk_num:
            chunk = self.chunk_list[self.current_chunk]
            self.current_chunk += 1
            return chunk
        else:
            raise StopAsyncIteration


class MockSyncContextManager:
    def __init__(self, chunk_list: list):
        self.current_chunk = 0
        self.chunk_list = chunk_list
        self.chunk_num = len(chunk_list)

    def __enter__(self) -> "MockSyncContextManager":
        return self

    def __exit__(
        self,
        exc_type: Optional[type[BaseException]],
        exc: Optional[BaseException],
        tb: Optional[TracebackType],
    ) -> None:
        pass

    def __iter__(self) -> "MockSyncContextManager":
        return self

    def __next__(self) -> dict:
        if self.current_chunk < self.chunk_num:
            chunk = self.chunk_list[self.current_chunk]
            self.current_chunk += 1
            return chunk
        else:
            raise StopIteration


GLM4_STREAM_META = """{"id":"20240722102053e7277a4f94e848248ff9588ed37fb6e6","created":1721614853,"model":"glm-4","choices":[{"index":0,"delta":{"role":"assistant","content":"\u4eba\u5de5\u667a\u80fd"}}]}
{"id":"20240722102053e7277a4f94e848248ff9588ed37fb6e6","created":1721614853,"model":"glm-4","choices":[{"index":0,"delta":{"role":"assistant","content":"\u52a9\u624b"}}]}
{"id":"20240722102053e7277a4f94e848248ff9588ed37fb6e6","created":1721614853,"model":"glm-4","choices":[{"index":0,"delta":{"role":"assistant","content":"，"}}]}
{"id":"20240722102053e7277a4f94e848248ff9588ed37fb6e6","created":1721614853,"model":"glm-4","choices":[{"index":0,"delta":{"role":"assistant","content":"\u4f60\u53ef\u4ee5"}}]}
{"id":"20240722102053e7277a4f94e848248ff9588ed37fb6e6","created":1721614853,"model":"glm-4","choices":[{"index":0,"delta":{"role":"assistant","content":"\u53eb\u6211"}}]}
{"id":"20240722102053e7277a4f94e848248ff9588ed37fb6e6","created":1721614853,"model":"glm-4","choices":[{"index":0,"delta":{"role":"assistant","content":"AI"}}]}
{"id":"20240722102053e7277a4f94e848248ff9588ed37fb6e6","created":1721614853,"model":"glm-4","choices":[{"index":0,"delta":{"role":"assistant","content":"\u52a9\u624b"}}]}
{"id":"20240722102053e7277a4f94e848248ff9588ed37fb6e6","created":1721614853,"model":"glm-4","choices":[{"index":0,"delta":{"role":"assistant","content":"。"}}]}
{"id":"20240722102053e7277a4f94e848248ff9588ed37fb6e6","created":1721614853,"model":"glm-4","choices":[{"index":0,"finish_reason":"stop","delta":{"role":"assistant","content":""}}],"usage":{"prompt_tokens":13,"completion_tokens":10,"total_tokens":23}}
[DONE]"""  # noqa: E501


@pytest.fixture
def mock_glm4_completion() -> list:
    list_chunk_data = GLM4_STREAM_META.split("\n")
    result_list = []
    for msg in list_chunk_data:
        if msg != "[DONE]":
            result_list.append(json.loads(msg))

    return result_list


async def test_glm4_astream(mock_glm4_completion: list) -> None:
    llm_name = "glm-4"
    llm = ChatOpenAI(model=llm_name, stream_usage=True)
    mock_client = AsyncMock()

    async def mock_create(*args: Any, **kwargs: Any) -> MockAsyncContextManager:
        return MockAsyncContextManager(mock_glm4_completion)

    mock_client.create = mock_create
    usage_chunk = mock_glm4_completion[-1]

    usage_metadata: Optional[UsageMetadata] = None
    with patch.object(llm, "async_client", mock_client):
        async for chunk in llm.astream("你的名字叫什么？只回答名字"):
            assert isinstance(chunk, AIMessageChunk)
            if chunk.usage_metadata is not None:
                usage_metadata = chunk.usage_metadata

    assert usage_metadata is not None

    assert usage_metadata["input_tokens"] == usage_chunk["usage"]["prompt_tokens"]
    assert usage_metadata["output_tokens"] == usage_chunk["usage"]["completion_tokens"]
    assert usage_metadata["total_tokens"] == usage_chunk["usage"]["total_tokens"]


def test_glm4_stream(mock_glm4_completion: list) -> None:
    llm_name = "glm-4"
    llm = ChatOpenAI(model=llm_name, stream_usage=True)
    mock_client = MagicMock()

    def mock_create(*args: Any, **kwargs: Any) -> MockSyncContextManager:
        return MockSyncContextManager(mock_glm4_completion)

    mock_client.create = mock_create
    usage_chunk = mock_glm4_completion[-1]

    usage_metadata: Optional[UsageMetadata] = None
    with patch.object(llm, "client", mock_client):
        for chunk in llm.stream("你的名字叫什么？只回答名字"):
            assert isinstance(chunk, AIMessageChunk)
            if chunk.usage_metadata is not None:
                usage_metadata = chunk.usage_metadata

    assert usage_metadata is not None

    assert usage_metadata["input_tokens"] == usage_chunk["usage"]["prompt_tokens"]
    assert usage_metadata["output_tokens"] == usage_chunk["usage"]["completion_tokens"]
    assert usage_metadata["total_tokens"] == usage_chunk["usage"]["total_tokens"]


DEEPSEEK_STREAM_DATA = """{"id":"d3610c24e6b42518a7883ea57c3ea2c3","choices":[{"index":0,"delta":{"content":"","role":"assistant"},"finish_reason":null,"logprobs":null}],"created":1721630271,"model":"deepseek-chat","system_fingerprint":"fp_7e0991cad4","object":"chat.completion.chunk","usage":null}
{"choices":[{"delta":{"content":"我是","role":"assistant"},"finish_reason":null,"index":0,"logprobs":null}],"created":1721630271,"id":"d3610c24e6b42518a7883ea57c3ea2c3","model":"deepseek-chat","object":"chat.completion.chunk","system_fingerprint":"fp_7e0991cad4","usage":null}
{"choices":[{"delta":{"content":"Deep","role":"assistant"},"finish_reason":null,"index":0,"logprobs":null}],"created":1721630271,"id":"d3610c24e6b42518a7883ea57c3ea2c3","model":"deepseek-chat","object":"chat.completion.chunk","system_fingerprint":"fp_7e0991cad4","usage":null}
{"choices":[{"delta":{"content":"Seek","role":"assistant"},"finish_reason":null,"index":0,"logprobs":null}],"created":1721630271,"id":"d3610c24e6b42518a7883ea57c3ea2c3","model":"deepseek-chat","object":"chat.completion.chunk","system_fingerprint":"fp_7e0991cad4","usage":null}
{"choices":[{"delta":{"content":" Chat","role":"assistant"},"finish_reason":null,"index":0,"logprobs":null}],"created":1721630271,"id":"d3610c24e6b42518a7883ea57c3ea2c3","model":"deepseek-chat","object":"chat.completion.chunk","system_fingerprint":"fp_7e0991cad4","usage":null}
{"choices":[{"delta":{"content":"，","role":"assistant"},"finish_reason":null,"index":0,"logprobs":null}],"created":1721630271,"id":"d3610c24e6b42518a7883ea57c3ea2c3","model":"deepseek-chat","object":"chat.completion.chunk","system_fingerprint":"fp_7e0991cad4","usage":null}
{"choices":[{"delta":{"content":"一个","role":"assistant"},"finish_reason":null,"index":0,"logprobs":null}],"created":1721630271,"id":"d3610c24e6b42518a7883ea57c3ea2c3","model":"deepseek-chat","object":"chat.completion.chunk","system_fingerprint":"fp_7e0991cad4","usage":null}
{"choices":[{"delta":{"content":"由","role":"assistant"},"finish_reason":null,"index":0,"logprobs":null}],"created":1721630271,"id":"d3610c24e6b42518a7883ea57c3ea2c3","model":"deepseek-chat","object":"chat.completion.chunk","system_fingerprint":"fp_7e0991cad4","usage":null}
{"choices":[{"delta":{"content":"深度","role":"assistant"},"finish_reason":null,"index":0,"logprobs":null}],"created":1721630271,"id":"d3610c24e6b42518a7883ea57c3ea2c3","model":"deepseek-chat","object":"chat.completion.chunk","system_fingerprint":"fp_7e0991cad4","usage":null}
{"choices":[{"delta":{"content":"求","role":"assistant"},"finish_reason":null,"index":0,"logprobs":null}],"created":1721630271,"id":"d3610c24e6b42518a7883ea57c3ea2c3","model":"deepseek-chat","object":"chat.completion.chunk","system_fingerprint":"fp_7e0991cad4","usage":null}
{"choices":[{"delta":{"content":"索","role":"assistant"},"finish_reason":null,"index":0,"logprobs":null}],"created":1721630271,"id":"d3610c24e6b42518a7883ea57c3ea2c3","model":"deepseek-chat","object":"chat.completion.chunk","system_fingerprint":"fp_7e0991cad4","usage":null}
{"choices":[{"delta":{"content":"公司","role":"assistant"},"finish_reason":null,"index":0,"logprobs":null}],"created":1721630271,"id":"d3610c24e6b42518a7883ea57c3ea2c3","model":"deepseek-chat","object":"chat.completion.chunk","system_fingerprint":"fp_7e0991cad4","usage":null}
{"choices":[{"delta":{"content":"开发的","role":"assistant"},"finish_reason":null,"index":0,"logprobs":null}],"created":1721630271,"id":"d3610c24e6b42518a7883ea57c3ea2c3","model":"deepseek-chat","object":"chat.completion.chunk","system_fingerprint":"fp_7e0991cad4","usage":null}
{"choices":[{"delta":{"content":"智能","role":"assistant"},"finish_reason":null,"index":0,"logprobs":null}],"created":1721630271,"id":"d3610c24e6b42518a7883ea57c3ea2c3","model":"deepseek-chat","object":"chat.completion.chunk","system_fingerprint":"fp_7e0991cad4","usage":null}
{"choices":[{"delta":{"content":"助手","role":"assistant"},"finish_reason":null,"index":0,"logprobs":null}],"created":1721630271,"id":"d3610c24e6b42518a7883ea57c3ea2c3","model":"deepseek-chat","object":"chat.completion.chunk","system_fingerprint":"fp_7e0991cad4","usage":null}
{"choices":[{"delta":{"content":"。","role":"assistant"},"finish_reason":null,"index":0,"logprobs":null}],"created":1721630271,"id":"d3610c24e6b42518a7883ea57c3ea2c3","model":"deepseek-chat","object":"chat.completion.chunk","system_fingerprint":"fp_7e0991cad4","usage":null}
{"choices":[{"delta":{"content":"","role":null},"finish_reason":"stop","index":0,"logprobs":null}],"created":1721630271,"id":"d3610c24e6b42518a7883ea57c3ea2c3","model":"deepseek-chat","object":"chat.completion.chunk","system_fingerprint":"fp_7e0991cad4","usage":{"completion_tokens":15,"prompt_tokens":11,"total_tokens":26}}
[DONE]"""  # noqa: E501


@pytest.fixture
def mock_deepseek_completion() -> list[dict]:
    list_chunk_data = DEEPSEEK_STREAM_DATA.split("\n")
    result_list = []
    for msg in list_chunk_data:
        if msg != "[DONE]":
            result_list.append(json.loads(msg))

    return result_list


async def test_deepseek_astream(mock_deepseek_completion: list) -> None:
    llm_name = "deepseek-chat"
    llm = ChatOpenAI(model=llm_name, stream_usage=True)
    mock_client = AsyncMock()

    async def mock_create(*args: Any, **kwargs: Any) -> MockAsyncContextManager:
        return MockAsyncContextManager(mock_deepseek_completion)

    mock_client.create = mock_create
    usage_chunk = mock_deepseek_completion[-1]
    usage_metadata: Optional[UsageMetadata] = None
    with patch.object(llm, "async_client", mock_client):
        async for chunk in llm.astream("你的名字叫什么？只回答名字"):
            assert isinstance(chunk, AIMessageChunk)
            if chunk.usage_metadata is not None:
                usage_metadata = chunk.usage_metadata

    assert usage_metadata is not None

    assert usage_metadata["input_tokens"] == usage_chunk["usage"]["prompt_tokens"]
    assert usage_metadata["output_tokens"] == usage_chunk["usage"]["completion_tokens"]
    assert usage_metadata["total_tokens"] == usage_chunk["usage"]["total_tokens"]


def test_deepseek_stream(mock_deepseek_completion: list) -> None:
    llm_name = "deepseek-chat"
    llm = ChatOpenAI(model=llm_name, stream_usage=True)
    mock_client = MagicMock()

    def mock_create(*args: Any, **kwargs: Any) -> MockSyncContextManager:
        return MockSyncContextManager(mock_deepseek_completion)

    mock_client.create = mock_create
    usage_chunk = mock_deepseek_completion[-1]
    usage_metadata: Optional[UsageMetadata] = None
    with patch.object(llm, "client", mock_client):
        for chunk in llm.stream("你的名字叫什么？只回答名字"):
            assert isinstance(chunk, AIMessageChunk)
            if chunk.usage_metadata is not None:
                usage_metadata = chunk.usage_metadata

    assert usage_metadata is not None

    assert usage_metadata["input_tokens"] == usage_chunk["usage"]["prompt_tokens"]
    assert usage_metadata["output_tokens"] == usage_chunk["usage"]["completion_tokens"]
    assert usage_metadata["total_tokens"] == usage_chunk["usage"]["total_tokens"]


OPENAI_STREAM_DATA = """{"id":"chatcmpl-9nhARrdUiJWEMd5plwV1Gc9NCjb9M","object":"chat.completion.chunk","created":1721631035,"model":"gpt-4o-2024-05-13","system_fingerprint":"fp_18cc0f1fa0","choices":[{"index":0,"delta":{"role":"assistant","content":""},"logprobs":null,"finish_reason":null}],"usage":null}
{"id":"chatcmpl-9nhARrdUiJWEMd5plwV1Gc9NCjb9M","object":"chat.completion.chunk","created":1721631035,"model":"gpt-4o-2024-05-13","system_fingerprint":"fp_18cc0f1fa0","choices":[{"index":0,"delta":{"content":"我是"},"logprobs":null,"finish_reason":null}],"usage":null}
{"id":"chatcmpl-9nhARrdUiJWEMd5plwV1Gc9NCjb9M","object":"chat.completion.chunk","created":1721631035,"model":"gpt-4o-2024-05-13","system_fingerprint":"fp_18cc0f1fa0","choices":[{"index":0,"delta":{"content":"助手"},"logprobs":null,"finish_reason":null}],"usage":null}
{"id":"chatcmpl-9nhARrdUiJWEMd5plwV1Gc9NCjb9M","object":"chat.completion.chunk","created":1721631035,"model":"gpt-4o-2024-05-13","system_fingerprint":"fp_18cc0f1fa0","choices":[{"index":0,"delta":{"content":"。"},"logprobs":null,"finish_reason":null}],"usage":null}
{"id":"chatcmpl-9nhARrdUiJWEMd5plwV1Gc9NCjb9M","object":"chat.completion.chunk","created":1721631035,"model":"gpt-4o-2024-05-13","system_fingerprint":"fp_18cc0f1fa0","choices":[{"index":0,"delta":{},"logprobs":null,"finish_reason":"stop"}],"usage":null}
{"id":"chatcmpl-9nhARrdUiJWEMd5plwV1Gc9NCjb9M","object":"chat.completion.chunk","created":1721631035,"model":"gpt-4o-2024-05-13","system_fingerprint":"fp_18cc0f1fa0","choices":[],"usage":{"prompt_tokens":14,"completion_tokens":3,"total_tokens":17}}
[DONE]"""  # noqa: E501


@pytest.fixture
def mock_openai_completion() -> list[dict]:
    list_chunk_data = OPENAI_STREAM_DATA.split("\n")
    result_list = []
    for msg in list_chunk_data:
        if msg != "[DONE]":
            result_list.append(json.loads(msg))

    return result_list


async def test_openai_astream(mock_openai_completion: list) -> None:
    llm_name = "gpt-4o"
    llm = ChatOpenAI(model=llm_name, stream_usage=True)
    mock_client = AsyncMock()

    async def mock_create(*args: Any, **kwargs: Any) -> MockAsyncContextManager:
        return MockAsyncContextManager(mock_openai_completion)

    mock_client.create = mock_create
    usage_chunk = mock_openai_completion[-1]
    usage_metadata: Optional[UsageMetadata] = None
    with patch.object(llm, "async_client", mock_client):
        async for chunk in llm.astream("你的名字叫什么？只回答名字"):
            assert isinstance(chunk, AIMessageChunk)
            if chunk.usage_metadata is not None:
                usage_metadata = chunk.usage_metadata

    assert usage_metadata is not None

    assert usage_metadata["input_tokens"] == usage_chunk["usage"]["prompt_tokens"]
    assert usage_metadata["output_tokens"] == usage_chunk["usage"]["completion_tokens"]
    assert usage_metadata["total_tokens"] == usage_chunk["usage"]["total_tokens"]


def test_openai_stream(mock_openai_completion: list) -> None:
    llm_name = "gpt-4o"
    llm = ChatOpenAI(model=llm_name, stream_usage=True)
    mock_client = MagicMock()

    def mock_create(*args: Any, **kwargs: Any) -> MockSyncContextManager:
        return MockSyncContextManager(mock_openai_completion)

    mock_client.create = mock_create
    usage_chunk = mock_openai_completion[-1]
    usage_metadata: Optional[UsageMetadata] = None
    with patch.object(llm, "client", mock_client):
        for chunk in llm.stream("你的名字叫什么？只回答名字"):
            assert isinstance(chunk, AIMessageChunk)
            if chunk.usage_metadata is not None:
                usage_metadata = chunk.usage_metadata

    assert usage_metadata is not None

    assert usage_metadata["input_tokens"] == usage_chunk["usage"]["prompt_tokens"]
    assert usage_metadata["output_tokens"] == usage_chunk["usage"]["completion_tokens"]
    assert usage_metadata["total_tokens"] == usage_chunk["usage"]["total_tokens"]


@pytest.fixture
def mock_completion() -> dict:
    return {
        "id": "chatcmpl-7fcZavknQda3SQ",
        "object": "chat.completion",
        "created": 1689989000,
        "model": "gpt-3.5-turbo-0613",
        "choices": [
            {
                "index": 0,
                "message": {"role": "assistant", "content": "Bar Baz", "name": "Erick"},
                "finish_reason": "stop",
            }
        ],
    }


@pytest.fixture
def mock_client(mock_completion: dict) -> MagicMock:
    rtn = MagicMock()

    mock_create = MagicMock()

    mock_resp = MagicMock()
    mock_resp.headers = {"content-type": "application/json"}
    mock_resp.parse.return_value = mock_completion
    mock_create.return_value = mock_resp

    rtn.with_raw_response.create = mock_create
    rtn.create.return_value = mock_completion
    return rtn


@pytest.fixture
def mock_async_client(mock_completion: dict) -> AsyncMock:
    rtn = AsyncMock()

    mock_create = AsyncMock()
    mock_resp = MagicMock()
    mock_resp.parse.return_value = mock_completion
    mock_create.return_value = mock_resp

    rtn.with_raw_response.create = mock_create
    rtn.create.return_value = mock_completion
    return rtn


def test_openai_invoke(mock_client: MagicMock) -> None:
    llm = ChatOpenAI()

    with patch.object(llm, "client", mock_client):
        res = llm.invoke("bar")
        assert res.content == "Bar Baz"

        # headers are not in response_metadata if include_response_headers not set
        assert "headers" not in res.response_metadata
    assert mock_client.create.called


async def test_openai_ainvoke(mock_async_client: AsyncMock) -> None:
    llm = ChatOpenAI()

    with patch.object(llm, "async_client", mock_async_client):
        res = await llm.ainvoke("bar")
        assert res.content == "Bar Baz"

        # headers are not in response_metadata if include_response_headers not set
        assert "headers" not in res.response_metadata
    assert mock_async_client.create.called


@pytest.mark.parametrize(
    "model",
    [
        "gpt-3.5-turbo",
        "gpt-4",
        "gpt-3.5-0125",
        "gpt-4-0125-preview",
        "gpt-4-turbo-preview",
        "gpt-4-vision-preview",
    ],
)
def test__get_encoding_model(model: str) -> None:
    ChatOpenAI(model=model)._get_encoding_model()
    return


def test_openai_invoke_name(mock_client: MagicMock) -> None:
    llm = ChatOpenAI()

    with patch.object(llm, "client", mock_client):
        messages = [HumanMessage(content="Foo", name="Katie")]
        res = llm.invoke(messages)
        call_args, call_kwargs = mock_client.create.call_args
        assert len(call_args) == 0  # no positional args
        call_messages = call_kwargs["messages"]
        assert len(call_messages) == 1
        assert call_messages[0]["role"] == "user"
        assert call_messages[0]["content"] == "Foo"
        assert call_messages[0]["name"] == "Katie"

        # check return type has name
        assert res.content == "Bar Baz"
        assert res.name == "Erick"


def test_function_calls_with_tool_calls(mock_client: MagicMock) -> None:
    # Test that we ignore function calls if tool_calls are present
    llm = ChatOpenAI(model="gpt-4.1-mini")
    tool_call_message = AIMessage(
        content="",
        additional_kwargs={
            "function_call": {
                "name": "get_weather",
                "arguments": '{"location": "Boston"}',
            }
        },
        tool_calls=[
            {
                "name": "get_weather",
                "args": {"location": "Boston"},
                "id": "abc123",
                "type": "tool_call",
            }
        ],
    )
    messages = [
        HumanMessage("What's the weather in Boston?"),
        tool_call_message,
        ToolMessage(content="It's sunny.", name="get_weather", tool_call_id="abc123"),
    ]
    with patch.object(llm, "client", mock_client):
        _ = llm.invoke(messages)
        _, call_kwargs = mock_client.create.call_args
        call_messages = call_kwargs["messages"]
        tool_call_message_payload = call_messages[1]
        assert "tool_calls" in tool_call_message_payload
        assert "function_call" not in tool_call_message_payload

    # Test we don't ignore function calls if tool_calls are not present
    cast(AIMessage, messages[1]).tool_calls = []
    with patch.object(llm, "client", mock_client):
        _ = llm.invoke(messages)
        _, call_kwargs = mock_client.create.call_args
        call_messages = call_kwargs["messages"]
        tool_call_message_payload = call_messages[1]
        assert "function_call" in tool_call_message_payload
        assert "tool_calls" not in tool_call_message_payload


def test_custom_token_counting() -> None:
    def token_encoder(text: str) -> list[int]:
        return [1, 2, 3]

    llm = ChatOpenAI(custom_get_token_ids=token_encoder)
    assert llm.get_token_ids("foo") == [1, 2, 3]


def test_format_message_content() -> None:
    content: Any = "hello"
    assert content == _format_message_content(content)

    content = None
    assert content == _format_message_content(content)

    content = []
    assert content == _format_message_content(content)

    content = [
        {"type": "text", "text": "What is in this image?"},
        {"type": "image_url", "image_url": {"url": "url.com"}},
    ]
    assert content == _format_message_content(content)

    content = [
        {"type": "text", "text": "hello"},
        {
            "type": "tool_use",
            "id": "toolu_01A09q90qw90lq917835lq9",
            "name": "get_weather",
            "input": {"location": "San Francisco, CA", "unit": "celsius"},
        },
    ]
    assert [{"type": "text", "text": "hello"}] == _format_message_content(content)

    # Standard multi-modal inputs
    content = [{"type": "image", "source_type": "url", "url": "https://..."}]
    expected = [{"type": "image_url", "image_url": {"url": "https://..."}}]
    assert expected == _format_message_content(content)

    content = [
        {
            "type": "image",
            "source_type": "base64",
            "data": "<base64 data>",
            "mime_type": "image/png",
        }
    ]
    expected = [
        {
            "type": "image_url",
            "image_url": {"url": "data:image/png;base64,<base64 data>"},
        }
    ]
    assert expected == _format_message_content(content)

    content = [
        {
            "type": "file",
            "source_type": "base64",
            "data": "<base64 data>",
            "mime_type": "application/pdf",
            "filename": "my_file",
        }
    ]
    expected = [
        {
            "type": "file",
            "file": {
                "filename": "my_file",
                "file_data": "data:application/pdf;base64,<base64 data>",
            },
        }
    ]
    assert expected == _format_message_content(content)

    content = [{"type": "file", "source_type": "id", "id": "file-abc123"}]
    expected = [{"type": "file", "file": {"file_id": "file-abc123"}}]
    assert expected == _format_message_content(content)


class GenerateUsername(BaseModel):
    "Get a username based on someone's name and hair color."

    name: str
    hair_color: str


class MakeASandwich(BaseModel):
    "Make a sandwich given a list of ingredients."

    bread_type: str
    cheese_type: str
    condiments: list[str]
    vegetables: list[str]


@pytest.mark.parametrize(
    "tool_choice",
    [
        "any",
        "none",
        "auto",
        "required",
        "GenerateUsername",
        {"type": "function", "function": {"name": "MakeASandwich"}},
        False,
        None,
    ],
)
@pytest.mark.parametrize("strict", [True, False, None])
def test_bind_tools_tool_choice(tool_choice: Any, strict: Optional[bool]) -> None:
    """Test passing in manually construct tool call message."""
    llm = ChatOpenAI(model="gpt-3.5-turbo-0125", temperature=0)
    llm.bind_tools(
        tools=[GenerateUsername, MakeASandwich], tool_choice=tool_choice, strict=strict
    )


@pytest.mark.parametrize(
    "schema", [GenerateUsername, GenerateUsername.model_json_schema()]
)
@pytest.mark.parametrize("method", ["json_schema", "function_calling", "json_mode"])
@pytest.mark.parametrize("include_raw", [True, False])
@pytest.mark.parametrize("strict", [True, False, None])
def test_with_structured_output(
    schema: Union[type, dict[str, Any], None],
    method: Literal["function_calling", "json_mode", "json_schema"],
    include_raw: bool,
    strict: Optional[bool],
) -> None:
    """Test passing in manually construct tool call message."""
    if method == "json_mode":
        strict = None
    llm = ChatOpenAI(model="gpt-3.5-turbo-0125", temperature=0)
    llm.with_structured_output(
        schema, method=method, strict=strict, include_raw=include_raw
    )


def test_get_num_tokens_from_messages() -> None:
    llm = ChatOpenAI(model="gpt-4o")
    messages = [
        SystemMessage("you're a good assistant"),
        HumanMessage("how are you"),
        HumanMessage(
            [
                {"type": "text", "text": "what's in this image"},
                {"type": "image_url", "image_url": {"url": "https://foobar.com"}},
                {
                    "type": "image_url",
                    "image_url": {"url": "https://foobar.com", "detail": "low"},
                },
            ]
        ),
        AIMessage("a nice bird"),
        AIMessage(
            "",
            tool_calls=[
                ToolCall(id="foo", name="bar", args={"arg1": "arg1"}, type="tool_call")
            ],
        ),
        AIMessage(
            "",
            additional_kwargs={
                "function_call": {
                    "arguments": json.dumps({"arg1": "arg1"}),
                    "name": "fun",
                }
            },
        ),
        AIMessage(
            "text",
            tool_calls=[
                ToolCall(id="foo", name="bar", args={"arg1": "arg1"}, type="tool_call")
            ],
        ),
        ToolMessage("foobar", tool_call_id="foo"),
    ]
    expected = 176
    actual = llm.get_num_tokens_from_messages(messages)
    assert expected == actual

    # Test file inputs
    messages = [
        HumanMessage(
            [
                "Summarize this document.",
                {
                    "type": "file",
                    "file": {
                        "filename": "my file",
                        "file_data": "data:application/pdf;base64,<data>",
                    },
                },
            ]
        )
    ]
    with pytest.warns(match="file inputs are not supported"):
        actual = llm.get_num_tokens_from_messages(messages)
        assert actual == 13


class Foo(BaseModel):
    bar: int


# class FooV1(BaseModelV1):
#     bar: int


@pytest.mark.parametrize(
    "schema",
    [
        Foo
        # FooV1
    ],
)
def test_schema_from_with_structured_output(schema: type) -> None:
    """Test schema from with_structured_output."""

    llm = ChatOpenAI(model="gpt-4o")

    structured_llm = llm.with_structured_output(
        schema, method="json_schema", strict=True
    )

    expected = {
        "properties": {"bar": {"title": "Bar", "type": "integer"}},
        "required": ["bar"],
        "title": schema.__name__,
        "type": "object",
    }
    actual = structured_llm.get_output_schema().model_json_schema()
    assert actual == expected


def test__create_usage_metadata() -> None:
    usage_metadata = {
        "completion_tokens": 15,
        "prompt_tokens_details": None,
        "completion_tokens_details": None,
        "prompt_tokens": 11,
        "total_tokens": 26,
    }
    result = _create_usage_metadata(usage_metadata)
    assert result == UsageMetadata(
        output_tokens=15,
        input_tokens=11,
        total_tokens=26,
        input_token_details={},
        output_token_details={},
    )


def test__create_usage_metadata_responses() -> None:
    response_usage_metadata = {
        "input_tokens": 100,
        "input_tokens_details": {"cached_tokens": 50},
        "output_tokens": 50,
        "output_tokens_details": {"reasoning_tokens": 10},
        "total_tokens": 150,
    }
    result = _create_usage_metadata_responses(response_usage_metadata)

    assert result == UsageMetadata(
        output_tokens=50,
        input_tokens=100,
        total_tokens=150,
        input_token_details={"cache_read": 50},
        output_token_details={"reasoning": 10},
    )


def test__convert_to_openai_response_format() -> None:
    # Test response formats that aren't tool-like.
    response_format: dict = {
        "type": "json_schema",
        "json_schema": {
            "name": "math_reasoning",
            "schema": {
                "type": "object",
                "properties": {
                    "steps": {
                        "type": "array",
                        "items": {
                            "type": "object",
                            "properties": {
                                "explanation": {"type": "string"},
                                "output": {"type": "string"},
                            },
                            "required": ["explanation", "output"],
                            "additionalProperties": False,
                        },
                    },
                    "final_answer": {"type": "string"},
                },
                "required": ["steps", "final_answer"],
                "additionalProperties": False,
            },
            "strict": True,
        },
    }

    actual = _convert_to_openai_response_format(response_format)
    assert actual == response_format

    actual = _convert_to_openai_response_format(response_format["json_schema"])
    assert actual == response_format

    actual = _convert_to_openai_response_format(response_format, strict=True)
    assert actual == response_format

    with pytest.raises(ValueError):
        _convert_to_openai_response_format(response_format, strict=False)


@pytest.mark.parametrize("method", ["function_calling", "json_schema"])
@pytest.mark.parametrize("strict", [True, None])
def test_structured_output_strict(
    method: Literal["function_calling", "json_schema"], strict: Optional[bool]
) -> None:
    """Test to verify structured output with strict=True."""

    llm = ChatOpenAI(model="gpt-4o-2024-08-06")

    class Joke(BaseModel):
        """Joke to tell user."""

        setup: str = Field(description="question to set up a joke")
        punchline: str = Field(description="answer to resolve the joke")

    llm.with_structured_output(Joke, method=method, strict=strict)
    # Schema
    llm.with_structured_output(Joke.model_json_schema(), method=method, strict=strict)


def test_nested_structured_output_strict() -> None:
    """Test to verify structured output with strict=True for nested object."""

    llm = ChatOpenAI(model="gpt-4o-2024-08-06")

    class SelfEvaluation(TypedDict):
        score: int
        text: str

    class JokeWithEvaluation(TypedDict):
        """Joke to tell user."""

        setup: str
        punchline: str
        _evaluation: SelfEvaluation

    llm.with_structured_output(JokeWithEvaluation, method="json_schema")


def test__get_request_payload() -> None:
    llm = ChatOpenAI(model="gpt-4o-2024-08-06")
    messages: list = [
        SystemMessage("hello"),
        SystemMessage("bye", additional_kwargs={"__openai_role__": "developer"}),
        SystemMessage(content=[{"type": "text", "text": "hello!"}]),
        {"role": "human", "content": "how are you"},
        {"role": "user", "content": [{"type": "text", "text": "feeling today"}]},
    ]
    expected = {
        "messages": [
            {"role": "system", "content": "hello"},
            {"role": "developer", "content": "bye"},
            {"role": "system", "content": [{"type": "text", "text": "hello!"}]},
            {"role": "user", "content": "how are you"},
            {"role": "user", "content": [{"type": "text", "text": "feeling today"}]},
        ],
        "model": "gpt-4o-2024-08-06",
        "stream": False,
    }
    payload = llm._get_request_payload(messages)
    assert payload == expected

    # Test we coerce to developer role for o-series models
    llm = ChatOpenAI(model="o3-mini")
    payload = llm._get_request_payload(messages)
    expected = {
        "messages": [
            {"role": "developer", "content": "hello"},
            {"role": "developer", "content": "bye"},
            {"role": "developer", "content": [{"type": "text", "text": "hello!"}]},
            {"role": "user", "content": "how are you"},
            {"role": "user", "content": [{"type": "text", "text": "feeling today"}]},
        ],
        "model": "o3-mini",
        "stream": False,
    }
    assert payload == expected

    # Test we ignore reasoning blocks from other providers
    reasoning_messages: list = [
        {
            "role": "user",
            "content": [
                {"type": "reasoning_content", "reasoning_content": "reasoning..."},
                {"type": "text", "text": "reasoned response"},
            ],
        },
        {
            "role": "user",
            "content": [
                {"type": "thinking", "thinking": "thinking..."},
                {"type": "text", "text": "thoughtful response"},
            ],
        },
    ]
    expected = {
        "messages": [
            {
                "role": "user",
                "content": [{"type": "text", "text": "reasoned response"}],
            },
            {
                "role": "user",
                "content": [{"type": "text", "text": "thoughtful response"}],
            },
        ],
        "model": "o3-mini",
        "stream": False,
    }
    payload = llm._get_request_payload(reasoning_messages)
    assert payload == expected


def test_init_o1() -> None:
    with pytest.warns(None) as record:  # type: ignore[call-overload]
        ChatOpenAI(model="o1", reasoning_effort="medium")
    assert len(record) == 0


def test_structured_output_old_model() -> None:
    class Output(TypedDict):
        """output."""

        foo: str

    with pytest.warns(match="Cannot use method='json_schema'"):
        llm = ChatOpenAI(model="gpt-4").with_structured_output(Output)
    # assert tool calling was used instead of json_schema
    assert "tools" in llm.steps[0].kwargs  # type: ignore
    assert "response_format" not in llm.steps[0].kwargs  # type: ignore


def test_structured_outputs_parser() -> None:
    parsed_response = GenerateUsername(name="alice", hair_color="black")
    llm_output = ChatGeneration(
        message=AIMessage(
            content='{"name": "alice", "hair_color": "black"}',
            additional_kwargs={"parsed": parsed_response},
        )
    )
    output_parser = RunnableLambda(
        partial(_oai_structured_outputs_parser, schema=GenerateUsername)
    )
    serialized = dumps(llm_output)
    deserialized = loads(serialized)
    assert isinstance(deserialized, ChatGeneration)
    result = output_parser.invoke(deserialized.message)
    assert result == parsed_response


def test__construct_lc_result_from_responses_api_error_handling() -> None:
    """Test that errors in the response are properly raised."""
    response = Response(
        id="resp_123",
        created_at=1234567890,
        model="gpt-4o",
        object="response",
        error=ResponseError(message="Test error", code="server_error"),
        parallel_tool_calls=True,
        tools=[],
        tool_choice="auto",
        output=[],
    )

    with pytest.raises(ValueError) as excinfo:
        _construct_lc_result_from_responses_api(response)

    assert "Test error" in str(excinfo.value)


def test__construct_lc_result_from_responses_api_basic_text_response() -> None:
    """Test a basic text response with no tools or special features."""
    response = Response(
        id="resp_123",
        created_at=1234567890,
        model="gpt-4o",
        object="response",
        parallel_tool_calls=True,
        tools=[],
        tool_choice="auto",
        output=[
            ResponseOutputMessage(
                type="message",
                id="msg_123",
                content=[
                    ResponseOutputText(
                        type="output_text", text="Hello, world!", annotations=[]
                    )
                ],
                role="assistant",
                status="completed",
            )
        ],
        usage=ResponseUsage(
            input_tokens=10,
            output_tokens=3,
            total_tokens=13,
            input_tokens_details=InputTokensDetails(cached_tokens=0),
            output_tokens_details=OutputTokensDetails(reasoning_tokens=0),
        ),
    )

    # v0
    result = _construct_lc_result_from_responses_api(response)

    assert isinstance(result, ChatResult)
    assert len(result.generations) == 1
    assert isinstance(result.generations[0], ChatGeneration)
    assert isinstance(result.generations[0].message, AIMessage)
    assert result.generations[0].message.content == [
        {"type": "text", "text": "Hello, world!", "annotations": []}
    ]
    assert result.generations[0].message.id == "msg_123"
    assert result.generations[0].message.usage_metadata
    assert result.generations[0].message.usage_metadata["input_tokens"] == 10
    assert result.generations[0].message.usage_metadata["output_tokens"] == 3
    assert result.generations[0].message.usage_metadata["total_tokens"] == 13
    assert result.generations[0].message.response_metadata["id"] == "resp_123"
    assert result.generations[0].message.response_metadata["model_name"] == "gpt-4o"

    # responses/v1
    result = _construct_lc_result_from_responses_api(
        response, output_version="responses/v1"
    )
    assert result.generations[0].message.content == [
        {"type": "text", "text": "Hello, world!", "annotations": [], "id": "msg_123"}
    ]
    assert result.generations[0].message.id == "resp_123"
    assert result.generations[0].message.response_metadata["id"] == "resp_123"


def test__construct_lc_result_from_responses_api_multiple_text_blocks() -> None:
    """Test a response with multiple text blocks."""
    response = Response(
        id="resp_123",
        created_at=1234567890,
        model="gpt-4o",
        object="response",
        parallel_tool_calls=True,
        tools=[],
        tool_choice="auto",
        output=[
            ResponseOutputMessage(
                type="message",
                id="msg_123",
                content=[
                    ResponseOutputText(
                        type="output_text", text="First part", annotations=[]
                    ),
                    ResponseOutputText(
                        type="output_text", text="Second part", annotations=[]
                    ),
                ],
                role="assistant",
                status="completed",
            )
        ],
    )

    result = _construct_lc_result_from_responses_api(response)

    assert len(result.generations[0].message.content) == 2
    assert result.generations[0].message.content == [
        {"type": "text", "text": "First part", "annotations": []},
        {"type": "text", "text": "Second part", "annotations": []},
    ]


def test__construct_lc_result_from_responses_api_multiple_messages() -> None:
    """Test a response with multiple text blocks."""
    response = Response(
        id="resp_123",
        created_at=1234567890,
        model="gpt-4o",
        object="response",
        parallel_tool_calls=True,
        tools=[],
        tool_choice="auto",
        output=[
            ResponseOutputMessage(
                type="message",
                id="msg_123",
                content=[
                    ResponseOutputText(type="output_text", text="foo", annotations=[])
                ],
                role="assistant",
                status="completed",
            ),
            ResponseReasoningItem(
                type="reasoning",
                id="rs_123",
                summary=[Summary(type="summary_text", text="reasoning foo")],
            ),
            ResponseOutputMessage(
                type="message",
                id="msg_234",
                content=[
                    ResponseOutputText(type="output_text", text="bar", annotations=[])
                ],
                role="assistant",
                status="completed",
            ),
        ],
    )

    # v0
    result = _construct_lc_result_from_responses_api(response)

    assert result.generations[0].message.content == [
        {"type": "text", "text": "foo", "annotations": []},
        {"type": "text", "text": "bar", "annotations": []},
    ]
    assert result.generations[0].message.additional_kwargs == {
        "reasoning": {
            "type": "reasoning",
            "summary": [{"type": "summary_text", "text": "reasoning foo"}],
            "id": "rs_123",
        }
    }
    assert result.generations[0].message.id == "msg_234"

    # responses/v1
    result = _construct_lc_result_from_responses_api(
        response, output_version="responses/v1"
    )

    assert result.generations[0].message.content == [
        {"type": "text", "text": "foo", "annotations": [], "id": "msg_123"},
        {
            "type": "reasoning",
            "summary": [{"type": "summary_text", "text": "reasoning foo"}],
            "id": "rs_123",
        },
        {"type": "text", "text": "bar", "annotations": [], "id": "msg_234"},
    ]
    assert result.generations[0].message.id == "resp_123"


def test__construct_lc_result_from_responses_api_refusal_response() -> None:
    """Test a response with a refusal."""
    response = Response(
        id="resp_123",
        created_at=1234567890,
        model="gpt-4o",
        object="response",
        parallel_tool_calls=True,
        tools=[],
        tool_choice="auto",
        output=[
            ResponseOutputMessage(
                type="message",
                id="msg_123",
                content=[
                    ResponseOutputRefusal(
                        type="refusal", refusal="I cannot assist with that request."
                    )
                ],
                role="assistant",
                status="completed",
            )
        ],
    )

    # v0
    result = _construct_lc_result_from_responses_api(response)

    assert result.generations[0].message.additional_kwargs["refusal"] == (
        "I cannot assist with that request."
    )

    # responses/v1
    result = _construct_lc_result_from_responses_api(
        response, output_version="responses/v1"
    )
    assert result.generations[0].message.content == [
        {
            "type": "refusal",
            "refusal": "I cannot assist with that request.",
            "id": "msg_123",
        }
    ]


def test__construct_lc_result_from_responses_api_function_call_valid_json() -> None:
    """Test a response with a valid function call."""
    response = Response(
        id="resp_123",
        created_at=1234567890,
        model="gpt-4o",
        object="response",
        parallel_tool_calls=True,
        tools=[],
        tool_choice="auto",
        output=[
            ResponseFunctionToolCall(
                type="function_call",
                id="func_123",
                call_id="call_123",
                name="get_weather",
                arguments='{"location": "New York", "unit": "celsius"}',
            )
        ],
    )

    # v0
    result = _construct_lc_result_from_responses_api(response)

    msg: AIMessage = cast(AIMessage, result.generations[0].message)
    assert len(msg.tool_calls) == 1
    assert msg.tool_calls[0]["type"] == "tool_call"
    assert msg.tool_calls[0]["name"] == "get_weather"
    assert msg.tool_calls[0]["id"] == "call_123"
    assert msg.tool_calls[0]["args"] == {"location": "New York", "unit": "celsius"}
    assert _FUNCTION_CALL_IDS_MAP_KEY in result.generations[0].message.additional_kwargs
    assert (
        result.generations[0].message.additional_kwargs[_FUNCTION_CALL_IDS_MAP_KEY][
            "call_123"
        ]
        == "func_123"
    )

    # responses/v1
    result = _construct_lc_result_from_responses_api(
        response, output_version="responses/v1"
    )
    msg = cast(AIMessage, result.generations[0].message)
    assert msg.tool_calls
    assert msg.content == [
        {
            "type": "function_call",
            "id": "func_123",
            "name": "get_weather",
            "arguments": '{"location": "New York", "unit": "celsius"}',
            "call_id": "call_123",
        }
    ]


def test__construct_lc_result_from_responses_api_function_call_invalid_json() -> None:
    """Test a response with an invalid JSON function call."""
    response = Response(
        id="resp_123",
        created_at=1234567890,
        model="gpt-4o",
        object="response",
        parallel_tool_calls=True,
        tools=[],
        tool_choice="auto",
        output=[
            ResponseFunctionToolCall(
                type="function_call",
                id="func_123",
                call_id="call_123",
                name="get_weather",
                arguments='{"location": "New York", "unit": "celsius"',
                # Missing closing brace
            )
        ],
    )

    result = _construct_lc_result_from_responses_api(response)

    msg: AIMessage = cast(AIMessage, result.generations[0].message)
    assert len(msg.invalid_tool_calls) == 1
    assert msg.invalid_tool_calls[0]["type"] == "invalid_tool_call"
    assert msg.invalid_tool_calls[0]["name"] == "get_weather"
    assert msg.invalid_tool_calls[0]["id"] == "call_123"
    assert (
        msg.invalid_tool_calls[0]["args"]
        == '{"location": "New York", "unit": "celsius"'
    )
    assert "error" in msg.invalid_tool_calls[0]
    assert _FUNCTION_CALL_IDS_MAP_KEY in result.generations[0].message.additional_kwargs


def test__construct_lc_result_from_responses_api_complex_response() -> None:
    """Test a complex response with multiple output types."""
    response = Response(
        id="resp_123",
        created_at=1234567890,
        model="gpt-4o",
        object="response",
        parallel_tool_calls=True,
        tools=[],
        tool_choice="auto",
        output=[
            ResponseOutputMessage(
                type="message",
                id="msg_123",
                content=[
                    ResponseOutputText(
                        type="output_text",
                        text="Here's the information you requested:",
                        annotations=[],
                    )
                ],
                role="assistant",
                status="completed",
            ),
            ResponseFunctionToolCall(
                type="function_call",
                id="func_123",
                call_id="call_123",
                name="get_weather",
                arguments='{"location": "New York"}',
            ),
        ],
        metadata=dict(key1="value1", key2="value2"),
        incomplete_details=IncompleteDetails(reason="max_output_tokens"),
        status="completed",
        user="user_123",
    )

    # v0
    result = _construct_lc_result_from_responses_api(response)

    # Check message content
    assert result.generations[0].message.content == [
        {
            "type": "text",
            "text": "Here's the information you requested:",
            "annotations": [],
        }
    ]

    # Check tool calls
    msg: AIMessage = cast(AIMessage, result.generations[0].message)
    assert len(msg.tool_calls) == 1
    assert msg.tool_calls[0]["name"] == "get_weather"

    # Check metadata
    assert result.generations[0].message.response_metadata["id"] == "resp_123"
    assert result.generations[0].message.response_metadata["metadata"] == {
        "key1": "value1",
        "key2": "value2",
    }
    assert result.generations[0].message.response_metadata["incomplete_details"] == {
        "reason": "max_output_tokens"
    }
    assert result.generations[0].message.response_metadata["status"] == "completed"
    assert result.generations[0].message.response_metadata["user"] == "user_123"

    # responses/v1
    result = _construct_lc_result_from_responses_api(
        response, output_version="responses/v1"
    )
    msg = cast(AIMessage, result.generations[0].message)
    assert msg.response_metadata["metadata"] == {"key1": "value1", "key2": "value2"}
    assert msg.content == [
        {
            "type": "text",
            "text": "Here's the information you requested:",
            "annotations": [],
            "id": "msg_123",
        },
        {
            "type": "function_call",
            "id": "func_123",
            "call_id": "call_123",
            "name": "get_weather",
            "arguments": '{"location": "New York"}',
        },
    ]


def test__construct_lc_result_from_responses_api_no_usage_metadata() -> None:
    """Test a response without usage metadata."""
    response = Response(
        id="resp_123",
        created_at=1234567890,
        model="gpt-4o",
        object="response",
        parallel_tool_calls=True,
        tools=[],
        tool_choice="auto",
        output=[
            ResponseOutputMessage(
                type="message",
                id="msg_123",
                content=[
                    ResponseOutputText(
                        type="output_text", text="Hello, world!", annotations=[]
                    )
                ],
                role="assistant",
                status="completed",
            )
        ],
        # No usage field
    )

    result = _construct_lc_result_from_responses_api(response)

    assert cast(AIMessage, result.generations[0].message).usage_metadata is None


def test__construct_lc_result_from_responses_api_web_search_response() -> None:
    """Test a response with web search output."""
    from openai.types.responses.response_function_web_search import (
        ResponseFunctionWebSearch,
    )

    response = Response(
        id="resp_123",
        created_at=1234567890,
        model="gpt-4o",
        object="response",
        parallel_tool_calls=True,
        tools=[],
        tool_choice="auto",
        output=[
            ResponseFunctionWebSearch(
                id="websearch_123",
                type="web_search_call",
                status="completed",
                action=ActionSearch(type="search", query="search query"),
            )
        ],
    )

    # v0
    result = _construct_lc_result_from_responses_api(response)

    assert "tool_outputs" in result.generations[0].message.additional_kwargs
    assert len(result.generations[0].message.additional_kwargs["tool_outputs"]) == 1
    assert (
        result.generations[0].message.additional_kwargs["tool_outputs"][0]["type"]
        == "web_search_call"
    )
    assert (
        result.generations[0].message.additional_kwargs["tool_outputs"][0]["id"]
        == "websearch_123"
    )
    assert (
        result.generations[0].message.additional_kwargs["tool_outputs"][0]["status"]
        == "completed"
    )

    # responses/v1
    result = _construct_lc_result_from_responses_api(
        response, output_version="responses/v1"
    )
    assert result.generations[0].message.content == [
        {
            "type": "web_search_call",
            "id": "websearch_123",
            "status": "completed",
            "action": {"query": "search query", "type": "search"},
        }
    ]


def test__construct_lc_result_from_responses_api_file_search_response() -> None:
    """Test a response with file search output."""
    response = Response(
        id="resp_123",
        created_at=1234567890,
        model="gpt-4o",
        object="response",
        parallel_tool_calls=True,
        tools=[],
        tool_choice="auto",
        output=[
            ResponseFileSearchToolCall(
                id="filesearch_123",
                type="file_search_call",
                status="completed",
                queries=["python code", "langchain"],
                results=[
                    Result(
                        file_id="file_123",
                        filename="example.py",
                        score=0.95,
                        text="def hello_world() -> None:\n    print('Hello, world!')",
                        attributes={"language": "python", "size": 42},
                    )
                ],
            )
        ],
    )

    # v0
    result = _construct_lc_result_from_responses_api(response)

    assert "tool_outputs" in result.generations[0].message.additional_kwargs
    assert len(result.generations[0].message.additional_kwargs["tool_outputs"]) == 1
    assert (
        result.generations[0].message.additional_kwargs["tool_outputs"][0]["type"]
        == "file_search_call"
    )
    assert (
        result.generations[0].message.additional_kwargs["tool_outputs"][0]["id"]
        == "filesearch_123"
    )
    assert (
        result.generations[0].message.additional_kwargs["tool_outputs"][0]["status"]
        == "completed"
    )
    assert result.generations[0].message.additional_kwargs["tool_outputs"][0][
        "queries"
    ] == ["python code", "langchain"]
    assert (
        len(
            result.generations[0].message.additional_kwargs["tool_outputs"][0][
                "results"
            ]
        )
        == 1
    )
    assert (
        result.generations[0].message.additional_kwargs["tool_outputs"][0]["results"][
            0
        ]["file_id"]
        == "file_123"
    )
    assert (
        result.generations[0].message.additional_kwargs["tool_outputs"][0]["results"][
            0
        ]["score"]
        == 0.95
    )

    # responses/v1
    result = _construct_lc_result_from_responses_api(
        response, output_version="responses/v1"
    )
    assert result.generations[0].message.content == [
        {
            "type": "file_search_call",
            "id": "filesearch_123",
            "status": "completed",
            "queries": ["python code", "langchain"],
            "results": [
                {
                    "file_id": "file_123",
                    "filename": "example.py",
                    "score": 0.95,
                    "text": "def hello_world() -> None:\n    print('Hello, world!')",
                    "attributes": {"language": "python", "size": 42},
                }
            ],
        }
    ]


def test__construct_lc_result_from_responses_api_mixed_search_responses() -> None:
    """Test a response with both web search and file search outputs."""

    response = Response(
        id="resp_123",
        created_at=1234567890,
        model="gpt-4o",
        object="response",
        parallel_tool_calls=True,
        tools=[],
        tool_choice="auto",
        output=[
            ResponseOutputMessage(
                type="message",
                id="msg_123",
                content=[
                    ResponseOutputText(
                        type="output_text", text="Here's what I found:", annotations=[]
                    )
                ],
                role="assistant",
                status="completed",
            ),
            ResponseFunctionWebSearch(
                id="websearch_123",
                type="web_search_call",
                status="completed",
                action=ActionSearch(type="search", query="search query"),
            ),
            ResponseFileSearchToolCall(
                id="filesearch_123",
                type="file_search_call",
                status="completed",
                queries=["python code"],
                results=[
                    Result(
                        file_id="file_123",
                        filename="example.py",
                        score=0.95,
                        text="def hello_world() -> None:\n    print('Hello, world!')",
                    )
                ],
            ),
        ],
    )

    # v0
    result = _construct_lc_result_from_responses_api(response)

    # Check message content
    assert result.generations[0].message.content == [
        {"type": "text", "text": "Here's what I found:", "annotations": []}
    ]

    # Check tool outputs
    assert "tool_outputs" in result.generations[0].message.additional_kwargs
    assert len(result.generations[0].message.additional_kwargs["tool_outputs"]) == 2

    # Check web search output
    web_search = next(
        output
        for output in result.generations[0].message.additional_kwargs["tool_outputs"]
        if output["type"] == "web_search_call"
    )
    assert web_search["id"] == "websearch_123"
    assert web_search["status"] == "completed"

    # Check file search output
    file_search = next(
        output
        for output in result.generations[0].message.additional_kwargs["tool_outputs"]
        if output["type"] == "file_search_call"
    )
    assert file_search["id"] == "filesearch_123"
    assert file_search["queries"] == ["python code"]
    assert file_search["results"][0]["filename"] == "example.py"

    # responses/v1
    result = _construct_lc_result_from_responses_api(
        response, output_version="responses/v1"
    )
    assert result.generations[0].message.content == [
        {
            "type": "text",
            "text": "Here's what I found:",
            "annotations": [],
            "id": "msg_123",
        },
        {
            "type": "web_search_call",
            "id": "websearch_123",
            "status": "completed",
            "action": {"type": "search", "query": "search query"},
        },
        {
            "type": "file_search_call",
            "id": "filesearch_123",
            "queries": ["python code"],
            "results": [
                {
                    "file_id": "file_123",
                    "filename": "example.py",
                    "score": 0.95,
                    "text": "def hello_world() -> None:\n    print('Hello, world!')",
                }
            ],
            "status": "completed",
        },
    ]


def test__construct_responses_api_input_human_message_with_text_blocks_conversion() -> (
    None
):
    """Test that human messages with text blocks are properly converted."""
    messages: list = [
        HumanMessage(content=[{"type": "text", "text": "What's in this image?"}])
    ]
    result = _construct_responses_api_input(messages)

    assert len(result) == 1
    assert result[0]["role"] == "user"
    assert isinstance(result[0]["content"], list)
    assert len(result[0]["content"]) == 1
    assert result[0]["content"][0]["type"] == "input_text"
    assert result[0]["content"][0]["text"] == "What's in this image?"


def test__construct_responses_api_input_multiple_message_components() -> None:
    """Test that human messages with text blocks are properly converted."""
    # v0
    messages = [
        AIMessage(
            content=[{"type": "text", "text": "foo"}, {"type": "text", "text": "bar"}],
            id="msg_123",
            response_metadata={"id": "resp_123"},
        )
    ]
    result = _construct_responses_api_input(messages)
    assert result == [
        {
            "type": "message",
            "role": "assistant",
            "content": [
                {"type": "output_text", "text": "foo", "annotations": []},
                {"type": "output_text", "text": "bar", "annotations": []},
            ],
            "id": "msg_123",
        }
    ]

    # responses/v1
    messages = [
        AIMessage(
            content=[
                {"type": "text", "text": "foo", "id": "msg_123"},
                {"type": "text", "text": "bar", "id": "msg_123"},
                {"type": "refusal", "refusal": "I refuse.", "id": "msg_123"},
                {"type": "text", "text": "baz", "id": "msg_234"},
            ]
        )
    ]
    result = _construct_responses_api_input(messages)

    assert result == [
        {
            "type": "message",
            "role": "assistant",
            "content": [
                {"type": "output_text", "text": "foo", "annotations": []},
                {"type": "output_text", "text": "bar", "annotations": []},
                {"type": "refusal", "refusal": "I refuse."},
            ],
            "id": "msg_123",
        },
        {
            "type": "message",
            "role": "assistant",
            "content": [{"type": "output_text", "text": "baz", "annotations": []}],
            "id": "msg_234",
        },
    ]


def test__construct_responses_api_input_human_message_with_image_url_conversion() -> (
    None
):
    """Test that human messages with image_url blocks are properly converted."""
    messages: list = [
        HumanMessage(
            content=[
                {"type": "text", "text": "What's in this image?"},
                {
                    "type": "image_url",
                    "image_url": {
                        "url": "https://example.com/image.jpg",
                        "detail": "high",
                    },
                },
            ]
        )
    ]
    result = _construct_responses_api_input(messages)

    assert len(result) == 1
    assert result[0]["role"] == "user"
    assert isinstance(result[0]["content"], list)
    assert len(result[0]["content"]) == 2

    # Check text block conversion
    assert result[0]["content"][0]["type"] == "input_text"
    assert result[0]["content"][0]["text"] == "What's in this image?"

    # Check image block conversion
    assert result[0]["content"][1]["type"] == "input_image"
    assert result[0]["content"][1]["image_url"] == "https://example.com/image.jpg"
    assert result[0]["content"][1]["detail"] == "high"


def test__construct_responses_api_input_ai_message_with_tool_calls() -> None:
    """Test that AI messages with tool calls are properly converted."""
    tool_calls = [
        {
            "id": "call_123",
            "name": "get_weather",
            "args": {"location": "San Francisco"},
            "type": "tool_call",
        }
    ]

    ai_message = AIMessage(
        content=[
            {
                "type": "function_call",
                "name": "get_weather",
                "arguments": '{"location": "San Francisco"}',
                "call_id": "call_123",
                "id": "fc_456",
            }
        ],
        tool_calls=tool_calls,
    )

    result = _construct_responses_api_input([ai_message])

    assert len(result) == 1
    assert result[0]["type"] == "function_call"
    assert result[0]["name"] == "get_weather"
    assert result[0]["arguments"] == '{"location": "San Francisco"}'
    assert result[0]["call_id"] == "call_123"
    assert result[0]["id"] == "fc_456"

    # Message with only tool calls attribute provided
    ai_message = AIMessage(content="", tool_calls=tool_calls)

    result = _construct_responses_api_input([ai_message])

    assert len(result) == 1
    assert result[0]["type"] == "function_call"
    assert result[0]["name"] == "get_weather"
    assert result[0]["arguments"] == '{"location": "San Francisco"}'
    assert result[0]["call_id"] == "call_123"
    assert "id" not in result[0]


def test__construct_responses_api_input_ai_message_with_tool_calls_and_content() -> (
    None
):
    """Test that AI messages with both tool calls and content are properly converted."""
    tool_calls = [
        {
            "id": "call_123",
            "name": "get_weather",
            "args": {"location": "San Francisco"},
            "type": "tool_call",
        }
    ]

    # Content blocks
    ai_message = AIMessage(
        content=[
            {"type": "text", "text": "I'll check the weather for you."},
            {
                "type": "function_call",
                "name": "get_weather",
                "arguments": '{"location": "San Francisco"}',
                "call_id": "call_123",
                "id": "fc_456",
            },
        ],
        tool_calls=tool_calls,
    )

    result = _construct_responses_api_input([ai_message])

    assert len(result) == 2

    assert result[0]["role"] == "assistant"
    assert result[0]["content"] == [
        {
            "type": "output_text",
            "text": "I'll check the weather for you.",
            "annotations": [],
        }
    ]

    assert result[1]["type"] == "function_call"
    assert result[1]["name"] == "get_weather"
    assert result[1]["arguments"] == '{"location": "San Francisco"}'
    assert result[1]["call_id"] == "call_123"
    assert result[1]["id"] == "fc_456"

    # String content
    ai_message = AIMessage(
        content="I'll check the weather for you.", tool_calls=tool_calls
    )

    result = _construct_responses_api_input([ai_message])

    assert len(result) == 2

    assert result[0]["role"] == "assistant"
    assert result[0]["content"] == [
        {"type": "output_text", "text": "I'll check the weather for you."}
    ]

    assert result[1]["type"] == "function_call"
    assert result[1]["name"] == "get_weather"
    assert result[1]["arguments"] == '{"location": "San Francisco"}'
    assert result[1]["call_id"] == "call_123"
    assert "id" not in result[1]


def test__construct_responses_api_input_tool_message_conversion() -> None:
    """Test that tool messages are properly converted to function_call_output."""
    messages = [
        ToolMessage(
            content='{"temperature": 72, "conditions": "sunny"}',
            tool_call_id="call_123",
        )
    ]

    result = _construct_responses_api_input(messages)

    assert len(result) == 1
    assert result[0]["type"] == "function_call_output"
    assert result[0]["output"] == '{"temperature": 72, "conditions": "sunny"}'
    assert result[0]["call_id"] == "call_123"


def test__construct_responses_api_input_multiple_message_types() -> None:
    """Test conversion of a conversation with multiple message types."""
    messages = [
        SystemMessage(content="You are a helpful assistant."),
        SystemMessage(
            content=[{"type": "text", "text": "You are a very helpful assistant!"}]
        ),
        HumanMessage(content="What's the weather in San Francisco?"),
        HumanMessage(
            content=[{"type": "text", "text": "What's the weather in San Francisco?"}]
        ),
        AIMessage(
            content="",
            tool_calls=[
                {
                    "type": "tool_call",
                    "id": "call_123",
                    "name": "get_weather",
                    "args": {"location": "San Francisco"},
                }
            ],
        ),
        ToolMessage(
            content='{"temperature": 72, "conditions": "sunny"}',
            tool_call_id="call_123",
        ),
        AIMessage(content="The weather in San Francisco is 72°F and sunny."),
        AIMessage(
            content=[
                {
                    "type": "text",
                    "text": "The weather in San Francisco is 72°F and sunny.",
                }
            ]
        ),
    ]
    messages_copy = [m.model_copy(deep=True) for m in messages]

    result = _construct_responses_api_input(messages)

    assert len(result) == len(messages)

    # Check system message
    assert result[0]["role"] == "system"
    assert result[0]["content"] == "You are a helpful assistant."

    assert result[1]["role"] == "system"
    assert result[1]["content"] == [
        {"type": "input_text", "text": "You are a very helpful assistant!"}
    ]

    # Check human message
    assert result[2]["role"] == "user"
    assert result[2]["content"] == "What's the weather in San Francisco?"
    assert result[3]["role"] == "user"
    assert result[3]["content"] == [
        {"type": "input_text", "text": "What's the weather in San Francisco?"}
    ]

    # Check function call
    assert result[4]["type"] == "function_call"
    assert result[4]["name"] == "get_weather"
    assert result[4]["arguments"] == '{"location": "San Francisco"}'
    assert result[4]["call_id"] == "call_123"

    # Check function call output
    assert result[5]["type"] == "function_call_output"
    assert result[5]["output"] == '{"temperature": 72, "conditions": "sunny"}'
    assert result[5]["call_id"] == "call_123"

    assert result[6]["role"] == "assistant"
    assert result[6]["content"] == [
        {
            "type": "output_text",
            "text": "The weather in San Francisco is 72°F and sunny.",
        }
    ]

    assert result[7]["role"] == "assistant"
    assert result[7]["content"] == [
        {
            "type": "output_text",
            "text": "The weather in San Francisco is 72°F and sunny.",
            "annotations": [],
        }
    ]

    # assert no mutation has occurred
    assert messages_copy == messages

    # Test dict messages
    llm = ChatOpenAI(model="o4-mini", use_responses_api=True)
    message_dicts: list = [
        {"role": "developer", "content": "This is a developer message."},
        {
            "role": "developer",
            "content": [{"type": "text", "text": "This is a developer message!"}],
        },
    ]
    payload = llm._get_request_payload(message_dicts)
    result = payload["input"]
    assert len(result) == 2
    assert result[0]["role"] == "developer"
    assert result[0]["content"] == "This is a developer message."
    assert result[1]["role"] == "developer"
    assert result[1]["content"] == [
        {"type": "input_text", "text": "This is a developer message!"}
    ]


def test_service_tier() -> None:
    llm = ChatOpenAI(model="o4-mini", service_tier="flex")
    payload = llm._get_request_payload([HumanMessage("Hello")])
    assert payload["service_tier"] == "flex"


class FakeTracer(BaseTracer):
    def __init__(self) -> None:
        super().__init__()
        self.chat_model_start_inputs: list = []

    def _persist_run(self, run: Run) -> None:
        """Persist a run."""
        pass

    def on_chat_model_start(self, *args: Any, **kwargs: Any) -> Run:
        self.chat_model_start_inputs.append({"args": args, "kwargs": kwargs})
        return super().on_chat_model_start(*args, **kwargs)


def test_mcp_tracing() -> None:
    # Test we exclude sensitive information from traces
    llm = ChatOpenAI(model="o4-mini", use_responses_api=True)

    tracer = FakeTracer()
    mock_client = MagicMock()

    def mock_create(*args: Any, **kwargs: Any) -> Response:
        return Response(
            id="resp_123",
            created_at=1234567890,
            model="o4-mini",
            object="response",
            parallel_tool_calls=True,
            tools=[],
            tool_choice="auto",
            output=[
                ResponseOutputMessage(
                    type="message",
                    id="msg_123",
                    content=[
                        ResponseOutputText(
                            type="output_text", text="Test response", annotations=[]
                        )
                    ],
                    role="assistant",
                    status="completed",
                )
            ],
        )

    mock_client.responses.create = mock_create
    input_message = HumanMessage("Test query")
    tools = [
        {
            "type": "mcp",
            "server_label": "deepwiki",
            "server_url": "https://mcp.deepwiki.com/mcp",
            "require_approval": "always",
            "headers": {"Authorization": "Bearer PLACEHOLDER"},
        }
    ]
    with patch.object(llm, "root_client", mock_client):
        llm_with_tools = llm.bind_tools(tools)
        _ = llm_with_tools.invoke([input_message], config={"callbacks": [tracer]})

    # Test headers are not traced
    assert len(tracer.chat_model_start_inputs) == 1
    invocation_params = tracer.chat_model_start_inputs[0]["kwargs"]["invocation_params"]
    for tool in invocation_params["tools"]:
        if "headers" in tool:
            assert tool["headers"] == "**REDACTED**"
    for substring in ["Authorization", "Bearer", "PLACEHOLDER"]:
        assert substring not in str(tracer.chat_model_start_inputs)

    # Test headers are correctly propagated to request
    payload = llm_with_tools._get_request_payload([input_message], tools=tools)  # type: ignore[attr-defined]
    assert payload["tools"][0]["headers"]["Authorization"] == "Bearer PLACEHOLDER"


def test_compat() -> None:
    # Check compatibility with v0.3 message format
    message_v03 = AIMessage(
        content=[
            {"type": "text", "text": "Hello, world!", "annotations": [{"type": "foo"}]}
        ],
        additional_kwargs={
            "reasoning": {
                "type": "reasoning",
                "id": "rs_123",
                "summary": [{"type": "summary_text", "text": "Reasoning summary"}],
            },
            "tool_outputs": [
                {
                    "type": "web_search_call",
                    "id": "websearch_123",
                    "status": "completed",
                }
            ],
            "refusal": "I cannot assist with that.",
        },
        response_metadata={"id": "resp_123"},
        id="msg_123",
    )

    message = _convert_from_v03_ai_message(message_v03)
    expected = AIMessage(
        content=[
            {
                "type": "reasoning",
                "summary": [{"type": "summary_text", "text": "Reasoning summary"}],
                "id": "rs_123",
            },
            {
                "type": "text",
                "text": "Hello, world!",
                "annotations": [{"type": "foo"}],
                "id": "msg_123",
            },
            {"type": "refusal", "refusal": "I cannot assist with that."},
            {"type": "web_search_call", "id": "websearch_123", "status": "completed"},
        ],
        response_metadata={"id": "resp_123"},
        id="resp_123",
    )
    assert message == expected

    ## Check no mutation
    assert message != message_v03
    assert len(message_v03.content) == 1
    assert all(
        item in message_v03.additional_kwargs
        for item in ["reasoning", "tool_outputs", "refusal"]
    )

    # Convert back
    message_v03_output = _convert_to_v03_ai_message(message)
    assert message_v03_output == message_v03
    assert message_v03_output is not message_v03


def test_get_last_messages() -> None:
    messages: list[BaseMessage] = [HumanMessage("Hello")]
    last_messages, previous_response_id = _get_last_messages(messages)
    assert last_messages == [HumanMessage("Hello")]
    assert previous_response_id is None

    messages = [
        HumanMessage("Hello"),
        AIMessage("Hi there!", response_metadata={"id": "resp_123"}),
        HumanMessage("How are you?"),
    ]

    last_messages, previous_response_id = _get_last_messages(messages)
    assert last_messages == [HumanMessage("How are you?")]
    assert previous_response_id == "resp_123"

    messages = [
        HumanMessage("Hello"),
        AIMessage("Hi there!", response_metadata={"id": "resp_123"}),
        HumanMessage("How are you?"),
        AIMessage("Well thanks.", response_metadata={"id": "resp_456"}),
        HumanMessage("Great."),
    ]
    last_messages, previous_response_id = _get_last_messages(messages)
    assert last_messages == [HumanMessage("Great.")]
    assert previous_response_id == "resp_456"

    messages = [
        HumanMessage("Hello"),
        AIMessage("Hi there!", response_metadata={"id": "resp_123"}),
        HumanMessage("What's the weather?"),
        AIMessage(
            "",
            response_metadata={"id": "resp_456"},
            tool_calls=[
                {
                    "type": "tool_call",
                    "name": "get_weather",
                    "id": "call_123",
                    "args": {"location": "San Francisco"},
                }
            ],
        ),
        ToolMessage("It's sunny.", tool_call_id="call_123"),
    ]
    last_messages, previous_response_id = _get_last_messages(messages)
    assert last_messages == [ToolMessage("It's sunny.", tool_call_id="call_123")]
    assert previous_response_id == "resp_456"

    messages = [
        HumanMessage("Hello"),
        AIMessage("Hi there!", response_metadata={"id": "resp_123"}),
        HumanMessage("How are you?"),
        AIMessage("Well thanks.", response_metadata={"id": "resp_456"}),
        HumanMessage("Good."),
        HumanMessage("Great."),
    ]
    last_messages, previous_response_id = _get_last_messages(messages)
    assert last_messages == [HumanMessage("Good."), HumanMessage("Great.")]
    assert previous_response_id == "resp_456"

    messages = [
        HumanMessage("Hello"),
        AIMessage("Hi there!", response_metadata={"id": "resp_123"}),
    ]
    last_messages, response_id = _get_last_messages(messages)
    assert last_messages == []
    assert response_id == "resp_123"


def test_get_request_payload_use_previous_response_id() -> None:
    # Default - don't use previous_response ID
    llm = ChatOpenAI(model="o4-mini", use_responses_api=True)
    messages = [
        HumanMessage("Hello"),
        AIMessage("Hi there!", response_metadata={"id": "resp_123"}),
        HumanMessage("How are you?"),
    ]
    payload = llm._get_request_payload(messages)
    assert "previous_response_id" not in payload
    assert len(payload["input"]) == 3

    # Use previous response ID
    llm = ChatOpenAI(
        model="o4-mini",
        # Specifying use_previous_response_id automatically engages Responses API
        use_previous_response_id=True,
    )
    payload = llm._get_request_payload(messages)
    assert payload["previous_response_id"] == "resp_123"
    assert len(payload["input"]) == 1

    # Check single message
    messages = [HumanMessage("Hello")]
    payload = llm._get_request_payload(messages)
    assert "previous_response_id" not in payload
    assert len(payload["input"]) == 1


def test_make_computer_call_output_from_message() -> None:
    # List content
    tool_message = ToolMessage(
        content=[
            {"type": "input_image", "image_url": "data:image/png;base64,<image_data>"}
        ],
        tool_call_id="call_abc123",
        additional_kwargs={"type": "computer_call_output"},
    )
    result = _make_computer_call_output_from_message(tool_message)

    assert result == {
        "type": "computer_call_output",
        "call_id": "call_abc123",
        "output": {
            "type": "input_image",
            "image_url": "data:image/png;base64,<image_data>",
        },
    }

    # String content
    tool_message = ToolMessage(
        content="data:image/png;base64,<image_data>",
        tool_call_id="call_abc123",
        additional_kwargs={"type": "computer_call_output"},
    )
    result = _make_computer_call_output_from_message(tool_message)

    assert result == {
        "type": "computer_call_output",
        "call_id": "call_abc123",
        "output": {
            "type": "input_image",
            "image_url": "data:image/png;base64,<image_data>",
        },
    }

    # Safety checks
    tool_message = ToolMessage(
        content=[
            {"type": "input_image", "image_url": "data:image/png;base64,<image_data>"}
        ],
        tool_call_id="call_abc123",
        additional_kwargs={
            "type": "computer_call_output",
            "acknowledged_safety_checks": [
                {
                    "id": "cu_sc_abc234",
                    "code": "malicious_instructions",
                    "message": "Malicious instructions detected.",
                }
            ],
        },
    )
    result = _make_computer_call_output_from_message(tool_message)

    assert result == {
        "type": "computer_call_output",
        "call_id": "call_abc123",
        "output": {
            "type": "input_image",
            "image_url": "data:image/png;base64,<image_data>",
        },
        "acknowledged_safety_checks": [
            {
                "id": "cu_sc_abc234",
                "code": "malicious_instructions",
                "message": "Malicious instructions detected.",
            }
        ],
    }


<<<<<<< HEAD
def test_lc_tool_call_to_openai_tool_call_unicode() -> None:
    """Test that Unicode characters in tool call args are preserved correctly."""
    from langchain_openai.chat_models.base import _lc_tool_call_to_openai_tool_call

    tool_call = ToolCall(
        id="call_123",
        name="create_customer",
        args={"customer_name": "你好啊集团"},
        type="tool_call",
    )

    result = _lc_tool_call_to_openai_tool_call(tool_call)

    assert result["type"] == "function"
    assert result["id"] == "call_123"
    assert result["function"]["name"] == "create_customer"

    # Ensure Unicode characters are preserved, not escaped as \\uXXXX
    arguments_str = result["function"]["arguments"]
    parsed_args = json.loads(arguments_str)
    assert parsed_args["customer_name"] == "你好啊集团"
    # Also ensure the raw JSON string contains Unicode, not escaped sequences
    assert "你好啊集团" in arguments_str
    assert "\\u4f60" not in arguments_str  # Should not contain escaped Unicode
=======
def test_extra_body_parameter() -> None:
    """Test that extra_body parameter is properly included in request payload."""
    llm = ChatOpenAI(
        model="gpt-4o-mini",
        api_key=SecretStr(
            "test-api-key"
        ),  # Set a fake API key to avoid validation error
        extra_body={"ttl": 300, "custom_param": "test_value"},
    )

    messages = [HumanMessage(content="Hello")]
    payload = llm._get_request_payload(messages)

    # Verify extra_body is included in the payload
    assert "extra_body" in payload
    assert payload["extra_body"]["ttl"] == 300
    assert payload["extra_body"]["custom_param"] == "test_value"


def test_extra_body_with_model_kwargs() -> None:
    """Test that extra_body and model_kwargs work together correctly."""
    llm = ChatOpenAI(
        model="gpt-4o-mini",
        api_key=SecretStr(
            "test-api-key"
        ),  # Set a fake API key to avoid validation error
        temperature=0.5,
        extra_body={"ttl": 600},
        model_kwargs={"custom_non_openai_param": "test_value"},
    )

    messages = [HumanMessage(content="Hello")]
    payload = llm._get_request_payload(messages)

    # Verify both extra_body and model_kwargs are in payload
    assert payload["extra_body"]["ttl"] == 600
    assert payload["custom_non_openai_param"] == "test_value"
    assert payload["temperature"] == 0.5
>>>>>>> 54542b93
<|MERGE_RESOLUTION|>--- conflicted
+++ resolved
@@ -2530,7 +2530,6 @@
     }
 
 
-<<<<<<< HEAD
 def test_lc_tool_call_to_openai_tool_call_unicode() -> None:
     """Test that Unicode characters in tool call args are preserved correctly."""
     from langchain_openai.chat_models.base import _lc_tool_call_to_openai_tool_call
@@ -2555,7 +2554,7 @@
     # Also ensure the raw JSON string contains Unicode, not escaped sequences
     assert "你好啊集团" in arguments_str
     assert "\\u4f60" not in arguments_str  # Should not contain escaped Unicode
-=======
+
 def test_extra_body_parameter() -> None:
     """Test that extra_body parameter is properly included in request payload."""
     llm = ChatOpenAI(
@@ -2593,5 +2592,4 @@
     # Verify both extra_body and model_kwargs are in payload
     assert payload["extra_body"]["ttl"] == 600
     assert payload["custom_non_openai_param"] == "test_value"
-    assert payload["temperature"] == 0.5
->>>>>>> 54542b93
+    assert payload["temperature"] == 0.5