--- conflicted
+++ resolved
@@ -1,10 +1,7 @@
 """Test OpenAI Chat API wrapper."""
 
 import json
-<<<<<<< HEAD
-=======
 from types import TracebackType
->>>>>>> 99f9a664
 from typing import Any, Dict, List, Literal, Optional, Type, Union
 from unittest.mock import AsyncMock, MagicMock, patch
 
