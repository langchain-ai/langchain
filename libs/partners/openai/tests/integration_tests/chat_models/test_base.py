--- conflicted
+++ resolved
@@ -216,15 +216,11 @@
 @pytest.mark.flaky(retries=3, delay=1)
 def test_stream() -> None:
     """Test streaming tokens from OpenAI."""
-<<<<<<< HEAD
     llm = ChatOpenAI(
         model="gpt-5-nano",
         service_tier="flex",  # Also test service_tier
         max_retries=3,  # Add retries for 503 capacity errors
     )
-=======
-    llm = ChatOpenAI(model="gpt-4.1-mini")
->>>>>>> 961f965f
 
     full: BaseMessageChunk | None = None
     for chunk in llm.stream("I'm Pickle Rick"):
