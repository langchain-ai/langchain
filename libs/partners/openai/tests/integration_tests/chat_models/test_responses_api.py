"""Test Responses API usage."""

import json
import os
from typing import Annotated, Any, Literal, Optional, cast

import openai
import pytest
from langchain_core.messages import (
    AIMessage,
    AIMessageChunk,
    BaseMessage,
    BaseMessageChunk,
    HumanMessage,
    MessageLikeRepresentation,
)
from pydantic import BaseModel
from typing_extensions import TypedDict

from langchain_openai import ChatOpenAI, custom_tool

MODEL_NAME = "gpt-4o-mini"


def _check_response(response: Optional[BaseMessage]) -> None:
    assert isinstance(response, AIMessage)
    assert isinstance(response.content, list)
    for block in response.content:
        assert isinstance(block, dict)
        if block["type"] == "text":
            assert isinstance(block.get("text"), str)
            annotations = block.get("annotations", [])
            for annotation in annotations:
                if annotation["type"] == "file_citation":
                    assert all(
                        key in annotation
                        for key in ["file_id", "filename", "index", "type"]
                    )
                elif annotation["type"] == "web_search":
                    assert all(
                        key in annotation
                        for key in ["end_index", "start_index", "title", "type", "url"]
                    )
                elif annotation["type"] == "citation":
                    assert all(key in annotation for key in ["title", "type"])
                    if "url" in annotation:
                        assert "start_index" in annotation
                        assert "end_index" in annotation
    text_content = response.text  # type: ignore[operator,misc]
    assert isinstance(text_content, str)
    assert text_content
    assert response.usage_metadata
    assert response.usage_metadata["input_tokens"] > 0
    assert response.usage_metadata["output_tokens"] > 0
    assert response.usage_metadata["total_tokens"] > 0
    assert response.response_metadata["model_name"]
    assert response.response_metadata["service_tier"]  # type: ignore[typeddict-item]


@pytest.mark.default_cassette("test_web_search.yaml.gz")
@pytest.mark.vcr
<<<<<<< HEAD
def test_web_search() -> None:
    llm = ChatOpenAI(model=MODEL_NAME, use_responses_api=True)
=======
@pytest.mark.parametrize("output_version", ["responses/v1", "v1"])
def test_web_search(output_version: Literal["responses/v1", "v1"]) -> None:
    llm = ChatOpenAI(model=MODEL_NAME, output_version=output_version)
>>>>>>> e4b69db4
    first_response = llm.invoke(
        "What was a positive news story from today?",
        tools=[{"type": "web_search_preview"}],
    )
    _check_response(first_response)

    # Test streaming
    full: Optional[BaseMessageChunk] = None
    for chunk in llm.stream(
        "What was a positive news story from today?",
        tools=[{"type": "web_search_preview"}],
    ):
        assert isinstance(chunk, AIMessageChunk)
        full = chunk if full is None else full + chunk
    _check_response(full)

    # Use OpenAI's stateful API
    response = llm.invoke(
        "what about a negative one",
        tools=[{"type": "web_search_preview"}],
        previous_response_id=first_response.response_metadata["id"],
    )
    _check_response(response)

    # Manually pass in chat history
    response = llm.invoke(
        [
            {"role": "user", "content": "What was a positive news story from today?"},
            first_response,
            {"role": "user", "content": "what about a negative one"},
        ],
        tools=[{"type": "web_search_preview"}],
    )
    _check_response(response)

    # Bind tool
    response = llm.bind_tools([{"type": "web_search_preview"}]).invoke(
        "What was a positive news story from today?"
    )
    _check_response(response)

    for msg in [first_response, full, response]:
        assert msg is not None
        block_types = [block["type"] for block in msg.content]  # type: ignore[index]
        if output_version == "responses/v1":
            assert block_types == ["web_search_call", "text"]
        else:
            assert block_types == ["web_search_call", "web_search_result", "text"]


@pytest.mark.flaky(retries=3, delay=1)
async def test_web_search_async() -> None:
    llm = ChatOpenAI(model=MODEL_NAME, output_version="v0")
    response = await llm.ainvoke(
        "What was a positive news story from today?",
        tools=[{"type": "web_search_preview"}],
    )
    _check_response(response)
    assert response.response_metadata["status"]

    # Test streaming
    full: Optional[BaseMessageChunk] = None
    async for chunk in llm.astream(
        "What was a positive news story from today?",
        tools=[{"type": "web_search_preview"}],
    ):
        assert isinstance(chunk, AIMessageChunk)
        full = chunk if full is None else full + chunk
    assert isinstance(full, AIMessageChunk)
    _check_response(full)

    for msg in [response, full]:
        assert msg.additional_kwargs["tool_outputs"]
        assert len(msg.additional_kwargs["tool_outputs"]) == 1
        tool_output = msg.additional_kwargs["tool_outputs"][0]
        assert tool_output["type"] == "web_search_call"


@pytest.mark.default_cassette("test_function_calling.yaml.gz")
@pytest.mark.vcr
@pytest.mark.parametrize("output_version", ["v0", "responses/v1", "v1"])
def test_function_calling(output_version: Literal["v0", "responses/v1", "v1"]) -> None:
    def multiply(x: int, y: int) -> int:
        """return x * y"""
        return x * y

    llm = ChatOpenAI(model=MODEL_NAME, output_version=output_version)
    bound_llm = llm.bind_tools([multiply, {"type": "web_search_preview"}])
    ai_msg = cast(AIMessage, bound_llm.invoke("whats 5 * 4"))
    assert len(ai_msg.tool_calls) == 1
    assert ai_msg.tool_calls[0]["name"] == "multiply"
    assert set(ai_msg.tool_calls[0]["args"]) == {"x", "y"}

    full: Any = None
    for chunk in bound_llm.stream("whats 5 * 4"):
        assert isinstance(chunk, AIMessageChunk)
        full = chunk if full is None else full + chunk
    assert len(full.tool_calls) == 1
    assert full.tool_calls[0]["name"] == "multiply"
    assert set(full.tool_calls[0]["args"]) == {"x", "y"}

    if output_version in ("responses/v1", "v1"):
        for msg in [ai_msg, full]:
            assert len(msg.content_blocks) == 1
            assert msg.content_blocks[0]["type"] == "tool_call"

    response = bound_llm.invoke("What was a positive news story from today?")
    _check_response(response)


class Foo(BaseModel):
    response: str


class FooDict(TypedDict):
    response: str


@pytest.mark.default_cassette("test_parsed_pydantic_schema.yaml.gz")
@pytest.mark.vcr
@pytest.mark.parametrize("output_version", ["v0", "responses/v1", "v1"])
def test_parsed_pydantic_schema(
    output_version: Literal["v0", "responses/v1", "v1"],
) -> None:
    llm = ChatOpenAI(
        model=MODEL_NAME, use_responses_api=True, output_version=output_version
    )
    response = llm.invoke("how are ya", response_format=Foo)
    parsed = Foo(**json.loads(response.text))
    assert parsed == response.additional_kwargs["parsed"]
    assert parsed.response

    # Test stream
    full: Optional[BaseMessageChunk] = None
    for chunk in llm.stream("how are ya", response_format=Foo):
        assert isinstance(chunk, AIMessageChunk)
        full = chunk if full is None else full + chunk
    assert isinstance(full, AIMessageChunk)
    parsed = Foo(**json.loads(full.text))
    assert parsed == full.additional_kwargs["parsed"]
    assert parsed.response


async def test_parsed_pydantic_schema_async() -> None:
    llm = ChatOpenAI(model=MODEL_NAME, use_responses_api=True)
    response = await llm.ainvoke("how are ya", response_format=Foo)
    parsed = Foo(**json.loads(response.text))
    assert parsed == response.additional_kwargs["parsed"]
    assert parsed.response

    # Test stream
    full: Optional[BaseMessageChunk] = None
    async for chunk in llm.astream("how are ya", response_format=Foo):
        assert isinstance(chunk, AIMessageChunk)
        full = chunk if full is None else full + chunk
    assert isinstance(full, AIMessageChunk)
    parsed = Foo(**json.loads(full.text))
    assert parsed == full.additional_kwargs["parsed"]
    assert parsed.response


@pytest.mark.flaky(retries=3, delay=1)
@pytest.mark.parametrize("schema", [Foo.model_json_schema(), FooDict])
def test_parsed_dict_schema(schema: Any) -> None:
    llm = ChatOpenAI(model=MODEL_NAME, use_responses_api=True)
    response = llm.invoke("how are ya", response_format=schema)
    parsed = json.loads(response.text)
    assert parsed == response.additional_kwargs["parsed"]
    assert parsed["response"] and isinstance(parsed["response"], str)

    # Test stream
    full: Optional[BaseMessageChunk] = None
    for chunk in llm.stream("how are ya", response_format=schema):
        assert isinstance(chunk, AIMessageChunk)
        full = chunk if full is None else full + chunk
    assert isinstance(full, AIMessageChunk)
    parsed = json.loads(full.text)
    assert parsed == full.additional_kwargs["parsed"]
    assert parsed["response"] and isinstance(parsed["response"], str)


def test_parsed_strict() -> None:
    llm = ChatOpenAI(model=MODEL_NAME, use_responses_api=True)

    class InvalidJoke(TypedDict):
        setup: Annotated[str, ..., "The setup of the joke"]
        punchline: Annotated[str, None, "The punchline of the joke"]

    # Test not strict
    response = llm.invoke("Tell me a joke", response_format=InvalidJoke)
    parsed = json.loads(response.text)
    assert parsed == response.additional_kwargs["parsed"]

    # Test strict
    with pytest.raises(openai.BadRequestError):
        llm.invoke(
            "Tell me a joke about cats.", response_format=InvalidJoke, strict=True
        )
    with pytest.raises(openai.BadRequestError):
        next(
            llm.stream(
                "Tell me a joke about cats.", response_format=InvalidJoke, strict=True
            )
        )


@pytest.mark.flaky(retries=3, delay=1)
@pytest.mark.parametrize("schema", [Foo.model_json_schema(), FooDict])
async def test_parsed_dict_schema_async(schema: Any) -> None:
    llm = ChatOpenAI(model=MODEL_NAME, use_responses_api=True)
    response = await llm.ainvoke("how are ya", response_format=schema)
    parsed = json.loads(response.text)
    assert parsed == response.additional_kwargs["parsed"]
    assert parsed["response"] and isinstance(parsed["response"], str)

    # Test stream
    full: Optional[BaseMessageChunk] = None
    async for chunk in llm.astream("how are ya", response_format=schema):
        assert isinstance(chunk, AIMessageChunk)
        full = chunk if full is None else full + chunk
    assert isinstance(full, AIMessageChunk)
    parsed = json.loads(full.text)
    assert parsed == full.additional_kwargs["parsed"]
    assert parsed["response"] and isinstance(parsed["response"], str)


def test_function_calling_and_structured_output() -> None:
    def multiply(x: int, y: int) -> int:
        """return x * y"""
        return x * y

    llm = ChatOpenAI(model=MODEL_NAME, use_responses_api=True)
    bound_llm = llm.bind_tools([multiply], response_format=Foo, strict=True)
    # Test structured output
    response = llm.invoke("how are ya", response_format=Foo)
    parsed = Foo(**json.loads(response.text))
    assert parsed == response.additional_kwargs["parsed"]
    assert parsed.response

    # Test function calling
    ai_msg = cast(AIMessage, bound_llm.invoke("whats 5 * 4"))
    assert len(ai_msg.tool_calls) == 1
    assert ai_msg.tool_calls[0]["name"] == "multiply"
    assert set(ai_msg.tool_calls[0]["args"]) == {"x", "y"}


@pytest.mark.default_cassette("test_reasoning.yaml.gz")
@pytest.mark.vcr
@pytest.mark.parametrize("output_version", ["v0", "responses/v1", "v1"])
def test_reasoning(output_version: Literal["v0", "responses/v1", "v1"]) -> None:
    llm = ChatOpenAI(
        model="o4-mini", use_responses_api=True, output_version=output_version
    )
    response = llm.invoke("Hello", reasoning={"effort": "low"})
    assert isinstance(response, AIMessage)

    # Test init params + streaming
    llm = ChatOpenAI(
        model="o4-mini", reasoning={"effort": "low"}, output_version=output_version
    )
    full: Optional[BaseMessageChunk] = None
    for chunk in llm.stream("Hello"):
        assert isinstance(chunk, AIMessageChunk)
        full = chunk if full is None else full + chunk
    assert isinstance(full, AIMessage)

    for msg in [response, full]:
        if output_version == "v0":
            assert msg.additional_kwargs["reasoning"]
        else:
            block_types = [block["type"] for block in msg.content]
            assert block_types == ["reasoning", "text"]


def test_stateful_api() -> None:
    llm = ChatOpenAI(model=MODEL_NAME, use_responses_api=True)
    response = llm.invoke("how are you, my name is Bobo")
    assert "id" in response.response_metadata

    second_response = llm.invoke(
        "what's my name", previous_response_id=response.response_metadata["id"]
    )
    assert isinstance(second_response.content, list)
    assert "bobo" in second_response.content[0]["text"].lower()  # type: ignore


def test_route_from_model_kwargs() -> None:
    llm = ChatOpenAI(
        model=MODEL_NAME, model_kwargs={"text": {"format": {"type": "text"}}}
    )
    _ = next(llm.stream("Hello"))


@pytest.mark.flaky(retries=3, delay=1)
def test_computer_calls() -> None:
    llm = ChatOpenAI(
        model="computer-use-preview", truncation="auto", output_version="v0"
    )
    tool = {
        "type": "computer_use_preview",
        "display_width": 1024,
        "display_height": 768,
        "environment": "browser",
    }
    llm_with_tools = llm.bind_tools([tool], tool_choice="any")
    response = llm_with_tools.invoke("Please open the browser.")
    assert response.additional_kwargs["tool_outputs"]


def test_file_search() -> None:
    pytest.skip()  # TODO: set up infra
    llm = ChatOpenAI(model=MODEL_NAME, use_responses_api=True)
    tool = {
        "type": "file_search",
        "vector_store_ids": [os.environ["OPENAI_VECTOR_STORE_ID"]],
    }

    input_message = {"role": "user", "content": "What is deep research by OpenAI?"}
    response = llm.invoke([input_message], tools=[tool])
    _check_response(response)

    full: Optional[BaseMessageChunk] = None
    for chunk in llm.stream([input_message], tools=[tool]):
        assert isinstance(chunk, AIMessageChunk)
        full = chunk if full is None else full + chunk
    assert isinstance(full, AIMessageChunk)
    _check_response(full)

    next_message = {"role": "user", "content": "Thank you."}
    _ = llm.invoke([input_message, full, next_message])


@pytest.mark.default_cassette("test_stream_reasoning_summary.yaml.gz")
@pytest.mark.vcr
@pytest.mark.parametrize("output_version", ["v0", "responses/v1", "v1"])
def test_stream_reasoning_summary(
    output_version: Literal["v0", "responses/v1", "v1"],
) -> None:
    llm = ChatOpenAI(
        model="o4-mini",
        # Routes to Responses API if `reasoning` is set.
        reasoning={"effort": "medium", "summary": "auto"},
        output_version=output_version,
    )
    message_1 = {
        "role": "user",
        "content": "What was the third tallest buliding in the year 2000?",
    }
    response_1: Optional[BaseMessageChunk] = None
    for chunk in llm.stream([message_1]):
        assert isinstance(chunk, AIMessageChunk)
        response_1 = chunk if response_1 is None else response_1 + chunk
    assert isinstance(response_1, AIMessageChunk)
    if output_version == "v0":
        reasoning = response_1.additional_kwargs["reasoning"]
        assert set(reasoning.keys()) == {"id", "type", "summary"}
        summary = reasoning["summary"]
        assert isinstance(summary, list)
        for block in summary:
            assert isinstance(block, dict)
            assert isinstance(block["type"], str)
            assert isinstance(block["text"], str)
            assert block["text"]
    elif output_version == "responses/v1":
        reasoning = next(
            block
            for block in response_1.content
            if block["type"] == "reasoning"  # type: ignore[index]
        )
        if isinstance(reasoning, str):
            reasoning = json.loads(reasoning)
        assert set(reasoning.keys()) == {"id", "type", "summary", "index"}
        summary = reasoning["summary"]
        assert isinstance(summary, list)
        for block in summary:
            assert isinstance(block, dict)
            assert isinstance(block["type"], str)
            assert isinstance(block["text"], str)
            assert block["text"]
    else:
        # v1
        total_reasoning_blocks = 0
        for block in response_1.content_blocks:
            if block["type"] == "reasoning":
                total_reasoning_blocks += 1
                assert isinstance(block.get("id"), str) and block.get(
                    "id", ""
                ).startswith("rs_")
                assert isinstance(block.get("reasoning"), str)
                assert isinstance(block.get("index"), str)
        assert (
            total_reasoning_blocks > 1
        )  # This query typically generates multiple reasoning blocks

    # Check we can pass back summaries
    message_2 = {"role": "user", "content": "Thank you."}
    response_2 = llm.invoke([message_1, response_1, message_2])
    assert isinstance(response_2, AIMessage)


@pytest.mark.default_cassette("test_code_interpreter.yaml.gz")
@pytest.mark.vcr
<<<<<<< HEAD
def test_code_interpreter() -> None:
    llm = ChatOpenAI(model="o4-mini", use_responses_api=True, output_version="v0")
=======
@pytest.mark.parametrize("output_version", ["v0", "responses/v1", "v1"])
def test_code_interpreter(output_version: Literal["v0", "responses/v1", "v1"]) -> None:
    llm = ChatOpenAI(
        model="o4-mini", use_responses_api=True, output_version=output_version
    )
>>>>>>> e4b69db4
    llm_with_tools = llm.bind_tools(
        [{"type": "code_interpreter", "container": {"type": "auto"}}]
    )
    input_message = {
        "role": "user",
        "content": "Write and run code to answer the question: what is 3^3?",
    }
    response = llm_with_tools.invoke([input_message])
    assert isinstance(response, AIMessage)
    _check_response(response)
    if output_version == "v0":
        tool_outputs = [
            item
            for item in response.additional_kwargs["tool_outputs"]
            if item["type"] == "code_interpreter_call"
        ]
        assert len(tool_outputs) == 1
    elif output_version == "responses/v1":
        tool_outputs = [
            item
            for item in response.content
            if isinstance(item, dict) and item["type"] == "code_interpreter_call"
        ]
        assert len(tool_outputs) == 1
    else:
        # v1
        tool_outputs = [
            item
            for item in response.content_blocks
            if item["type"] == "code_interpreter_call"
        ]
        code_interpreter_result = next(
            item
            for item in response.content_blocks
            if item["type"] == "code_interpreter_result"
        )
        assert tool_outputs
        assert code_interpreter_result
    assert len(tool_outputs) == 1

    # Test streaming
    # Use same container
    container_id = tool_outputs[0].get("container_id") or tool_outputs[0].get(
        "extras", {}
    ).get("container_id")
    llm_with_tools = llm.bind_tools(
        [{"type": "code_interpreter", "container": container_id}]
    )

    full: Optional[BaseMessageChunk] = None
    for chunk in llm_with_tools.stream([input_message]):
        assert isinstance(chunk, AIMessageChunk)
        full = chunk if full is None else full + chunk
    assert isinstance(full, AIMessageChunk)
    if output_version == "v0":
        tool_outputs = [
            item
            for item in response.additional_kwargs["tool_outputs"]
            if item["type"] == "code_interpreter_call"
        ]
        assert tool_outputs
    elif output_version == "responses/v1":
        tool_outputs = [
            item
            for item in response.content
            if isinstance(item, dict) and item["type"] == "code_interpreter_call"
        ]
        assert tool_outputs
    else:
        # v1
        code_interpreter_call = next(
            item
            for item in full.content_blocks
            if item["type"] == "code_interpreter_call"
        )
        code_interpreter_result = next(
            item
            for item in full.content_blocks
            if item["type"] == "code_interpreter_result"
        )
        assert code_interpreter_call
        assert code_interpreter_result

    # Test we can pass back in
    next_message = {"role": "user", "content": "Please add more comments to the code."}
    _ = llm_with_tools.invoke([input_message, full, next_message])


@pytest.mark.vcr
def test_mcp_builtin() -> None:
    llm = ChatOpenAI(model="o4-mini", use_responses_api=True, output_version="v0")

    llm_with_tools = llm.bind_tools(
        [
            {
                "type": "mcp",
                "server_label": "deepwiki",
                "server_url": "https://mcp.deepwiki.com/mcp",
                "require_approval": {"always": {"tool_names": ["read_wiki_structure"]}},
            }
        ]
    )
    input_message = {
        "role": "user",
        "content": (
            "What transport protocols does the 2025-03-26 version of the MCP spec "
            "support?"
        ),
    }
    response = llm_with_tools.invoke([input_message])
    assert all(isinstance(block, dict) for block in response.content)

    approval_message = HumanMessage(
        [
            {
                "type": "mcp_approval_response",
                "approve": True,
                "approval_request_id": output["id"],
            }
            for output in response.additional_kwargs["tool_outputs"]
            if output["type"] == "mcp_approval_request"
        ]
    )
    _ = llm_with_tools.invoke(
        [approval_message], previous_response_id=response.response_metadata["id"]
    )


@pytest.mark.vcr
def test_mcp_builtin_zdr() -> None:
    llm = ChatOpenAI(
        model="o4-mini",
        use_responses_api=True,
        store=False,
        include=["reasoning.encrypted_content"],
    )

    llm_with_tools = llm.bind_tools(
        [
            {
                "type": "mcp",
                "server_label": "deepwiki",
                "server_url": "https://mcp.deepwiki.com/mcp",
                "require_approval": {"always": {"tool_names": ["read_wiki_structure"]}},
            }
        ]
    )
    input_message = {
        "role": "user",
        "content": (
            "What transport protocols does the 2025-03-26 version of the MCP spec "
            "support?"
        ),
    }
    full: Optional[BaseMessageChunk] = None
    for chunk in llm_with_tools.stream([input_message]):
        assert isinstance(chunk, AIMessageChunk)
        full = chunk if full is None else full + chunk

    assert isinstance(full, AIMessageChunk)
    assert all(isinstance(block, dict) for block in full.content)

    approval_message = HumanMessage(
        [
            {
                "type": "mcp_approval_response",
                "approve": True,
                "approval_request_id": block["id"],  # type: ignore[index]
            }
            for block in full.content
            if block["type"] == "mcp_approval_request"  # type: ignore[index]
        ]
    )
    _ = llm_with_tools.invoke([input_message, full, approval_message])


@pytest.mark.default_cassette("test_mcp_builtin_zdr.yaml.gz")
@pytest.mark.vcr
def test_mcp_builtin_zdr_v1() -> None:
    llm = ChatOpenAI(
        model="o4-mini",
        output_version="v1",
        store=False,
        include=["reasoning.encrypted_content"],
    )

    llm_with_tools = llm.bind_tools(
        [
            {
                "type": "mcp",
                "server_label": "deepwiki",
                "server_url": "https://mcp.deepwiki.com/mcp",
                "require_approval": {"always": {"tool_names": ["read_wiki_structure"]}},
            }
        ]
    )
    input_message = {
        "role": "user",
        "content": (
            "What transport protocols does the 2025-03-26 version of the MCP spec "
            "support?"
        ),
    }
    full: Optional[BaseMessageChunk] = None
    for chunk in llm_with_tools.stream([input_message]):
        assert isinstance(chunk, AIMessageChunk)
        full = chunk if full is None else full + chunk

    assert isinstance(full, AIMessageChunk)
    assert all(isinstance(block, dict) for block in full.content)

    approval_message = HumanMessage(
        [
            {
                "type": "non_standard",
                "value": {
                    "type": "mcp_approval_response",
                    "approve": True,
                    "approval_request_id": block["value"]["id"],  # type: ignore[index]
                },
            }
            for block in full.content_blocks
            if block["type"] == "non_standard"
            and block["value"]["type"] == "mcp_approval_request"  # type: ignore[index]
        ]
    )
    _ = llm_with_tools.invoke([input_message, full, approval_message])


@pytest.mark.default_cassette("test_image_generation_streaming.yaml.gz")
@pytest.mark.vcr
@pytest.mark.parametrize("output_version", ["v0", "responses/v1"])
def test_image_generation_streaming(
    output_version: Literal["v0", "responses/v1"],
) -> None:
    """Test image generation streaming."""
<<<<<<< HEAD
    llm = ChatOpenAI(model="gpt-4.1", use_responses_api=True, output_version="v0")
=======
    llm = ChatOpenAI(
        model="gpt-4.1", use_responses_api=True, output_version=output_version
    )
>>>>>>> e4b69db4
    tool = {
        "type": "image_generation",
        # For testing purposes let's keep the quality low, so the test runs faster.
        "quality": "low",
        "output_format": "jpeg",
        "output_compression": 100,
        "size": "1024x1024",
    }

    # Example tool output for an image
    # {
    #     "background": "opaque",
    #     "id": "ig_683716a8ddf0819888572b20621c7ae4029ec8c11f8dacf8",
    #     "output_format": "png",
    #     "quality": "high",
    #     "revised_prompt": "A fluffy, fuzzy cat sitting calmly, with soft fur, bright "
    #     "eyes, and a cute, friendly expression. The background is "
    #     "simple and light to emphasize the cat's texture and "
    #     "fluffiness.",
    #     "size": "1024x1024",
    #     "status": "completed",
    #     "type": "image_generation_call",
    #     "result": # base64 encode image data
    # }

    expected_keys = {
        "id",
        "index",
        "background",
        "output_format",
        "quality",
        "result",
        "revised_prompt",
        "size",
        "status",
        "type",
    }

    full: Optional[BaseMessageChunk] = None
    for chunk in llm.stream("Draw a random short word in green font.", tools=[tool]):
        assert isinstance(chunk, AIMessageChunk)
        full = chunk if full is None else full + chunk
    complete_ai_message = cast(AIMessageChunk, full)
    # At the moment, the streaming API does not pick up annotations fully.
    # So the following check is commented out.
    # _check_response(complete_ai_message)
    if output_version == "v0":
        assert complete_ai_message.additional_kwargs["tool_outputs"]
        tool_output = complete_ai_message.additional_kwargs["tool_outputs"][0]
        assert set(tool_output.keys()).issubset(expected_keys)
    else:
        # "responses/v1"
        tool_output = next(
            block
            for block in complete_ai_message.content
            if isinstance(block, dict) and block["type"] == "image_generation_call"
        )
        assert set(tool_output.keys()).issubset(expected_keys)


@pytest.mark.default_cassette("test_image_generation_streaming.yaml.gz")
@pytest.mark.vcr
def test_image_generation_streaming_v1() -> None:
    """Test image generation streaming."""
    llm = ChatOpenAI(model="gpt-4.1", use_responses_api=True, output_version="v1")
    tool = {
        "type": "image_generation",
        "quality": "low",
        "output_format": "jpeg",
        "output_compression": 100,
        "size": "1024x1024",
    }

    standard_keys = {"type", "base64", "mime_type", "id", "index"}
    extra_keys = {
        "background",
        "output_format",
        "quality",
        "revised_prompt",
        "size",
        "status",
    }

    full: Optional[BaseMessageChunk] = None
    for chunk in llm.stream("Draw a random short word in green font.", tools=[tool]):
        assert isinstance(chunk, AIMessageChunk)
        full = chunk if full is None else full + chunk
    complete_ai_message = cast(AIMessageChunk, full)

    tool_output = next(
        block
        for block in complete_ai_message.content
        if isinstance(block, dict) and block["type"] == "image"
    )
    assert set(standard_keys).issubset(tool_output.keys())
    assert set(extra_keys).issubset(tool_output["extras"].keys())


@pytest.mark.default_cassette("test_image_generation_multi_turn.yaml.gz")
@pytest.mark.vcr
@pytest.mark.parametrize("output_version", ["v0", "responses/v1"])
def test_image_generation_multi_turn(
    output_version: Literal["v0", "responses/v1"],
) -> None:
    """Test multi-turn editing of image generation by passing in history."""
    # Test multi-turn
<<<<<<< HEAD
    llm = ChatOpenAI(model="gpt-4.1", use_responses_api=True, output_version="v0")
=======
    llm = ChatOpenAI(
        model="gpt-4.1", use_responses_api=True, output_version=output_version
    )
>>>>>>> e4b69db4
    # Test invocation
    tool = {
        "type": "image_generation",
        # For testing purposes let's keep the quality low, so the test runs faster.
        "quality": "low",
        "output_format": "jpeg",
        "output_compression": 100,
        "size": "1024x1024",
    }
    llm_with_tools = llm.bind_tools([tool])

    chat_history: list[MessageLikeRepresentation] = [
        {"role": "user", "content": "Draw a random short word in green font."}
    ]
    ai_message = llm_with_tools.invoke(chat_history)
    assert isinstance(ai_message, AIMessage)
    _check_response(ai_message)

    expected_keys = {
        "id",
        "background",
        "output_format",
        "quality",
        "result",
        "revised_prompt",
        "size",
        "status",
        "type",
    }

    if output_version == "v0":
        tool_output = ai_message.additional_kwargs["tool_outputs"][0]
        assert set(tool_output.keys()).issubset(expected_keys)
    elif output_version == "responses/v1":
        tool_output = next(
            block
            for block in ai_message.content
            if isinstance(block, dict) and block["type"] == "image_generation_call"
        )
        assert set(tool_output.keys()).issubset(expected_keys)
    else:
        standard_keys = {"type", "base64", "id", "status"}
        tool_output = next(
            block
            for block in ai_message.content
            if isinstance(block, dict) and block["type"] == "image"
        )
        assert set(standard_keys).issubset(tool_output.keys())

    # Example tool output for an image (v0)
    # {
    #     "background": "opaque",
    #     "id": "ig_683716a8ddf0819888572b20621c7ae4029ec8c11f8dacf8",
    #     "output_format": "png",
    #     "quality": "high",
    #     "revised_prompt": "A fluffy, fuzzy cat sitting calmly, with soft fur, bright "
    #     "eyes, and a cute, friendly expression. The background is "
    #     "simple and light to emphasize the cat's texture and "
    #     "fluffiness.",
    #     "size": "1024x1024",
    #     "status": "completed",
    #     "type": "image_generation_call",
    #     "result": # base64 encode image data
    # }

    chat_history.extend(
        [
            # AI message with tool output
            ai_message,
            # New request
            {
                "role": "user",
                "content": (
                    "Now, change the font to blue. Keep the word and everything else "
                    "the same."
                ),
            },
        ]
    )

    ai_message2 = llm_with_tools.invoke(chat_history)
    assert isinstance(ai_message2, AIMessage)
    _check_response(ai_message2)

    if output_version == "v0":
        tool_output = ai_message2.additional_kwargs["tool_outputs"][0]
        assert set(tool_output.keys()).issubset(expected_keys)
    else:
        # "responses/v1"
        tool_output = next(
            block
            for block in ai_message2.content
            if isinstance(block, dict) and block["type"] == "image_generation_call"
        )
        assert set(tool_output.keys()).issubset(expected_keys)


@pytest.mark.default_cassette("test_image_generation_multi_turn.yaml.gz")
@pytest.mark.vcr
def test_image_generation_multi_turn_v1() -> None:
    """Test multi-turn editing of image generation by passing in history."""
    # Test multi-turn
    llm = ChatOpenAI(model="gpt-4.1", use_responses_api=True, output_version="v1")
    # Test invocation
    tool = {
        "type": "image_generation",
        "quality": "low",
        "output_format": "jpeg",
        "output_compression": 100,
        "size": "1024x1024",
    }
    llm_with_tools = llm.bind_tools([tool])

    chat_history: list[MessageLikeRepresentation] = [
        {"role": "user", "content": "Draw a random short word in green font."}
    ]
    ai_message = llm_with_tools.invoke(chat_history)
    assert isinstance(ai_message, AIMessage)
    _check_response(ai_message)

    standard_keys = {"type", "base64", "mime_type", "id"}
    extra_keys = {
        "background",
        "output_format",
        "quality",
        "revised_prompt",
        "size",
        "status",
    }

    tool_output = next(
        block
        for block in ai_message.content
        if isinstance(block, dict) and block["type"] == "image"
    )
    assert set(standard_keys).issubset(tool_output.keys())
    assert set(extra_keys).issubset(tool_output["extras"].keys())

    chat_history.extend(
        [
            # AI message with tool output
            ai_message,
            # New request
            {
                "role": "user",
                "content": (
                    "Now, change the font to blue. Keep the word and everything else "
                    "the same."
                ),
            },
        ]
    )

    ai_message2 = llm_with_tools.invoke(chat_history)
    assert isinstance(ai_message2, AIMessage)
    _check_response(ai_message2)

    tool_output = next(
        block
        for block in ai_message2.content
        if isinstance(block, dict) and block["type"] == "image"
    )
    assert set(standard_keys).issubset(tool_output.keys())
    assert set(extra_keys).issubset(tool_output["extras"].keys())


def test_verbosity_parameter() -> None:
    """Test verbosity parameter with Responses API.

    Tests that the verbosity parameter works correctly with the OpenAI Responses API.

    """
    llm = ChatOpenAI(model=MODEL_NAME, verbosity="medium", use_responses_api=True)
    response = llm.invoke([HumanMessage(content="Hello, explain quantum computing.")])

    assert isinstance(response, AIMessage)
    assert response.content


@pytest.mark.default_cassette("test_custom_tool.yaml.gz")
@pytest.mark.vcr
@pytest.mark.parametrize("output_version", ["responses/v1", "v1"])
def test_custom_tool(output_version: Literal["responses/v1", "v1"]) -> None:
    @custom_tool
    def execute_code(code: str) -> str:
        """Execute python code."""
        return "27"

<<<<<<< HEAD
    llm = ChatOpenAI(model="gpt-5", use_responses_api=True).bind_tools([execute_code])
=======
    llm = ChatOpenAI(model="gpt-5", output_version=output_version).bind_tools(
        [execute_code]
    )
>>>>>>> e4b69db4

    input_message = {"role": "user", "content": "Use the tool to evaluate 3^3."}
    tool_call_message = llm.invoke([input_message])
    assert isinstance(tool_call_message, AIMessage)
    assert len(tool_call_message.tool_calls) == 1
    tool_call = tool_call_message.tool_calls[0]
    tool_message = execute_code.invoke(tool_call)
    response = llm.invoke([input_message, tool_call_message, tool_message])
    assert isinstance(response, AIMessage)

    # Test streaming
    full: Optional[BaseMessageChunk] = None
    for chunk in llm.stream([input_message]):
        assert isinstance(chunk, AIMessageChunk)
        full = chunk if full is None else full + chunk
    assert isinstance(full, AIMessageChunk)
    assert len(full.tool_calls) == 1<|MERGE_RESOLUTION|>--- conflicted
+++ resolved
@@ -59,14 +59,9 @@
 
 @pytest.mark.default_cassette("test_web_search.yaml.gz")
 @pytest.mark.vcr
-<<<<<<< HEAD
-def test_web_search() -> None:
-    llm = ChatOpenAI(model=MODEL_NAME, use_responses_api=True)
-=======
 @pytest.mark.parametrize("output_version", ["responses/v1", "v1"])
 def test_web_search(output_version: Literal["responses/v1", "v1"]) -> None:
     llm = ChatOpenAI(model=MODEL_NAME, output_version=output_version)
->>>>>>> e4b69db4
     first_response = llm.invoke(
         "What was a positive news story from today?",
         tools=[{"type": "web_search_preview"}],
@@ -469,16 +464,11 @@
 
 @pytest.mark.default_cassette("test_code_interpreter.yaml.gz")
 @pytest.mark.vcr
-<<<<<<< HEAD
-def test_code_interpreter() -> None:
-    llm = ChatOpenAI(model="o4-mini", use_responses_api=True, output_version="v0")
-=======
 @pytest.mark.parametrize("output_version", ["v0", "responses/v1", "v1"])
 def test_code_interpreter(output_version: Literal["v0", "responses/v1", "v1"]) -> None:
     llm = ChatOpenAI(
         model="o4-mini", use_responses_api=True, output_version=output_version
     )
->>>>>>> e4b69db4
     llm_with_tools = llm.bind_tools(
         [{"type": "code_interpreter", "container": {"type": "auto"}}]
     )
@@ -715,13 +705,9 @@
     output_version: Literal["v0", "responses/v1"],
 ) -> None:
     """Test image generation streaming."""
-<<<<<<< HEAD
-    llm = ChatOpenAI(model="gpt-4.1", use_responses_api=True, output_version="v0")
-=======
     llm = ChatOpenAI(
         model="gpt-4.1", use_responses_api=True, output_version=output_version
     )
->>>>>>> e4b69db4
     tool = {
         "type": "image_generation",
         # For testing purposes let's keep the quality low, so the test runs faster.
@@ -828,13 +814,9 @@
 ) -> None:
     """Test multi-turn editing of image generation by passing in history."""
     # Test multi-turn
-<<<<<<< HEAD
-    llm = ChatOpenAI(model="gpt-4.1", use_responses_api=True, output_version="v0")
-=======
     llm = ChatOpenAI(
         model="gpt-4.1", use_responses_api=True, output_version=output_version
     )
->>>>>>> e4b69db4
     # Test invocation
     tool = {
         "type": "image_generation",
@@ -1023,13 +1005,9 @@
         """Execute python code."""
         return "27"
 
-<<<<<<< HEAD
-    llm = ChatOpenAI(model="gpt-5", use_responses_api=True).bind_tools([execute_code])
-=======
     llm = ChatOpenAI(model="gpt-5", output_version=output_version).bind_tools(
         [execute_code]
     )
->>>>>>> e4b69db4
 
     input_message = {"role": "user", "content": "Use the tool to evaluate 3^3."}
     tool_call_message = llm.invoke([input_message])
