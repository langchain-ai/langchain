"""Test Responses API usage."""

import json
import os
from typing import Annotated, Any, Literal, cast

import openai
import pytest
from langchain_core.messages import (
    AIMessage,
    AIMessageChunk,
    BaseMessage,
    BaseMessageChunk,
    HumanMessage,
    MessageLikeRepresentation,
)
from pydantic import BaseModel
from typing_extensions import TypedDict

from langchain_openai import ChatOpenAI, custom_tool

MODEL_NAME = "gpt-4o-mini"


def _check_response(response: BaseMessage | None) -> None:
    assert isinstance(response, AIMessage)
    assert isinstance(response.content, list)
    for block in response.content:
        assert isinstance(block, dict)
        if block["type"] == "text":
            assert isinstance(block.get("text"), str)
            annotations = block.get("annotations", [])
            for annotation in annotations:
                if annotation["type"] == "file_citation":
                    assert all(
                        key in annotation
                        for key in ["file_id", "filename", "file_index", "type"]
                    )
                elif annotation["type"] == "web_search":
                    assert all(
                        key in annotation
                        for key in ["end_index", "start_index", "title", "type", "url"]
                    )
                elif annotation["type"] == "citation":
                    assert all(key in annotation for key in ["title", "type"])
                    if "url" in annotation:
                        assert "start_index" in annotation
                        assert "end_index" in annotation
    text_content = response.text  # type: ignore[operator,misc]
    assert isinstance(text_content, str)
    assert text_content
    assert response.usage_metadata
    assert response.usage_metadata["input_tokens"] > 0
    assert response.usage_metadata["output_tokens"] > 0
    assert response.usage_metadata["total_tokens"] > 0
    assert response.response_metadata["model_name"]
    assert response.response_metadata["service_tier"]  # type: ignore[typeddict-item]


@pytest.mark.default_cassette("test_web_search.yaml.gz")
@pytest.mark.vcr
@pytest.mark.parametrize("output_version", ["responses/v1", "v1"])
def test_web_search(output_version: Literal["responses/v1", "v1"]) -> None:
    llm = ChatOpenAI(model=MODEL_NAME, output_version=output_version)
    first_response = llm.invoke(
        "What was a positive news story from today?",
        tools=[{"type": "web_search_preview"}],
    )
    _check_response(first_response)

    # Test streaming
    full: BaseMessageChunk | None = None
    for chunk in llm.stream(
        "What was a positive news story from today?",
        tools=[{"type": "web_search_preview"}],
    ):
        assert isinstance(chunk, AIMessageChunk)
        full = chunk if full is None else full + chunk
    _check_response(full)

    # Use OpenAI's stateful API
    response = llm.invoke(
        "what about a negative one",
        tools=[{"type": "web_search_preview"}],
        previous_response_id=first_response.response_metadata["id"],
    )
    _check_response(response)

    # Manually pass in chat history
    response = llm.invoke(
        [
            {"role": "user", "content": "What was a positive news story from today?"},
            first_response,
            {"role": "user", "content": "what about a negative one"},
        ],
        tools=[{"type": "web_search_preview"}],
    )
    _check_response(response)

    # Bind tool
    response = llm.bind_tools([{"type": "web_search_preview"}]).invoke(
        "What was a positive news story from today?"
    )
    _check_response(response)

    for msg in [first_response, full, response]:
        assert msg is not None
        block_types = [block["type"] for block in msg.content]  # type: ignore[index]
        if output_version == "responses/v1":
            assert block_types == ["web_search_call", "text"]
        else:
            assert block_types == ["server_tool_call", "server_tool_result", "text"]


@pytest.mark.flaky(retries=3, delay=1)
async def test_web_search_async() -> None:
    llm = ChatOpenAI(model=MODEL_NAME, output_version="v0")
    response = await llm.ainvoke(
        "What was a positive news story from today?",
        tools=[{"type": "web_search_preview"}],
    )
    _check_response(response)
    assert response.response_metadata["status"]

    # Test streaming
    full: BaseMessageChunk | None = None
    async for chunk in llm.astream(
        "What was a positive news story from today?",
        tools=[{"type": "web_search_preview"}],
    ):
        assert isinstance(chunk, AIMessageChunk)
        full = chunk if full is None else full + chunk
    assert isinstance(full, AIMessageChunk)
    _check_response(full)

    for msg in [response, full]:
        assert msg.additional_kwargs["tool_outputs"]
        assert len(msg.additional_kwargs["tool_outputs"]) == 1
        tool_output = msg.additional_kwargs["tool_outputs"][0]
        assert tool_output["type"] == "web_search_call"


@pytest.mark.default_cassette("test_function_calling.yaml.gz")
@pytest.mark.vcr
@pytest.mark.parametrize("output_version", ["v0", "responses/v1", "v1"])
def test_function_calling(output_version: Literal["v0", "responses/v1", "v1"]) -> None:
    def multiply(x: int, y: int) -> int:
        """return x * y"""
        return x * y

    llm = ChatOpenAI(model=MODEL_NAME, output_version=output_version)
    bound_llm = llm.bind_tools([multiply, {"type": "web_search_preview"}])
    ai_msg = cast(AIMessage, bound_llm.invoke("whats 5 * 4"))
    assert len(ai_msg.tool_calls) == 1
    assert ai_msg.tool_calls[0]["name"] == "multiply"
    assert set(ai_msg.tool_calls[0]["args"]) == {"x", "y"}

    full: Any = None
    for chunk in bound_llm.stream("whats 5 * 4"):
        assert isinstance(chunk, AIMessageChunk)
        full = chunk if full is None else full + chunk
    assert len(full.tool_calls) == 1
    assert full.tool_calls[0]["name"] == "multiply"
    assert set(full.tool_calls[0]["args"]) == {"x", "y"}

    for msg in [ai_msg, full]:
        assert len(msg.content_blocks) == 1
        assert msg.content_blocks[0]["type"] == "tool_call"

    response = bound_llm.invoke("What was a positive news story from today?")
    _check_response(response)


class Foo(BaseModel):
    response: str


class FooDict(TypedDict):
    response: str


@pytest.mark.default_cassette("test_parsed_pydantic_schema.yaml.gz")
@pytest.mark.vcr
@pytest.mark.parametrize("output_version", ["v0", "responses/v1", "v1"])
def test_parsed_pydantic_schema(
    output_version: Literal["v0", "responses/v1", "v1"],
) -> None:
    llm = ChatOpenAI(
        model=MODEL_NAME, use_responses_api=True, output_version=output_version
    )
    response = llm.invoke("how are ya", response_format=Foo)
    parsed = Foo(**json.loads(response.text))
    assert parsed == response.additional_kwargs["parsed"]
    assert parsed.response

    # Test stream
    full: BaseMessageChunk | None = None
    for chunk in llm.stream("how are ya", response_format=Foo):
        assert isinstance(chunk, AIMessageChunk)
        full = chunk if full is None else full + chunk
    assert isinstance(full, AIMessageChunk)
    parsed = Foo(**json.loads(full.text))
    assert parsed == full.additional_kwargs["parsed"]
    assert parsed.response


async def test_parsed_pydantic_schema_async() -> None:
    llm = ChatOpenAI(model=MODEL_NAME, use_responses_api=True)
    response = await llm.ainvoke("how are ya", response_format=Foo)
    parsed = Foo(**json.loads(response.text))
    assert parsed == response.additional_kwargs["parsed"]
    assert parsed.response

    # Test stream
    full: BaseMessageChunk | None = None
    async for chunk in llm.astream("how are ya", response_format=Foo):
        assert isinstance(chunk, AIMessageChunk)
        full = chunk if full is None else full + chunk
    assert isinstance(full, AIMessageChunk)
    parsed = Foo(**json.loads(full.text))
    assert parsed == full.additional_kwargs["parsed"]
    assert parsed.response


@pytest.mark.flaky(retries=3, delay=1)
@pytest.mark.parametrize("schema", [Foo.model_json_schema(), FooDict])
def test_parsed_dict_schema(schema: Any) -> None:
    llm = ChatOpenAI(model=MODEL_NAME, use_responses_api=True)
    response = llm.invoke("how are ya", response_format=schema)
    parsed = json.loads(response.text)
    assert parsed == response.additional_kwargs["parsed"]
    assert parsed["response"]
    assert isinstance(parsed["response"], str)

    # Test stream
    full: BaseMessageChunk | None = None
    for chunk in llm.stream("how are ya", response_format=schema):
        assert isinstance(chunk, AIMessageChunk)
        full = chunk if full is None else full + chunk
    assert isinstance(full, AIMessageChunk)
    parsed = json.loads(full.text)
    assert parsed == full.additional_kwargs["parsed"]
    assert parsed["response"]
    assert isinstance(parsed["response"], str)


def test_parsed_strict() -> None:
    llm = ChatOpenAI(model=MODEL_NAME, use_responses_api=True)

    class InvalidJoke(TypedDict):
        setup: Annotated[str, ..., "The setup of the joke"]
        punchline: Annotated[str, None, "The punchline of the joke"]

    # Test not strict
    response = llm.invoke("Tell me a joke", response_format=InvalidJoke)
    parsed = json.loads(response.text)
    assert parsed == response.additional_kwargs["parsed"]

    # Test strict
    with pytest.raises(openai.BadRequestError):
        llm.invoke(
            "Tell me a joke about cats.", response_format=InvalidJoke, strict=True
        )
    with pytest.raises(openai.BadRequestError):
        next(
            llm.stream(
                "Tell me a joke about cats.", response_format=InvalidJoke, strict=True
            )
        )


@pytest.mark.flaky(retries=3, delay=1)
@pytest.mark.parametrize("schema", [Foo.model_json_schema(), FooDict])
async def test_parsed_dict_schema_async(schema: Any) -> None:
    llm = ChatOpenAI(model=MODEL_NAME, use_responses_api=True)
    response = await llm.ainvoke("how are ya", response_format=schema)
    parsed = json.loads(response.text)
    assert parsed == response.additional_kwargs["parsed"]
    assert parsed["response"]
    assert isinstance(parsed["response"], str)

    # Test stream
    full: BaseMessageChunk | None = None
    async for chunk in llm.astream("how are ya", response_format=schema):
        assert isinstance(chunk, AIMessageChunk)
        full = chunk if full is None else full + chunk
    assert isinstance(full, AIMessageChunk)
    parsed = json.loads(full.text)
    assert parsed == full.additional_kwargs["parsed"]
    assert parsed["response"]
    assert isinstance(parsed["response"], str)


def test_function_calling_and_structured_output() -> None:
    def multiply(x: int, y: int) -> int:
        """return x * y"""
        return x * y

    llm = ChatOpenAI(model=MODEL_NAME, use_responses_api=True)
    bound_llm = llm.bind_tools([multiply], response_format=Foo, strict=True)
    # Test structured output
    response = llm.invoke("how are ya", response_format=Foo)
    parsed = Foo(**json.loads(response.text))
    assert parsed == response.additional_kwargs["parsed"]
    assert parsed.response

    # Test function calling
    ai_msg = cast(AIMessage, bound_llm.invoke("whats 5 * 4"))
    assert len(ai_msg.tool_calls) == 1
    assert ai_msg.tool_calls[0]["name"] == "multiply"
    assert set(ai_msg.tool_calls[0]["args"]) == {"x", "y"}


@pytest.mark.default_cassette("test_reasoning.yaml.gz")
@pytest.mark.vcr
@pytest.mark.parametrize("output_version", ["v0", "responses/v1", "v1"])
def test_reasoning(output_version: Literal["v0", "responses/v1", "v1"]) -> None:
    llm = ChatOpenAI(
        model="o4-mini", use_responses_api=True, output_version=output_version
    )
    response = llm.invoke("Hello", reasoning={"effort": "low"})
    assert isinstance(response, AIMessage)

    # Test init params + streaming
    llm = ChatOpenAI(
        model="o4-mini", reasoning={"effort": "low"}, output_version=output_version
    )
    full: BaseMessageChunk | None = None
    for chunk in llm.stream("Hello"):
        assert isinstance(chunk, AIMessageChunk)
        full = chunk if full is None else full + chunk
    assert isinstance(full, AIMessage)

    for msg in [response, full]:
        if output_version == "v0":
            assert msg.additional_kwargs["reasoning"]
        else:
            block_types = [block["type"] for block in msg.content]
            assert block_types == ["reasoning", "text"]


def test_stateful_api() -> None:
    llm = ChatOpenAI(model=MODEL_NAME, use_responses_api=True)
    response = llm.invoke("how are you, my name is Bobo")
    assert "id" in response.response_metadata

    second_response = llm.invoke(
        "what's my name", previous_response_id=response.response_metadata["id"]
    )
    assert isinstance(second_response.content, list)
    assert "bobo" in second_response.content[0]["text"].lower()  # type: ignore


def test_route_from_model_kwargs() -> None:
    llm = ChatOpenAI(
        model=MODEL_NAME, model_kwargs={"text": {"format": {"type": "text"}}}
    )
    _ = next(llm.stream("Hello"))


@pytest.mark.flaky(retries=3, delay=1)
def test_computer_calls() -> None:
    llm = ChatOpenAI(
        model="computer-use-preview", truncation="auto", output_version="v0"
    )
    tool = {
        "type": "computer_use_preview",
        "display_width": 1024,
        "display_height": 768,
        "environment": "browser",
    }
    llm_with_tools = llm.bind_tools([tool], tool_choice="any")
    response = llm_with_tools.invoke("Please open the browser.")
    assert response.additional_kwargs["tool_outputs"]


@pytest.mark.default_cassette("test_file_search.yaml.gz")
@pytest.mark.vcr
@pytest.mark.parametrize("output_version", ["responses/v1", "v1"])
def test_file_search(
    output_version: Literal["responses/v1", "v1"],
) -> None:
    llm = ChatOpenAI(
        model=MODEL_NAME,
        use_responses_api=True,
        output_version=output_version,
    )
    tool = {
        "type": "file_search",
        "vector_store_ids": [os.environ["OPENAI_VECTOR_STORE_ID"]],
    }

    input_message = {"role": "user", "content": "What is deep research by OpenAI?"}
    response = llm.invoke([input_message], tools=[tool])
    _check_response(response)

<<<<<<< HEAD
    if output_version == "v1":
        assert [block["type"] for block in response.content] == [  # type: ignore[index]
            "server_tool_call",
            "server_tool_result",
            "text",
        ]
    else:
        assert [block["type"] for block in response.content] == [  # type: ignore[index]
            "file_search_call",
            "text",
        ]

    full: Optional[BaseMessageChunk] = None
=======
    full: BaseMessageChunk | None = None
>>>>>>> a3e4f4c2
    for chunk in llm.stream([input_message], tools=[tool]):
        assert isinstance(chunk, AIMessageChunk)
        full = chunk if full is None else full + chunk
    assert isinstance(full, AIMessageChunk)
    _check_response(full)

    if output_version == "v1":
        assert [block["type"] for block in full.content] == [  # type: ignore[index]
            "server_tool_call",
            "server_tool_result",
            "text",
        ]
    else:
        assert [block["type"] for block in full.content] == ["file_search_call", "text"]  # type: ignore[index]

    next_message = {"role": "user", "content": "Thank you."}
    _ = llm.invoke([input_message, full, next_message])

    for message in [response, full]:
        assert [block["type"] for block in message.content_blocks] == [
            "server_tool_call",
            "server_tool_result",
            "text",
        ]


@pytest.mark.default_cassette("test_stream_reasoning_summary.yaml.gz")
@pytest.mark.vcr
@pytest.mark.parametrize("output_version", ["v0", "responses/v1", "v1"])
def test_stream_reasoning_summary(
    output_version: Literal["v0", "responses/v1", "v1"],
) -> None:
    llm = ChatOpenAI(
        model="o4-mini",
        # Routes to Responses API if `reasoning` is set.
        reasoning={"effort": "medium", "summary": "auto"},
        output_version=output_version,
    )
    message_1 = {
        "role": "user",
        "content": "What was the third tallest buliding in the year 2000?",
    }
    response_1: BaseMessageChunk | None = None
    for chunk in llm.stream([message_1]):
        assert isinstance(chunk, AIMessageChunk)
        response_1 = chunk if response_1 is None else response_1 + chunk
    assert isinstance(response_1, AIMessageChunk)
    if output_version == "v0":
        reasoning = response_1.additional_kwargs["reasoning"]
        assert set(reasoning.keys()) == {"id", "type", "summary"}
        summary = reasoning["summary"]
        assert isinstance(summary, list)
        for block in summary:
            assert isinstance(block, dict)
            assert isinstance(block["type"], str)
            assert isinstance(block["text"], str)
            assert block["text"]
    elif output_version == "responses/v1":
        reasoning = next(
            block
            for block in response_1.content
            if block["type"] == "reasoning"  # type: ignore[index]
        )
        if isinstance(reasoning, str):
            reasoning = json.loads(reasoning)
        assert set(reasoning.keys()) == {"id", "type", "summary", "index"}
        summary = reasoning["summary"]
        assert isinstance(summary, list)
        for block in summary:
            assert isinstance(block, dict)
            assert isinstance(block["type"], str)
            assert isinstance(block["text"], str)
            assert block["text"]
    else:
        # v1
        total_reasoning_blocks = 0
        for block in response_1.content_blocks:
            if block["type"] == "reasoning":
                total_reasoning_blocks += 1
                assert isinstance(block.get("id"), str)
                assert block.get("id", "").startswith("rs_")
                assert isinstance(block.get("reasoning"), str)
                assert isinstance(block.get("index"), str)
        assert (
            total_reasoning_blocks > 1
        )  # This query typically generates multiple reasoning blocks

    # Check we can pass back summaries
    message_2 = {"role": "user", "content": "Thank you."}
    response_2 = llm.invoke([message_1, response_1, message_2])
    assert isinstance(response_2, AIMessage)


@pytest.mark.default_cassette("test_code_interpreter.yaml.gz")
@pytest.mark.vcr
@pytest.mark.parametrize("output_version", ["v0", "responses/v1", "v1"])
def test_code_interpreter(output_version: Literal["v0", "responses/v1", "v1"]) -> None:
    llm = ChatOpenAI(
        model="o4-mini", use_responses_api=True, output_version=output_version
    )
    llm_with_tools = llm.bind_tools(
        [{"type": "code_interpreter", "container": {"type": "auto"}}]
    )
    input_message = {
        "role": "user",
        "content": "Write and run code to answer the question: what is 3^3?",
    }
    response = llm_with_tools.invoke([input_message])
    assert isinstance(response, AIMessage)
    _check_response(response)
    if output_version == "v0":
        tool_outputs = [
            item
            for item in response.additional_kwargs["tool_outputs"]
            if item["type"] == "code_interpreter_call"
        ]
        assert len(tool_outputs) == 1
    elif output_version == "responses/v1":
        tool_outputs = [
            item
            for item in response.content
            if isinstance(item, dict) and item["type"] == "code_interpreter_call"
        ]
        assert len(tool_outputs) == 1
    else:
        # v1
        tool_outputs = [
            item
            for item in response.content_blocks
            if item["type"] == "server_tool_call" and item["name"] == "code_interpreter"
        ]
        code_interpreter_result = next(
            item
            for item in response.content_blocks
            if item["type"] == "server_tool_result"
        )
        assert tool_outputs
        assert code_interpreter_result
    assert len(tool_outputs) == 1

    # Test streaming
    # Use same container
    container_id = tool_outputs[0].get("container_id") or tool_outputs[0].get(
        "extras", {}
    ).get("container_id")
    llm_with_tools = llm.bind_tools(
        [{"type": "code_interpreter", "container": container_id}]
    )

    full: BaseMessageChunk | None = None
    for chunk in llm_with_tools.stream([input_message]):
        assert isinstance(chunk, AIMessageChunk)
        full = chunk if full is None else full + chunk
    assert isinstance(full, AIMessageChunk)
    if output_version == "v0":
        tool_outputs = [
            item
            for item in response.additional_kwargs["tool_outputs"]
            if item["type"] == "code_interpreter_call"
        ]
        assert tool_outputs
    elif output_version == "responses/v1":
        tool_outputs = [
            item
            for item in response.content
            if isinstance(item, dict) and item["type"] == "code_interpreter_call"
        ]
        assert tool_outputs
    else:
        # v1
        code_interpreter_call = next(
            item
            for item in full.content_blocks
            if item["type"] == "server_tool_call" and item["name"] == "code_interpreter"
        )
        code_interpreter_result = next(
            item for item in full.content_blocks if item["type"] == "server_tool_result"
        )
        assert code_interpreter_call
        assert code_interpreter_result

    # Test we can pass back in
    next_message = {"role": "user", "content": "Please add more comments to the code."}
    _ = llm_with_tools.invoke([input_message, full, next_message])


@pytest.mark.vcr
def test_mcp_builtin() -> None:
    llm = ChatOpenAI(model="o4-mini", use_responses_api=True, output_version="v0")

    llm_with_tools = llm.bind_tools(
        [
            {
                "type": "mcp",
                "server_label": "deepwiki",
                "server_url": "https://mcp.deepwiki.com/mcp",
                "require_approval": {"always": {"tool_names": ["read_wiki_structure"]}},
            }
        ]
    )
    input_message = {
        "role": "user",
        "content": (
            "What transport protocols does the 2025-03-26 version of the MCP spec "
            "support?"
        ),
    }
    response = llm_with_tools.invoke([input_message])
    assert all(isinstance(block, dict) for block in response.content)

    approval_message = HumanMessage(
        [
            {
                "type": "mcp_approval_response",
                "approve": True,
                "approval_request_id": output["id"],
            }
            for output in response.additional_kwargs["tool_outputs"]
            if output["type"] == "mcp_approval_request"
        ]
    )
    _ = llm_with_tools.invoke(
        [approval_message], previous_response_id=response.response_metadata["id"]
    )


@pytest.mark.vcr
def test_mcp_builtin_zdr() -> None:
    llm = ChatOpenAI(
        model="gpt-5-nano",
        use_responses_api=True,
        store=False,
        include=["reasoning.encrypted_content"],
    )

    llm_with_tools = llm.bind_tools(
        [
            {
                "type": "mcp",
                "server_label": "deepwiki",
                "server_url": "https://mcp.deepwiki.com/mcp",
                "allowed_tools": ["ask_question"],
                "require_approval": "always",
            }
        ]
    )
    input_message = {
        "role": "user",
        "content": (
            "What transport protocols does the 2025-03-26 version of the MCP "
            "spec (modelcontextprotocol/modelcontextprotocol) support?"
        ),
    }
    full: BaseMessageChunk | None = None
    for chunk in llm_with_tools.stream([input_message]):
        assert isinstance(chunk, AIMessageChunk)
        full = chunk if full is None else full + chunk

    assert isinstance(full, AIMessageChunk)
    assert all(isinstance(block, dict) for block in full.content)

    approval_message = HumanMessage(
        [
            {
                "type": "mcp_approval_response",
                "approve": True,
                "approval_request_id": block["id"],  # type: ignore[index]
            }
            for block in full.content
            if block["type"] == "mcp_approval_request"  # type: ignore[index]
        ]
    )
    result = llm_with_tools.invoke([input_message, full, approval_message])
    next_message = {"role": "user", "content": "Thanks!"}
    _ = llm_with_tools.invoke(
        [input_message, full, approval_message, result, next_message]
    )


@pytest.mark.default_cassette("test_mcp_builtin_zdr.yaml.gz")
@pytest.mark.vcr
def test_mcp_builtin_zdr_v1() -> None:
    llm = ChatOpenAI(
        model="gpt-5-nano",
        output_version="v1",
        store=False,
        include=["reasoning.encrypted_content"],
    )

    llm_with_tools = llm.bind_tools(
        [
            {
                "type": "mcp",
                "server_label": "deepwiki",
                "server_url": "https://mcp.deepwiki.com/mcp",
                "allowed_tools": ["ask_question"],
                "require_approval": "always",
            }
        ]
    )
    input_message = {
        "role": "user",
        "content": (
            "What transport protocols does the 2025-03-26 version of the MCP "
            "spec (modelcontextprotocol/modelcontextprotocol) support?"
        ),
    }
    full: BaseMessageChunk | None = None
    for chunk in llm_with_tools.stream([input_message]):
        assert isinstance(chunk, AIMessageChunk)
        full = chunk if full is None else full + chunk

    assert isinstance(full, AIMessageChunk)
    assert all(isinstance(block, dict) for block in full.content)

    approval_message = HumanMessage(
        [
            {
                "type": "non_standard",
                "value": {
                    "type": "mcp_approval_response",
                    "approve": True,
                    "approval_request_id": block["value"]["id"],  # type: ignore[index]
                },
            }
            for block in full.content_blocks
            if block["type"] == "non_standard"
            and block["value"]["type"] == "mcp_approval_request"  # type: ignore[index]
        ]
    )
    result = llm_with_tools.invoke([input_message, full, approval_message])
    next_message = {"role": "user", "content": "Thanks!"}
    _ = llm_with_tools.invoke(
        [input_message, full, approval_message, result, next_message]
    )


@pytest.mark.default_cassette("test_image_generation_streaming.yaml.gz")
@pytest.mark.vcr
@pytest.mark.parametrize("output_version", ["v0", "responses/v1"])
def test_image_generation_streaming(
    output_version: Literal["v0", "responses/v1"],
) -> None:
    """Test image generation streaming."""
    llm = ChatOpenAI(
        model="gpt-4.1", use_responses_api=True, output_version=output_version
    )
    tool = {
        "type": "image_generation",
        # For testing purposes let's keep the quality low, so the test runs faster.
        "quality": "low",
        "output_format": "jpeg",
        "output_compression": 100,
        "size": "1024x1024",
    }

    # Example tool output for an image
    # {
    #     "background": "opaque",
    #     "id": "ig_683716a8ddf0819888572b20621c7ae4029ec8c11f8dacf8",
    #     "output_format": "png",
    #     "quality": "high",
    #     "revised_prompt": "A fluffy, fuzzy cat sitting calmly, with soft fur, bright "
    #     "eyes, and a cute, friendly expression. The background is "
    #     "simple and light to emphasize the cat's texture and "
    #     "fluffiness.",
    #     "size": "1024x1024",
    #     "status": "completed",
    #     "type": "image_generation_call",
    #     "result": # base64 encode image data
    # }

    expected_keys = {
        "id",
        "index",
        "background",
        "output_format",
        "quality",
        "result",
        "revised_prompt",
        "size",
        "status",
        "type",
    }

    full: BaseMessageChunk | None = None
    for chunk in llm.stream("Draw a random short word in green font.", tools=[tool]):
        assert isinstance(chunk, AIMessageChunk)
        full = chunk if full is None else full + chunk
    complete_ai_message = cast(AIMessageChunk, full)
    # At the moment, the streaming API does not pick up annotations fully.
    # So the following check is commented out.
    # _check_response(complete_ai_message)
    if output_version == "v0":
        assert complete_ai_message.additional_kwargs["tool_outputs"]
        tool_output = complete_ai_message.additional_kwargs["tool_outputs"][0]
        assert set(tool_output.keys()).issubset(expected_keys)
    else:
        # "responses/v1"
        tool_output = next(
            block
            for block in complete_ai_message.content
            if isinstance(block, dict) and block["type"] == "image_generation_call"
        )
        assert set(tool_output.keys()).issubset(expected_keys)


@pytest.mark.default_cassette("test_image_generation_streaming.yaml.gz")
@pytest.mark.vcr
def test_image_generation_streaming_v1() -> None:
    """Test image generation streaming."""
    llm = ChatOpenAI(model="gpt-4.1", use_responses_api=True, output_version="v1")
    tool = {
        "type": "image_generation",
        "quality": "low",
        "output_format": "jpeg",
        "output_compression": 100,
        "size": "1024x1024",
    }

    standard_keys = {"type", "base64", "mime_type", "id", "index"}
    extra_keys = {
        "background",
        "output_format",
        "quality",
        "revised_prompt",
        "size",
        "status",
    }

    full: BaseMessageChunk | None = None
    for chunk in llm.stream("Draw a random short word in green font.", tools=[tool]):
        assert isinstance(chunk, AIMessageChunk)
        full = chunk if full is None else full + chunk
    complete_ai_message = cast(AIMessageChunk, full)

    tool_output = next(
        block
        for block in complete_ai_message.content
        if isinstance(block, dict) and block["type"] == "image"
    )
    assert set(standard_keys).issubset(tool_output.keys())
    assert set(extra_keys).issubset(tool_output["extras"].keys())


@pytest.mark.default_cassette("test_image_generation_multi_turn.yaml.gz")
@pytest.mark.vcr
@pytest.mark.parametrize("output_version", ["v0", "responses/v1"])
def test_image_generation_multi_turn(
    output_version: Literal["v0", "responses/v1"],
) -> None:
    """Test multi-turn editing of image generation by passing in history."""
    # Test multi-turn
    llm = ChatOpenAI(
        model="gpt-4.1", use_responses_api=True, output_version=output_version
    )
    # Test invocation
    tool = {
        "type": "image_generation",
        # For testing purposes let's keep the quality low, so the test runs faster.
        "quality": "low",
        "output_format": "jpeg",
        "output_compression": 100,
        "size": "1024x1024",
    }
    llm_with_tools = llm.bind_tools([tool])

    chat_history: list[MessageLikeRepresentation] = [
        {"role": "user", "content": "Draw a random short word in green font."}
    ]
    ai_message = llm_with_tools.invoke(chat_history)
    assert isinstance(ai_message, AIMessage)
    _check_response(ai_message)

    expected_keys = {
        "id",
        "background",
        "output_format",
        "quality",
        "result",
        "revised_prompt",
        "size",
        "status",
        "type",
    }

    if output_version == "v0":
        tool_output = ai_message.additional_kwargs["tool_outputs"][0]
        assert set(tool_output.keys()).issubset(expected_keys)
    elif output_version == "responses/v1":
        tool_output = next(
            block
            for block in ai_message.content
            if isinstance(block, dict) and block["type"] == "image_generation_call"
        )
        assert set(tool_output.keys()).issubset(expected_keys)
    else:
        standard_keys = {"type", "base64", "id", "status"}
        tool_output = next(
            block
            for block in ai_message.content
            if isinstance(block, dict) and block["type"] == "image"
        )
        assert set(standard_keys).issubset(tool_output.keys())

    # Example tool output for an image (v0)
    # {
    #     "background": "opaque",
    #     "id": "ig_683716a8ddf0819888572b20621c7ae4029ec8c11f8dacf8",
    #     "output_format": "png",
    #     "quality": "high",
    #     "revised_prompt": "A fluffy, fuzzy cat sitting calmly, with soft fur, bright "
    #     "eyes, and a cute, friendly expression. The background is "
    #     "simple and light to emphasize the cat's texture and "
    #     "fluffiness.",
    #     "size": "1024x1024",
    #     "status": "completed",
    #     "type": "image_generation_call",
    #     "result": # base64 encode image data
    # }

    chat_history.extend(
        [
            # AI message with tool output
            ai_message,
            # New request
            {
                "role": "user",
                "content": (
                    "Now, change the font to blue. Keep the word and everything else "
                    "the same."
                ),
            },
        ]
    )

    ai_message2 = llm_with_tools.invoke(chat_history)
    assert isinstance(ai_message2, AIMessage)
    _check_response(ai_message2)

    if output_version == "v0":
        tool_output = ai_message2.additional_kwargs["tool_outputs"][0]
        assert set(tool_output.keys()).issubset(expected_keys)
    else:
        # "responses/v1"
        tool_output = next(
            block
            for block in ai_message2.content
            if isinstance(block, dict) and block["type"] == "image_generation_call"
        )
        assert set(tool_output.keys()).issubset(expected_keys)


@pytest.mark.default_cassette("test_image_generation_multi_turn.yaml.gz")
@pytest.mark.vcr
def test_image_generation_multi_turn_v1() -> None:
    """Test multi-turn editing of image generation by passing in history."""
    # Test multi-turn
    llm = ChatOpenAI(model="gpt-4.1", use_responses_api=True, output_version="v1")
    # Test invocation
    tool = {
        "type": "image_generation",
        "quality": "low",
        "output_format": "jpeg",
        "output_compression": 100,
        "size": "1024x1024",
    }
    llm_with_tools = llm.bind_tools([tool])

    chat_history: list[MessageLikeRepresentation] = [
        {"role": "user", "content": "Draw a random short word in green font."}
    ]
    ai_message = llm_with_tools.invoke(chat_history)
    assert isinstance(ai_message, AIMessage)
    _check_response(ai_message)

    standard_keys = {"type", "base64", "mime_type", "id"}
    extra_keys = {
        "background",
        "output_format",
        "quality",
        "revised_prompt",
        "size",
        "status",
    }

    tool_output = next(
        block
        for block in ai_message.content
        if isinstance(block, dict) and block["type"] == "image"
    )
    assert set(standard_keys).issubset(tool_output.keys())
    assert set(extra_keys).issubset(tool_output["extras"].keys())

    chat_history.extend(
        [
            # AI message with tool output
            ai_message,
            # New request
            {
                "role": "user",
                "content": (
                    "Now, change the font to blue. Keep the word and everything else "
                    "the same."
                ),
            },
        ]
    )

    ai_message2 = llm_with_tools.invoke(chat_history)
    assert isinstance(ai_message2, AIMessage)
    _check_response(ai_message2)

    tool_output = next(
        block
        for block in ai_message2.content
        if isinstance(block, dict) and block["type"] == "image"
    )
    assert set(standard_keys).issubset(tool_output.keys())
    assert set(extra_keys).issubset(tool_output["extras"].keys())


def test_verbosity_parameter() -> None:
    """Test verbosity parameter with Responses API.

    Tests that the verbosity parameter works correctly with the OpenAI Responses API.

    """
    llm = ChatOpenAI(model=MODEL_NAME, verbosity="medium", use_responses_api=True)
    response = llm.invoke([HumanMessage(content="Hello, explain quantum computing.")])

    assert isinstance(response, AIMessage)
    assert response.content


@pytest.mark.default_cassette("test_custom_tool.yaml.gz")
@pytest.mark.vcr
@pytest.mark.parametrize("output_version", ["responses/v1", "v1"])
def test_custom_tool(output_version: Literal["responses/v1", "v1"]) -> None:
    @custom_tool
    def execute_code(code: str) -> str:
        """Execute python code."""
        return "27"

    llm = ChatOpenAI(model="gpt-5", output_version=output_version).bind_tools(
        [execute_code]
    )

    input_message = {"role": "user", "content": "Use the tool to evaluate 3^3."}
    tool_call_message = llm.invoke([input_message])
    assert isinstance(tool_call_message, AIMessage)
    assert len(tool_call_message.tool_calls) == 1
    tool_call = tool_call_message.tool_calls[0]
    tool_message = execute_code.invoke(tool_call)
    response = llm.invoke([input_message, tool_call_message, tool_message])
    assert isinstance(response, AIMessage)

    # Test streaming
    full: BaseMessageChunk | None = None
    for chunk in llm.stream([input_message]):
        assert isinstance(chunk, AIMessageChunk)
        full = chunk if full is None else full + chunk
    assert isinstance(full, AIMessageChunk)
    assert len(full.tool_calls) == 1<|MERGE_RESOLUTION|>--- conflicted
+++ resolved
@@ -394,7 +394,6 @@
     response = llm.invoke([input_message], tools=[tool])
     _check_response(response)
 
-<<<<<<< HEAD
     if output_version == "v1":
         assert [block["type"] for block in response.content] == [  # type: ignore[index]
             "server_tool_call",
@@ -407,10 +406,7 @@
             "text",
         ]
 
-    full: Optional[BaseMessageChunk] = None
-=======
-    full: BaseMessageChunk | None = None
->>>>>>> a3e4f4c2
+    full: AIMessageChunk | None = None
     for chunk in llm.stream([input_message], tools=[tool]):
         assert isinstance(chunk, AIMessageChunk)
         full = chunk if full is None else full + chunk
