--- conflicted
+++ resolved
@@ -26,10 +26,6 @@
         return True
 
     @property
-<<<<<<< HEAD
-    def supports_json_mode(self) -> bool:
-        return True
-=======
     def supported_usage_metadata_details(
         self,
     ) -> Dict[
@@ -75,5 +71,4 @@
             full = full + chunk if full else chunk  # type: ignore[operator]
         return cast(AIMessage, full)
     else:
-        return cast(AIMessage, llm.invoke(input_))
->>>>>>> 24bf2427
+        return cast(AIMessage, llm.invoke(input_))