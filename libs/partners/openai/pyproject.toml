[build-system]
requires = ["pdm-backend"]
build-backend = "pdm.backend"

[project]
authors = []
license = { text = "MIT" }
requires-python = ">=3.10"
dependencies = [
<<<<<<< HEAD
    "langchain-core<2.0.0,>=1.0.0a2",
    "openai<2.0.0,>=1.99.9",
=======
    "langchain-core<1.0.0,>=0.3.74",
    "openai<2.0.0,>=1.104.2",
>>>>>>> cc98fb9b
    "tiktoken<1,>=0.7",
]
name = "langchain-openai"
version = "1.0.0a2"
description = "An integration package connecting OpenAI and LangChain"
readme = "README.md"

[project.urls]
"Source Code" = "https://github.com/langchain-ai/langchain/tree/master/libs/partners/openai"
"Release Notes" = "https://github.com/langchain-ai/langchain/releases?q=tag%3A%22langchain-openai%3D%3D0%22&expanded=true"
repository = "https://github.com/langchain-ai/langchain"

[dependency-groups]
test = [
    "pytest<8.0.0,>=7.3.0",
    "freezegun<2.0.0,>=1.2.2",
    "pytest-mock<4.0.0,>=3.10.0",
    "syrupy<5.0.0,>=4.0.2",
    "pytest-watcher<1.0.0,>=0.3.4",
    "pytest-asyncio<1.0.0,>=0.21.1",
    "pytest-cov<5.0.0,>=4.1.0",
    "pytest-retry<1.8.0,>=1.7.0",
    "pytest-socket<1.0.0,>=0.6.0",
    "pytest-xdist<4.0.0,>=3.6.1",
    "vcrpy>=7.0",
    "numpy>=1.26.4; python_version<'3.13'",
    "numpy>=2.1.0; python_version>='3.13'",
    "langchain-core",
    "langchain-tests",
]
codespell = ["codespell<3.0.0,>=2.2.0"]
lint = ["ruff<0.13,>=0.12.8"]
dev = ["langchain-core"]
test_integration = [
    "httpx<1.0.0,>=0.27.0",
    "pillow<11.0.0,>=10.3.0",
    "numpy>=1.26.4; python_version < '3.13'",
    "numpy>=2.1.0; python_version >= '3.13'",
]
typing = ["mypy<2.0,>=1.17.1", "types-tqdm<5.0.0.0,>=4.66.0.5", "langchain-core"]

[tool.uv.sources]
langchain-core = { path = "../../core", editable = true }
langchain-tests = { path = "../../standard-tests", editable = true }

[tool.mypy]
disallow_untyped_defs = "True"
[[tool.mypy.overrides]]
module = "transformers"
ignore_missing_imports = true

[tool.ruff]
target-version = "py39"

[tool.ruff.lint]
select = ["E", "F", "I", "T201", "UP", "S"]
ignore = [ "UP007", "UP045" ]

[tool.ruff.format]
docstring-code-format = true
skip-magic-trailing-comma = true

[tool.ruff.lint.isort]
split-on-trailing-comma = false

[tool.coverage.run]
omit = ["tests/*"]

[tool.pytest.ini_options]
addopts = "--snapshot-warn-unused --strict-markers --strict-config --durations=5 --cov=langchain_openai"
markers = [
    "requires: mark tests as requiring a specific library",
    "compile: mark placeholder test used to compile integration tests without running them",
    "scheduled: mark tests to run in scheduled testing",
]
asyncio_mode = "auto"
filterwarnings = [
    "ignore::langchain_core._api.beta_decorator.LangChainBetaWarning",
]

[tool.ruff.lint.extend-per-file-ignores]
"tests/**/*.py" = [
    "S101", # Tests need assertions
    "S311", # Standard pseudo-random generators are not suitable for cryptographic purposes
]<|MERGE_RESOLUTION|>--- conflicted
+++ resolved
@@ -7,13 +7,8 @@
 license = { text = "MIT" }
 requires-python = ">=3.10"
 dependencies = [
-<<<<<<< HEAD
     "langchain-core<2.0.0,>=1.0.0a2",
-    "openai<2.0.0,>=1.99.9",
-=======
-    "langchain-core<1.0.0,>=0.3.74",
     "openai<2.0.0,>=1.104.2",
->>>>>>> cc98fb9b
     "tiktoken<1,>=0.7",
 ]
 name = "langchain-openai"
