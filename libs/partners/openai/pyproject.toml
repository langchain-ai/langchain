[build-system]
requires = [ "poetry-core>=1.0.0",]
build-backend = "poetry.core.masonry.api"

[tool.poetry]
<<<<<<< HEAD
name = "gigachain-openai"
version = "0.1.21rc2"
description = "An integration package connecting OpenAI and GigaChain"
=======
name = "langchain-openai"
version = "0.1.22"
description = "An integration package connecting OpenAI and LangChain"
>>>>>>> 99f9a664
authors = []
readme = "README.md"
repository = "https://github.com/ai-forever/gigachain"
license = "MIT"
packages = [
    {include = "langchain_openai"}
]

[tool.mypy]
disallow_untyped_defs = "True"
[[tool.mypy.overrides]]
module = "transformers"
ignore_missing_imports = true

[tool.poetry.urls]
"Source Code" = "https://github.com/ai-forever/gigachain/tree/master/libs/partners/openai"
"Release Notes" = "https://github.com/ai-forever/gigachain/releases?q=tag%3A%22gigachain-openai%3D%3D0%22&expanded=true"

[tool.poetry.dependencies]
python = ">=3.8.1,<4.0"
<<<<<<< HEAD
gigachain-core = "^0.2.29"
=======
langchain-core = "^0.2.33"
>>>>>>> 99f9a664
openai = "^1.40.0"
tiktoken = ">=0.7,<1"

[tool.ruff.lint]
select = [ "E", "F", "I", "T201",]

[tool.ruff.format]
docstring-code-format = true
skip-magic-trailing-comma = true

[tool.coverage.run]
omit = [ "tests/*",]

[tool.pytest.ini_options]
addopts = "--snapshot-warn-unused --strict-markers --strict-config --durations=5 --cov=langchain_openai"
markers = [ "requires: mark tests as requiring a specific library", "asyncio: mark tests as requiring asyncio", "compile: mark placeholder test used to compile integration tests without running them", "scheduled: mark tests to run in scheduled testing",]
asyncio_mode = "auto"

[tool.poetry.group.test]
optional = true

[tool.poetry.group.codespell]
optional = true

[tool.poetry.group.lint]
optional = true

[tool.poetry.group.dev]
optional = true

[tool.poetry.group.test_integration]
optional = true

[tool.poetry.group.test.dependencies]
pytest = "^7.3.0"
freezegun = "^1.2.2"
pytest-mock = "^3.10.0"
syrupy = "^4.0.2"
pytest-watcher = "^0.3.4"
pytest-asyncio = "^0.21.1"
pytest-cov = "^4.1.0"
[[tool.poetry.group.test.dependencies.numpy]]
version = "^1"
python = "<3.12"

[[tool.poetry.group.test.dependencies.numpy]]
version = "^1.26.0"
python = ">=3.12"

[tool.poetry.group.codespell.dependencies]
codespell = "^2.2.0"

[tool.poetry.group.lint.dependencies]
ruff = "^0.5"

[tool.poetry.group.test_integration.dependencies]
httpx = "^0.27.0"
pillow = "^10.3.0"
[[tool.poetry.group.test_integration.dependencies.numpy]]
version = "^1"
python = "<3.12"

[[tool.poetry.group.test_integration.dependencies.numpy]]
version = "^1.26.0"
python = ">=3.12"

[tool.poetry.group.typing.dependencies]
mypy = "^1.10"
types-tqdm = "^4.66.0.5"

[tool.poetry.group.test.dependencies.gigachain-core]
path = "../../core"
develop = true

[tool.poetry.group.test.dependencies.gigachain-standard-tests]
path = "../../standard-tests"
develop = true

[tool.poetry.group.dev.dependencies.gigachain-core]
path = "../../core"
develop = true

[tool.poetry.group.typing.dependencies.gigachain-core]
path = "../../core"
develop = true<|MERGE_RESOLUTION|>--- conflicted
+++ resolved
@@ -3,15 +3,9 @@
 build-backend = "poetry.core.masonry.api"
 
 [tool.poetry]
-<<<<<<< HEAD
 name = "gigachain-openai"
-version = "0.1.21rc2"
-description = "An integration package connecting OpenAI and GigaChain"
-=======
-name = "langchain-openai"
 version = "0.1.22"
 description = "An integration package connecting OpenAI and LangChain"
->>>>>>> 99f9a664
 authors = []
 readme = "README.md"
 repository = "https://github.com/ai-forever/gigachain"
@@ -32,11 +26,7 @@
 
 [tool.poetry.dependencies]
 python = ">=3.8.1,<4.0"
-<<<<<<< HEAD
-gigachain-core = "^0.2.29"
-=======
-langchain-core = "^0.2.33"
->>>>>>> 99f9a664
+gigachain-core = "^0.2.33"
 openai = "^1.40.0"
 tiktoken = ">=0.7,<1"
 
