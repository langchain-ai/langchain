--- conflicted
+++ resolved
@@ -45,14 +45,9 @@
     return [
         # TODO: Chroma can do batch querying,
         # we shouldn't hard code to the 1st result
-        (
-<<<<<<< HEAD
-            Document(id=result[0], page_content=result[1], metadata=result[2] or {}),
-=======
-            Document(page_content=result[0], metadata=result[1] or {}, id=result[2]),
->>>>>>> a37afbe3
-            result[3],
-        )
+==== BASE ====
+        (Document(page_content=result[0], metadata=result[1] or {}), result[2])
+==== BASE ====
         for result in zip(
             results["ids"][0],
             results["documents"][0],
@@ -526,15 +521,8 @@
         if ids is None:
             ids = [str(uuid.uuid4()) for _ in texts]
         else:
-<<<<<<< HEAD
             ids = [id if id is not None else str(uuid.uuid4()) for id in ids]
 
-=======
-            # Assign strings to any null IDs
-            for idx, _id in enumerate(ids):
-                if _id is None:
-                    ids[idx] = str(uuid.uuid4())
->>>>>>> a37afbe3
         embeddings = None
         texts = list(texts)
         if self._embedding_function is not None:
