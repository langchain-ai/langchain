--- conflicted
+++ resolved
@@ -1666,7 +1666,6 @@
 
         return self._collection.get(**kwargs)  # type: ignore
 
-<<<<<<< HEAD
     async def aget(
         self,
         ids: Optional[OneOrMany[ID]] = None,
@@ -1707,7 +1706,6 @@
             kwargs["include"] = include
 
         return await self._collection.get(**kwargs)  # type: ignore
-=======
     def get_by_ids(self, ids: Sequence[str], /) -> list[Document]:
         """Get documents by their IDs.
 
@@ -1739,7 +1737,6 @@
                 results["documents"], results["metadatas"], results["ids"]
             )
         ]
->>>>>>> 2c49f587
 
     def update_document(self, document_id: str, document: Document) -> None:
         """Update a document in the collection.
