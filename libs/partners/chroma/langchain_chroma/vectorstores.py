--- conflicted
+++ resolved
@@ -66,11 +66,8 @@
             results["documents"][0],
             results["metadatas"][0],
             results["embeddings"][0],
-<<<<<<< HEAD
             results["ids"][0],
-=======
             strict=False,
->>>>>>> 88246f45
         )
         if result[0] is not None
     ]
