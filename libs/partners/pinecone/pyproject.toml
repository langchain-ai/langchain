--- conflicted
+++ resolved
@@ -1,19 +1,11 @@
-<<<<<<< HEAD
-
-[tool.poetry]
-name = "gigachain-pinecone"
-version = "0.1.1"
-description = "An integration package connecting Pinecone and GigaChain"
-=======
 [build-system]
 requires = [ "poetry-core>=1.0.0",]
 build-backend = "poetry.core.masonry.api"
 
 [tool.poetry]
-name = "langchain-pinecone"
+name = "gigachain-pinecone"
 version = "0.1.3"
-description = "An integration package connecting Pinecone and LangChain"
->>>>>>> 99eb31ec
+description = "An integration package connecting Pinecone and GigaChain"
 authors = []
 readme = "README.md"
 repository = "https://github.com/ai-forever/gigachain"
@@ -26,25 +18,12 @@
 disallow_untyped_defs = "True"
 
 [tool.poetry.urls]
-<<<<<<< HEAD
 "Source Code" = "https://github.com/ai-forever/gigachain/tree/master/libs/partners/pinecone"
-=======
-"Source Code" = "https://github.com/langchain-ai/langchain/tree/master/libs/partners/pinecone"
-"Release Notes" = "https://github.com/langchain-ai/langchain/releases?q=tag%3A%22langchain-pinecone%3D%3D0%22&expanded=true"
->>>>>>> 99eb31ec
+"Release Notes" = "https://github.com/ai-forever/gigachain/releases?q=tag%3A%22gigachain-pinecone%3D%3D0%22&expanded=true"
 
 [tool.poetry.dependencies]
 python = ">=3.8.1,<3.13"
-<<<<<<< HEAD
 gigachain-core = ">=0.1.52,<0.3"
-pinecone-client = ">=3.2.2,<5"
-# Support Python 3.8 and 3.12+.
-numpy = [
-    {version = "^1", python = "<3.12"},
-    {version = "^1.26.0", python = ">=3.12"}
-]
-=======
-langchain-core = ">=0.1.52,<0.3"
 pinecone-client = "^5.0.0"
 aiohttp = "^3.9.5"
 
@@ -66,49 +45,16 @@
 addopts = "--snapshot-warn-unused --strict-markers --strict-config --durations=5"
 markers = [ "requires: mark tests as requiring a specific library", "asyncio: mark tests as requiring asyncio", "compile: mark placeholder test used to compile integration tests without running them",]
 asyncio_mode = "auto"
->>>>>>> 99eb31ec
 
 [tool.poetry.group.test]
 optional = true
 
-<<<<<<< HEAD
-[tool.poetry.group.test.dependencies]
-pytest = "^7.3.0"
-freezegun = "^1.2.2"
-pytest-mock = "^3.10.0"
-syrupy = "^4.0.2"
-pytest-watcher = "^0.3.4"
-pytest-asyncio = "^0.21.1"
-gigachain-core = { path = "../../core", develop = true }
-
-=======
->>>>>>> 99eb31ec
 [tool.poetry.group.codespell]
 optional = true
 
 [tool.poetry.group.test_integration]
 optional = true
 
-<<<<<<< HEAD
-[tool.poetry.group.test_integration.dependencies]
-gigachain-openai = { path = "../openai", develop = true }
-
-[tool.poetry.group.lint]
-optional = true
-
-[tool.poetry.group.lint.dependencies]
-ruff = "^0.1.5"
-
-[tool.poetry.group.typing.dependencies]
-mypy = "^0.991"
-gigachain-core = { path = "../../core", develop = true }
-
-[tool.poetry.group.dev]
-optional = true
-
-[tool.poetry.group.dev.dependencies]
-gigachain-core = { path = "../../core", develop = true }
-=======
 [tool.poetry.group.lint]
 optional = true
 
@@ -122,7 +68,6 @@
 syrupy = "^4.0.2"
 pytest-watcher = "^0.3.4"
 pytest-asyncio = "^0.21.1"
->>>>>>> 99eb31ec
 
 [tool.poetry.group.codespell.dependencies]
 codespell = "^2.2.0"
@@ -133,18 +78,18 @@
 [tool.poetry.group.typing.dependencies]
 mypy = "^1.10"
 
-[tool.poetry.group.test.dependencies.langchain-core]
+[tool.poetry.group.test.dependencies.gigachain-core]
 path = "../../core"
 develop = true
 
-[tool.poetry.group.test_integration.dependencies.langchain-openai]
+[tool.poetry.group.test_integration.dependencies.gigachain-openai]
 path = "../openai"
 develop = true
 
-[tool.poetry.group.dev.dependencies.langchain-core]
+[tool.poetry.group.dev.dependencies.gigachain-core]
 path = "../../core"
 develop = true
 
-[tool.poetry.group.typing.dependencies.langchain-core]
+[tool.poetry.group.typing.dependencies.gigachain-core]
 path = "../../core"
 develop = true