"""Types for middleware and agents."""

from __future__ import annotations

from dataclasses import dataclass, field
from inspect import signature
from typing import (
    TYPE_CHECKING,
    Annotated,
    Any,
    ClassVar,
    Generic,
    Literal,
    Protocol,
    TypeAlias,
    TypeGuard,
    cast,
    overload,
)

# needed as top level import for pydantic schema generation on AgentState
from langchain_core.messages import AnyMessage  # noqa: TC002
from langgraph.channels.ephemeral_value import EphemeralValue
from langgraph.channels.untracked_value import UntrackedValue
from langgraph.graph.message import add_messages
from langgraph.runtime import Runtime
from langgraph.typing import ContextT
from typing_extensions import NotRequired, Required, TypedDict, TypeVar

if TYPE_CHECKING:
    from collections.abc import Callable

    from langchain_core.language_models.chat_models import BaseChatModel
    from langchain_core.tools import BaseTool
    from langgraph.runtime import Runtime
    from langgraph.types import Command

    from langchain.agents.structured_output import ResponseFormat

__all__ = [
    "AgentMiddleware",
    "AgentState",
    "ContextT",
    "ModelRequest",
    "OmitFromSchema",
    "PublicAgentState",
]

JumpTo = Literal["tools", "model", "end"]
"""Destination to jump to when a middleware node returns."""

ResponseT = TypeVar("ResponseT")


@dataclass
class ModelRequest:
    """Model request information for the agent."""

    model: BaseChatModel
    system_prompt: str | None
    messages: list[AnyMessage]  # excluding system prompt
    tool_choice: Any | None
    tools: list[BaseTool]
    response_format: ResponseFormat | None
    model_settings: dict[str, Any] = field(default_factory=dict)


@dataclass
class OmitFromSchema:
    """Annotation used to mark state attributes as omitted from input or output schemas."""

    input: bool = True
    """Whether to omit the attribute from the input schema."""

    output: bool = True
    """Whether to omit the attribute from the output schema."""


OmitFromInput = OmitFromSchema(input=True, output=False)
"""Annotation used to mark state attributes as omitted from input schema."""

OmitFromOutput = OmitFromSchema(input=False, output=True)
"""Annotation used to mark state attributes as omitted from output schema."""

PrivateStateAttr = OmitFromSchema(input=True, output=True)
"""Annotation used to mark state attributes as purely internal for a given middleware."""


class AgentState(TypedDict, Generic[ResponseT]):
    """State schema for the agent."""

    messages: Required[Annotated[list[AnyMessage], add_messages]]
    jump_to: NotRequired[Annotated[JumpTo | None, EphemeralValue, PrivateStateAttr]]
<<<<<<< HEAD
    response: NotRequired[ResponseT]
    thread_model_call_count: NotRequired[Annotated[int, PrivateStateAttr]]
    run_model_call_count: NotRequired[Annotated[int, UntrackedValue, PrivateStateAttr]]
=======
    structured_response: NotRequired[ResponseT]
>>>>>>> 74084248


class PublicAgentState(TypedDict, Generic[ResponseT]):
    """Public state schema for the agent.

    Just used for typing purposes.
    """

    messages: Required[Annotated[list[AnyMessage], add_messages]]
    structured_response: NotRequired[ResponseT]


StateT = TypeVar("StateT", bound=AgentState, default=AgentState)
StateT_contra = TypeVar("StateT_contra", bound=AgentState, contravariant=True)


class AgentMiddleware(Generic[StateT, ContextT]):
    """Base middleware class for an agent.

    Subclass this and implement any of the defined methods to customize agent behavior
    between steps in the main agent loop.
    """

    state_schema: type[StateT] = cast("type[StateT]", AgentState)
    """The schema for state passed to the middleware nodes."""

    tools: list[BaseTool]
    """Additional tools registered by the middleware."""

    before_model_jump_to: ClassVar[list[JumpTo]] = []
    """Valid jump destinations for before_model hook. Used to establish conditional edges."""

    after_model_jump_to: ClassVar[list[JumpTo]] = []
    """Valid jump destinations for after_model hook. Used to establish conditional edges."""

    def before_model(self, state: StateT, runtime: Runtime[ContextT]) -> dict[str, Any] | None:
        """Logic to run before the model is called."""

    def modify_model_request(
        self,
        request: ModelRequest,
        state: StateT,  # noqa: ARG002
        runtime: Runtime[ContextT],  # noqa: ARG002
    ) -> ModelRequest:
        """Logic to modify request kwargs before the model is called."""
        return request

    def after_model(self, state: StateT, runtime: Runtime[ContextT]) -> dict[str, Any] | None:
        """Logic to run after the model is called."""


class _CallableWithState(Protocol[StateT_contra]):
    """Callable with AgentState as argument."""

    def __call__(self, state: StateT_contra) -> dict[str, Any] | Command | None:
        """Perform some logic with the state."""
        ...


class _CallableWithStateAndRuntime(Protocol[StateT_contra, ContextT]):
    """Callable with AgentState and Runtime as arguments."""

    def __call__(
        self, state: StateT_contra, runtime: Runtime[ContextT]
    ) -> dict[str, Any] | Command | None:
        """Perform some logic with the state and runtime."""
        ...


class _CallableWithModelRequestAndState(Protocol[StateT_contra]):
    """Callable with ModelRequest and AgentState as arguments."""

    def __call__(self, request: ModelRequest, state: StateT_contra) -> ModelRequest:
        """Perform some logic with the model request and state."""
        ...


class _CallableWithModelRequestAndStateAndRuntime(Protocol[StateT_contra, ContextT]):
    """Callable with ModelRequest, AgentState, and Runtime as arguments."""

    def __call__(
        self, request: ModelRequest, state: StateT_contra, runtime: Runtime[ContextT]
    ) -> ModelRequest:
        """Perform some logic with the model request, state, and runtime."""
        ...


_NodeSignature: TypeAlias = (
    _CallableWithState[StateT] | _CallableWithStateAndRuntime[StateT, ContextT]
)
_ModelRequestSignature: TypeAlias = (
    _CallableWithModelRequestAndState[StateT]
    | _CallableWithModelRequestAndStateAndRuntime[StateT, ContextT]
)


def is_callable_with_runtime(
    func: _NodeSignature[StateT, ContextT],
) -> TypeGuard[_CallableWithStateAndRuntime[StateT, ContextT]]:
    return "runtime" in signature(func).parameters


def is_callable_with_runtime_and_request(
    func: _ModelRequestSignature[StateT, ContextT],
) -> TypeGuard[_CallableWithModelRequestAndStateAndRuntime[StateT, ContextT]]:
    return "runtime" in signature(func).parameters


@overload
def before_model(
    func: _NodeSignature[StateT, ContextT],
) -> AgentMiddleware[StateT, ContextT]: ...


@overload
def before_model(
    func: None = None,
    *,
    state_schema: type[StateT] | None = None,
    tools: list[BaseTool] | None = None,
    jump_to: list[JumpTo] | None = None,
    name: str | None = None,
) -> Callable[[_NodeSignature[StateT, ContextT]], AgentMiddleware[StateT, ContextT]]: ...


def before_model(
    func: _NodeSignature[StateT, ContextT] | None = None,
    *,
    state_schema: type[StateT] | None = None,
    tools: list[BaseTool] | None = None,
    jump_to: list[JumpTo] | None = None,
    name: str | None = None,
) -> (
    Callable[[_NodeSignature[StateT, ContextT]], AgentMiddleware[StateT, ContextT]]
    | AgentMiddleware[StateT, ContextT]
):
    """Decorator used to dynamically create a middleware with the before_model hook.

    Args:
        func: The function to be decorated. Can accept either:
            - `state: StateT` - Just the agent state
            - `state: StateT, runtime: Runtime[ContextT]` - State and runtime context
        state_schema: Optional custom state schema type. If not provided, uses the default
            AgentState schema.
        tools: Optional list of additional tools to register with this middleware.
        jump_to: Optional list of valid jump destinations for conditional edges.
            Valid values are: "tools", "model", "end"
        name: Optional name for the generated middleware class. If not provided,
            uses the decorated function's name.

    Returns:
        Either an AgentMiddleware instance (if func is provided directly) or a decorator function
        that can be applied to a function its wrapping.

    The decorated function should return:
        - `dict[str, Any]` - State updates to merge into the agent state
        - `Command` - A command to control flow (e.g., jump to different node)
        - `None` - No state updates or flow control

    Examples:
        Basic usage with state only:
        ```python
        @before_model
        def log_before_model(state: AgentState) -> None:
            print(f"About to call model with {len(state['messages'])} messages")
        ```

        Advanced usage with runtime and conditional jumping:
        ```python
        @before_model(jump_to=["end"])
        def conditional_before_model(state: AgentState, runtime: Runtime) -> dict[str, Any] | None:
            if some_condition(state):
                return {"jump_to": "end"}
            return None
        ```

        With custom state schema:
        ```python
        @before_model(
            state_schema=MyCustomState,
        )
        def custom_before_model(state: MyCustomState) -> dict[str, Any]:
            return {"custom_field": "updated_value"}
        ```
    """

    def decorator(func: _NodeSignature[StateT, ContextT]) -> AgentMiddleware[StateT, ContextT]:
        if is_callable_with_runtime(func):

            def wrapped_with_runtime(
                self: AgentMiddleware[StateT, ContextT],  # noqa: ARG001
                state: StateT,
                runtime: Runtime[ContextT],
            ) -> dict[str, Any] | Command | None:
                return func(state, runtime)

            wrapped = wrapped_with_runtime
        else:

            def wrapped_without_runtime(
                self: AgentMiddleware[StateT, ContextT],  # noqa: ARG001
                state: StateT,
            ) -> dict[str, Any] | Command | None:
                return func(state)  # type: ignore[call-arg]

            wrapped = wrapped_without_runtime  # type: ignore[assignment]

        # Use function name as default if no name provided
        middleware_name = name or cast("str", getattr(func, "__name__", "BeforeModelMiddleware"))

        return type(
            middleware_name,
            (AgentMiddleware,),
            {
                "state_schema": state_schema or AgentState,
                "tools": tools or [],
                "before_model_jump_to": jump_to or [],
                "before_model": wrapped,
            },
        )()

    if func is not None:
        return decorator(func)
    return decorator


@overload
def modify_model_request(
    func: _ModelRequestSignature[StateT, ContextT],
) -> AgentMiddleware[StateT, ContextT]: ...


@overload
def modify_model_request(
    func: None = None,
    *,
    state_schema: type[StateT] | None = None,
    tools: list[BaseTool] | None = None,
    name: str | None = None,
) -> Callable[[_ModelRequestSignature[StateT, ContextT]], AgentMiddleware[StateT, ContextT]]: ...


def modify_model_request(
    func: _ModelRequestSignature[StateT, ContextT] | None = None,
    *,
    state_schema: type[StateT] | None = None,
    tools: list[BaseTool] | None = None,
    name: str | None = None,
) -> (
    Callable[[_ModelRequestSignature[StateT, ContextT]], AgentMiddleware[StateT, ContextT]]
    | AgentMiddleware[StateT, ContextT]
):
    r"""Decorator used to dynamically create a middleware with the modify_model_request hook.

    Args:
        func: The function to be decorated. Can accept either:
            - `request: ModelRequest, state: StateT` - Model request and agent state
            - `request: ModelRequest, state: StateT, runtime: Runtime[ContextT]` -
              Model request, state, and runtime context
        state_schema: Optional custom state schema type. If not provided, uses the default
            AgentState schema.
        tools: Optional list of additional tools to register with this middleware.
        name: Optional name for the generated middleware class. If not provided,
            uses the decorated function's name.

    Returns:
        Either an AgentMiddleware instance (if func is provided) or a decorator function
        that can be applied to a function.

    The decorated function should return:
        - `ModelRequest` - The modified model request to be sent to the language model

    Examples:
        Basic usage to modify system prompt:
        ```python
        @modify_model_request
        def add_context_to_prompt(request: ModelRequest, state: AgentState) -> ModelRequest:
            if request.system_prompt:
                request.system_prompt += "\n\nAdditional context: ..."
            else:
                request.system_prompt = "Additional context: ..."
            return request
        ```

        Advanced usage with runtime and custom model settings:
        ```python
        @modify_model_request
        def dynamic_model_settings(
            request: ModelRequest, state: AgentState, runtime: Runtime
        ) -> ModelRequest:
            # Use a different model based on user subscription tier
            if runtime.context.get("subscription_tier") == "premium":
                request.model = "gpt-4o"
            else:
                request.model = "gpt-4o-mini"

            return request
        ```
    """

    def decorator(
        func: _ModelRequestSignature[StateT, ContextT],
    ) -> AgentMiddleware[StateT, ContextT]:
        if is_callable_with_runtime_and_request(func):

            def wrapped_with_runtime(
                self: AgentMiddleware[StateT, ContextT],  # noqa: ARG001
                request: ModelRequest,
                state: StateT,
                runtime: Runtime[ContextT],
            ) -> ModelRequest:
                return func(request, state, runtime)

            wrapped = wrapped_with_runtime
        else:

            def wrapped_without_runtime(
                self: AgentMiddleware[StateT, ContextT],  # noqa: ARG001
                request: ModelRequest,
                state: StateT,
            ) -> ModelRequest:
                return func(request, state)  # type: ignore[call-arg]

            wrapped = wrapped_without_runtime  # type: ignore[assignment]

        # Use function name as default if no name provided
        middleware_name = name or cast(
            "str", getattr(func, "__name__", "ModifyModelRequestMiddleware")
        )

        return type(
            middleware_name,
            (AgentMiddleware,),
            {
                "state_schema": state_schema or AgentState,
                "tools": tools or [],
                "modify_model_request": wrapped,
            },
        )()

    if func is not None:
        return decorator(func)
    return decorator


@overload
def after_model(
    func: _NodeSignature[StateT, ContextT],
) -> AgentMiddleware[StateT, ContextT]: ...


@overload
def after_model(
    func: None = None,
    *,
    state_schema: type[StateT] | None = None,
    tools: list[BaseTool] | None = None,
    jump_to: list[JumpTo] | None = None,
    name: str | None = None,
) -> Callable[[_NodeSignature[StateT, ContextT]], AgentMiddleware[StateT, ContextT]]: ...


def after_model(
    func: _NodeSignature[StateT, ContextT] | None = None,
    *,
    state_schema: type[StateT] | None = None,
    tools: list[BaseTool] | None = None,
    jump_to: list[JumpTo] | None = None,
    name: str | None = None,
) -> (
    Callable[[_NodeSignature[StateT, ContextT]], AgentMiddleware[StateT, ContextT]]
    | AgentMiddleware[StateT, ContextT]
):
    """Decorator used to dynamically create a middleware with the after_model hook.

    Args:
        func: The function to be decorated. Can accept either:
            - `state: StateT` - Just the agent state (includes model response)
            - `state: StateT, runtime: Runtime[ContextT]` - State and runtime context
        state_schema: Optional custom state schema type. If not provided, uses the default
            AgentState schema.
        tools: Optional list of additional tools to register with this middleware.
        jump_to: Optional list of valid jump destinations for conditional edges.
            Valid values are: "tools", "model", "end"
        name: Optional name for the generated middleware class. If not provided,
            uses the decorated function's name.

    Returns:
        Either an AgentMiddleware instance (if func is provided) or a decorator function
        that can be applied to a function.

    The decorated function should return:
        - `dict[str, Any]` - State updates to merge into the agent state
        - `Command` - A command to control flow (e.g., jump to different node)
        - `None` - No state updates or flow control

    Examples:
        Basic usage for logging model responses:
        ```python
        @after_model
        def log_latest_message(state: AgentState) -> None:
            print(state["messages"][-1].content)
        ```

        With custom state schema:
        ```python
        @after_model(state_schema=MyCustomState, name="MyAfterModelMiddleware")
        def custom_after_model(state: MyCustomState) -> dict[str, Any]:
            return {"custom_field": "updated_after_model"}
        ```
    """

    def decorator(func: _NodeSignature[StateT, ContextT]) -> AgentMiddleware[StateT, ContextT]:
        if is_callable_with_runtime(func):

            def wrapped_with_runtime(
                self: AgentMiddleware[StateT, ContextT],  # noqa: ARG001
                state: StateT,
                runtime: Runtime[ContextT],
            ) -> dict[str, Any] | Command | None:
                return func(state, runtime)

            wrapped = wrapped_with_runtime
        else:

            def wrapped_without_runtime(
                self: AgentMiddleware[StateT, ContextT],  # noqa: ARG001
                state: StateT,
            ) -> dict[str, Any] | Command | None:
                return func(state)  # type: ignore[call-arg]

            wrapped = wrapped_without_runtime  # type: ignore[assignment]

        # Use function name as default if no name provided
        middleware_name = name or cast("str", getattr(func, "__name__", "AfterModelMiddleware"))

        return type(
            middleware_name,
            (AgentMiddleware,),
            {
                "state_schema": state_schema or AgentState,
                "tools": tools or [],
                "after_model_jump_to": jump_to or [],
                "after_model": wrapped,
            },
        )()

    if func is not None:
        return decorator(func)
    return decorator<|MERGE_RESOLUTION|>--- conflicted
+++ resolved
@@ -91,13 +91,9 @@
 
     messages: Required[Annotated[list[AnyMessage], add_messages]]
     jump_to: NotRequired[Annotated[JumpTo | None, EphemeralValue, PrivateStateAttr]]
-<<<<<<< HEAD
-    response: NotRequired[ResponseT]
+    structured_response: NotRequired[ResponseT]
     thread_model_call_count: NotRequired[Annotated[int, PrivateStateAttr]]
     run_model_call_count: NotRequired[Annotated[int, UntrackedValue, PrivateStateAttr]]
-=======
-    structured_response: NotRequired[ResponseT]
->>>>>>> 74084248
 
 
 class PublicAgentState(TypedDict, Generic[ResponseT]):
