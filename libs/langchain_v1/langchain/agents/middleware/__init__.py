--- conflicted
+++ resolved
@@ -32,12 +32,9 @@
     "ClearToolUsesEdit",
     "ContextEditingMiddleware",
     "HumanInTheLoopMiddleware",
-<<<<<<< HEAD
+    "LLMToolSelectorMiddleware",
     "ModelCallLimitMiddleware",
-=======
-    "LLMToolSelectorMiddleware",
     "ModelFallbackMiddleware",
->>>>>>> 95a451ef
     "ModelRequest",
     "PIIDetectionError",
     "PIIMiddleware",
