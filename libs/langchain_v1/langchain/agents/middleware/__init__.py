--- conflicted
+++ resolved
@@ -25,11 +25,8 @@
     # should move to langchain-anthropic if we decide to keep it
     "AnthropicPromptCachingMiddleware",
     "HumanInTheLoopMiddleware",
-<<<<<<< HEAD
+    "LLMToolSelectorMiddleware",
     "ModelFallbackMiddleware",
-=======
-    "LLMToolSelectorMiddleware",
->>>>>>> df2ecd94
     "ModelRequest",
     "PIIDetectionError",
     "PIIMiddleware",
