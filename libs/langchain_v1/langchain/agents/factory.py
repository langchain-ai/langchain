"""Agent factory for creating agents with middleware support."""

from __future__ import annotations

import itertools
from typing import TYPE_CHECKING, Annotated, Any, cast, get_args, get_origin, get_type_hints

from langchain_core.language_models.chat_models import BaseChatModel
from langchain_core.messages import AIMessage, AnyMessage, SystemMessage, ToolMessage
from langchain_core.tools import BaseTool
from langgraph._internal._runnable import RunnableCallable
from langgraph.constants import END, START
from langgraph.graph.state import StateGraph
from langgraph.prebuilt.tool_node import ToolCallWithContext, ToolNode
from langgraph.runtime import Runtime  # noqa: TC002
from langgraph.types import Command, Send
from langgraph.typing import ContextT  # noqa: TC002
from typing_extensions import NotRequired, Required, TypedDict, TypeVar

from langchain.agents.middleware.types import (
    AgentMiddleware,
    AgentState,
    JumpTo,
    ModelRequest,
    ModelResponse,
    OmitFromSchema,
    _InputAgentState,
    _OutputAgentState,
)
from langchain.agents.structured_output import (
    AutoStrategy,
    MultipleStructuredOutputsError,
    OutputToolBinding,
    ProviderStrategy,
    ProviderStrategyBinding,
    ResponseFormat,
    StructuredOutputError,
    StructuredOutputValidationError,
    ToolStrategy,
)
from langchain.chat_models import init_chat_model

if TYPE_CHECKING:
    from collections.abc import Awaitable, Callable, Sequence

    from langchain_core.runnables import Runnable
    from langgraph.cache.base import BaseCache
    from langgraph.graph.state import CompiledStateGraph
    from langgraph.store.base import BaseStore
    from langgraph.types import Checkpointer

    from langchain.agents.middleware.types import ToolCallRequest, ToolCallWrapper

STRUCTURED_OUTPUT_ERROR_TEMPLATE = "Error: {error}\n Please fix your mistakes."

ResponseT = TypeVar("ResponseT")


def _normalize_to_model_response(result: ModelResponse | AIMessage) -> ModelResponse:
    """Normalize middleware return value to ModelResponse."""
    if isinstance(result, AIMessage):
        return ModelResponse(result=[result], structured_response=None)
    return result


def _chain_model_call_handlers(
    handlers: Sequence[
        Callable[
            [ModelRequest, Callable[[ModelRequest], ModelResponse]],
            ModelResponse | AIMessage,
        ]
    ],
) -> (
    Callable[
        [ModelRequest, Callable[[ModelRequest], ModelResponse]],
        ModelResponse,
    ]
    | None
):
    """Compose multiple wrap_model_call handlers into single middleware stack.

    Composes handlers so first in list becomes outermost layer. Each handler
    receives a handler callback to execute inner layers.

    Args:
        handlers: List of handlers. First handler wraps all others.

    Returns:
        Composed handler, or `None` if handlers empty.

    Example:
        ```python
        # handlers=[auth, retry] means: auth wraps retry
        # Flow: auth calls retry, retry calls base handler
        def auth(req, state, runtime, handler):
            try:
                return handler(req)
            except UnauthorizedError:
                refresh_token()
                return handler(req)


        def retry(req, state, runtime, handler):
            for attempt in range(3):
                try:
                    return handler(req)
                except Exception:
                    if attempt == 2:
                        raise


        handler = _chain_model_call_handlers([auth, retry])
        ```
    """
    if not handlers:
        return None

    if len(handlers) == 1:
        # Single handler - wrap to normalize output
        single_handler = handlers[0]

        def normalized_single(
            request: ModelRequest,
            handler: Callable[[ModelRequest], ModelResponse],
        ) -> ModelResponse:
            result = single_handler(request, handler)
            return _normalize_to_model_response(result)

        return normalized_single

    def compose_two(
        outer: Callable[
            [ModelRequest, Callable[[ModelRequest], ModelResponse]],
            ModelResponse | AIMessage,
        ],
        inner: Callable[
            [ModelRequest, Callable[[ModelRequest], ModelResponse]],
            ModelResponse | AIMessage,
        ],
    ) -> Callable[
        [ModelRequest, Callable[[ModelRequest], ModelResponse]],
        ModelResponse,
    ]:
        """Compose two handlers where outer wraps inner."""

        def composed(
            request: ModelRequest,
            handler: Callable[[ModelRequest], ModelResponse],
        ) -> ModelResponse:
            # Create a wrapper that calls inner with the base handler and normalizes
            def inner_handler(req: ModelRequest) -> ModelResponse:
                inner_result = inner(req, handler)
                return _normalize_to_model_response(inner_result)

            # Call outer with the wrapped inner as its handler and normalize
            outer_result = outer(request, inner_handler)
            return _normalize_to_model_response(outer_result)

        return composed

    # Compose right-to-left: outer(inner(innermost(handler)))
    result = handlers[-1]
    for handler in reversed(handlers[:-1]):
        result = compose_two(handler, result)

    # Wrap to ensure final return type is exactly ModelResponse
    def final_normalized(
        request: ModelRequest,
        handler: Callable[[ModelRequest], ModelResponse],
    ) -> ModelResponse:
        # result here is typed as returning ModelResponse | AIMessage but compose_two normalizes
        final_result = result(request, handler)
        return _normalize_to_model_response(final_result)

    return final_normalized


def _chain_async_model_call_handlers(
    handlers: Sequence[
        Callable[
            [ModelRequest, Callable[[ModelRequest], Awaitable[ModelResponse]]],
            Awaitable[ModelResponse | AIMessage],
        ]
    ],
) -> (
    Callable[
        [ModelRequest, Callable[[ModelRequest], Awaitable[ModelResponse]]],
        Awaitable[ModelResponse],
    ]
    | None
):
    """Compose multiple async `wrap_model_call` handlers into single middleware stack.

    Args:
        handlers: List of async handlers. First handler wraps all others.

    Returns:
        Composed async handler, or `None` if handlers empty.
    """
    if not handlers:
        return None

    if len(handlers) == 1:
        # Single handler - wrap to normalize output
        single_handler = handlers[0]

        async def normalized_single(
            request: ModelRequest,
            handler: Callable[[ModelRequest], Awaitable[ModelResponse]],
        ) -> ModelResponse:
            result = await single_handler(request, handler)
            return _normalize_to_model_response(result)

        return normalized_single

    def compose_two(
        outer: Callable[
            [ModelRequest, Callable[[ModelRequest], Awaitable[ModelResponse]]],
            Awaitable[ModelResponse | AIMessage],
        ],
        inner: Callable[
            [ModelRequest, Callable[[ModelRequest], Awaitable[ModelResponse]]],
            Awaitable[ModelResponse | AIMessage],
        ],
    ) -> Callable[
        [ModelRequest, Callable[[ModelRequest], Awaitable[ModelResponse]]],
        Awaitable[ModelResponse],
    ]:
        """Compose two async handlers where outer wraps inner."""

        async def composed(
            request: ModelRequest,
            handler: Callable[[ModelRequest], Awaitable[ModelResponse]],
        ) -> ModelResponse:
            # Create a wrapper that calls inner with the base handler and normalizes
            async def inner_handler(req: ModelRequest) -> ModelResponse:
                inner_result = await inner(req, handler)
                return _normalize_to_model_response(inner_result)

            # Call outer with the wrapped inner as its handler and normalize
            outer_result = await outer(request, inner_handler)
            return _normalize_to_model_response(outer_result)

        return composed

    # Compose right-to-left: outer(inner(innermost(handler)))
    result = handlers[-1]
    for handler in reversed(handlers[:-1]):
        result = compose_two(handler, result)

    # Wrap to ensure final return type is exactly ModelResponse
    async def final_normalized(
        request: ModelRequest,
        handler: Callable[[ModelRequest], Awaitable[ModelResponse]],
    ) -> ModelResponse:
        # result here is typed as returning ModelResponse | AIMessage but compose_two normalizes
        final_result = await result(request, handler)
        return _normalize_to_model_response(final_result)

    return final_normalized


def _resolve_schema(schemas: set[type], schema_name: str, omit_flag: str | None = None) -> type:
    """Resolve schema by merging schemas and optionally respecting `OmitFromSchema` annotations.

    Args:
        schemas: List of schema types to merge
        schema_name: Name for the generated `TypedDict`
        omit_flag: If specified, omit fields with this flag set (`'input'` or
            `'output'`)
    """
    all_annotations = {}

    for schema in schemas:
        hints = get_type_hints(schema, include_extras=True)

        for field_name, field_type in hints.items():
            should_omit = False

            if omit_flag:
                # Check for omission in the annotation metadata
                metadata = _extract_metadata(field_type)
                for meta in metadata:
                    if isinstance(meta, OmitFromSchema) and getattr(meta, omit_flag) is True:
                        should_omit = True
                        break

            if not should_omit:
                all_annotations[field_name] = field_type

    return TypedDict(schema_name, all_annotations)  # type: ignore[operator]


def _extract_metadata(type_: type) -> list:
    """Extract metadata from a field type, handling Required/NotRequired and Annotated wrappers."""
    # Handle Required[Annotated[...]] or NotRequired[Annotated[...]]
    if get_origin(type_) in (Required, NotRequired):
        inner_type = get_args(type_)[0]
        if get_origin(inner_type) is Annotated:
            return list(get_args(inner_type)[1:])

    # Handle direct Annotated[...]
    elif get_origin(type_) is Annotated:
        return list(get_args(type_)[1:])

    return []


def _get_can_jump_to(middleware: AgentMiddleware[Any, Any], hook_name: str) -> list[JumpTo]:
    """Get the `can_jump_to` list from either sync or async hook methods.

    Args:
        middleware: The middleware instance to inspect.
        hook_name: The name of the hook (`'before_model'` or `'after_model'`).

    Returns:
        List of jump destinations, or empty list if not configured.
    """
    # Get the base class method for comparison
    base_sync_method = getattr(AgentMiddleware, hook_name, None)
    base_async_method = getattr(AgentMiddleware, f"a{hook_name}", None)

    # Try sync method first - only if it's overridden from base class
    sync_method = getattr(middleware.__class__, hook_name, None)
    if (
        sync_method
        and sync_method is not base_sync_method
        and hasattr(sync_method, "__can_jump_to__")
    ):
        return sync_method.__can_jump_to__

    # Try async method - only if it's overridden from base class
    async_method = getattr(middleware.__class__, f"a{hook_name}", None)
    if (
        async_method
        and async_method is not base_async_method
        and hasattr(async_method, "__can_jump_to__")
    ):
        return async_method.__can_jump_to__

    return []


def _supports_provider_strategy(model: str | BaseChatModel) -> bool:
    """Check if a model supports provider-specific structured output.

    Args:
        model: Model name string or `BaseChatModel` instance.

    Returns:
        `True` if the model supports provider-specific structured output, `False` otherwise.
    """
    model_name: str | None = None
    if isinstance(model, str):
        model_name = model
    elif isinstance(model, BaseChatModel):
        model_name = getattr(model, "model_name", None)

    return (
        "grok" in model_name.lower()
        or any(part in model_name for part in ["gpt-5", "gpt-4.1", "gpt-oss", "o3-pro", "o3-mini"])
        if model_name
        else False
    )


def _handle_structured_output_error(
    exception: Exception,
    response_format: ResponseFormat,
) -> tuple[bool, str]:
    """Handle structured output error. Returns `(should_retry, retry_tool_message)`."""
    if not isinstance(response_format, ToolStrategy):
        return False, ""

    handle_errors = response_format.handle_errors

    if handle_errors is False:
        return False, ""
    if handle_errors is True:
        return True, STRUCTURED_OUTPUT_ERROR_TEMPLATE.format(error=str(exception))
    if isinstance(handle_errors, str):
        return True, handle_errors
    if isinstance(handle_errors, type) and issubclass(handle_errors, Exception):
        if isinstance(exception, handle_errors):
            return True, STRUCTURED_OUTPUT_ERROR_TEMPLATE.format(error=str(exception))
        return False, ""
    if isinstance(handle_errors, tuple):
        if any(isinstance(exception, exc_type) for exc_type in handle_errors):
            return True, STRUCTURED_OUTPUT_ERROR_TEMPLATE.format(error=str(exception))
        return False, ""
    if callable(handle_errors):
        # type narrowing not working appropriately w/ callable check, can fix later
        return True, handle_errors(exception)  # type: ignore[return-value,call-arg]
    return False, ""


def _chain_tool_call_wrappers(
    wrappers: Sequence[ToolCallWrapper],
) -> ToolCallWrapper | None:
    """Compose wrappers into middleware stack (first = outermost).

    Args:
        wrappers: Wrappers in middleware order.

    Returns:
        Composed wrapper, or `None` if empty.

    Example:
        wrapper = _chain_tool_call_wrappers([auth, cache, retry])
        # Request flows: auth -> cache -> retry -> tool
        # Response flows: tool -> retry -> cache -> auth
    """
    if not wrappers:
        return None

    if len(wrappers) == 1:
        return wrappers[0]

    def compose_two(outer: ToolCallWrapper, inner: ToolCallWrapper) -> ToolCallWrapper:
        """Compose two wrappers where outer wraps inner."""

        def composed(
            request: ToolCallRequest,
            execute: Callable[[ToolCallRequest], ToolMessage | Command],
        ) -> ToolMessage | Command:
            # Create a callable that invokes inner with the original execute
            def call_inner(req: ToolCallRequest) -> ToolMessage | Command:
                return inner(req, execute)

            # Outer can call call_inner multiple times
            return outer(request, call_inner)

        return composed

    # Chain all wrappers: first -> second -> ... -> last
    result = wrappers[-1]
    for wrapper in reversed(wrappers[:-1]):
        result = compose_two(wrapper, result)

    return result


def _chain_async_tool_call_wrappers(
    wrappers: Sequence[
        Callable[
            [ToolCallRequest, Callable[[ToolCallRequest], Awaitable[ToolMessage | Command]]],
            Awaitable[ToolMessage | Command],
        ]
    ],
) -> (
    Callable[
        [ToolCallRequest, Callable[[ToolCallRequest], Awaitable[ToolMessage | Command]]],
        Awaitable[ToolMessage | Command],
    ]
    | None
):
    """Compose async wrappers into middleware stack (first = outermost).

    Args:
        wrappers: Async wrappers in middleware order.

    Returns:
        Composed async wrapper, or `None` if empty.
    """
    if not wrappers:
        return None

    if len(wrappers) == 1:
        return wrappers[0]

    def compose_two(
        outer: Callable[
            [ToolCallRequest, Callable[[ToolCallRequest], Awaitable[ToolMessage | Command]]],
            Awaitable[ToolMessage | Command],
        ],
        inner: Callable[
            [ToolCallRequest, Callable[[ToolCallRequest], Awaitable[ToolMessage | Command]]],
            Awaitable[ToolMessage | Command],
        ],
    ) -> Callable[
        [ToolCallRequest, Callable[[ToolCallRequest], Awaitable[ToolMessage | Command]]],
        Awaitable[ToolMessage | Command],
    ]:
        """Compose two async wrappers where outer wraps inner."""

        async def composed(
            request: ToolCallRequest,
            execute: Callable[[ToolCallRequest], Awaitable[ToolMessage | Command]],
        ) -> ToolMessage | Command:
            # Create an async callable that invokes inner with the original execute
            async def call_inner(req: ToolCallRequest) -> ToolMessage | Command:
                return await inner(req, execute)

            # Outer can call call_inner multiple times
            return await outer(request, call_inner)

        return composed

    # Chain all wrappers: first -> second -> ... -> last
    result = wrappers[-1]
    for wrapper in reversed(wrappers[:-1]):
        result = compose_two(wrapper, result)

    return result


def create_agent(  # noqa: PLR0915
    model: str | BaseChatModel,
    tools: Sequence[BaseTool | Callable | dict[str, Any]] | None = None,
    *,
    system_prompt: str | list[str | dict] | None = None,
    middleware: Sequence[AgentMiddleware[AgentState[ResponseT], ContextT]] = (),
    response_format: ResponseFormat[ResponseT] | type[ResponseT] | None = None,
    state_schema: type[AgentState[ResponseT]] | None = None,
    context_schema: type[ContextT] | None = None,
    checkpointer: Checkpointer | None = None,
    store: BaseStore | None = None,
    interrupt_before: list[str] | None = None,
    interrupt_after: list[str] | None = None,
    debug: bool = False,
    name: str | None = None,
    cache: BaseCache | None = None,
) -> CompiledStateGraph[
    AgentState[ResponseT], ContextT, _InputAgentState, _OutputAgentState[ResponseT]
]:
    """Creates an agent graph that calls tools in a loop until a stopping condition is met.

    For more details on using `create_agent`,
    visit the [Agents](https://docs.langchain.com/oss/python/langchain/agents) docs.

    Args:
        model: The language model for the agent. Can be a string identifier
            (e.g., `"openai:gpt-4"`) or a direct chat model instance (e.g.,
            [`ChatOpenAI`][langchain_openai.ChatOpenAI] or other another
            [chat model](https://docs.langchain.com/oss/python/integrations/chat)).

            For a full list of supported model strings, see
            [`init_chat_model`][langchain.chat_models.init_chat_model(model_provider)].
<<<<<<< HEAD
        tools: A list of tools, `dicts`, or `Callable`. If `None` or an empty list,
            the agent will consist of a model node without a tool calling loop.
        system_prompt: An optional system prompt for the LLM. Prompts are converted to a
            `SystemMessage` and added to the beginning of the message list.
            Can be a string or a list of strings or dicts.
=======
        tools: A list of tools, `dicts`, or `Callable`.

            If `None` or an empty list, the agent will consist of a model node without a
            tool calling loop.
        system_prompt: An optional system prompt for the LLM.

            Prompts are converted to a
            [`SystemMessage`][langchain.messages.SystemMessage] and added to the
            beginning of the message list.
>>>>>>> 106c6ac2
        middleware: A sequence of middleware instances to apply to the agent.

            Middleware can intercept and modify agent behavior at various stages. See
            the [full guide](https://docs.langchain.com/oss/python/langchain/middleware).
        response_format: An optional configuration for structured responses.

            Can be a `ToolStrategy`, `ProviderStrategy`, or a Pydantic model class.

            If provided, the agent will handle structured output during the
            conversation flow. Raw schemas will be wrapped in an appropriate strategy
            based on model capabilities.
        state_schema: An optional `TypedDict` schema that extends `AgentState`.

            When provided, this schema is used instead of `AgentState` as the base
            schema for merging with middleware state schemas. This allows users to
            add custom state fields without needing to create custom middleware.
            Generally, it's recommended to use `state_schema` extensions via middleware
            to keep relevant extensions scoped to corresponding hooks / tools.

            The schema must be a subclass of `AgentState[ResponseT]`.
        context_schema: An optional schema for runtime context.
        checkpointer: An optional checkpoint saver object.

            Used for persisting the state of the graph (e.g., as chat memory) for a
            single thread (e.g., a single conversation).
        store: An optional store object.

            Used for persisting data across multiple threads (e.g., multiple
            conversations / users).
        interrupt_before: An optional list of node names to interrupt before.

            Useful if you want to add a user confirmation or other interrupt
            before taking an action.
        interrupt_after: An optional list of node names to interrupt after.

            Useful if you want to return directly or run additional processing
            on an output.
        debug: Whether to enable verbose logging for graph execution.

            When enabled, prints detailed information about each node execution, state
            updates, and transitions during agent runtime. Useful for debugging
            middleware behavior and understanding agent execution flow.
        name: An optional name for the `CompiledStateGraph`.

            This name will be automatically used when adding the agent graph to
            another graph as a subgraph node - particularly useful for building
            multi-agent systems.
        cache: An optional `BaseCache` instance to enable caching of graph execution.

    Returns:
        A compiled `StateGraph` that can be used for chat interactions.

    The agent node calls the language model with the messages list (after applying
    the system prompt). If the resulting [`AIMessage`][langchain.messages.AIMessage]
    contains `tool_calls`, the graph will then call the tools. The tools node executes
    the tools and adds the responses to the messages list as
    [`ToolMessage`][langchain.messages.ToolMessage] objects. The agent node then calls
    the language model again. The process repeats until no more `tool_calls` are present
    in the response. The agent then returns the full list of messages.

    Example:
        ```python
        from langchain.agents import create_agent


        def check_weather(location: str) -> str:
            '''Return the weather forecast for the specified location.'''
            return f"It's always sunny in {location}"


        graph = create_agent(
            model="anthropic:claude-sonnet-4-5-20250929",
            tools=[check_weather],
            system_prompt="You are a helpful assistant",
        )
        inputs = {"messages": [{"role": "user", "content": "what is the weather in sf"}]}
        for chunk in graph.stream(inputs, stream_mode="updates"):
            print(chunk)
        ```
    """
    # init chat model
    if isinstance(model, str):
        model = init_chat_model(model)

    # Handle tools being None or empty
    if tools is None:
        tools = []

    # Convert response format and setup structured output tools
    # Raw schemas are wrapped in AutoStrategy to preserve auto-detection intent.
    # AutoStrategy is converted to ToolStrategy upfront to calculate tools during agent creation,
    # but may be replaced with ProviderStrategy later based on model capabilities.
    initial_response_format: ToolStrategy | ProviderStrategy | AutoStrategy | None
    if response_format is None:
        initial_response_format = None
    elif isinstance(response_format, (ToolStrategy, ProviderStrategy)):
        # Preserve explicitly requested strategies
        initial_response_format = response_format
    elif isinstance(response_format, AutoStrategy):
        # AutoStrategy provided - preserve it for later auto-detection
        initial_response_format = response_format
    else:
        # Raw schema - wrap in AutoStrategy to enable auto-detection
        initial_response_format = AutoStrategy(schema=response_format)

    # For AutoStrategy, convert to ToolStrategy to setup tools upfront
    # (may be replaced with ProviderStrategy later based on model)
    tool_strategy_for_setup: ToolStrategy | None = None
    if isinstance(initial_response_format, AutoStrategy):
        tool_strategy_for_setup = ToolStrategy(schema=initial_response_format.schema)
    elif isinstance(initial_response_format, ToolStrategy):
        tool_strategy_for_setup = initial_response_format

    structured_output_tools: dict[str, OutputToolBinding] = {}
    if tool_strategy_for_setup:
        for response_schema in tool_strategy_for_setup.schema_specs:
            structured_tool_info = OutputToolBinding.from_schema_spec(response_schema)
            structured_output_tools[structured_tool_info.tool.name] = structured_tool_info
    middleware_tools = [t for m in middleware for t in getattr(m, "tools", [])]

    # Collect middleware with wrap_tool_call or awrap_tool_call hooks
    # Include middleware with either implementation to ensure NotImplementedError is raised
    # when middleware doesn't support the execution path
    middleware_w_wrap_tool_call = [
        m
        for m in middleware
        if m.__class__.wrap_tool_call is not AgentMiddleware.wrap_tool_call
        or m.__class__.awrap_tool_call is not AgentMiddleware.awrap_tool_call
    ]

    # Chain all wrap_tool_call handlers into a single composed handler
    wrap_tool_call_wrapper = None
    if middleware_w_wrap_tool_call:
        wrappers = [m.wrap_tool_call for m in middleware_w_wrap_tool_call]
        wrap_tool_call_wrapper = _chain_tool_call_wrappers(wrappers)

    # Collect middleware with awrap_tool_call or wrap_tool_call hooks
    # Include middleware with either implementation to ensure NotImplementedError is raised
    # when middleware doesn't support the execution path
    middleware_w_awrap_tool_call = [
        m
        for m in middleware
        if m.__class__.awrap_tool_call is not AgentMiddleware.awrap_tool_call
        or m.__class__.wrap_tool_call is not AgentMiddleware.wrap_tool_call
    ]

    # Chain all awrap_tool_call handlers into a single composed async handler
    awrap_tool_call_wrapper = None
    if middleware_w_awrap_tool_call:
        async_wrappers = [m.awrap_tool_call for m in middleware_w_awrap_tool_call]
        awrap_tool_call_wrapper = _chain_async_tool_call_wrappers(async_wrappers)

    # Setup tools
    tool_node: ToolNode | None = None
    # Extract built-in provider tools (dict format) and regular tools (BaseTool/callables)
    built_in_tools = [t for t in tools if isinstance(t, dict)]
    regular_tools = [t for t in tools if not isinstance(t, dict)]

    # Tools that require client-side execution (must be in ToolNode)
    available_tools = middleware_tools + regular_tools

    # Only create ToolNode if we have client-side tools
    tool_node = (
        ToolNode(
            tools=available_tools,
            wrap_tool_call=wrap_tool_call_wrapper,
            awrap_tool_call=awrap_tool_call_wrapper,
        )
        if available_tools
        else None
    )

    # Default tools for ModelRequest initialization
    # Use converted BaseTool instances from ToolNode (not raw callables)
    # Include built-ins and converted tools (can be changed dynamically by middleware)
    # Structured tools are NOT included - they're added dynamically based on response_format
    if tool_node:
        default_tools = list(tool_node.tools_by_name.values()) + built_in_tools
    else:
        default_tools = list(built_in_tools)

    # validate middleware
    assert len({m.name for m in middleware}) == len(middleware), (  # noqa: S101
        "Please remove duplicate middleware instances."
    )
    middleware_w_before_agent = [
        m
        for m in middleware
        if m.__class__.before_agent is not AgentMiddleware.before_agent
        or m.__class__.abefore_agent is not AgentMiddleware.abefore_agent
    ]
    middleware_w_before_model = [
        m
        for m in middleware
        if m.__class__.before_model is not AgentMiddleware.before_model
        or m.__class__.abefore_model is not AgentMiddleware.abefore_model
    ]
    middleware_w_after_model = [
        m
        for m in middleware
        if m.__class__.after_model is not AgentMiddleware.after_model
        or m.__class__.aafter_model is not AgentMiddleware.aafter_model
    ]
    middleware_w_after_agent = [
        m
        for m in middleware
        if m.__class__.after_agent is not AgentMiddleware.after_agent
        or m.__class__.aafter_agent is not AgentMiddleware.aafter_agent
    ]
    # Collect middleware with wrap_model_call or awrap_model_call hooks
    # Include middleware with either implementation to ensure NotImplementedError is raised
    # when middleware doesn't support the execution path
    middleware_w_wrap_model_call = [
        m
        for m in middleware
        if m.__class__.wrap_model_call is not AgentMiddleware.wrap_model_call
        or m.__class__.awrap_model_call is not AgentMiddleware.awrap_model_call
    ]
    # Collect middleware with awrap_model_call or wrap_model_call hooks
    # Include middleware with either implementation to ensure NotImplementedError is raised
    # when middleware doesn't support the execution path
    middleware_w_awrap_model_call = [
        m
        for m in middleware
        if m.__class__.awrap_model_call is not AgentMiddleware.awrap_model_call
        or m.__class__.wrap_model_call is not AgentMiddleware.wrap_model_call
    ]

    # Compose wrap_model_call handlers into a single middleware stack (sync)
    wrap_model_call_handler = None
    if middleware_w_wrap_model_call:
        sync_handlers = [m.wrap_model_call for m in middleware_w_wrap_model_call]
        wrap_model_call_handler = _chain_model_call_handlers(sync_handlers)

    # Compose awrap_model_call handlers into a single middleware stack (async)
    awrap_model_call_handler = None
    if middleware_w_awrap_model_call:
        async_handlers = [m.awrap_model_call for m in middleware_w_awrap_model_call]
        awrap_model_call_handler = _chain_async_model_call_handlers(async_handlers)

    state_schemas = {m.state_schema for m in middleware}
    # Use provided state_schema if available, otherwise use base AgentState
    base_state = state_schema if state_schema is not None else AgentState
    state_schemas.add(base_state)

    resolved_state_schema = _resolve_schema(state_schemas, "StateSchema", None)
    input_schema = _resolve_schema(state_schemas, "InputSchema", "input")
    output_schema = _resolve_schema(state_schemas, "OutputSchema", "output")

    # create graph, add nodes
    graph: StateGraph[
        AgentState[ResponseT], ContextT, _InputAgentState, _OutputAgentState[ResponseT]
    ] = StateGraph(
        state_schema=resolved_state_schema,
        input_schema=input_schema,
        output_schema=output_schema,
        context_schema=context_schema,
    )

    def _handle_model_output(
        output: AIMessage, effective_response_format: ResponseFormat | None
    ) -> dict[str, Any]:
        """Handle model output including structured responses.

        Args:
            output: The AI message output from the model.
            effective_response_format: The actual strategy used
                (may differ from initial if auto-detected).
        """
        # Handle structured output with provider strategy
        if isinstance(effective_response_format, ProviderStrategy):
            if not output.tool_calls:
                provider_strategy_binding = ProviderStrategyBinding.from_schema_spec(
                    effective_response_format.schema_spec
                )
                try:
                    structured_response = provider_strategy_binding.parse(output)
                except Exception as exc:  # noqa: BLE001
                    schema_name = getattr(
                        effective_response_format.schema_spec.schema, "__name__", "response_format"
                    )
                    validation_error = StructuredOutputValidationError(schema_name, exc, output)
                    raise validation_error
                else:
                    return {"messages": [output], "structured_response": structured_response}
            return {"messages": [output]}

        # Handle structured output with tool strategy
        if (
            isinstance(effective_response_format, ToolStrategy)
            and isinstance(output, AIMessage)
            and output.tool_calls
        ):
            structured_tool_calls = [
                tc for tc in output.tool_calls if tc["name"] in structured_output_tools
            ]

            if structured_tool_calls:
                exception: StructuredOutputError | None = None
                if len(structured_tool_calls) > 1:
                    # Handle multiple structured outputs error
                    tool_names = [tc["name"] for tc in structured_tool_calls]
                    exception = MultipleStructuredOutputsError(tool_names, output)
                    should_retry, error_message = _handle_structured_output_error(
                        exception, effective_response_format
                    )
                    if not should_retry:
                        raise exception

                    # Add error messages and retry
                    tool_messages = [
                        ToolMessage(
                            content=error_message,
                            tool_call_id=tc["id"],
                            name=tc["name"],
                        )
                        for tc in structured_tool_calls
                    ]
                    return {"messages": [output, *tool_messages]}

                # Handle single structured output
                tool_call = structured_tool_calls[0]
                try:
                    structured_tool_binding = structured_output_tools[tool_call["name"]]
                    structured_response = structured_tool_binding.parse(tool_call["args"])

                    tool_message_content = (
                        effective_response_format.tool_message_content
                        if effective_response_format.tool_message_content
                        else f"Returning structured response: {structured_response}"
                    )

                    return {
                        "messages": [
                            output,
                            ToolMessage(
                                content=tool_message_content,
                                tool_call_id=tool_call["id"],
                                name=tool_call["name"],
                            ),
                        ],
                        "structured_response": structured_response,
                    }
                except Exception as exc:  # noqa: BLE001
                    exception = StructuredOutputValidationError(tool_call["name"], exc, output)
                    should_retry, error_message = _handle_structured_output_error(
                        exception, effective_response_format
                    )
                    if not should_retry:
                        raise exception

                    return {
                        "messages": [
                            output,
                            ToolMessage(
                                content=error_message,
                                tool_call_id=tool_call["id"],
                                name=tool_call["name"],
                            ),
                        ],
                    }

        return {"messages": [output]}

    def _get_bound_model(request: ModelRequest) -> tuple[Runnable, ResponseFormat | None]:
        """Get the model with appropriate tool bindings.

        Performs auto-detection of strategy if needed based on model capabilities.

        Args:
            request: The model request containing model, tools, and response format.

        Returns:
            Tuple of `(bound_model, effective_response_format)` where
            `effective_response_format` is the actual strategy used (may differ from
            initial if auto-detected).
        """
        # Validate ONLY client-side tools that need to exist in tool_node
        # Build map of available client-side tools from the ToolNode
        # (which has already converted callables)
        available_tools_by_name = {}
        if tool_node:
            available_tools_by_name = tool_node.tools_by_name.copy()

        # Check if any requested tools are unknown CLIENT-SIDE tools
        unknown_tool_names = []
        for t in request.tools:
            # Only validate BaseTool instances (skip built-in dict tools)
            if isinstance(t, dict):
                continue
            if isinstance(t, BaseTool) and t.name not in available_tools_by_name:
                unknown_tool_names.append(t.name)

        if unknown_tool_names:
            available_tool_names = sorted(available_tools_by_name.keys())
            msg = (
                f"Middleware returned unknown tool names: {unknown_tool_names}\n\n"
                f"Available client-side tools: {available_tool_names}\n\n"
                "To fix this issue:\n"
                "1. Ensure the tools are passed to create_agent() via "
                "the 'tools' parameter\n"
                "2. If using custom middleware with tools, ensure "
                "they're registered via middleware.tools attribute\n"
                "3. Verify that tool names in ModelRequest.tools match "
                "the actual tool.name values\n"
                "Note: Built-in provider tools (dict format) can be added dynamically."
            )
            raise ValueError(msg)

        # Determine effective response format (auto-detect if needed)
        effective_response_format: ResponseFormat | None
        if isinstance(request.response_format, AutoStrategy):
            # User provided raw schema via AutoStrategy - auto-detect best strategy based on model
            if _supports_provider_strategy(request.model):
                # Model supports provider strategy - use it
                effective_response_format = ProviderStrategy(schema=request.response_format.schema)
            else:
                # Model doesn't support provider strategy - use ToolStrategy
                effective_response_format = ToolStrategy(schema=request.response_format.schema)
        else:
            # User explicitly specified a strategy - preserve it
            effective_response_format = request.response_format

        # Build final tools list including structured output tools
        # request.tools now only contains BaseTool instances (converted from callables)
        # and dicts (built-ins)
        final_tools = list(request.tools)
        if isinstance(effective_response_format, ToolStrategy):
            # Add structured output tools to final tools list
            structured_tools = [info.tool for info in structured_output_tools.values()]
            final_tools.extend(structured_tools)

        # Bind model based on effective response format
        if isinstance(effective_response_format, ProviderStrategy):
            # Use provider-specific structured output
            kwargs = effective_response_format.to_model_kwargs()
            return (
                request.model.bind_tools(
                    final_tools, strict=True, **kwargs, **request.model_settings
                ),
                effective_response_format,
            )

        if isinstance(effective_response_format, ToolStrategy):
            # Current implementation requires that tools used for structured output
            # have to be declared upfront when creating the agent as part of the
            # response format. Middleware is allowed to change the response format
            # to a subset of the original structured tools when using ToolStrategy,
            # but not to add new structured tools that weren't declared upfront.
            # Compute output binding
            for tc in effective_response_format.schema_specs:
                if tc.name not in structured_output_tools:
                    msg = (
                        f"ToolStrategy specifies tool '{tc.name}' "
                        "which wasn't declared in the original "
                        "response format when creating the agent."
                    )
                    raise ValueError(msg)

            # Force tool use if we have structured output tools
            tool_choice = "any" if structured_output_tools else request.tool_choice
            return (
                request.model.bind_tools(
                    final_tools, tool_choice=tool_choice, **request.model_settings
                ),
                effective_response_format,
            )

        # No structured output - standard model binding
        if final_tools:
            return (
                request.model.bind_tools(
                    final_tools, tool_choice=request.tool_choice, **request.model_settings
                ),
                None,
            )
        return request.model.bind(**request.model_settings), None

    def _execute_model_sync(request: ModelRequest) -> ModelResponse:
        """Execute model and return response.

        This is the core model execution logic wrapped by `wrap_model_call` handlers.
        Raises any exceptions that occur during model invocation.
        """
        # Get the bound model (with auto-detection if needed)
        model_, effective_response_format = _get_bound_model(request)
        messages = request.messages
        if request.system_prompt:
            messages = [SystemMessage(request.system_prompt), *messages]

        output = model_.invoke(messages)

        # Handle model output to get messages and structured_response
        handled_output = _handle_model_output(output, effective_response_format)
        messages_list = handled_output["messages"]
        structured_response = handled_output.get("structured_response")

        return ModelResponse(
            result=messages_list,
            structured_response=structured_response,
        )

    def model_node(state: AgentState, runtime: Runtime[ContextT]) -> dict[str, Any]:
        """Sync model request handler with sequential middleware processing."""
        request = ModelRequest(
            model=model,
            tools=default_tools,
            system_prompt=system_prompt,
            response_format=initial_response_format,
            messages=state["messages"],
            tool_choice=None,
            state=state,
            runtime=runtime,
        )

        if wrap_model_call_handler is None:
            # No handlers - execute directly
            response = _execute_model_sync(request)
        else:
            # Call composed handler with base handler
            response = wrap_model_call_handler(request, _execute_model_sync)

        # Extract state updates from ModelResponse
        state_updates = {"messages": response.result}
        if response.structured_response is not None:
            state_updates["structured_response"] = response.structured_response

        return state_updates

    async def _execute_model_async(request: ModelRequest) -> ModelResponse:
        """Execute model asynchronously and return response.

        This is the core async model execution logic wrapped by `wrap_model_call`
        handlers.

        Raises any exceptions that occur during model invocation.
        """
        # Get the bound model (with auto-detection if needed)
        model_, effective_response_format = _get_bound_model(request)
        messages = request.messages
        if request.system_prompt:
            messages = [SystemMessage(request.system_prompt), *messages]

        output = await model_.ainvoke(messages)

        # Handle model output to get messages and structured_response
        handled_output = _handle_model_output(output, effective_response_format)
        messages_list = handled_output["messages"]
        structured_response = handled_output.get("structured_response")

        return ModelResponse(
            result=messages_list,
            structured_response=structured_response,
        )

    async def amodel_node(state: AgentState, runtime: Runtime[ContextT]) -> dict[str, Any]:
        """Async model request handler with sequential middleware processing."""
        request = ModelRequest(
            model=model,
            tools=default_tools,
            system_prompt=system_prompt,
            response_format=initial_response_format,
            messages=state["messages"],
            tool_choice=None,
            state=state,
            runtime=runtime,
        )

        if awrap_model_call_handler is None:
            # No async handlers - execute directly
            response = await _execute_model_async(request)
        else:
            # Call composed async handler with base handler
            response = await awrap_model_call_handler(request, _execute_model_async)

        # Extract state updates from ModelResponse
        state_updates = {"messages": response.result}
        if response.structured_response is not None:
            state_updates["structured_response"] = response.structured_response

        return state_updates

    # Use sync or async based on model capabilities
    graph.add_node("model", RunnableCallable(model_node, amodel_node, trace=False))

    # Only add tools node if we have tools
    if tool_node is not None:
        graph.add_node("tools", tool_node)

    # Add middleware nodes
    for m in middleware:
        if (
            m.__class__.before_agent is not AgentMiddleware.before_agent
            or m.__class__.abefore_agent is not AgentMiddleware.abefore_agent
        ):
            # Use RunnableCallable to support both sync and async
            # Pass None for sync if not overridden to avoid signature conflicts
            sync_before_agent = (
                m.before_agent
                if m.__class__.before_agent is not AgentMiddleware.before_agent
                else None
            )
            async_before_agent = (
                m.abefore_agent
                if m.__class__.abefore_agent is not AgentMiddleware.abefore_agent
                else None
            )
            before_agent_node = RunnableCallable(sync_before_agent, async_before_agent, trace=False)
            graph.add_node(
                f"{m.name}.before_agent", before_agent_node, input_schema=resolved_state_schema
            )

        if (
            m.__class__.before_model is not AgentMiddleware.before_model
            or m.__class__.abefore_model is not AgentMiddleware.abefore_model
        ):
            # Use RunnableCallable to support both sync and async
            # Pass None for sync if not overridden to avoid signature conflicts
            sync_before = (
                m.before_model
                if m.__class__.before_model is not AgentMiddleware.before_model
                else None
            )
            async_before = (
                m.abefore_model
                if m.__class__.abefore_model is not AgentMiddleware.abefore_model
                else None
            )
            before_node = RunnableCallable(sync_before, async_before, trace=False)
            graph.add_node(
                f"{m.name}.before_model", before_node, input_schema=resolved_state_schema
            )

        if (
            m.__class__.after_model is not AgentMiddleware.after_model
            or m.__class__.aafter_model is not AgentMiddleware.aafter_model
        ):
            # Use RunnableCallable to support both sync and async
            # Pass None for sync if not overridden to avoid signature conflicts
            sync_after = (
                m.after_model
                if m.__class__.after_model is not AgentMiddleware.after_model
                else None
            )
            async_after = (
                m.aafter_model
                if m.__class__.aafter_model is not AgentMiddleware.aafter_model
                else None
            )
            after_node = RunnableCallable(sync_after, async_after, trace=False)
            graph.add_node(f"{m.name}.after_model", after_node, input_schema=resolved_state_schema)

        if (
            m.__class__.after_agent is not AgentMiddleware.after_agent
            or m.__class__.aafter_agent is not AgentMiddleware.aafter_agent
        ):
            # Use RunnableCallable to support both sync and async
            # Pass None for sync if not overridden to avoid signature conflicts
            sync_after_agent = (
                m.after_agent
                if m.__class__.after_agent is not AgentMiddleware.after_agent
                else None
            )
            async_after_agent = (
                m.aafter_agent
                if m.__class__.aafter_agent is not AgentMiddleware.aafter_agent
                else None
            )
            after_agent_node = RunnableCallable(sync_after_agent, async_after_agent, trace=False)
            graph.add_node(
                f"{m.name}.after_agent", after_agent_node, input_schema=resolved_state_schema
            )

    # Determine the entry node (runs once at start): before_agent -> before_model -> model
    if middleware_w_before_agent:
        entry_node = f"{middleware_w_before_agent[0].name}.before_agent"
    elif middleware_w_before_model:
        entry_node = f"{middleware_w_before_model[0].name}.before_model"
    else:
        entry_node = "model"

    # Determine the loop entry node (beginning of agent loop, excludes before_agent)
    # This is where tools will loop back to for the next iteration
    if middleware_w_before_model:
        loop_entry_node = f"{middleware_w_before_model[0].name}.before_model"
    else:
        loop_entry_node = "model"

    # Determine the loop exit node (end of each iteration, can run multiple times)
    # This is after_model or model, but NOT after_agent
    if middleware_w_after_model:
        loop_exit_node = f"{middleware_w_after_model[0].name}.after_model"
    else:
        loop_exit_node = "model"

    # Determine the exit node (runs once at end): after_agent or END
    if middleware_w_after_agent:
        exit_node = f"{middleware_w_after_agent[-1].name}.after_agent"
    else:
        exit_node = END

    graph.add_edge(START, entry_node)
    # add conditional edges only if tools exist
    if tool_node is not None:
        # Only include exit_node in destinations if any tool has return_direct=True
        # or if there are structured output tools
        tools_to_model_destinations = [loop_entry_node]
        if (
            any(tool.return_direct for tool in tool_node.tools_by_name.values())
            or structured_output_tools
        ):
            tools_to_model_destinations.append(exit_node)

        graph.add_conditional_edges(
            "tools",
            _make_tools_to_model_edge(
                tool_node=tool_node,
                model_destination=loop_entry_node,
                structured_output_tools=structured_output_tools,
                end_destination=exit_node,
            ),
            tools_to_model_destinations,
        )

        # base destinations are tools and exit_node
        # we add the loop_entry node to edge destinations if:
        # - there is an after model hook(s) -- allows jump_to to model
        #   potentially artificially injected tool messages, ex HITL
        # - there is a response format -- to allow for jumping to model to handle
        #   regenerating structured output tool calls
        model_to_tools_destinations = ["tools", exit_node]
        if response_format or loop_exit_node != "model":
            model_to_tools_destinations.append(loop_entry_node)

        graph.add_conditional_edges(
            loop_exit_node,
            _make_model_to_tools_edge(
                model_destination=loop_entry_node,
                structured_output_tools=structured_output_tools,
                end_destination=exit_node,
            ),
            model_to_tools_destinations,
        )
    elif len(structured_output_tools) > 0:
        graph.add_conditional_edges(
            loop_exit_node,
            _make_model_to_model_edge(
                model_destination=loop_entry_node,
                end_destination=exit_node,
            ),
            [loop_entry_node, exit_node],
        )
    elif loop_exit_node == "model":
        # If no tools and no after_model, go directly to exit_node
        graph.add_edge(loop_exit_node, exit_node)
    # No tools but we have after_model - connect after_model to exit_node
    else:
        _add_middleware_edge(
            graph,
            name=f"{middleware_w_after_model[0].name}.after_model",
            default_destination=exit_node,
            model_destination=loop_entry_node,
            end_destination=exit_node,
            can_jump_to=_get_can_jump_to(middleware_w_after_model[0], "after_model"),
        )

    # Add before_agent middleware edges
    if middleware_w_before_agent:
        for m1, m2 in itertools.pairwise(middleware_w_before_agent):
            _add_middleware_edge(
                graph,
                name=f"{m1.name}.before_agent",
                default_destination=f"{m2.name}.before_agent",
                model_destination=loop_entry_node,
                end_destination=exit_node,
                can_jump_to=_get_can_jump_to(m1, "before_agent"),
            )
        # Connect last before_agent to loop_entry_node (before_model or model)
        _add_middleware_edge(
            graph,
            name=f"{middleware_w_before_agent[-1].name}.before_agent",
            default_destination=loop_entry_node,
            model_destination=loop_entry_node,
            end_destination=exit_node,
            can_jump_to=_get_can_jump_to(middleware_w_before_agent[-1], "before_agent"),
        )

    # Add before_model middleware edges
    if middleware_w_before_model:
        for m1, m2 in itertools.pairwise(middleware_w_before_model):
            _add_middleware_edge(
                graph,
                name=f"{m1.name}.before_model",
                default_destination=f"{m2.name}.before_model",
                model_destination=loop_entry_node,
                end_destination=exit_node,
                can_jump_to=_get_can_jump_to(m1, "before_model"),
            )
        # Go directly to model after the last before_model
        _add_middleware_edge(
            graph,
            name=f"{middleware_w_before_model[-1].name}.before_model",
            default_destination="model",
            model_destination=loop_entry_node,
            end_destination=exit_node,
            can_jump_to=_get_can_jump_to(middleware_w_before_model[-1], "before_model"),
        )

    # Add after_model middleware edges
    if middleware_w_after_model:
        graph.add_edge("model", f"{middleware_w_after_model[-1].name}.after_model")
        for idx in range(len(middleware_w_after_model) - 1, 0, -1):
            m1 = middleware_w_after_model[idx]
            m2 = middleware_w_after_model[idx - 1]
            _add_middleware_edge(
                graph,
                name=f"{m1.name}.after_model",
                default_destination=f"{m2.name}.after_model",
                model_destination=loop_entry_node,
                end_destination=exit_node,
                can_jump_to=_get_can_jump_to(m1, "after_model"),
            )
        # Note: Connection from after_model to after_agent/END is handled above
        # in the conditional edges section

    # Add after_agent middleware edges
    if middleware_w_after_agent:
        # Chain after_agent middleware (runs once at the very end, before END)
        for idx in range(len(middleware_w_after_agent) - 1, 0, -1):
            m1 = middleware_w_after_agent[idx]
            m2 = middleware_w_after_agent[idx - 1]
            _add_middleware_edge(
                graph,
                name=f"{m1.name}.after_agent",
                default_destination=f"{m2.name}.after_agent",
                model_destination=loop_entry_node,
                end_destination=exit_node,
                can_jump_to=_get_can_jump_to(m1, "after_agent"),
            )

        # Connect the last after_agent to END
        _add_middleware_edge(
            graph,
            name=f"{middleware_w_after_agent[0].name}.after_agent",
            default_destination=END,
            model_destination=loop_entry_node,
            end_destination=exit_node,
            can_jump_to=_get_can_jump_to(middleware_w_after_agent[0], "after_agent"),
        )

    return graph.compile(
        checkpointer=checkpointer,
        store=store,
        interrupt_before=interrupt_before,
        interrupt_after=interrupt_after,
        debug=debug,
        name=name,
        cache=cache,
    )


def _resolve_jump(
    jump_to: JumpTo | None,
    *,
    model_destination: str,
    end_destination: str,
) -> str | None:
    if jump_to == "model":
        return model_destination
    if jump_to == "end":
        return end_destination
    if jump_to == "tools":
        return "tools"
    return None


def _fetch_last_ai_and_tool_messages(
    messages: list[AnyMessage],
) -> tuple[AIMessage, list[ToolMessage]]:
    last_ai_index: int
    last_ai_message: AIMessage

    for i in range(len(messages) - 1, -1, -1):
        if isinstance(messages[i], AIMessage):
            last_ai_index = i
            last_ai_message = cast("AIMessage", messages[i])
            break

    tool_messages = [m for m in messages[last_ai_index + 1 :] if isinstance(m, ToolMessage)]
    return last_ai_message, tool_messages


def _make_model_to_tools_edge(
    *,
    model_destination: str,
    structured_output_tools: dict[str, OutputToolBinding],
    end_destination: str,
) -> Callable[[dict[str, Any]], str | list[Send] | None]:
    def model_to_tools(
        state: dict[str, Any],
    ) -> str | list[Send] | None:
        # 1. if there's an explicit jump_to in the state, use it
        if jump_to := state.get("jump_to"):
            return _resolve_jump(
                jump_to,
                model_destination=model_destination,
                end_destination=end_destination,
            )

        last_ai_message, tool_messages = _fetch_last_ai_and_tool_messages(state["messages"])
        tool_message_ids = [m.tool_call_id for m in tool_messages]

        # 2. if the model hasn't called any tools, exit the loop
        # this is the classic exit condition for an agent loop
        if len(last_ai_message.tool_calls) == 0:
            return end_destination

        pending_tool_calls = [
            c
            for c in last_ai_message.tool_calls
            if c["id"] not in tool_message_ids and c["name"] not in structured_output_tools
        ]

        # 3. if there are pending tool calls, jump to the tool node
        if pending_tool_calls:
            return [
                Send(
                    "tools",
                    ToolCallWithContext(
                        __type="tool_call_with_context",
                        tool_call=tool_call,
                        state=state,
                    ),
                )
                for tool_call in pending_tool_calls
            ]

        # 4. if there is a structured response, exit the loop
        if "structured_response" in state:
            return end_destination

        # 5. AIMessage has tool calls, but there are no pending tool calls
        # which suggests the injection of artificial tool messages. jump to the model node
        return model_destination

    return model_to_tools


def _make_model_to_model_edge(
    *,
    model_destination: str,
    end_destination: str,
) -> Callable[[dict[str, Any]], str | list[Send] | None]:
    def model_to_model(
        state: dict[str, Any],
    ) -> str | list[Send] | None:
        # 1. Priority: Check for explicit jump_to directive from middleware
        if jump_to := state.get("jump_to"):
            return _resolve_jump(
                jump_to,
                model_destination=model_destination,
                end_destination=end_destination,
            )

        # 2. Exit condition: A structured response was generated
        if "structured_response" in state:
            return end_destination

        # 3. Default: Continue the loop, there may have been an issue
        #     with structured output generation, so we need to retry
        return model_destination

    return model_to_model


def _make_tools_to_model_edge(
    *,
    tool_node: ToolNode,
    model_destination: str,
    structured_output_tools: dict[str, OutputToolBinding],
    end_destination: str,
) -> Callable[[dict[str, Any]], str | None]:
    def tools_to_model(state: dict[str, Any]) -> str | None:
        last_ai_message, tool_messages = _fetch_last_ai_and_tool_messages(state["messages"])

        # 1. Exit condition: All executed tools have return_direct=True
        # Filter to only client-side tools (provider tools are not in tool_node)
        client_side_tool_calls = [
            c for c in last_ai_message.tool_calls if c["name"] in tool_node.tools_by_name
        ]
        if client_side_tool_calls and all(
            tool_node.tools_by_name[c["name"]].return_direct for c in client_side_tool_calls
        ):
            return end_destination

        # 2. Exit condition: A structured output tool was executed
        if any(t.name in structured_output_tools for t in tool_messages):
            return end_destination

        # 3. Default: Continue the loop
        #    Tool execution completed successfully, route back to the model
        #    so it can process the tool results and decide the next action.
        return model_destination

    return tools_to_model


def _add_middleware_edge(
    graph: StateGraph[
        AgentState[ResponseT], ContextT, _InputAgentState, _OutputAgentState[ResponseT]
    ],
    *,
    name: str,
    default_destination: str,
    model_destination: str,
    end_destination: str,
    can_jump_to: list[JumpTo] | None,
) -> None:
    """Add an edge to the graph for a middleware node.

    Args:
        graph: The graph to add the edge to.
        name: The name of the middleware node.
        default_destination: The default destination for the edge.
        model_destination: The destination for the edge to the model.
        end_destination: The destination for the edge to the end.
        can_jump_to: The conditionally jumpable destinations for the edge.
    """
    if can_jump_to:

        def jump_edge(state: dict[str, Any]) -> str:
            return (
                _resolve_jump(
                    state.get("jump_to"),
                    model_destination=model_destination,
                    end_destination=end_destination,
                )
                or default_destination
            )

        destinations = [default_destination]

        if "end" in can_jump_to:
            destinations.append(end_destination)
        if "tools" in can_jump_to:
            destinations.append("tools")
        if "model" in can_jump_to and name != model_destination:
            destinations.append(model_destination)

        graph.add_conditional_edges(name, jump_edge, destinations)

    else:
        graph.add_edge(name, default_destination)


__all__ = [
    "create_agent",
]<|MERGE_RESOLUTION|>--- conflicted
+++ resolved
@@ -536,13 +536,6 @@
 
             For a full list of supported model strings, see
             [`init_chat_model`][langchain.chat_models.init_chat_model(model_provider)].
-<<<<<<< HEAD
-        tools: A list of tools, `dicts`, or `Callable`. If `None` or an empty list,
-            the agent will consist of a model node without a tool calling loop.
-        system_prompt: An optional system prompt for the LLM. Prompts are converted to a
-            `SystemMessage` and added to the beginning of the message list.
-            Can be a string or a list of strings or dicts.
-=======
         tools: A list of tools, `dicts`, or `Callable`.
 
             If `None` or an empty list, the agent will consist of a model node without a
@@ -552,7 +545,6 @@
             Prompts are converted to a
             [`SystemMessage`][langchain.messages.SystemMessage] and added to the
             beginning of the message list.
->>>>>>> 106c6ac2
         middleware: A sequence of middleware instances to apply to the agent.
 
             Middleware can intercept and modify agent behavior at various stages. See
