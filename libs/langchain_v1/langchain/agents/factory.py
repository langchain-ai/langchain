"""Agent factory for creating agents with middleware support."""

from __future__ import annotations

import itertools
from typing import (
    TYPE_CHECKING,
    Annotated,
    Any,
    cast,
    get_args,
    get_origin,
    get_type_hints,
)

from langchain_core.language_models.chat_models import BaseChatModel
from langchain_core.messages import AIMessage, AnyMessage, SystemMessage, ToolMessage
from langchain_core.tools import BaseTool
from langgraph._internal._runnable import RunnableCallable
from langgraph.constants import END, START
from langgraph.graph.state import StateGraph
from langgraph.prebuilt.tool_node import ToolCallWithContext, ToolNode
from langgraph.runtime import Runtime  # noqa: TC002
from langgraph.types import Command, Send
from langgraph.typing import ContextT  # noqa: TC002
from typing_extensions import NotRequired, Required, TypedDict

from langchain.agents.middleware.types import (
    AgentMiddleware,
    AgentState,
    JumpTo,
    ModelRequest,
    ModelResponse,
    OmitFromSchema,
    ResponseT,
    StateT_co,
    _InputAgentState,
    _OutputAgentState,
)
from langchain.agents.structured_output import (
    AutoStrategy,
    MultipleStructuredOutputsError,
    OutputToolBinding,
    ProviderStrategy,
    ProviderStrategyBinding,
    ResponseFormat,
    StructuredOutputError,
    StructuredOutputValidationError,
    ToolStrategy,
)
from langchain.chat_models import init_chat_model

if TYPE_CHECKING:
    from collections.abc import Awaitable, Callable, Sequence

    from langchain_core.runnables import Runnable
    from langgraph.cache.base import BaseCache
    from langgraph.graph.state import CompiledStateGraph
    from langgraph.store.base import BaseStore
    from langgraph.types import Checkpointer

    from langchain.agents.middleware.types import ToolCallRequest, ToolCallWrapper

STRUCTURED_OUTPUT_ERROR_TEMPLATE = "Error: {error}\n Please fix your mistakes."


def _normalize_to_model_response(result: ModelResponse | AIMessage) -> ModelResponse:
    """Normalize middleware return value to ModelResponse."""
    if isinstance(result, AIMessage):
        return ModelResponse(result=[result], structured_response=None)
    return result


def _chain_model_call_handlers(
    handlers: Sequence[
        Callable[
            [ModelRequest, Callable[[ModelRequest], ModelResponse]],
            ModelResponse | AIMessage,
        ]
    ],
) -> (
    Callable[
        [ModelRequest, Callable[[ModelRequest], ModelResponse]],
        ModelResponse,
    ]
    | None
):
    """Compose multiple wrap_model_call handlers into single middleware stack.

    Composes handlers so first in list becomes outermost layer. Each handler
    receives a handler callback to execute inner layers.

    Args:
        handlers: List of handlers. First handler wraps all others.

    Returns:
        Composed handler, or `None` if handlers empty.

    Example:
        ```python
        # handlers=[auth, retry] means: auth wraps retry
        # Flow: auth calls retry, retry calls base handler
        def auth(req, state, runtime, handler):
            try:
                return handler(req)
            except UnauthorizedError:
                refresh_token()
                return handler(req)


        def retry(req, state, runtime, handler):
            for attempt in range(3):
                try:
                    return handler(req)
                except Exception:
                    if attempt == 2:
                        raise


        handler = _chain_model_call_handlers([auth, retry])
        ```
    """
    if not handlers:
        return None

    if len(handlers) == 1:
        # Single handler - wrap to normalize output
        single_handler = handlers[0]

        def normalized_single(
            request: ModelRequest,
            handler: Callable[[ModelRequest], ModelResponse],
        ) -> ModelResponse:
            result = single_handler(request, handler)
            return _normalize_to_model_response(result)

        return normalized_single

    def compose_two(
        outer: Callable[
            [ModelRequest, Callable[[ModelRequest], ModelResponse]],
            ModelResponse | AIMessage,
        ],
        inner: Callable[
            [ModelRequest, Callable[[ModelRequest], ModelResponse]],
            ModelResponse | AIMessage,
        ],
    ) -> Callable[
        [ModelRequest, Callable[[ModelRequest], ModelResponse]],
        ModelResponse,
    ]:
        """Compose two handlers where outer wraps inner."""

        def composed(
            request: ModelRequest,
            handler: Callable[[ModelRequest], ModelResponse],
        ) -> ModelResponse:
            # Create a wrapper that calls inner with the base handler and normalizes
            def inner_handler(req: ModelRequest) -> ModelResponse:
                inner_result = inner(req, handler)
                return _normalize_to_model_response(inner_result)

            # Call outer with the wrapped inner as its handler and normalize
            outer_result = outer(request, inner_handler)
            return _normalize_to_model_response(outer_result)

        return composed

    # Compose right-to-left: outer(inner(innermost(handler)))
    result = handlers[-1]
    for handler in reversed(handlers[:-1]):
        result = compose_two(handler, result)

    # Wrap to ensure final return type is exactly ModelResponse
    def final_normalized(
        request: ModelRequest,
        handler: Callable[[ModelRequest], ModelResponse],
    ) -> ModelResponse:
        # result here is typed as returning ModelResponse | AIMessage but compose_two normalizes
        final_result = result(request, handler)
        return _normalize_to_model_response(final_result)

    return final_normalized


def _chain_async_model_call_handlers(
    handlers: Sequence[
        Callable[
            [ModelRequest, Callable[[ModelRequest], Awaitable[ModelResponse]]],
            Awaitable[ModelResponse | AIMessage],
        ]
    ],
) -> (
    Callable[
        [ModelRequest, Callable[[ModelRequest], Awaitable[ModelResponse]]],
        Awaitable[ModelResponse],
    ]
    | None
):
    """Compose multiple async `wrap_model_call` handlers into single middleware stack.

    Args:
        handlers: List of async handlers. First handler wraps all others.

    Returns:
        Composed async handler, or `None` if handlers empty.
    """
    if not handlers:
        return None

    if len(handlers) == 1:
        # Single handler - wrap to normalize output
        single_handler = handlers[0]

        async def normalized_single(
            request: ModelRequest,
            handler: Callable[[ModelRequest], Awaitable[ModelResponse]],
        ) -> ModelResponse:
            result = await single_handler(request, handler)
            return _normalize_to_model_response(result)

        return normalized_single

    def compose_two(
        outer: Callable[
            [ModelRequest, Callable[[ModelRequest], Awaitable[ModelResponse]]],
            Awaitable[ModelResponse | AIMessage],
        ],
        inner: Callable[
            [ModelRequest, Callable[[ModelRequest], Awaitable[ModelResponse]]],
            Awaitable[ModelResponse | AIMessage],
        ],
    ) -> Callable[
        [ModelRequest, Callable[[ModelRequest], Awaitable[ModelResponse]]],
        Awaitable[ModelResponse],
    ]:
        """Compose two async handlers where outer wraps inner."""

        async def composed(
            request: ModelRequest,
            handler: Callable[[ModelRequest], Awaitable[ModelResponse]],
        ) -> ModelResponse:
            # Create a wrapper that calls inner with the base handler and normalizes
            async def inner_handler(req: ModelRequest) -> ModelResponse:
                inner_result = await inner(req, handler)
                return _normalize_to_model_response(inner_result)

            # Call outer with the wrapped inner as its handler and normalize
            outer_result = await outer(request, inner_handler)
            return _normalize_to_model_response(outer_result)

        return composed

    # Compose right-to-left: outer(inner(innermost(handler)))
    result = handlers[-1]
    for handler in reversed(handlers[:-1]):
        result = compose_two(handler, result)

    # Wrap to ensure final return type is exactly ModelResponse
    async def final_normalized(
        request: ModelRequest,
        handler: Callable[[ModelRequest], Awaitable[ModelResponse]],
    ) -> ModelResponse:
        # result here is typed as returning ModelResponse | AIMessage but compose_two normalizes
        final_result = await result(request, handler)
        return _normalize_to_model_response(final_result)

    return final_normalized


def _resolve_schema(schemas: set[type], schema_name: str, omit_flag: str | None = None) -> type:
    """Resolve schema by merging schemas and optionally respecting `OmitFromSchema` annotations.

    Args:
        schemas: List of schema types to merge
        schema_name: Name for the generated `TypedDict`
        omit_flag: If specified, omit fields with this flag set (`'input'` or
            `'output'`)
    """
    all_annotations = {}

    for schema in schemas:
        hints = get_type_hints(schema, include_extras=True)

        for field_name, field_type in hints.items():
            should_omit = False

            if omit_flag:
                # Check for omission in the annotation metadata
                metadata = _extract_metadata(field_type)
                for meta in metadata:
                    if isinstance(meta, OmitFromSchema) and getattr(meta, omit_flag) is True:
                        should_omit = True
                        break

            if not should_omit:
                all_annotations[field_name] = field_type

    return TypedDict(schema_name, all_annotations)  # type: ignore[operator]


def _extract_metadata(type_: type) -> list:
    """Extract metadata from a field type, handling Required/NotRequired and Annotated wrappers."""
    # Handle Required[Annotated[...]] or NotRequired[Annotated[...]]
    if get_origin(type_) in (Required, NotRequired):
        inner_type = get_args(type_)[0]
        if get_origin(inner_type) is Annotated:
            return list(get_args(inner_type)[1:])

    # Handle direct Annotated[...]
    elif get_origin(type_) is Annotated:
        return list(get_args(type_)[1:])

    return []


def _get_can_jump_to(middleware: AgentMiddleware[Any, Any], hook_name: str) -> list[JumpTo]:
    """Get the `can_jump_to` list from either sync or async hook methods.

    Args:
        middleware: The middleware instance to inspect.
        hook_name: The name of the hook (`'before_model'` or `'after_model'`).

    Returns:
        List of jump destinations, or empty list if not configured.
    """
    # Get the base class method for comparison
    base_sync_method = getattr(AgentMiddleware, hook_name, None)
    base_async_method = getattr(AgentMiddleware, f"a{hook_name}", None)

    # Try sync method first - only if it's overridden from base class
    sync_method = getattr(middleware.__class__, hook_name, None)
    if (
        sync_method
        and sync_method is not base_sync_method
        and hasattr(sync_method, "__can_jump_to__")
    ):
        return sync_method.__can_jump_to__

    # Try async method - only if it's overridden from base class
    async_method = getattr(middleware.__class__, f"a{hook_name}", None)
    if (
        async_method
        and async_method is not base_async_method
        and hasattr(async_method, "__can_jump_to__")
    ):
        return async_method.__can_jump_to__

    return []


def _supports_provider_strategy(model: str | BaseChatModel) -> bool:
    """Check if a model supports provider-specific structured output.

    Args:
        model: Model name string or `BaseChatModel` instance.

    Returns:
        `True` if the model supports provider-specific structured output, `False` otherwise.
    """
    model_name: str | None = None
    if isinstance(model, str):
        model_name = model
    elif isinstance(model, BaseChatModel):
        model_name = getattr(model, "model_name", None)

    return (
        "grok" in model_name.lower()
        or any(part in model_name for part in ["gpt-5", "gpt-4.1", "gpt-oss", "o3-pro", "o3-mini"])
        if model_name
        else False
    )


def _handle_structured_output_error(
    exception: Exception,
    response_format: ResponseFormat,
) -> tuple[bool, str]:
    """Handle structured output error. Returns `(should_retry, retry_tool_message)`."""
    if not isinstance(response_format, ToolStrategy):
        return False, ""

    handle_errors = response_format.handle_errors

    if handle_errors is False:
        return False, ""
    if handle_errors is True:
        return True, STRUCTURED_OUTPUT_ERROR_TEMPLATE.format(error=str(exception))
    if isinstance(handle_errors, str):
        return True, handle_errors
    if isinstance(handle_errors, type) and issubclass(handle_errors, Exception):
        if isinstance(exception, handle_errors):
            return True, STRUCTURED_OUTPUT_ERROR_TEMPLATE.format(error=str(exception))
        return False, ""
    if isinstance(handle_errors, tuple):
        if any(isinstance(exception, exc_type) for exc_type in handle_errors):
            return True, STRUCTURED_OUTPUT_ERROR_TEMPLATE.format(error=str(exception))
        return False, ""
    if callable(handle_errors):
        # type narrowing not working appropriately w/ callable check, can fix later
        return True, handle_errors(exception)  # type: ignore[return-value,call-arg]
    return False, ""


def _chain_tool_call_wrappers(
    wrappers: Sequence[ToolCallWrapper],
) -> ToolCallWrapper | None:
    """Compose wrappers into middleware stack (first = outermost).

    Args:
        wrappers: Wrappers in middleware order.

    Returns:
        Composed wrapper, or `None` if empty.

    Example:
        wrapper = _chain_tool_call_wrappers([auth, cache, retry])
        # Request flows: auth -> cache -> retry -> tool
        # Response flows: tool -> retry -> cache -> auth
    """
    if not wrappers:
        return None

    if len(wrappers) == 1:
        return wrappers[0]

    def compose_two(outer: ToolCallWrapper, inner: ToolCallWrapper) -> ToolCallWrapper:
        """Compose two wrappers where outer wraps inner."""

        def composed(
            request: ToolCallRequest,
            execute: Callable[[ToolCallRequest], ToolMessage | Command],
        ) -> ToolMessage | Command:
            # Create a callable that invokes inner with the original execute
            def call_inner(req: ToolCallRequest) -> ToolMessage | Command:
                return inner(req, execute)

            # Outer can call call_inner multiple times
            return outer(request, call_inner)

        return composed

    # Chain all wrappers: first -> second -> ... -> last
    result = wrappers[-1]
    for wrapper in reversed(wrappers[:-1]):
        result = compose_two(wrapper, result)

    return result


def _chain_async_tool_call_wrappers(
    wrappers: Sequence[
        Callable[
            [ToolCallRequest, Callable[[ToolCallRequest], Awaitable[ToolMessage | Command]]],
            Awaitable[ToolMessage | Command],
        ]
    ],
) -> (
    Callable[
        [ToolCallRequest, Callable[[ToolCallRequest], Awaitable[ToolMessage | Command]]],
        Awaitable[ToolMessage | Command],
    ]
    | None
):
    """Compose async wrappers into middleware stack (first = outermost).

    Args:
        wrappers: Async wrappers in middleware order.

    Returns:
        Composed async wrapper, or `None` if empty.
    """
    if not wrappers:
        return None

    if len(wrappers) == 1:
        return wrappers[0]

    def compose_two(
        outer: Callable[
            [ToolCallRequest, Callable[[ToolCallRequest], Awaitable[ToolMessage | Command]]],
            Awaitable[ToolMessage | Command],
        ],
        inner: Callable[
            [ToolCallRequest, Callable[[ToolCallRequest], Awaitable[ToolMessage | Command]]],
            Awaitable[ToolMessage | Command],
        ],
    ) -> Callable[
        [ToolCallRequest, Callable[[ToolCallRequest], Awaitable[ToolMessage | Command]]],
        Awaitable[ToolMessage | Command],
    ]:
        """Compose two async wrappers where outer wraps inner."""

        async def composed(
            request: ToolCallRequest,
            execute: Callable[[ToolCallRequest], Awaitable[ToolMessage | Command]],
        ) -> ToolMessage | Command:
            # Create an async callable that invokes inner with the original execute
            async def call_inner(req: ToolCallRequest) -> ToolMessage | Command:
                return await inner(req, execute)

            # Outer can call call_inner multiple times
            return await outer(request, call_inner)

        return composed

    # Chain all wrappers: first -> second -> ... -> last
    result = wrappers[-1]
    for wrapper in reversed(wrappers[:-1]):
        result = compose_two(wrapper, result)

    return result


def create_agent(  # noqa: PLR0915
    model: str | BaseChatModel,
    tools: Sequence[BaseTool | Callable | dict[str, Any]] | None = None,
    *,
<<<<<<< HEAD
    system_prompt: str | SystemMessage | None = None,
    middleware: Sequence[AgentMiddleware[AgentState[ResponseT], ContextT]] = (),
=======
    system_prompt: str | None = None,
    middleware: Sequence[AgentMiddleware[StateT_co, ContextT]] = (),
>>>>>>> 9a09ed06
    response_format: ResponseFormat[ResponseT] | type[ResponseT] | None = None,
    state_schema: type[AgentState[ResponseT]] | None = None,
    context_schema: type[ContextT] | None = None,
    checkpointer: Checkpointer | None = None,
    store: BaseStore | None = None,
    interrupt_before: list[str] | None = None,
    interrupt_after: list[str] | None = None,
    debug: bool = False,
    name: str | None = None,
    cache: BaseCache | None = None,
) -> CompiledStateGraph[
    AgentState[ResponseT], ContextT, _InputAgentState, _OutputAgentState[ResponseT]
]:
    """Creates an agent graph that calls tools in a loop until a stopping condition is met.

    For more details on using `create_agent`,
    visit the [Agents](https://docs.langchain.com/oss/python/langchain/agents) docs.

    Args:
        model: The language model for the agent. Can be a string identifier
            (e.g., `"openai:gpt-4"`) or a direct chat model instance (e.g.,
            [`ChatOpenAI`][langchain_openai.ChatOpenAI] or other another
            [chat model](https://docs.langchain.com/oss/python/integrations/chat)).

            For a full list of supported model strings, see
            [`init_chat_model`][langchain.chat_models.init_chat_model(model_provider)].
        tools: A list of tools, `dicts`, or `Callable`.

            If `None` or an empty list, the agent will consist of a model node without a
            tool calling loop.
        system_prompt: An optional system prompt for the LLM or
        can already be a [`SystemMessage`][langchain.messages.SystemMessage] object.

        middleware: A sequence of middleware instances to apply to the agent.

            Middleware can intercept and modify agent behavior at various stages. See
            the [full guide](https://docs.langchain.com/oss/python/langchain/middleware).
        response_format: An optional configuration for structured responses.

            Can be a `ToolStrategy`, `ProviderStrategy`, or a Pydantic model class.

            If provided, the agent will handle structured output during the
            conversation flow. Raw schemas will be wrapped in an appropriate strategy
            based on model capabilities.
        state_schema: An optional `TypedDict` schema that extends `AgentState`.

            When provided, this schema is used instead of `AgentState` as the base
            schema for merging with middleware state schemas. This allows users to
            add custom state fields without needing to create custom middleware.
            Generally, it's recommended to use `state_schema` extensions via middleware
            to keep relevant extensions scoped to corresponding hooks / tools.

            The schema must be a subclass of `AgentState[ResponseT]`.
        context_schema: An optional schema for runtime context.
        checkpointer: An optional checkpoint saver object.

            Used for persisting the state of the graph (e.g., as chat memory) for a
            single thread (e.g., a single conversation).
        store: An optional store object.

            Used for persisting data across multiple threads (e.g., multiple
            conversations / users).
        interrupt_before: An optional list of node names to interrupt before.

            Useful if you want to add a user confirmation or other interrupt
            before taking an action.
        interrupt_after: An optional list of node names to interrupt after.

            Useful if you want to return directly or run additional processing
            on an output.
        debug: Whether to enable verbose logging for graph execution.

            When enabled, prints detailed information about each node execution, state
            updates, and transitions during agent runtime. Useful for debugging
            middleware behavior and understanding agent execution flow.
        name: An optional name for the `CompiledStateGraph`.

            This name will be automatically used when adding the agent graph to
            another graph as a subgraph node - particularly useful for building
            multi-agent systems.
        cache: An optional `BaseCache` instance to enable caching of graph execution.

    Returns:
        A compiled `StateGraph` that can be used for chat interactions.

    The agent node calls the language model with the messages list (after applying
    the system prompt). If the resulting [`AIMessage`][langchain.messages.AIMessage]
    contains `tool_calls`, the graph will then call the tools. The tools node executes
    the tools and adds the responses to the messages list as
    [`ToolMessage`][langchain.messages.ToolMessage] objects. The agent node then calls
    the language model again. The process repeats until no more `tool_calls` are present
    in the response. The agent then returns the full list of messages.

    Example:
        ```python
        from langchain.agents import create_agent


        def check_weather(location: str) -> str:
            '''Return the weather forecast for the specified location.'''
            return f"It's always sunny in {location}"


        graph = create_agent(
            model="anthropic:claude-sonnet-4-5-20250929",
            tools=[check_weather],
            system_prompt="You are a helpful assistant",
        )
        inputs = {"messages": [{"role": "user", "content": "what is the weather in sf"}]}
        for chunk in graph.stream(inputs, stream_mode="updates"):
            print(chunk)
        ```
    """
    # init chat model
    if isinstance(model, str):
        model = init_chat_model(model)

    # Handle tools being None or empty
    if tools is None:
        tools = []

    # Convert response format and setup structured output tools
    # Raw schemas are wrapped in AutoStrategy to preserve auto-detection intent.
    # AutoStrategy is converted to ToolStrategy upfront to calculate tools during agent creation,
    # but may be replaced with ProviderStrategy later based on model capabilities.
    initial_response_format: ToolStrategy | ProviderStrategy | AutoStrategy | None
    if response_format is None:
        initial_response_format = None
    elif isinstance(response_format, (ToolStrategy, ProviderStrategy)):
        # Preserve explicitly requested strategies
        initial_response_format = response_format
    elif isinstance(response_format, AutoStrategy):
        # AutoStrategy provided - preserve it for later auto-detection
        initial_response_format = response_format
    else:
        # Raw schema - wrap in AutoStrategy to enable auto-detection
        initial_response_format = AutoStrategy(schema=response_format)

    # For AutoStrategy, convert to ToolStrategy to setup tools upfront
    # (may be replaced with ProviderStrategy later based on model)
    tool_strategy_for_setup: ToolStrategy | None = None
    if isinstance(initial_response_format, AutoStrategy):
        tool_strategy_for_setup = ToolStrategy(schema=initial_response_format.schema)
    elif isinstance(initial_response_format, ToolStrategy):
        tool_strategy_for_setup = initial_response_format

    structured_output_tools: dict[str, OutputToolBinding] = {}
    if tool_strategy_for_setup:
        for response_schema in tool_strategy_for_setup.schema_specs:
            structured_tool_info = OutputToolBinding.from_schema_spec(response_schema)
            structured_output_tools[structured_tool_info.tool.name] = structured_tool_info
    middleware_tools = [t for m in middleware for t in getattr(m, "tools", [])]

    # Collect middleware with wrap_tool_call or awrap_tool_call hooks
    # Include middleware with either implementation to ensure NotImplementedError is raised
    # when middleware doesn't support the execution path
    middleware_w_wrap_tool_call = [
        m
        for m in middleware
        if m.__class__.wrap_tool_call is not AgentMiddleware.wrap_tool_call
        or m.__class__.awrap_tool_call is not AgentMiddleware.awrap_tool_call
    ]

    # Chain all wrap_tool_call handlers into a single composed handler
    wrap_tool_call_wrapper = None
    if middleware_w_wrap_tool_call:
        wrappers = [m.wrap_tool_call for m in middleware_w_wrap_tool_call]
        wrap_tool_call_wrapper = _chain_tool_call_wrappers(wrappers)

    # Collect middleware with awrap_tool_call or wrap_tool_call hooks
    # Include middleware with either implementation to ensure NotImplementedError is raised
    # when middleware doesn't support the execution path
    middleware_w_awrap_tool_call = [
        m
        for m in middleware
        if m.__class__.awrap_tool_call is not AgentMiddleware.awrap_tool_call
        or m.__class__.wrap_tool_call is not AgentMiddleware.wrap_tool_call
    ]

    # Chain all awrap_tool_call handlers into a single composed async handler
    awrap_tool_call_wrapper = None
    if middleware_w_awrap_tool_call:
        async_wrappers = [m.awrap_tool_call for m in middleware_w_awrap_tool_call]
        awrap_tool_call_wrapper = _chain_async_tool_call_wrappers(async_wrappers)

    # Setup tools
    tool_node: ToolNode | None = None
    # Extract built-in provider tools (dict format) and regular tools (BaseTool/callables)
    built_in_tools = [t for t in tools if isinstance(t, dict)]
    regular_tools = [t for t in tools if not isinstance(t, dict)]

    # Tools that require client-side execution (must be in ToolNode)
    available_tools = middleware_tools + regular_tools

    # Only create ToolNode if we have client-side tools
    tool_node = (
        ToolNode(
            tools=available_tools,
            wrap_tool_call=wrap_tool_call_wrapper,
            awrap_tool_call=awrap_tool_call_wrapper,
        )
        if available_tools
        else None
    )

    # Default tools for ModelRequest initialization
    # Use converted BaseTool instances from ToolNode (not raw callables)
    # Include built-ins and converted tools (can be changed dynamically by middleware)
    # Structured tools are NOT included - they're added dynamically based on response_format
    if tool_node:
        default_tools = list(tool_node.tools_by_name.values()) + built_in_tools
    else:
        default_tools = list(built_in_tools)

    # validate middleware
    assert len({m.name for m in middleware}) == len(middleware), (  # noqa: S101
        "Please remove duplicate middleware instances."
    )
    middleware_w_before_agent = [
        m
        for m in middleware
        if m.__class__.before_agent is not AgentMiddleware.before_agent
        or m.__class__.abefore_agent is not AgentMiddleware.abefore_agent
    ]
    middleware_w_before_model = [
        m
        for m in middleware
        if m.__class__.before_model is not AgentMiddleware.before_model
        or m.__class__.abefore_model is not AgentMiddleware.abefore_model
    ]
    middleware_w_after_model = [
        m
        for m in middleware
        if m.__class__.after_model is not AgentMiddleware.after_model
        or m.__class__.aafter_model is not AgentMiddleware.aafter_model
    ]
    middleware_w_after_agent = [
        m
        for m in middleware
        if m.__class__.after_agent is not AgentMiddleware.after_agent
        or m.__class__.aafter_agent is not AgentMiddleware.aafter_agent
    ]
    # Collect middleware with wrap_model_call or awrap_model_call hooks
    # Include middleware with either implementation to ensure NotImplementedError is raised
    # when middleware doesn't support the execution path
    middleware_w_wrap_model_call = [
        m
        for m in middleware
        if m.__class__.wrap_model_call is not AgentMiddleware.wrap_model_call
        or m.__class__.awrap_model_call is not AgentMiddleware.awrap_model_call
    ]
    # Collect middleware with awrap_model_call or wrap_model_call hooks
    # Include middleware with either implementation to ensure NotImplementedError is raised
    # when middleware doesn't support the execution path
    middleware_w_awrap_model_call = [
        m
        for m in middleware
        if m.__class__.awrap_model_call is not AgentMiddleware.awrap_model_call
        or m.__class__.wrap_model_call is not AgentMiddleware.wrap_model_call
    ]

    # Compose wrap_model_call handlers into a single middleware stack (sync)
    wrap_model_call_handler = None
    if middleware_w_wrap_model_call:
        sync_handlers = [m.wrap_model_call for m in middleware_w_wrap_model_call]
        wrap_model_call_handler = _chain_model_call_handlers(sync_handlers)

    # Compose awrap_model_call handlers into a single middleware stack (async)
    awrap_model_call_handler = None
    if middleware_w_awrap_model_call:
        async_handlers = [m.awrap_model_call for m in middleware_w_awrap_model_call]
        awrap_model_call_handler = _chain_async_model_call_handlers(async_handlers)

    state_schemas: set[type] = {m.state_schema for m in middleware}
    # Use provided state_schema if available, otherwise use base AgentState
    base_state = state_schema if state_schema is not None else AgentState
    state_schemas.add(base_state)

    resolved_state_schema = _resolve_schema(state_schemas, "StateSchema", None)
    input_schema = _resolve_schema(state_schemas, "InputSchema", "input")
    output_schema = _resolve_schema(state_schemas, "OutputSchema", "output")

    # create graph, add nodes
    graph: StateGraph[
        AgentState[ResponseT], ContextT, _InputAgentState, _OutputAgentState[ResponseT]
    ] = StateGraph(
        state_schema=resolved_state_schema,
        input_schema=input_schema,
        output_schema=output_schema,
        context_schema=context_schema,
    )

    def _handle_model_output(
        output: AIMessage, effective_response_format: ResponseFormat | None
    ) -> dict[str, Any]:
        """Handle model output including structured responses.

        Args:
            output: The AI message output from the model.
            effective_response_format: The actual strategy used
                (may differ from initial if auto-detected).
        """
        # Handle structured output with provider strategy
        if isinstance(effective_response_format, ProviderStrategy):
            if not output.tool_calls:
                provider_strategy_binding = ProviderStrategyBinding.from_schema_spec(
                    effective_response_format.schema_spec
                )
                try:
                    structured_response = provider_strategy_binding.parse(output)
                except Exception as exc:  # noqa: BLE001
                    schema_name = getattr(
                        effective_response_format.schema_spec.schema, "__name__", "response_format"
                    )
                    validation_error = StructuredOutputValidationError(schema_name, exc, output)
                    raise validation_error
                else:
                    return {"messages": [output], "structured_response": structured_response}
            return {"messages": [output]}

        # Handle structured output with tool strategy
        if (
            isinstance(effective_response_format, ToolStrategy)
            and isinstance(output, AIMessage)
            and output.tool_calls
        ):
            structured_tool_calls = [
                tc for tc in output.tool_calls if tc["name"] in structured_output_tools
            ]

            if structured_tool_calls:
                exception: StructuredOutputError | None = None
                if len(structured_tool_calls) > 1:
                    # Handle multiple structured outputs error
                    tool_names = [tc["name"] for tc in structured_tool_calls]
                    exception = MultipleStructuredOutputsError(tool_names, output)
                    should_retry, error_message = _handle_structured_output_error(
                        exception, effective_response_format
                    )
                    if not should_retry:
                        raise exception

                    # Add error messages and retry
                    tool_messages = [
                        ToolMessage(
                            content=error_message,
                            tool_call_id=tc["id"],
                            name=tc["name"],
                        )
                        for tc in structured_tool_calls
                    ]
                    return {"messages": [output, *tool_messages]}

                # Handle single structured output
                tool_call = structured_tool_calls[0]
                try:
                    structured_tool_binding = structured_output_tools[tool_call["name"]]
                    structured_response = structured_tool_binding.parse(tool_call["args"])

                    tool_message_content = (
                        effective_response_format.tool_message_content
                        if effective_response_format.tool_message_content
                        else f"Returning structured response: {structured_response}"
                    )

                    return {
                        "messages": [
                            output,
                            ToolMessage(
                                content=tool_message_content,
                                tool_call_id=tool_call["id"],
                                name=tool_call["name"],
                            ),
                        ],
                        "structured_response": structured_response,
                    }
                except Exception as exc:  # noqa: BLE001
                    exception = StructuredOutputValidationError(tool_call["name"], exc, output)
                    should_retry, error_message = _handle_structured_output_error(
                        exception, effective_response_format
                    )
                    if not should_retry:
                        raise exception

                    return {
                        "messages": [
                            output,
                            ToolMessage(
                                content=error_message,
                                tool_call_id=tool_call["id"],
                                name=tool_call["name"],
                            ),
                        ],
                    }

        return {"messages": [output]}

    def _get_bound_model(request: ModelRequest) -> tuple[Runnable, ResponseFormat | None]:
        """Get the model with appropriate tool bindings.

        Performs auto-detection of strategy if needed based on model capabilities.

        Args:
            request: The model request containing model, tools, and response format.

        Returns:
            Tuple of `(bound_model, effective_response_format)` where
            `effective_response_format` is the actual strategy used (may differ from
            initial if auto-detected).
        """
        # Validate ONLY client-side tools that need to exist in tool_node
        # Build map of available client-side tools from the ToolNode
        # (which has already converted callables)
        available_tools_by_name = {}
        if tool_node:
            available_tools_by_name = tool_node.tools_by_name.copy()

        # Check if any requested tools are unknown CLIENT-SIDE tools
        unknown_tool_names = []
        for t in request.tools:
            # Only validate BaseTool instances (skip built-in dict tools)
            if isinstance(t, dict):
                continue
            if isinstance(t, BaseTool) and t.name not in available_tools_by_name:
                unknown_tool_names.append(t.name)

        if unknown_tool_names:
            available_tool_names = sorted(available_tools_by_name.keys())
            msg = (
                f"Middleware returned unknown tool names: {unknown_tool_names}\n\n"
                f"Available client-side tools: {available_tool_names}\n\n"
                "To fix this issue:\n"
                "1. Ensure the tools are passed to create_agent() via "
                "the 'tools' parameter\n"
                "2. If using custom middleware with tools, ensure "
                "they're registered via middleware.tools attribute\n"
                "3. Verify that tool names in ModelRequest.tools match "
                "the actual tool.name values\n"
                "Note: Built-in provider tools (dict format) can be added dynamically."
            )
            raise ValueError(msg)

        # Determine effective response format (auto-detect if needed)
        effective_response_format: ResponseFormat | None
        if isinstance(request.response_format, AutoStrategy):
            # User provided raw schema via AutoStrategy - auto-detect best strategy based on model
            if _supports_provider_strategy(request.model):
                # Model supports provider strategy - use it
                effective_response_format = ProviderStrategy(schema=request.response_format.schema)
            else:
                # Model doesn't support provider strategy - use ToolStrategy
                effective_response_format = ToolStrategy(schema=request.response_format.schema)
        else:
            # User explicitly specified a strategy - preserve it
            effective_response_format = request.response_format

        # Build final tools list including structured output tools
        # request.tools now only contains BaseTool instances (converted from callables)
        # and dicts (built-ins)
        final_tools = list(request.tools)
        if isinstance(effective_response_format, ToolStrategy):
            # Add structured output tools to final tools list
            structured_tools = [info.tool for info in structured_output_tools.values()]
            final_tools.extend(structured_tools)

        # Bind model based on effective response format
        if isinstance(effective_response_format, ProviderStrategy):
            # Use provider-specific structured output
            kwargs = effective_response_format.to_model_kwargs()
            return (
                request.model.bind_tools(
                    final_tools, strict=True, **kwargs, **request.model_settings
                ),
                effective_response_format,
            )

        if isinstance(effective_response_format, ToolStrategy):
            # Current implementation requires that tools used for structured output
            # have to be declared upfront when creating the agent as part of the
            # response format. Middleware is allowed to change the response format
            # to a subset of the original structured tools when using ToolStrategy,
            # but not to add new structured tools that weren't declared upfront.
            # Compute output binding
            for tc in effective_response_format.schema_specs:
                if tc.name not in structured_output_tools:
                    msg = (
                        f"ToolStrategy specifies tool '{tc.name}' "
                        "which wasn't declared in the original "
                        "response format when creating the agent."
                    )
                    raise ValueError(msg)

            # Force tool use if we have structured output tools
            tool_choice = "any" if structured_output_tools else request.tool_choice
            return (
                request.model.bind_tools(
                    final_tools, tool_choice=tool_choice, **request.model_settings
                ),
                effective_response_format,
            )

        # No structured output - standard model binding
        if final_tools:
            return (
                request.model.bind_tools(
                    final_tools, tool_choice=request.tool_choice, **request.model_settings
                ),
                None,
            )
        return request.model.bind(**request.model_settings), None

    def _execute_model_sync(request: ModelRequest) -> ModelResponse:
        """Execute model and return response.

        This is the core model execution logic wrapped by `wrap_model_call` handlers.
        Raises any exceptions that occur during model invocation.
        """
        # Get the bound model (with auto-detection if needed)
        model_, effective_response_format = _get_bound_model(request)
        messages = request.messages
        if request.system_prompt and not isinstance(request.system_prompt, SystemMessage):
            messages = [SystemMessage(content=request.system_prompt), *messages]
        elif request.system_prompt and isinstance(request.system_prompt, SystemMessage):
            messages = [request.system_prompt, *messages]

        output = model_.invoke(messages)

        # Handle model output to get messages and structured_response
        handled_output = _handle_model_output(output, effective_response_format)
        messages_list = handled_output["messages"]
        structured_response = handled_output.get("structured_response")

        return ModelResponse(
            result=messages_list,
            structured_response=structured_response,
        )

    def model_node(state: AgentState, runtime: Runtime[ContextT]) -> dict[str, Any]:
        """Sync model request handler with sequential middleware processing."""
        request = ModelRequest(
            model=model,
            tools=default_tools,
            system_prompt=system_prompt,
            response_format=initial_response_format,
            messages=state["messages"],
            tool_choice=None,
            state=state,
            runtime=runtime,
        )

        if wrap_model_call_handler is None:
            # No handlers - execute directly
            response = _execute_model_sync(request)
        else:
            # Call composed handler with base handler
            response = wrap_model_call_handler(request, _execute_model_sync)

        # Extract state updates from ModelResponse
        state_updates = {"messages": response.result}
        if response.structured_response is not None:
            state_updates["structured_response"] = response.structured_response

        return state_updates

    async def _execute_model_async(request: ModelRequest) -> ModelResponse:
        """Execute model asynchronously and return response.

        This is the core async model execution logic wrapped by `wrap_model_call`
        handlers.

        Raises any exceptions that occur during model invocation.
        """
        # Get the bound model (with auto-detection if needed)
        model_, effective_response_format = _get_bound_model(request)
        messages = request.messages
        if request.system_prompt and not isinstance(request.system_prompt, SystemMessage):
            messages = [SystemMessage(content=request.system_prompt), *messages]
        elif request.system_prompt and isinstance(request.system_prompt, SystemMessage):
            messages = [request.system_prompt, *messages]

        output = await model_.ainvoke(messages)

        # Handle model output to get messages and structured_response
        handled_output = _handle_model_output(output, effective_response_format)
        messages_list = handled_output["messages"]
        structured_response = handled_output.get("structured_response")

        return ModelResponse(
            result=messages_list,
            structured_response=structured_response,
        )

    async def amodel_node(state: AgentState, runtime: Runtime[ContextT]) -> dict[str, Any]:
        """Async model request handler with sequential middleware processing."""
        request = ModelRequest(
            model=model,
            tools=default_tools,
            system_prompt=system_prompt,
            response_format=initial_response_format,
            messages=state["messages"],
            tool_choice=None,
            state=state,
            runtime=runtime,
        )

        if awrap_model_call_handler is None:
            # No async handlers - execute directly
            response = await _execute_model_async(request)
        else:
            # Call composed async handler with base handler
            response = await awrap_model_call_handler(request, _execute_model_async)

        # Extract state updates from ModelResponse
        state_updates = {"messages": response.result}
        if response.structured_response is not None:
            state_updates["structured_response"] = response.structured_response

        return state_updates

    # Use sync or async based on model capabilities
    graph.add_node("model", RunnableCallable(model_node, amodel_node, trace=False))

    # Only add tools node if we have tools
    if tool_node is not None:
        graph.add_node("tools", tool_node)

    # Add middleware nodes
    for m in middleware:
        if (
            m.__class__.before_agent is not AgentMiddleware.before_agent
            or m.__class__.abefore_agent is not AgentMiddleware.abefore_agent
        ):
            # Use RunnableCallable to support both sync and async
            # Pass None for sync if not overridden to avoid signature conflicts
            sync_before_agent = (
                m.before_agent
                if m.__class__.before_agent is not AgentMiddleware.before_agent
                else None
            )
            async_before_agent = (
                m.abefore_agent
                if m.__class__.abefore_agent is not AgentMiddleware.abefore_agent
                else None
            )
            before_agent_node = RunnableCallable(sync_before_agent, async_before_agent, trace=False)
            graph.add_node(
                f"{m.name}.before_agent", before_agent_node, input_schema=resolved_state_schema
            )

        if (
            m.__class__.before_model is not AgentMiddleware.before_model
            or m.__class__.abefore_model is not AgentMiddleware.abefore_model
        ):
            # Use RunnableCallable to support both sync and async
            # Pass None for sync if not overridden to avoid signature conflicts
            sync_before = (
                m.before_model
                if m.__class__.before_model is not AgentMiddleware.before_model
                else None
            )
            async_before = (
                m.abefore_model
                if m.__class__.abefore_model is not AgentMiddleware.abefore_model
                else None
            )
            before_node = RunnableCallable(sync_before, async_before, trace=False)
            graph.add_node(
                f"{m.name}.before_model", before_node, input_schema=resolved_state_schema
            )

        if (
            m.__class__.after_model is not AgentMiddleware.after_model
            or m.__class__.aafter_model is not AgentMiddleware.aafter_model
        ):
            # Use RunnableCallable to support both sync and async
            # Pass None for sync if not overridden to avoid signature conflicts
            sync_after = (
                m.after_model
                if m.__class__.after_model is not AgentMiddleware.after_model
                else None
            )
            async_after = (
                m.aafter_model
                if m.__class__.aafter_model is not AgentMiddleware.aafter_model
                else None
            )
            after_node = RunnableCallable(sync_after, async_after, trace=False)
            graph.add_node(f"{m.name}.after_model", after_node, input_schema=resolved_state_schema)

        if (
            m.__class__.after_agent is not AgentMiddleware.after_agent
            or m.__class__.aafter_agent is not AgentMiddleware.aafter_agent
        ):
            # Use RunnableCallable to support both sync and async
            # Pass None for sync if not overridden to avoid signature conflicts
            sync_after_agent = (
                m.after_agent
                if m.__class__.after_agent is not AgentMiddleware.after_agent
                else None
            )
            async_after_agent = (
                m.aafter_agent
                if m.__class__.aafter_agent is not AgentMiddleware.aafter_agent
                else None
            )
            after_agent_node = RunnableCallable(sync_after_agent, async_after_agent, trace=False)
            graph.add_node(
                f"{m.name}.after_agent", after_agent_node, input_schema=resolved_state_schema
            )

    # Determine the entry node (runs once at start): before_agent -> before_model -> model
    if middleware_w_before_agent:
        entry_node = f"{middleware_w_before_agent[0].name}.before_agent"
    elif middleware_w_before_model:
        entry_node = f"{middleware_w_before_model[0].name}.before_model"
    else:
        entry_node = "model"

    # Determine the loop entry node (beginning of agent loop, excludes before_agent)
    # This is where tools will loop back to for the next iteration
    if middleware_w_before_model:
        loop_entry_node = f"{middleware_w_before_model[0].name}.before_model"
    else:
        loop_entry_node = "model"

    # Determine the loop exit node (end of each iteration, can run multiple times)
    # This is after_model or model, but NOT after_agent
    if middleware_w_after_model:
        loop_exit_node = f"{middleware_w_after_model[0].name}.after_model"
    else:
        loop_exit_node = "model"

    # Determine the exit node (runs once at end): after_agent or END
    if middleware_w_after_agent:
        exit_node = f"{middleware_w_after_agent[-1].name}.after_agent"
    else:
        exit_node = END

    graph.add_edge(START, entry_node)
    # add conditional edges only if tools exist
    if tool_node is not None:
        # Only include exit_node in destinations if any tool has return_direct=True
        # or if there are structured output tools
        tools_to_model_destinations = [loop_entry_node]
        if (
            any(tool.return_direct for tool in tool_node.tools_by_name.values())
            or structured_output_tools
        ):
            tools_to_model_destinations.append(exit_node)

        graph.add_conditional_edges(
            "tools",
            RunnableCallable(
                _make_tools_to_model_edge(
                    tool_node=tool_node,
                    model_destination=loop_entry_node,
                    structured_output_tools=structured_output_tools,
                    end_destination=exit_node,
                ),
                trace=False,
            ),
            tools_to_model_destinations,
        )

        # base destinations are tools and exit_node
        # we add the loop_entry node to edge destinations if:
        # - there is an after model hook(s) -- allows jump_to to model
        #   potentially artificially injected tool messages, ex HITL
        # - there is a response format -- to allow for jumping to model to handle
        #   regenerating structured output tool calls
        model_to_tools_destinations = ["tools", exit_node]
        if response_format or loop_exit_node != "model":
            model_to_tools_destinations.append(loop_entry_node)

        graph.add_conditional_edges(
            loop_exit_node,
            RunnableCallable(
                _make_model_to_tools_edge(
                    model_destination=loop_entry_node,
                    structured_output_tools=structured_output_tools,
                    end_destination=exit_node,
                ),
                trace=False,
            ),
            model_to_tools_destinations,
        )
    elif len(structured_output_tools) > 0:
        graph.add_conditional_edges(
            loop_exit_node,
            RunnableCallable(
                _make_model_to_model_edge(
                    model_destination=loop_entry_node,
                    end_destination=exit_node,
                ),
                trace=False,
            ),
            [loop_entry_node, exit_node],
        )
    elif loop_exit_node == "model":
        # If no tools and no after_model, go directly to exit_node
        graph.add_edge(loop_exit_node, exit_node)
    # No tools but we have after_model - connect after_model to exit_node
    else:
        _add_middleware_edge(
            graph,
            name=f"{middleware_w_after_model[0].name}.after_model",
            default_destination=exit_node,
            model_destination=loop_entry_node,
            end_destination=exit_node,
            can_jump_to=_get_can_jump_to(middleware_w_after_model[0], "after_model"),
        )

    # Add before_agent middleware edges
    if middleware_w_before_agent:
        for m1, m2 in itertools.pairwise(middleware_w_before_agent):
            _add_middleware_edge(
                graph,
                name=f"{m1.name}.before_agent",
                default_destination=f"{m2.name}.before_agent",
                model_destination=loop_entry_node,
                end_destination=exit_node,
                can_jump_to=_get_can_jump_to(m1, "before_agent"),
            )
        # Connect last before_agent to loop_entry_node (before_model or model)
        _add_middleware_edge(
            graph,
            name=f"{middleware_w_before_agent[-1].name}.before_agent",
            default_destination=loop_entry_node,
            model_destination=loop_entry_node,
            end_destination=exit_node,
            can_jump_to=_get_can_jump_to(middleware_w_before_agent[-1], "before_agent"),
        )

    # Add before_model middleware edges
    if middleware_w_before_model:
        for m1, m2 in itertools.pairwise(middleware_w_before_model):
            _add_middleware_edge(
                graph,
                name=f"{m1.name}.before_model",
                default_destination=f"{m2.name}.before_model",
                model_destination=loop_entry_node,
                end_destination=exit_node,
                can_jump_to=_get_can_jump_to(m1, "before_model"),
            )
        # Go directly to model after the last before_model
        _add_middleware_edge(
            graph,
            name=f"{middleware_w_before_model[-1].name}.before_model",
            default_destination="model",
            model_destination=loop_entry_node,
            end_destination=exit_node,
            can_jump_to=_get_can_jump_to(middleware_w_before_model[-1], "before_model"),
        )

    # Add after_model middleware edges
    if middleware_w_after_model:
        graph.add_edge("model", f"{middleware_w_after_model[-1].name}.after_model")
        for idx in range(len(middleware_w_after_model) - 1, 0, -1):
            m1 = middleware_w_after_model[idx]
            m2 = middleware_w_after_model[idx - 1]
            _add_middleware_edge(
                graph,
                name=f"{m1.name}.after_model",
                default_destination=f"{m2.name}.after_model",
                model_destination=loop_entry_node,
                end_destination=exit_node,
                can_jump_to=_get_can_jump_to(m1, "after_model"),
            )
        # Note: Connection from after_model to after_agent/END is handled above
        # in the conditional edges section

    # Add after_agent middleware edges
    if middleware_w_after_agent:
        # Chain after_agent middleware (runs once at the very end, before END)
        for idx in range(len(middleware_w_after_agent) - 1, 0, -1):
            m1 = middleware_w_after_agent[idx]
            m2 = middleware_w_after_agent[idx - 1]
            _add_middleware_edge(
                graph,
                name=f"{m1.name}.after_agent",
                default_destination=f"{m2.name}.after_agent",
                model_destination=loop_entry_node,
                end_destination=exit_node,
                can_jump_to=_get_can_jump_to(m1, "after_agent"),
            )

        # Connect the last after_agent to END
        _add_middleware_edge(
            graph,
            name=f"{middleware_w_after_agent[0].name}.after_agent",
            default_destination=END,
            model_destination=loop_entry_node,
            end_destination=exit_node,
            can_jump_to=_get_can_jump_to(middleware_w_after_agent[0], "after_agent"),
        )

    return graph.compile(
        checkpointer=checkpointer,
        store=store,
        interrupt_before=interrupt_before,
        interrupt_after=interrupt_after,
        debug=debug,
        name=name,
        cache=cache,
    )


def _resolve_jump(
    jump_to: JumpTo | None,
    *,
    model_destination: str,
    end_destination: str,
) -> str | None:
    if jump_to == "model":
        return model_destination
    if jump_to == "end":
        return end_destination
    if jump_to == "tools":
        return "tools"
    return None


def _fetch_last_ai_and_tool_messages(
    messages: list[AnyMessage],
) -> tuple[AIMessage, list[ToolMessage]]:
    last_ai_index: int
    last_ai_message: AIMessage

    for i in range(len(messages) - 1, -1, -1):
        if isinstance(messages[i], AIMessage):
            last_ai_index = i
            last_ai_message = cast("AIMessage", messages[i])
            break

    tool_messages = [m for m in messages[last_ai_index + 1 :] if isinstance(m, ToolMessage)]
    return last_ai_message, tool_messages


def _make_model_to_tools_edge(
    *,
    model_destination: str,
    structured_output_tools: dict[str, OutputToolBinding],
    end_destination: str,
) -> Callable[[dict[str, Any]], str | list[Send] | None]:
    def model_to_tools(
        state: dict[str, Any],
    ) -> str | list[Send] | None:
        # 1. if there's an explicit jump_to in the state, use it
        if jump_to := state.get("jump_to"):
            return _resolve_jump(
                jump_to,
                model_destination=model_destination,
                end_destination=end_destination,
            )

        last_ai_message, tool_messages = _fetch_last_ai_and_tool_messages(state["messages"])
        tool_message_ids = [m.tool_call_id for m in tool_messages]

        # 2. if the model hasn't called any tools, exit the loop
        # this is the classic exit condition for an agent loop
        if len(last_ai_message.tool_calls) == 0:
            return end_destination

        pending_tool_calls = [
            c
            for c in last_ai_message.tool_calls
            if c["id"] not in tool_message_ids and c["name"] not in structured_output_tools
        ]

        # 3. if there are pending tool calls, jump to the tool node
        if pending_tool_calls:
            return [
                Send(
                    "tools",
                    ToolCallWithContext(
                        __type="tool_call_with_context",
                        tool_call=tool_call,
                        state=state,
                    ),
                )
                for tool_call in pending_tool_calls
            ]

        # 4. if there is a structured response, exit the loop
        if "structured_response" in state:
            return end_destination

        # 5. AIMessage has tool calls, but there are no pending tool calls
        # which suggests the injection of artificial tool messages. jump to the model node
        return model_destination

    return model_to_tools


def _make_model_to_model_edge(
    *,
    model_destination: str,
    end_destination: str,
) -> Callable[[dict[str, Any]], str | list[Send] | None]:
    def model_to_model(
        state: dict[str, Any],
    ) -> str | list[Send] | None:
        # 1. Priority: Check for explicit jump_to directive from middleware
        if jump_to := state.get("jump_to"):
            return _resolve_jump(
                jump_to,
                model_destination=model_destination,
                end_destination=end_destination,
            )

        # 2. Exit condition: A structured response was generated
        if "structured_response" in state:
            return end_destination

        # 3. Default: Continue the loop, there may have been an issue
        #     with structured output generation, so we need to retry
        return model_destination

    return model_to_model


def _make_tools_to_model_edge(
    *,
    tool_node: ToolNode,
    model_destination: str,
    structured_output_tools: dict[str, OutputToolBinding],
    end_destination: str,
) -> Callable[[dict[str, Any]], str | None]:
    def tools_to_model(state: dict[str, Any]) -> str | None:
        last_ai_message, tool_messages = _fetch_last_ai_and_tool_messages(state["messages"])

        # 1. Exit condition: All executed tools have return_direct=True
        # Filter to only client-side tools (provider tools are not in tool_node)
        client_side_tool_calls = [
            c for c in last_ai_message.tool_calls if c["name"] in tool_node.tools_by_name
        ]
        if client_side_tool_calls and all(
            tool_node.tools_by_name[c["name"]].return_direct for c in client_side_tool_calls
        ):
            return end_destination

        # 2. Exit condition: A structured output tool was executed
        if any(t.name in structured_output_tools for t in tool_messages):
            return end_destination

        # 3. Default: Continue the loop
        #    Tool execution completed successfully, route back to the model
        #    so it can process the tool results and decide the next action.
        return model_destination

    return tools_to_model


def _add_middleware_edge(
    graph: StateGraph[
        AgentState[ResponseT], ContextT, _InputAgentState, _OutputAgentState[ResponseT]
    ],
    *,
    name: str,
    default_destination: str,
    model_destination: str,
    end_destination: str,
    can_jump_to: list[JumpTo] | None,
) -> None:
    """Add an edge to the graph for a middleware node.

    Args:
        graph: The graph to add the edge to.
        name: The name of the middleware node.
        default_destination: The default destination for the edge.
        model_destination: The destination for the edge to the model.
        end_destination: The destination for the edge to the end.
        can_jump_to: The conditionally jumpable destinations for the edge.
    """
    if can_jump_to:

        def jump_edge(state: dict[str, Any]) -> str:
            return (
                _resolve_jump(
                    state.get("jump_to"),
                    model_destination=model_destination,
                    end_destination=end_destination,
                )
                or default_destination
            )

        destinations = [default_destination]

        if "end" in can_jump_to:
            destinations.append(end_destination)
        if "tools" in can_jump_to:
            destinations.append("tools")
        if "model" in can_jump_to and name != model_destination:
            destinations.append(model_destination)

        graph.add_conditional_edges(name, RunnableCallable(jump_edge, trace=False), destinations)

    else:
        graph.add_edge(name, default_destination)


__all__ = [
    "create_agent",
]<|MERGE_RESOLUTION|>--- conflicted
+++ resolved
@@ -516,13 +516,8 @@
     model: str | BaseChatModel,
     tools: Sequence[BaseTool | Callable | dict[str, Any]] | None = None,
     *,
-<<<<<<< HEAD
     system_prompt: str | SystemMessage | None = None,
-    middleware: Sequence[AgentMiddleware[AgentState[ResponseT], ContextT]] = (),
-=======
-    system_prompt: str | None = None,
     middleware: Sequence[AgentMiddleware[StateT_co, ContextT]] = (),
->>>>>>> 9a09ed06
     response_format: ResponseFormat[ResponseT] | type[ResponseT] | None = None,
     state_schema: type[AgentState[ResponseT]] | None = None,
     context_schema: type[ContextT] | None = None,
