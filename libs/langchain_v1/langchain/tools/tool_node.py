"""Tool execution node for LangGraph workflows.

This module provides prebuilt functionality for executing tools in LangGraph.

Tools are functions that models can call to interact with external systems,
APIs, databases, or perform computations.

The module implements design patterns for:
- Parallel execution of multiple tool calls for efficiency
- Robust error handling with customizable error messages
- State injection for tools that need access to graph state
- Store injection for tools that need persistent storage
- Command-based state updates for advanced control flow

Key Components:
    ToolNode: Main class for executing tools in LangGraph workflows
    InjectedState: Annotation for injecting graph state into tools
    InjectedStore: Annotation for injecting persistent store into tools
    tools_condition: Utility function for conditional routing based on tool calls

Typical Usage:
    ```python
    from langchain_core.tools import tool
    from langchain.tools import ToolNode


    @tool
    def my_tool(x: int) -> str:
        return f"Result: {x}"


    tool_node = ToolNode([my_tool])
    ```
"""

from __future__ import annotations

import asyncio
import inspect
import json
from collections.abc import Callable, Generator
from copy import copy, deepcopy
from dataclasses import dataclass, replace
from types import UnionType
from typing import (
    TYPE_CHECKING,
    Annotated,
    Any,
    Literal,
    Optional,
    TypedDict,
    Union,
    cast,
    get_args,
    get_origin,
    get_type_hints,
)

from langchain_core.messages import (
    AIMessage,
    AnyMessage,
    RemoveMessage,
    ToolCall,
    ToolMessage,
    convert_to_messages,
)
from langchain_core.runnables.config import (
    get_config_list,
    get_executor_for_config,
)
from langchain_core.tools import BaseTool, InjectedToolArg
from langchain_core.tools import tool as create_tool
from langchain_core.tools.base import (
    TOOL_MESSAGE_BLOCK_TYPES,
    get_all_basemodel_annotations,
)
from langgraph._internal._runnable import RunnableCallable
from langgraph.errors import GraphBubbleUp
from langgraph.graph.message import REMOVE_ALL_MESSAGES
from langgraph.runtime import get_runtime
from langgraph.types import Command, Send
from pydantic import BaseModel, ValidationError

if TYPE_CHECKING:
    from collections.abc import Sequence

    from langchain_core.runnables import RunnableConfig
    from langgraph.store.base import BaseStore

INVALID_TOOL_NAME_ERROR_TEMPLATE = (
    "Error: {requested_tool} is not a valid tool, try one of [{available_tools}]."
)
TOOL_CALL_ERROR_TEMPLATE = "Error: {error}\n Please fix your mistakes."
TOOL_EXECUTION_ERROR_TEMPLATE = (
    "Error executing tool '{tool_name}' with kwargs {tool_kwargs} with error:\n"
    " {error}\n"
    " Please fix the error and try again."
)
TOOL_INVOCATION_ERROR_TEMPLATE = (
    "Error invoking tool '{tool_name}' with kwargs {tool_kwargs} with error:\n"
    " {error}\n"
    " Please fix the error and try again."
)


<<<<<<< HEAD
@dataclass()
class ToolCallRequest:
    """Tool execution request passed to on_tool_call handlers.

    Attributes:
        tool_call: Tool call dict with name, args, and id from model output.
        tool: BaseTool instance to be invoked.
    """

    tool_call: ToolCall
    tool: BaseTool


ToolCallHandler = Callable[
    [ToolCallRequest, Any, Any],
    Generator[ToolCallRequest | ToolMessage | Command, ToolMessage | Command, None],
]
"""Generator-based handler for intercepting tool execution.

Receives (request, state, runtime), yields ToolCallRequest/ToolMessage/Command,
receives results via .send(). Returns None; the last value sent becomes the result.

Exceptions propagate unless handle_tool_errors is configured on ToolNode.

Example:
    Passthrough:

    def handler(request, state, runtime):
        yield request

    Cache result:

    def handler(request, state, runtime):
        if cached := get_cache(request):
            yield ToolMessage(content=cached, tool_call_id=request.tool_call["id"])
        else:
            yield request

    Retry with validation:

    def handler(request, state, runtime):
        for attempt in range(3):
            response = yield request
            if valid(response) or attempt == 2:
                return
"""
=======
class ToolCallWithContext(TypedDict):
    """ToolCall with additional context for graph state.

    This is an internal data structure meant to help the ToolNode accept
    tool calls with additional context (e.g. state) when dispatched using the
    Send API.

    The Send API is used in create_agent to distribute tool calls in parallel
    and support human-in-the-loop workflows where graph execution may be paused
    for an indefinite time.
    """

    tool_call: ToolCall
    __type: Literal["tool_call_with_context"]
    """Type to parameterize the payload.

    Using "__" as a prefix to be defensive against potential name collisions with
    regular user state.
    """
    state: Any
    """The state is provided as additional context."""
>>>>>>> b5f8e87e


def msg_content_output(output: Any) -> str | list[dict]:
    """Convert tool output to ToolMessage content format.

    Handles str, list[dict] (content blocks), and arbitrary objects by attempting
    JSON serialization with fallback to str().

    Args:
        output: Tool execution output of any type.

    Returns:
        String or list of content blocks suitable for ToolMessage.content.
    """
    if isinstance(output, str) or (
        isinstance(output, list)
        and all(isinstance(x, dict) and x.get("type") in TOOL_MESSAGE_BLOCK_TYPES for x in output)
    ):
        return output
    # Technically a list of strings is also valid message content, but it's
    # not currently well tested that all chat models support this.
    # And for backwards compatibility we want to make sure we don't break
    # any existing ToolNode usage.
    try:
        return json.dumps(output, ensure_ascii=False)
    except Exception:  # noqa: BLE001
        return str(output)


class ToolInvocationError(Exception):
    """Exception raised when a tool invocation fails due to invalid arguments."""

    def __init__(
        self, tool_name: str, source: ValidationError, tool_kwargs: dict[str, Any]
    ) -> None:
        """Initialize the ToolInvocationError.

        Args:
            tool_name: The name of the tool that failed.
            source: The exception that occurred.
            tool_kwargs: The keyword arguments that were passed to the tool.
        """
        self.message = TOOL_INVOCATION_ERROR_TEMPLATE.format(
            tool_name=tool_name, tool_kwargs=tool_kwargs, error=source
        )
        self.tool_name = tool_name
        self.tool_kwargs = tool_kwargs
        self.source = source
        super().__init__(self.message)


def _default_handle_tool_errors(e: Exception) -> str:
    """Default error handler for tool errors.

    If the tool is a tool invocation error, return its message.
    Otherwise, raise the error.
    """
    if isinstance(e, ToolInvocationError):
        return e.message
    raise e


def _handle_tool_error(
    e: Exception,
    *,
    flag: bool | str | Callable[..., str] | type[Exception] | tuple[type[Exception], ...],
) -> str:
    """Generate error message content based on exception handling configuration.

    This function centralizes error message generation logic, supporting different
    error handling strategies configured via the ToolNode's handle_tool_errors
    parameter.

    Args:
        e: The exception that occurred during tool execution.
        flag: Configuration for how to handle the error. Can be:
            - bool: If True, use default error template
            - str: Use this string as the error message
            - Callable: Call this function with the exception to get error message
            - tuple: Not used in this context (handled by caller)

    Returns:
        A string containing the error message to include in the ToolMessage.

    Raises:
        ValueError: If flag is not one of the supported types.

    Note:
        The tuple case is handled by the caller through exception type checking,
        not by this function directly.
    """
    if isinstance(flag, (bool, tuple)) or (isinstance(flag, type) and issubclass(flag, Exception)):
        content = TOOL_CALL_ERROR_TEMPLATE.format(error=repr(e))
    elif isinstance(flag, str):
        content = flag
    elif callable(flag):
        content = flag(e)  # type: ignore [assignment, call-arg]
    else:
        msg = (
            f"Got unexpected type of `handle_tool_error`. Expected bool, str "
            f"or callable. Received: {flag}"
        )
        raise ValueError(msg)
    return content


def _infer_handled_types(handler: Callable[..., str]) -> tuple[type[Exception], ...]:
    """Infer exception types handled by a custom error handler function.

    This function analyzes the type annotations of a custom error handler to determine
    which exception types it's designed to handle. This enables type-safe error handling
    where only specific exceptions are caught and processed by the handler.

    Args:
        handler: A callable that takes an exception and returns an error message string.
                The first parameter (after self/cls if present) should be type-annotated
                with the exception type(s) to handle.

    Returns:
        A tuple of exception types that the handler can process. Returns (Exception,)
        if no specific type information is available for backward compatibility.

    Raises:
        ValueError: If the handler's annotation contains non-Exception types or
                   if Union types contain non-Exception types.

    Note:
        This function supports both single exception types and Union types for
        handlers that need to handle multiple exception types differently.
    """
    sig = inspect.signature(handler)
    params = list(sig.parameters.values())
    if params:
        # If it's a method, the first argument is typically 'self' or 'cls'
        if params[0].name in ["self", "cls"] and len(params) == 2:
            first_param = params[1]
        else:
            first_param = params[0]

        type_hints = get_type_hints(handler)
        if first_param.name in type_hints:
            origin = get_origin(first_param.annotation)
            if origin in [Union, UnionType]:
                args = get_args(first_param.annotation)
                if all(issubclass(arg, Exception) for arg in args):
                    return tuple(args)
                msg = (
                    "All types in the error handler error annotation must be "
                    "Exception types. For example, "
                    "`def custom_handler(e: Union[ValueError, TypeError])`. "
                    f"Got '{first_param.annotation}' instead."
                )
                raise ValueError(msg)

            exception_type = type_hints[first_param.name]
            if Exception in exception_type.__mro__:
                return (exception_type,)
            msg = (
                f"Arbitrary types are not supported in the error handler "
                f"signature. Please annotate the error with either a "
                f"specific Exception type or a union of Exception types. "
                "For example, `def custom_handler(e: ValueError)` or "
                "`def custom_handler(e: Union[ValueError, TypeError])`. "
                f"Got '{exception_type}' instead."
            )
            raise ValueError(msg)

    # If no type information is available, return (Exception,)
    # for backwards compatibility.
    return (Exception,)


class ToolNode(RunnableCallable):
    """A node for executing tools in LangGraph workflows.

    Handles tool execution patterns including function calls, state injection,
    persistent storage, and control flow. Manages parallel execution,
    error handling.

    Input Formats:
        1. Graph state with `messages` key that has a list of messages:
           - Common representation for agentic workflows
           - Supports custom messages key via ``messages_key`` parameter

        2. **Message List**: ``[AIMessage(..., tool_calls=[...])]``
           - List of messages with tool calls in the last AIMessage

        3. **Direct Tool Calls**: ``[{"name": "tool", "args": {...}, "id": "1", "type": "tool_call"}]``
           - Bypasses message parsing for direct tool execution
           - For programmatic tool invocation and testing

    Output Formats:
        Output format depends on input type and tool behavior:

        **For Regular tools**:
        - Dict input → ``{"messages": [ToolMessage(...)]}``
        - List input → ``[ToolMessage(...)]``

        **For Command tools**:
        - Returns ``[Command(...)]`` or mixed list with regular tool outputs
        - Commands can update state, trigger navigation, or send messages

    Args:
        tools: A sequence of tools that can be invoked by this node. Supports:
            - **BaseTool instances**: Tools with schemas and metadata
            - **Plain functions**: Automatically converted to tools with inferred schemas
        name: The name identifier for this node in the graph. Used for debugging
            and visualization. Defaults to "tools".
        tags: Optional metadata tags to associate with the node for filtering
            and organization. Defaults to None.
        handle_tool_errors: Configuration for error handling during tool execution.
            Supports multiple strategies:

            - **True**: Catch all errors and return a ToolMessage with the default
              error template containing the exception details.
            - **str**: Catch all errors and return a ToolMessage with this custom
              error message string.
            - **type[Exception]**: Only catch exceptions with the specified type and
              return the default error message for it.
            - **tuple[type[Exception], ...]**: Only catch exceptions with the specified
              types and return default error messages for them.
            - **Callable[..., str]**: Catch exceptions matching the callable's signature
              and return the string result of calling it with the exception.
            - **False**: Disable error handling entirely, allowing exceptions to
              propagate.

            Defaults to a callable that:
                - catches tool invocation errors (due to invalid arguments provided by the model) and returns a descriptive error message
                - ignores tool execution errors (they will be re-raised)

        messages_key: The key in the state dictionary that contains the message list.
            This same key will be used for the output ToolMessages.
            Defaults to "messages".
            Allows custom state schemas with different message field names.

    Examples:
        Basic usage:

        ```python
        from langchain.tools import ToolNode
        from langchain_core.tools import tool

        @tool
        def calculator(a: int, b: int) -> int:
            \"\"\"Add two numbers.\"\"\"
            return a + b

        tool_node = ToolNode([calculator])
        ```

        State injection:

        ```python
        from typing_extensions import Annotated
        from langchain.tools import InjectedState

        @tool
        def context_tool(query: str, state: Annotated[dict, InjectedState]) -> str:
            \"\"\"Some tool that uses state.\"\"\"
            return f"Query: {query}, Messages: {len(state['messages'])}"

        tool_node = ToolNode([context_tool])
        ```

        Error handling:

        ```python
        def handle_errors(e: ValueError) -> str:
            return "Invalid input provided"


        tool_node = ToolNode([my_tool], handle_tool_errors=handle_errors)
        ```
    """  # noqa: E501

    name: str = "tools"

    def __init__(
        self,
        tools: Sequence[BaseTool | Callable],
        *,
        name: str = "tools",
        tags: list[str] | None = None,
        handle_tool_errors: bool
        | str
        | Callable[..., str]
        | type[Exception]
        | tuple[type[Exception], ...] = _default_handle_tool_errors,
        messages_key: str = "messages",
        on_tool_call: ToolCallHandler | None = None,
    ) -> None:
        """Initialize ToolNode with tools and configuration.

        Args:
            tools: Sequence of tools to make available for execution.
            name: Node name for graph identification.
            tags: Optional metadata tags.
            handle_tool_errors: Error handling configuration.
            messages_key: State key containing messages.
            on_tool_call: Generator handler to intercept tool execution. Receives
                ToolCallRequest, yields requests, messages, or Commands; receives
                ToolMessage or Command via .send(). Final result is last value sent to
                handler. Enables retries, caching, request modification, and control flow.
        """
        super().__init__(self._func, self._afunc, name=name, tags=tags, trace=False)
        self._tools_by_name: dict[str, BaseTool] = {}
        self._tool_to_state_args: dict[str, dict[str, str | None]] = {}
        self._tool_to_store_arg: dict[str, str | None] = {}
        self._handle_tool_errors = handle_tool_errors
        self._messages_key = messages_key
        self._on_tool_call = on_tool_call
        for tool in tools:
            if not isinstance(tool, BaseTool):
                tool_ = create_tool(cast("type[BaseTool]", tool))
            else:
                tool_ = tool
            self._tools_by_name[tool_.name] = tool_
            self._tool_to_state_args[tool_.name] = _get_state_args(tool_)
            self._tool_to_store_arg[tool_.name] = _get_store_arg(tool_)

    @property
    def tools_by_name(self) -> dict[str, BaseTool]:
        """Mapping from tool name to BaseTool instance."""
        return self._tools_by_name

    def _func(
        self,
        input: list[AnyMessage] | dict[str, Any] | BaseModel,
        config: RunnableConfig,
        *,
        store: Optional[BaseStore],  # noqa: UP045
    ) -> Any:
<<<<<<< HEAD
        try:
            runtime = get_runtime()
        except RuntimeError:
            # Running outside of LangGraph runtime context (e.g., unit tests)
            runtime = None

        tool_calls, input_type = self._parse_input(input, store)
=======
        tool_calls, input_type = self._parse_input(input)
        tool_calls = [self._inject_tool_args(call, input, store) for call in tool_calls]
>>>>>>> b5f8e87e
        config_list = get_config_list(config, len(tool_calls))
        input_types = [input_type] * len(tool_calls)
        inputs = [input] * len(tool_calls)
        runtimes = [runtime] * len(tool_calls)
        with get_executor_for_config(config) as executor:
            outputs = [
                *executor.map(self._run_one, tool_calls, input_types, config_list, inputs, runtimes)
            ]

        return self._combine_tool_outputs(outputs, input_type)

    async def _afunc(
        self,
        input: list[AnyMessage] | dict[str, Any] | BaseModel,
        config: RunnableConfig,
        *,
        store: Optional[BaseStore],  # noqa: UP045
    ) -> Any:
<<<<<<< HEAD
        try:
            runtime = get_runtime()
        except RuntimeError:
            # Running outside of LangGraph runtime context (e.g., unit tests)
            runtime = None

        tool_calls, input_type = self._parse_input(input, store)
=======
        tool_calls, input_type = self._parse_input(input)
        tool_calls = [self._inject_tool_args(call, input, store) for call in tool_calls]
>>>>>>> b5f8e87e
        outputs = await asyncio.gather(
            *(self._arun_one(call, input_type, config, input, runtime) for call in tool_calls)
        )

        return self._combine_tool_outputs(outputs, input_type)

    def _combine_tool_outputs(
        self,
        outputs: list[ToolMessage | Command],
        input_type: Literal["list", "dict", "tool_calls"],
    ) -> list[Command | list[ToolMessage] | dict[str, list[ToolMessage]]]:
        # preserve existing behavior for non-command tool outputs for backwards
        # compatibility
        if not any(isinstance(output, Command) for output in outputs):
            # TypedDict, pydantic, dataclass, etc. should all be able to load from dict
            return outputs if input_type == "list" else {self._messages_key: outputs}  # type: ignore[return-value, return-value]

        # LangGraph will automatically handle list of Command and non-command node
        # updates
        combined_outputs: list[Command | list[ToolMessage] | dict[str, list[ToolMessage]]] = []

        # combine all parent commands with goto into a single parent command
        parent_command: Command | None = None
        for output in outputs:
            if isinstance(output, Command):
                if (
                    output.graph is Command.PARENT
                    and isinstance(output.goto, list)
                    and all(isinstance(send, Send) for send in output.goto)
                ):
                    if parent_command:
                        parent_command = replace(
                            parent_command,
                            goto=cast("list[Send]", parent_command.goto) + output.goto,
                        )
                    else:
                        parent_command = Command(graph=Command.PARENT, goto=output.goto)
                else:
                    combined_outputs.append(output)
            else:
                combined_outputs.append(
                    [output] if input_type == "list" else {self._messages_key: [output]}
                )

        if parent_command:
            combined_outputs.append(parent_command)
        return combined_outputs

    def _execute_tool_sync(
        self,
        request: ToolCallRequest,
        input_type: Literal["list", "dict", "tool_calls"],
        config: RunnableConfig,
    ) -> ToolMessage | Command:
        """Execute tool call with configured error handling.

        Args:
            request: Tool execution request.
            input_type: Input format.
            config: Runnable configuration.

        Returns:
            ToolMessage or Command.

        Raises:
            Exception: If tool fails and handle_tool_errors is False.
        """
        call = request.tool_call
        tool = request.tool
        call_args = {**call, "type": "tool_call"}

        try:
            try:
                response = tool.invoke(call_args, config)
            except ValidationError as exc:
                raise ToolInvocationError(call["name"], exc, call["args"]) from exc

        # GraphInterrupt is a special exception that will always be raised.
        # It can be triggered in the following scenarios,
        # Where GraphInterrupt(GraphBubbleUp) is raised from an `interrupt` invocation
        # most commonly:
        # (1) a GraphInterrupt is raised inside a tool
        # (2) a GraphInterrupt is raised inside a graph node for a graph called as a tool
        # (3) a GraphInterrupt is raised when a subgraph is interrupted inside a graph
        #     called as a tool
        # (2 and 3 can happen in a "supervisor w/ tools" multi-agent architecture)
        except GraphBubbleUp:
            raise
        except Exception as e:
            # Determine which exception types are handled
            handled_types: tuple[type[Exception], ...]
            if isinstance(self._handle_tool_errors, type) and issubclass(
                self._handle_tool_errors, Exception
            ):
                handled_types = (self._handle_tool_errors,)
            elif isinstance(self._handle_tool_errors, tuple):
                handled_types = self._handle_tool_errors
            elif callable(self._handle_tool_errors) and not isinstance(
                self._handle_tool_errors, type
            ):
                handled_types = _infer_handled_types(self._handle_tool_errors)
            else:
                # default behavior is catching all exceptions
                handled_types = (Exception,)

            # Check if this error should be handled
            if not self._handle_tool_errors or not isinstance(e, handled_types):
                raise

            # Error is handled - create error ToolMessage
            content = _handle_tool_error(e, flag=self._handle_tool_errors)
            return ToolMessage(
                content=content,
                name=call["name"],
                tool_call_id=call["id"],
                status="error",
            )

        # Process successful response
        if isinstance(response, Command):
            # Validate Command before returning to handler
            return self._validate_tool_command(response, request.tool_call, input_type)
        if isinstance(response, ToolMessage):
            response.content = cast("str | list", msg_content_output(response.content))
            return response

        msg = f"Tool {call['name']} returned unexpected type: {type(response)}"
        raise TypeError(msg)

    def _run_one(  # noqa: PLR0912
        self,
        call: ToolCall,
        input_type: Literal["list", "dict", "tool_calls"],
        config: RunnableConfig,
        input: list[AnyMessage] | dict[str, Any] | BaseModel,
        runtime: Any,
    ) -> ToolMessage | Command:
        """Execute single tool call with on_tool_call handler if configured.

        Args:
            call: Tool call dict.
            input_type: Input format.
            config: Runnable configuration.
            input: Agent state.
            runtime: LangGraph runtime or None.

        Returns:
            ToolMessage or Command.
        """
        if invalid_tool_message := self._validate_tool_call(call):
            return invalid_tool_message

        tool = self.tools_by_name[call["name"]]

        # Create the tool request
        tool_request = ToolCallRequest(
            tool_call=call,
            tool=tool,
        )

        if self._on_tool_call is None:
            return self._execute_tool_sync(tool_request, input_type, config)

        # Generator protocol: start generator, send messages, receive requests/messages
        gen = self._on_tool_call(tool_request, input, runtime)
        last_sent_value: ToolMessage | Command | None = None
        first_yield = True
        short_circuited_immediately = False

        try:
            yielded = next(gen)
        except StopIteration:
            # Handler ended immediately without yielding
            msg = (
                "on_tool_call handler must yield at least once. "
                "The final result is the last value sent to the handler."
            )
            raise ValueError(msg)

        # Handler yielded - check if short-circuit (ToolMessage/Command) or normal (ToolCallRequest)
        while True:
            if isinstance(yielded, (ToolMessage, Command)):
                # Handler yielded ToolMessage or Command
                if first_yield:
                    # First yield is ToolMessage/Command = immediate short-circuit
                    short_circuited_immediately = True
                elif short_circuited_immediately:
                    # Already short-circuited immediately, cannot yield again
                    msg = (
                        "on_tool_call handler yielded multiple values after short-circuit. "
                        "After yielding ToolMessage or Command as first yield, handler must "
                        "end or throw."
                    )
                    raise ValueError(msg)
                # Otherwise: this is response modification after execution - allowed

                first_yield = False

                # Send it back to generator
                last_sent_value = yielded
                try:
                    yielded = gen.send(yielded)
                    # If generator yields again, continue the loop
                except StopIteration:
                    # Handler ended - return the last value we sent to it
                    return last_sent_value
                except Exception as e:
                    # Handler threw an exception
                    if not self._handle_tool_errors:
                        raise
                    # Convert to error message
                    content = _handle_tool_error(e, flag=self._handle_tool_errors)
                    return ToolMessage(
                        content=content,
                        name=tool_request.tool_call["name"],
                        tool_call_id=tool_request.tool_call["id"],
                        status="error",
                    )
            else:
                # Normal flow: execute the tool with the request
                if short_circuited_immediately:
                    msg = (
                        "on_tool_call handler yielded ToolCallRequest after short-circuit. "
                        "After short-circuit, handler must end or throw."
                    )
                    raise ValueError(msg)

                first_yield = False

                tool_message_or_command = self._execute_tool_sync(yielded, input_type, config)

                # Send result back to generator (ToolMessage or Command)
                last_sent_value = tool_message_or_command
                try:
                    yielded = gen.send(tool_message_or_command)
                except StopIteration:
                    # Handler ended - return the last value we sent to it
                    return last_sent_value
                except Exception as e:
                    # Handler threw an exception
                    if not self._handle_tool_errors:
                        raise
                    # Convert to error message
                    content = _handle_tool_error(e, flag=self._handle_tool_errors)
                    return ToolMessage(
                        content=content,
                        name=tool_request.tool_call["name"],
                        tool_call_id=tool_request.tool_call["id"],
                        status="error",
                    )

    async def _execute_tool_async(
        self,
        request: ToolCallRequest,
        input_type: Literal["list", "dict", "tool_calls"],
        config: RunnableConfig,
    ) -> ToolMessage | Command:
        """Execute tool call asynchronously with configured error handling.

        Args:
            request: Tool execution request.
            input_type: Input format.
            config: Runnable configuration.

        Returns:
            ToolMessage or Command.

        Raises:
            Exception: If tool fails and handle_tool_errors is False.
        """
        call = request.tool_call
        tool = request.tool
        call_args = {**call, "type": "tool_call"}

        try:
            try:
                response = await tool.ainvoke(call_args, config)
            except ValidationError as exc:
                raise ToolInvocationError(call["name"], exc, call["args"]) from exc

        # GraphInterrupt is a special exception that will always be raised.
        # It can be triggered in the following scenarios,
        # Where GraphInterrupt(GraphBubbleUp) is raised from an `interrupt` invocation
        # most commonly:
        # (1) a GraphInterrupt is raised inside a tool
        # (2) a GraphInterrupt is raised inside a graph node for a graph called as a tool
        # (3) a GraphInterrupt is raised when a subgraph is interrupted inside a graph
        #     called as a tool
        # (2 and 3 can happen in a "supervisor w/ tools" multi-agent architecture)
        except GraphBubbleUp:
            raise
        except Exception as e:
            # Determine which exception types are handled
            handled_types: tuple[type[Exception], ...]
            if isinstance(self._handle_tool_errors, type) and issubclass(
                self._handle_tool_errors, Exception
            ):
                handled_types = (self._handle_tool_errors,)
            elif isinstance(self._handle_tool_errors, tuple):
                handled_types = self._handle_tool_errors
            elif callable(self._handle_tool_errors) and not isinstance(
                self._handle_tool_errors, type
            ):
                handled_types = _infer_handled_types(self._handle_tool_errors)
            else:
                # default behavior is catching all exceptions
                handled_types = (Exception,)

            # Check if this error should be handled
            if not self._handle_tool_errors or not isinstance(e, handled_types):
                raise

            # Error is handled - create error ToolMessage
            content = _handle_tool_error(e, flag=self._handle_tool_errors)
            return ToolMessage(
                content=content,
                name=call["name"],
                tool_call_id=call["id"],
                status="error",
            )

        # Process successful response
        if isinstance(response, Command):
            # Validate Command before returning to handler
            return self._validate_tool_command(response, request.tool_call, input_type)
        if isinstance(response, ToolMessage):
            response.content = cast("str | list", msg_content_output(response.content))
            return response

        msg = f"Tool {call['name']} returned unexpected type: {type(response)}"
        raise TypeError(msg)

    async def _arun_one(  # noqa: PLR0912
        self,
        call: ToolCall,
        input_type: Literal["list", "dict", "tool_calls"],
        config: RunnableConfig,
        input: list[AnyMessage] | dict[str, Any] | BaseModel,
        runtime: Any,
    ) -> ToolMessage | Command:
        """Execute single tool call asynchronously with on_tool_call handler if configured.

        Args:
            call: Tool call dict.
            input_type: Input format.
            config: Runnable configuration.
            input: Agent state.
            runtime: LangGraph runtime or None.

        Returns:
            ToolMessage or Command.
        """
        if invalid_tool_message := self._validate_tool_call(call):
            return invalid_tool_message

        tool = self.tools_by_name[call["name"]]

        # Create the tool request
        tool_request = ToolCallRequest(
            tool_call=call,
            tool=tool,
        )

        if self._on_tool_call is None:
            return await self._execute_tool_async(tool_request, input_type, config)

        # Generator protocol: handler is sync generator, tool execution is async
        gen = self._on_tool_call(tool_request, input, runtime)
        last_sent_value: ToolMessage | Command | None = None
        first_yield = True
        short_circuited_immediately = False

        try:
            yielded = next(gen)
        except StopIteration:
            # Handler ended immediately without yielding
            msg = (
                "on_tool_call handler must yield at least once. "
                "The final result is the last value sent to the handler."
            )
            raise ValueError(msg)

        # Handler yielded - check if short-circuit (ToolMessage/Command) or normal (ToolCallRequest)
        while True:
            if isinstance(yielded, (ToolMessage, Command)):
                # Handler yielded ToolMessage or Command
                if first_yield:
                    # First yield is ToolMessage/Command = immediate short-circuit
                    short_circuited_immediately = True
                elif short_circuited_immediately:
                    # Already short-circuited immediately, cannot yield again
                    msg = (
                        "on_tool_call handler yielded multiple values after short-circuit. "
                        "After yielding ToolMessage or Command as first yield, handler must "
                        "end or throw."
                    )
                    raise ValueError(msg)
                # Otherwise: this is response modification after execution - allowed

                first_yield = False

                # Send it back to generator
                last_sent_value = yielded
                try:
                    yielded = gen.send(yielded)
                    # If generator yields again, continue the loop
                except StopIteration:
                    # Handler ended - return the last value we sent to it
                    return last_sent_value
                except Exception as e:
                    # Handler threw an exception
                    if not self._handle_tool_errors:
                        raise
                    # Convert to error message
                    content = _handle_tool_error(e, flag=self._handle_tool_errors)
                    return ToolMessage(
                        content=content,
                        name=tool_request.tool_call["name"],
                        tool_call_id=tool_request.tool_call["id"],
                        status="error",
                    )
            else:
                # Normal flow: execute the tool with the request
                if short_circuited_immediately:
                    msg = (
                        "on_tool_call handler yielded ToolCallRequest after short-circuit. "
                        "After short-circuit, handler must end or throw."
                    )
                    raise ValueError(msg)

                first_yield = False

                tool_message_or_command = await self._execute_tool_async(
                    yielded, input_type, config
                )

                # Send result back to generator (ToolMessage or Command)
                last_sent_value = tool_message_or_command
                try:
                    yielded = gen.send(tool_message_or_command)
                except StopIteration:
                    # Handler ended - return the last value we sent to it
                    return last_sent_value
                except Exception as e:
                    # Handler threw an exception
                    if not self._handle_tool_errors:
                        raise
                    # Convert to error message
                    content = _handle_tool_error(e, flag=self._handle_tool_errors)
                    return ToolMessage(
                        content=content,
                        name=tool_request.tool_call["name"],
                        tool_call_id=tool_request.tool_call["id"],
                        status="error",
                    )

    def _parse_input(
        self,
        input: list[AnyMessage] | dict[str, Any] | BaseModel,
    ) -> tuple[list[ToolCall], Literal["list", "dict", "tool_calls"]]:
        input_type: Literal["list", "dict", "tool_calls"]
        if isinstance(input, list):
            if isinstance(input[-1], dict) and input[-1].get("type") == "tool_call":
                input_type = "tool_calls"
                tool_calls = cast("list[ToolCall]", input)
                return tool_calls, input_type
            input_type = "list"
            messages = input
        elif isinstance(input, dict) and input.get("__type") == "tool_call_with_context":
            # Handle ToolCallWithContext from Send API
            # mypy will not be able to type narrow correctly since the signature
            # for input contains dict[str, Any]. We'd need to narrow dict[str, Any]
            # before we can apply correct typing.
            input_with_ctx = cast("ToolCallWithContext", input)
            input_type = "tool_calls"
            return [input_with_ctx["tool_call"]], input_type
        elif isinstance(input, dict) and (messages := input.get(self._messages_key, [])):
            input_type = "dict"
        elif messages := getattr(input, self._messages_key, []):
            # Assume dataclass-like state that can coerce from dict
            input_type = "dict"
        else:
            msg = "No message found in input"
            raise ValueError(msg)

        try:
            latest_ai_message = next(m for m in reversed(messages) if isinstance(m, AIMessage))
        except StopIteration:
            msg = "No AIMessage found in input"
            raise ValueError(msg)

        tool_calls = list(latest_ai_message.tool_calls)
        return tool_calls, input_type

    def _validate_tool_call(self, call: ToolCall) -> ToolMessage | None:
        requested_tool = call["name"]
        if requested_tool not in self.tools_by_name:
            all_tool_names = list(self.tools_by_name.keys())
            content = INVALID_TOOL_NAME_ERROR_TEMPLATE.format(
                requested_tool=requested_tool,
                available_tools=", ".join(all_tool_names),
            )
            return ToolMessage(
                content, name=requested_tool, tool_call_id=call["id"], status="error"
            )
        return None

    def _inject_state(
        self,
        tool_call: ToolCall,
        input: list[AnyMessage] | dict[str, Any] | BaseModel,
    ) -> ToolCall:
        state_args = self._tool_to_state_args[tool_call["name"]]
        if state_args and isinstance(input, list):
            required_fields = list(state_args.values())
            if (
                len(required_fields) == 1 and required_fields[0] == self._messages_key
            ) or required_fields[0] is None:
                input = {self._messages_key: input}
            else:
                err_msg = (
                    f"Invalid input to ToolNode. Tool {tool_call['name']} requires "
                    f"graph state dict as input."
                )
                if any(state_field for state_field in state_args.values()):
                    required_fields_str = ", ".join(f for f in required_fields if f)
                    err_msg += f" State should contain fields {required_fields_str}."
                raise ValueError(err_msg)

        # Extract state from ToolCallWithContext if present
        if isinstance(input, dict) and input.get("__type") == "tool_call_with_context":
            state = input["state"]
        else:
            state = input

        if isinstance(state, dict):
            tool_state_args = {
                tool_arg: state[state_field] if state_field else state
                for tool_arg, state_field in state_args.items()
            }
        else:
            tool_state_args = {
                tool_arg: getattr(state, state_field) if state_field else state
                for tool_arg, state_field in state_args.items()
            }

        tool_call["args"] = {
            **tool_call["args"],
            **tool_state_args,
        }
        return tool_call

    def _inject_store(self, tool_call: ToolCall, store: BaseStore | None) -> ToolCall:
        store_arg = self._tool_to_store_arg[tool_call["name"]]
        if not store_arg:
            return tool_call

        if store is None:
            msg = (
                "Cannot inject store into tools with InjectedStore annotations - "
                "please compile your graph with a store."
            )
            raise ValueError(msg)

        tool_call["args"] = {
            **tool_call["args"],
            store_arg: store,
        }
        return tool_call

    def _inject_tool_args(
        self,
        tool_call: ToolCall,
        input: list[AnyMessage] | dict[str, Any] | BaseModel,
        store: BaseStore | None,
    ) -> ToolCall:
        """Inject graph state and store into tool call arguments.

        This is an internal method that enables tools to access graph context that
        should not be controlled by the model. Tools can declare dependencies on graph
        state or persistent storage using InjectedState and InjectedStore annotations.
        This method automatically identifies these dependencies and injects the
        appropriate values.

        The injection process preserves the original tool call structure while adding
        the necessary context arguments. This allows tools to be both model-callable
        and context-aware without exposing internal state management to the model.

        Args:
            tool_call: The tool call dictionary to augment with injected arguments.
                Must contain 'name', 'args', 'id', and 'type' fields.
            input: The current graph state to inject into tools requiring state access.
                Can be a message list, state dictionary, or BaseModel instance.
            store: The persistent store instance to inject into tools requiring storage.
                Will be None if no store is configured for the graph.

        Returns:
            A new ToolCall dictionary with the same structure as the input but with
            additional arguments injected based on the tool's annotation requirements.

        Raises:
            ValueError: If a tool requires store injection but no store is provided,
                       or if state injection requirements cannot be satisfied.

        Note:
            This method is called automatically during tool execution. It should not
            be called from outside the ToolNode.
        """
        if tool_call["name"] not in self.tools_by_name:
            return tool_call

        tool_call_copy: ToolCall = copy(tool_call)
        tool_call_with_state = self._inject_state(tool_call_copy, input)
        return self._inject_store(tool_call_with_state, store)

    def _validate_tool_command(
        self,
        command: Command,
        call: ToolCall,
        input_type: Literal["list", "dict", "tool_calls"],
    ) -> Command:
        if isinstance(command.update, dict):
            # input type is dict when ToolNode is invoked with a dict input
            # (e.g. {"messages": [AIMessage(..., tool_calls=[...])]})
            if input_type not in ("dict", "tool_calls"):
                msg = (
                    "Tools can provide a dict in Command.update only when using dict "
                    f"with '{self._messages_key}' key as ToolNode input, "
                    f"got: {command.update} for tool '{call['name']}'"
                )
                raise ValueError(msg)

            updated_command = deepcopy(command)
            state_update = cast("dict[str, Any]", updated_command.update) or {}
            messages_update = state_update.get(self._messages_key, [])
        elif isinstance(command.update, list):
            # Input type is list when ToolNode is invoked with a list input
            # (e.g. [AIMessage(..., tool_calls=[...])])
            if input_type != "list":
                msg = (
                    "Tools can provide a list of messages in Command.update "
                    "only when using list of messages as ToolNode input, "
                    f"got: {command.update} for tool '{call['name']}'"
                )
                raise ValueError(msg)

            updated_command = deepcopy(command)
            messages_update = updated_command.update
        else:
            return command

        # convert to message objects if updates are in a dict format
        messages_update = convert_to_messages(messages_update)

        # no validation needed if all messages are being removed
        if messages_update == [RemoveMessage(id=REMOVE_ALL_MESSAGES)]:
            return updated_command

        has_matching_tool_message = False
        for message in messages_update:
            if not isinstance(message, ToolMessage):
                continue

            if message.tool_call_id == call["id"]:
                message.name = call["name"]
                has_matching_tool_message = True

        # validate that we always have a ToolMessage matching the tool call in
        # Command.update if command is sent to the CURRENT graph
        if updated_command.graph is None and not has_matching_tool_message:
            example_update = (
                '`Command(update={"messages": '
                '[ToolMessage("Success", tool_call_id=tool_call_id), ...]}, ...)`'
                if input_type == "dict"
                else "`Command(update="
                '[ToolMessage("Success", tool_call_id=tool_call_id), ...], ...)`'
            )
            msg = (
                "Expected to have a matching ToolMessage in Command.update "
                f"for tool '{call['name']}', got: {messages_update}. "
                "Every tool call (LLM requesting to call a tool) "
                "in the message history MUST have a corresponding ToolMessage. "
                f"You can fix it by modifying the tool to return {example_update}."
            )
            raise ValueError(msg)
        return updated_command


def tools_condition(
    state: list[AnyMessage] | dict[str, Any] | BaseModel,
    messages_key: str = "messages",
) -> Literal["tools", "__end__"]:
    """Conditional routing function for tool-calling workflows.

    This utility function implements the standard conditional logic for ReAct-style
    agents: if the last AI message contains tool calls, route to the tool execution
    node; otherwise, end the workflow. This pattern is fundamental to most tool-calling
    agent architectures.

    The function handles multiple state formats commonly used in LangGraph applications,
    making it flexible for different graph designs while maintaining consistent behavior.

    Args:
        state: The current graph state to examine for tool calls. Supported formats:
            - Dictionary containing a messages key (for StateGraph)
            - BaseModel instance with a messages attribute
        messages_key: The key or attribute name containing the message list in the state.
            This allows customization for graphs using different state schemas.
            Defaults to "messages".

    Returns:
        Either "tools" if tool calls are present in the last AI message, or "__end__"
        to terminate the workflow. These are the standard routing destinations for
        tool-calling conditional edges.

    Raises:
        ValueError: If no messages can be found in the provided state format.

    Example:
        Basic usage in a ReAct agent:

        ```python
        from langgraph.graph import StateGraph
        from langchain.tools import ToolNode
        from langchain.tools.tool_node import tools_condition
        from typing_extensions import TypedDict


        class State(TypedDict):
            messages: list


        graph = StateGraph(State)
        graph.add_node("llm", call_model)
        graph.add_node("tools", ToolNode([my_tool]))
        graph.add_conditional_edges(
            "llm",
            tools_condition,  # Routes to "tools" or "__end__"
            {"tools": "tools", "__end__": "__end__"},
        )
        ```

        Custom messages key:

        ```python
        def custom_condition(state):
            return tools_condition(state, messages_key="chat_history")
        ```

    Note:
        This function is designed to work seamlessly with ToolNode and standard
        LangGraph patterns. It expects the last message to be an AIMessage when
        tool calls are present, which is the standard output format for tool-calling
        language models.
    """
    if isinstance(state, list):
        ai_message = state[-1]
    elif (isinstance(state, dict) and (messages := state.get(messages_key, []))) or (
        messages := getattr(state, messages_key, [])
    ):
        ai_message = messages[-1]
    else:
        msg = f"No messages found in input state to tool_edge: {state}"
        raise ValueError(msg)
    if hasattr(ai_message, "tool_calls") and len(ai_message.tool_calls) > 0:
        return "tools"
    return "__end__"


class InjectedState(InjectedToolArg):
    """Annotation for injecting graph state into tool arguments.

    This annotation enables tools to access graph state without exposing state
    management details to the language model. Tools annotated with InjectedState
    receive state data automatically during execution while remaining invisible
    to the model's tool-calling interface.

    Args:
        field: Optional key to extract from the state dictionary. If None, the entire
            state is injected. If specified, only that field's value is injected.
            This allows tools to request specific state components rather than
            processing the full state structure.

    Example:
        ```python
        from typing import List
        from typing_extensions import Annotated, TypedDict

        from langchain_core.messages import BaseMessage, AIMessage
        from langchain.tools import InjectedState, ToolNode, tool


        class AgentState(TypedDict):
            messages: List[BaseMessage]
            foo: str


        @tool
        def state_tool(x: int, state: Annotated[dict, InjectedState]) -> str:
            '''Do something with state.'''
            if len(state["messages"]) > 2:
                return state["foo"] + str(x)
            else:
                return "not enough messages"


        @tool
        def foo_tool(x: int, foo: Annotated[str, InjectedState("foo")]) -> str:
            '''Do something else with state.'''
            return foo + str(x + 1)


        node = ToolNode([state_tool, foo_tool])

        tool_call1 = {"name": "state_tool", "args": {"x": 1}, "id": "1", "type": "tool_call"}
        tool_call2 = {"name": "foo_tool", "args": {"x": 1}, "id": "2", "type": "tool_call"}
        state = {
            "messages": [AIMessage("", tool_calls=[tool_call1, tool_call2])],
            "foo": "bar",
        }
        node.invoke(state)
        ```

        ```pycon
        [
            ToolMessage(content="not enough messages", name="state_tool", tool_call_id="1"),
            ToolMessage(content="bar2", name="foo_tool", tool_call_id="2"),
        ]
        ```

    Note:
        - InjectedState arguments are automatically excluded from tool schemas
          presented to language models
        - ToolNode handles the injection process during execution
        - Tools can mix regular arguments (controlled by the model) with injected
          arguments (controlled by the system)
        - State injection occurs after the model generates tool calls but before
          tool execution
    """

    def __init__(self, field: str | None = None) -> None:
        """Initialize the InjectedState annotation."""
        self.field = field


class InjectedStore(InjectedToolArg):
    """Annotation for injecting persistent store into tool arguments.

    This annotation enables tools to access LangGraph's persistent storage system
    without exposing storage details to the language model. Tools annotated with
    InjectedStore receive the store instance automatically during execution while
    remaining invisible to the model's tool-calling interface.

    The store provides persistent, cross-session data storage that tools can use
    for maintaining context, user preferences, or any other data that needs to
    persist beyond individual workflow executions.

    !!! warning
        `InjectedStore` annotation requires `langchain-core >= 0.3.8`

    Example:
        ```python
        from typing_extensions import Annotated
        from langgraph.store.memory import InMemoryStore
        from langchain.tools import InjectedStore, ToolNode, tool

        @tool
        def save_preference(
            key: str,
            value: str,
            store: Annotated[Any, InjectedStore()]
        ) -> str:
            \"\"\"Save user preference to persistent storage.\"\"\"
            store.put(("preferences",), key, value)
            return f"Saved {key} = {value}"

        @tool
        def get_preference(
            key: str,
            store: Annotated[Any, InjectedStore()]
        ) -> str:
            \"\"\"Retrieve user preference from persistent storage.\"\"\"
            result = store.get(("preferences",), key)
            return result.value if result else "Not found"
        ```

        Usage with ToolNode and graph compilation:

        ```python
        from langgraph.graph import StateGraph
        from langgraph.store.memory import InMemoryStore

        store = InMemoryStore()
        tool_node = ToolNode([save_preference, get_preference])

        graph = StateGraph(State)
        graph.add_node("tools", tool_node)
        compiled_graph = graph.compile(store=store)  # Store is injected automatically
        ```

        Cross-session persistence:

        ```python
        # First session
        result1 = graph.invoke({"messages": [HumanMessage("Save my favorite color as blue")]})

        # Later session - data persists
        result2 = graph.invoke({"messages": [HumanMessage("What's my favorite color?")]})
        ```

    Note:
        - InjectedStore arguments are automatically excluded from tool schemas
          presented to language models
        - The store instance is automatically injected by ToolNode during execution
        - Tools can access namespaced storage using the store's get/put methods
        - Store injection requires the graph to be compiled with a store instance
        - Multiple tools can share the same store instance for data consistency
    """


def _is_injection(type_arg: Any, injection_type: type[InjectedState | InjectedStore]) -> bool:
    """Check if a type argument represents an injection annotation.

    This utility function determines whether a type annotation indicates that
    an argument should be injected with state or store data. It handles both
    direct annotations and nested annotations within Union or Annotated types.

    Args:
        type_arg: The type argument to check for injection annotations.
        injection_type: The injection type to look for (InjectedState or InjectedStore).

    Returns:
        True if the type argument contains the specified injection annotation.
    """
    if isinstance(type_arg, injection_type) or (
        isinstance(type_arg, type) and issubclass(type_arg, injection_type)
    ):
        return True
    origin_ = get_origin(type_arg)
    if origin_ is Union or origin_ is Annotated:
        return any(_is_injection(ta, injection_type) for ta in get_args(type_arg))
    return False


def _get_state_args(tool: BaseTool) -> dict[str, str | None]:
    """Extract state injection mappings from tool annotations.

    This function analyzes a tool's input schema to identify arguments that should
    be injected with graph state. It processes InjectedState annotations to build
    a mapping of tool argument names to state field names.

    Args:
        tool: The tool to analyze for state injection requirements.

    Returns:
        A dictionary mapping tool argument names to state field names. If a field
        name is None, the entire state should be injected for that argument.
    """
    full_schema = tool.get_input_schema()
    tool_args_to_state_fields: dict = {}

    for name, type_ in get_all_basemodel_annotations(full_schema).items():
        injections = [
            type_arg for type_arg in get_args(type_) if _is_injection(type_arg, InjectedState)
        ]
        if len(injections) > 1:
            msg = (
                "A tool argument should not be annotated with InjectedState more than "
                f"once. Received arg {name} with annotations {injections}."
            )
            raise ValueError(msg)
        if len(injections) == 1:
            injection = injections[0]
            if isinstance(injection, InjectedState) and injection.field:
                tool_args_to_state_fields[name] = injection.field
            else:
                tool_args_to_state_fields[name] = None
        else:
            pass
    return tool_args_to_state_fields


def _get_store_arg(tool: BaseTool) -> str | None:
    """Extract store injection argument from tool annotations.

    This function analyzes a tool's input schema to identify the argument that
    should be injected with the graph store. Only one store argument is supported
    per tool.

    Args:
        tool: The tool to analyze for store injection requirements.

    Returns:
        The name of the argument that should receive the store injection, or None
        if no store injection is required.

    Raises:
        ValueError: If a tool argument has multiple InjectedStore annotations.
    """
    full_schema = tool.get_input_schema()
    for name, type_ in get_all_basemodel_annotations(full_schema).items():
        injections = [
            type_arg for type_arg in get_args(type_) if _is_injection(type_arg, InjectedStore)
        ]
        if len(injections) > 1:
            msg = (
                "A tool argument should not be annotated with InjectedStore more than "
                f"once. Received arg {name} with annotations {injections}."
            )
            raise ValueError(msg)
        if len(injections) == 1:
            return name

    return None<|MERGE_RESOLUTION|>--- conflicted
+++ resolved
@@ -103,7 +103,6 @@
 )
 
 
-<<<<<<< HEAD
 @dataclass()
 class ToolCallRequest:
     """Tool execution request passed to on_tool_call handlers.
@@ -150,7 +149,8 @@
             if valid(response) or attempt == 2:
                 return
 """
-=======
+
+
 class ToolCallWithContext(TypedDict):
     """ToolCall with additional context for graph state.
 
@@ -172,7 +172,6 @@
     """
     state: Any
     """The state is provided as additional context."""
->>>>>>> b5f8e87e
 
 
 def msg_content_output(output: Any) -> str | list[dict]:
@@ -505,7 +504,6 @@
         *,
         store: Optional[BaseStore],  # noqa: UP045
     ) -> Any:
-<<<<<<< HEAD
         try:
             runtime = get_runtime()
         except RuntimeError:
@@ -513,10 +511,8 @@
             runtime = None
 
         tool_calls, input_type = self._parse_input(input, store)
-=======
-        tool_calls, input_type = self._parse_input(input)
         tool_calls = [self._inject_tool_args(call, input, store) for call in tool_calls]
->>>>>>> b5f8e87e
+
         config_list = get_config_list(config, len(tool_calls))
         input_types = [input_type] * len(tool_calls)
         inputs = [input] * len(tool_calls)
@@ -535,18 +531,14 @@
         *,
         store: Optional[BaseStore],  # noqa: UP045
     ) -> Any:
-<<<<<<< HEAD
         try:
             runtime = get_runtime()
         except RuntimeError:
             # Running outside of LangGraph runtime context (e.g., unit tests)
             runtime = None
 
-        tool_calls, input_type = self._parse_input(input, store)
-=======
         tool_calls, input_type = self._parse_input(input)
         tool_calls = [self._inject_tool_args(call, input, store) for call in tool_calls]
->>>>>>> b5f8e87e
         outputs = await asyncio.gather(
             *(self._arun_one(call, input_type, config, input, runtime) for call in tool_calls)
         )
