"""Factory functions for chat models."""

from __future__ import annotations

import warnings
from importlib import util
from typing import TYPE_CHECKING, Any, Literal, TypeAlias, cast, overload

from langchain_core.language_models import BaseChatModel, LanguageModelInput
from langchain_core.messages import AIMessage, AnyMessage
from langchain_core.runnables import Runnable, RunnableConfig, ensure_config
from typing_extensions import override

if TYPE_CHECKING:
    from collections.abc import AsyncIterator, Callable, Iterator, Sequence

    from langchain_core.runnables.schema import StreamEvent
    from langchain_core.tools import BaseTool
    from langchain_core.tracers import RunLog, RunLogPatch
    from pydantic import BaseModel


@overload
def init_chat_model(
    model: str,
    *,
    model_provider: str | None = None,
    configurable_fields: None = None,
    config_prefix: str | None = None,
    **kwargs: Any,
) -> BaseChatModel: ...


@overload
def init_chat_model(
    model: None = None,
    *,
    model_provider: str | None = None,
    configurable_fields: None = None,
    config_prefix: str | None = None,
    **kwargs: Any,
) -> _ConfigurableModel: ...


@overload
def init_chat_model(
    model: str | None = None,
    *,
    model_provider: str | None = None,
    configurable_fields: Literal["any"] | list[str] | tuple[str, ...] = ...,
    config_prefix: str | None = None,
    **kwargs: Any,
) -> _ConfigurableModel: ...


# FOR CONTRIBUTORS: If adding support for a new provider, please append the provider
# name to the supported list in the docstring below. Do *not* change the order of the
# existing providers.
def init_chat_model(
    model: str | None = None,
    *,
    model_provider: str | None = None,
    configurable_fields: Literal["any"] | list[str] | tuple[str, ...] | None = None,
    config_prefix: str | None = None,
    **kwargs: Any,
) -> BaseChatModel | _ConfigurableModel:
    """Initialize a chat model from any supported provider using a unified interface.

    **Two main use cases:**

    1. **Fixed model** – specify the model upfront and get a ready-to-use chat model.
    2. **Configurable model** – choose to specify parameters (including model name) at
        runtime via `config`. Makes it easy to switch between models/providers without
        changing your code

    !!! note "Installation requirements"
        Requires the integration package for the chosen model provider to be installed.

        See the `model_provider` parameter below for specific package names
        (e.g., `pip install langchain-openai`).

        Refer to the [provider integration's API reference](https://docs.langchain.com/oss/python/integrations/providers)
        for supported model parameters to use as `**kwargs`.

    Args:
        model: The model name, optionally prefixed with provider (e.g., `'openai:gpt-4o'`).

            Will attempt to infer `model_provider` from model if not specified.

            The following providers will be inferred based on these model prefixes:

            - `gpt-...` | `o1...` | `o3...`       -> `openai`
            - `claude...`                         -> `anthropic`
            - `amazon...`                         -> `bedrock`
            - `gemini...`                         -> `google_vertexai`
            - `command...`                        -> `cohere`
            - `accounts/fireworks...`             -> `fireworks`
            - `mistral...`                        -> `mistralai`
            - `deepseek...`                       -> `deepseek`
            - `grok...`                           -> `xai`
            - `sonar...`                          -> `perplexity`
            - `solar...`                          -> `upstage`
        model_provider: The model provider if not specified as part of the model arg
            (see above).

            Supported `model_provider` values and the corresponding integration package
            are:

            - `openai`                  -> [`langchain-openai`](https://docs.langchain.com/oss/python/integrations/providers/openai)
            - `anthropic`               -> [`langchain-anthropic`](https://docs.langchain.com/oss/python/integrations/providers/anthropic)
            - `azure_openai`            -> [`langchain-openai`](https://docs.langchain.com/oss/python/integrations/providers/openai)
            - `azure_ai`                -> [`langchain-azure-ai`](https://docs.langchain.com/oss/python/integrations/providers/microsoft)
            - `google_vertexai`         -> [`langchain-google-vertexai`](https://docs.langchain.com/oss/python/integrations/providers/google)
            - `google_genai`            -> [`langchain-google-genai`](https://docs.langchain.com/oss/python/integrations/providers/google)
            - `bedrock`                 -> [`langchain-aws`](https://docs.langchain.com/oss/python/integrations/providers/aws)
            - `bedrock_converse`        -> [`langchain-aws`](https://docs.langchain.com/oss/python/integrations/providers/aws)
            - `cohere`                  -> [`langchain-cohere`](https://docs.langchain.com/oss/python/integrations/providers/cohere)
            - `fireworks`               -> [`langchain-fireworks`](https://docs.langchain.com/oss/python/integrations/providers/fireworks)
            - `together`                -> [`langchain-together`](https://docs.langchain.com/oss/python/integrations/providers/together)
            - `mistralai`               -> [`langchain-mistralai`](https://docs.langchain.com/oss/python/integrations/providers/mistralai)
            - `huggingface`             -> [`langchain-huggingface`](https://docs.langchain.com/oss/python/integrations/providers/huggingface)
            - `groq`                    -> [`langchain-groq`](https://docs.langchain.com/oss/python/integrations/providers/groq)
            - `ollama`                  -> [`langchain-ollama`](https://docs.langchain.com/oss/python/integrations/providers/ollama)
            - `google_anthropic_vertex` -> [`langchain-google-vertexai`](https://docs.langchain.com/oss/python/integrations/providers/google)
            - `deepseek`                -> [`langchain-deepseek`](https://docs.langchain.com/oss/python/integrations/providers/deepseek)
            - `ibm`                     -> [`langchain-ibm`](https://docs.langchain.com/oss/python/integrations/providers/ibm)
            - `nvidia`                  -> [`langchain-nvidia-ai-endpoints`](https://docs.langchain.com/oss/python/integrations/providers/nvidia)
            - `xai`                     -> [`langchain-xai`](https://docs.langchain.com/oss/python/integrations/providers/xai)
            - `perplexity`              -> [`langchain-perplexity`](https://docs.langchain.com/oss/python/integrations/providers/perplexity)
            - `upstage`                 -> [`langchain-upstage`](https://docs.langchain.com/oss/python/integrations/providers/upstage)

        configurable_fields: Which model parameters are configurable at runtime:

            - `None`: No configurable fields (i.e., a fixed model).
            - `'any'`: All fields are configurable. **See security note below.**
            - `list[str] | Tuple[str, ...]`: Specified fields are configurable.

            Fields are assumed to have `config_prefix` stripped if a `config_prefix` is
            specified.

            If `model` is specified, then defaults to `None`.

            If `model` is not specified, then defaults to `("model", "model_provider")`.

            !!! warning "Security note"

                Setting `configurable_fields="any"` means fields like `api_key`,
                `base_url`, etc., can be altered at runtime, potentially redirecting
                model requests to a different service/user.

                Make sure that if you're accepting untrusted configurations that you
                enumerate the `configurable_fields=(...)` explicitly.

        config_prefix: Optional prefix for configuration keys.

            Useful when you have multiple configurable models in the same application.

            If `'config_prefix'` is a non-empty string then `model` will be configurable
            at runtime via the `config["configurable"]["{config_prefix}_{param}"]` keys.
            See examples below.

            If `'config_prefix'` is an empty string then model will be configurable via
            `config["configurable"]["{param}"]`.
        **kwargs: Additional model-specific keyword args to pass to the underlying
            chat model's `__init__` method. Common parameters include:

            - `temperature`: Model temperature for controlling randomness.
            - `max_tokens`: Maximum number of output tokens.
            - `timeout`: Maximum time (in seconds) to wait for a response.
            - `max_retries`: Maximum number of retry attempts for failed requests.
            - `base_url`: Custom API endpoint URL.
            - `rate_limiter`: A
                [`BaseRateLimiter`][langchain_core.rate_limiters.BaseRateLimiter]
                instance to control request rate.

            Refer to the specific model provider's
            [integration reference](https://reference.langchain.com/python/integrations/)
            for all available parameters.

    Returns:
        A `BaseChatModel` corresponding to the `model_name` and `model_provider`
            specified if configurability is inferred to be `False`. If configurable, a
            chat model emulator that initializes the underlying model at runtime once a
            config is passed in.

    Raises:
        ValueError: If `model_provider` cannot be inferred or isn't supported.
        ImportError: If the model provider integration package is not installed.

    ???+ example "Initialize a non-configurable model"

        ```python
        # pip install langchain langchain-openai langchain-anthropic langchain-google-vertexai

        from langchain.chat_models import init_chat_model

        o3_mini = init_chat_model("openai:o3-mini", temperature=0)
        claude_sonnet = init_chat_model("anthropic:claude-sonnet-4-5-20250929", temperature=0)
        gemini_2-5_flash = init_chat_model("google_vertexai:gemini-2.5-flash", temperature=0)

        o3_mini.invoke("what's your name")
        claude_sonnet.invoke("what's your name")
        gemini_2-5_flash.invoke("what's your name")
        ```

    ??? example "Partially configurable model with no default"

        ```python
        # pip install langchain langchain-openai langchain-anthropic

        from langchain.chat_models import init_chat_model

        # (We don't need to specify configurable=True if a model isn't specified.)
        configurable_model = init_chat_model(temperature=0)

        configurable_model.invoke("what's your name", config={"configurable": {"model": "gpt-4o"}})
        # Use GPT-4o to generate the response

        configurable_model.invoke(
            "what's your name",
            config={"configurable": {"model": "claude-sonnet-4-5-20250929"}},
        )
        ```

    ??? example "Fully configurable model with a default"

        ```python
        # pip install langchain langchain-openai langchain-anthropic

        from langchain.chat_models import init_chat_model

        configurable_model_with_default = init_chat_model(
            "openai:gpt-4o",
            configurable_fields="any",  # This allows us to configure other params like temperature, max_tokens, etc at runtime.
            config_prefix="foo",
            temperature=0,
        )

        configurable_model_with_default.invoke("what's your name")
        # GPT-4o response with temperature 0 (as set in default)

        configurable_model_with_default.invoke(
            "what's your name",
            config={
                "configurable": {
                    "foo_model": "anthropic:claude-sonnet-4-5-20250929",
                    "foo_temperature": 0.6,
                }
            },
        )
        # Override default to use Sonnet 4.5 with temperature 0.6 to generate response
        ```

    ??? example "Bind tools to a configurable model"

        You can call any chat model declarative methods on a configurable model in the
        same way that you would with a normal model:

        ```python
        # pip install langchain langchain-openai langchain-anthropic

        from langchain.chat_models import init_chat_model
        from pydantic import BaseModel, Field


        class GetWeather(BaseModel):
            '''Get the current weather in a given location'''

            location: str = Field(..., description="The city and state, e.g. San Francisco, CA")


        class GetPopulation(BaseModel):
            '''Get the current population in a given location'''

            location: str = Field(..., description="The city and state, e.g. San Francisco, CA")


        configurable_model = init_chat_model(
            "gpt-4o", configurable_fields=("model", "model_provider"), temperature=0
        )

        configurable_model_with_tools = configurable_model.bind_tools(
            [
                GetWeather,
                GetPopulation,
            ]
        )
        configurable_model_with_tools.invoke(
            "Which city is hotter today and which is bigger: LA or NY?"
        )
        # Use GPT-4o

        configurable_model_with_tools.invoke(
            "Which city is hotter today and which is bigger: LA or NY?",
            config={"configurable": {"model": "claude-sonnet-4-5-20250929"}},
        )
        # Use Sonnet 4.5
        ```

    """  # noqa: E501
    if not model and not configurable_fields:
        configurable_fields = ("model", "model_provider")
    config_prefix = config_prefix or ""
    if config_prefix and not configurable_fields:
        warnings.warn(
            f"{config_prefix=} has been set but no fields are configurable. Set "
            f"`configurable_fields=(...)` to specify the model params that are "
            f"configurable.",
            stacklevel=2,
        )

    if not configurable_fields:
        return _init_chat_model_helper(
            cast("str", model),
            model_provider=model_provider,
            **kwargs,
        )
    if model:
        kwargs["model"] = model
    if model_provider:
        kwargs["model_provider"] = model_provider
    return _ConfigurableModel(
        default_config=kwargs,
        config_prefix=config_prefix,
        configurable_fields=configurable_fields,
    )


def _init_chat_model_helper(
    model: str,
    *,
    model_provider: str | None = None,
    **kwargs: Any,
) -> BaseChatModel:
    model, model_provider = _parse_model(model, model_provider)
    if model_provider == "openai":
        _check_pkg("langchain_openai")
        from langchain_openai import ChatOpenAI

        return ChatOpenAI(model=model, **kwargs)
    if model_provider == "anthropic":
        _check_pkg("langchain_anthropic")
        from langchain_anthropic import ChatAnthropic

        return ChatAnthropic(model=model, **kwargs)  # type: ignore[call-arg,unused-ignore]
    if model_provider == "azure_openai":
        _check_pkg("langchain_openai")
        from langchain_openai import AzureChatOpenAI

        return AzureChatOpenAI(model=model, **kwargs)
    if model_provider == "azure_ai":
        _check_pkg("langchain_azure_ai")
        from langchain_azure_ai.chat_models import AzureAIChatCompletionsModel

        return AzureAIChatCompletionsModel(model=model, **kwargs)
    if model_provider == "cohere":
        _check_pkg("langchain_cohere")
        from langchain_cohere import ChatCohere

        return ChatCohere(model=model, **kwargs)
    if model_provider == "google_vertexai":
        _check_pkg("langchain_google_vertexai")
        from langchain_google_vertexai import ChatVertexAI

        return ChatVertexAI(model=model, **kwargs)
    if model_provider == "google_genai":
        _check_pkg("langchain_google_genai")
        from langchain_google_genai import ChatGoogleGenerativeAI

        return ChatGoogleGenerativeAI(model=model, **kwargs)
    if model_provider == "fireworks":
        _check_pkg("langchain_fireworks")
        from langchain_fireworks import ChatFireworks

        return ChatFireworks(model=model, **kwargs)
    if model_provider == "ollama":
        try:
            _check_pkg("langchain_ollama")
            from langchain_ollama import ChatOllama
        except ImportError:
            # For backwards compatibility
            try:
                _check_pkg("langchain_community")
                from langchain_community.chat_models import ChatOllama
            except ImportError:
                # If both langchain-ollama and langchain-community aren't available,
                # raise an error related to langchain-ollama
                _check_pkg("langchain_ollama")

        return ChatOllama(model=model, **kwargs)
    if model_provider == "together":
        _check_pkg("langchain_together")
        from langchain_together import ChatTogether

        return ChatTogether(model=model, **kwargs)
    if model_provider == "mistralai":
        _check_pkg("langchain_mistralai")
        from langchain_mistralai import ChatMistralAI

        return ChatMistralAI(model=model, **kwargs)  # type: ignore[call-arg,unused-ignore]
    if model_provider == "huggingface":
        _check_pkg("langchain_huggingface")
        from langchain_huggingface import ChatHuggingFace

        return ChatHuggingFace.from_model_id(model_id=model, **kwargs)
    if model_provider == "groq":
        _check_pkg("langchain_groq")
        from langchain_groq import ChatGroq

        return ChatGroq(model=model, **kwargs)
    if model_provider == "bedrock":
        _check_pkg("langchain_aws")
        from langchain_aws import ChatBedrock

        return ChatBedrock(model_id=model, **kwargs)
    if model_provider == "bedrock_converse":
        _check_pkg("langchain_aws")
        from langchain_aws import ChatBedrockConverse

        return ChatBedrockConverse(model=model, **kwargs)
    if model_provider == "google_anthropic_vertex":
        _check_pkg("langchain_google_vertexai")
        from langchain_google_vertexai.model_garden import ChatAnthropicVertex

        return ChatAnthropicVertex(model=model, **kwargs)
    if model_provider == "deepseek":
        _check_pkg("langchain_deepseek", pkg_kebab="langchain-deepseek")
        from langchain_deepseek import ChatDeepSeek

        return ChatDeepSeek(model=model, **kwargs)
    if model_provider == "nvidia":
        _check_pkg("langchain_nvidia_ai_endpoints")
        from langchain_nvidia_ai_endpoints import ChatNVIDIA

        return ChatNVIDIA(model=model, **kwargs)
    if model_provider == "ibm":
        _check_pkg("langchain_ibm")
        from langchain_ibm import ChatWatsonx

        return ChatWatsonx(model_id=model, **kwargs)
    if model_provider == "xai":
        _check_pkg("langchain_xai")
        from langchain_xai import ChatXAI

        return ChatXAI(model=model, **kwargs)
    if model_provider == "perplexity":
        _check_pkg("langchain_perplexity")
        from langchain_perplexity import ChatPerplexity

        return ChatPerplexity(model=model, **kwargs)
    if model_provider == "upstage":
        _check_pkg("langchain_upstage")
        from langchain_upstage import ChatUpstage

        return ChatUpstage(model=model, **kwargs)
    supported = ", ".join(_SUPPORTED_PROVIDERS)
    msg = f"Unsupported {model_provider=}.\n\nSupported model providers are: {supported}"
    raise ValueError(msg)


_SUPPORTED_PROVIDERS = {
    "openai",
    "anthropic",
    "azure_openai",
    "azure_ai",
    "cohere",
    "google_vertexai",
    "google_genai",
    "fireworks",
    "ollama",
    "together",
    "mistralai",
    "huggingface",
    "groq",
    "bedrock",
    "bedrock_converse",
    "google_anthropic_vertex",
    "deepseek",
    "ibm",
    "xai",
    "perplexity",
    "upstage",
}


def _attempt_infer_model_provider(model_name: str) -> str | None:
    """Attempt to infer model provider from model name.

    Args:
        model_name: The name of the model to infer provider for.

    Returns:
        The inferred provider name, or None if no provider could be inferred.
    """
    model_lower = model_name.lower()

    # OpenAI models (including newer models and aliases)
    if any(model_lower.startswith(pre) for pre in ("gpt-", "o1", "o3", "chatgpt", "text-davinci")):
        return "openai"

    # Anthropic models
    if model_lower.startswith("claude"):
        return "anthropic"

    # Cohere models
    if model_lower.startswith("command"):
        return "cohere"

    # Fireworks models
    if model_name.startswith("accounts/fireworks"):
        return "fireworks"

    # Google models
    if model_lower.startswith("gemini"):
        return "google_vertexai"

    # AWS Bedrock models
    if model_name.startswith("amazon.") or model_lower.startswith(("anthropic.", "meta.")):
        return "bedrock"

    # Mistral models
    if model_lower.startswith(("mistral", "mixtral")):
        return "mistralai"

    # DeepSeek models
    if model_lower.startswith("deepseek"):
        return "deepseek"

    # xAI models
    if model_lower.startswith("grok"):
        return "xai"

    # Perplexity models
    if model_lower.startswith("sonar"):
        return "perplexity"

    # Upstage models
    if model_lower.startswith("solar"):
        return "upstage"

    return None


def _parse_model(model: str, model_provider: str | None) -> tuple[str, str]:
<<<<<<< HEAD
    """Parse model name and provider, inferring provider if necessary.

    Args:
        model: The model name, optionally prefixed with provider (e.g., `'openai:gpt-4o'`).
        model_provider: Optional explicit model provider.

    Returns:
        Tuple of `(parsed_model_name, model_provider)`.

    Raises:
        ValueError: If model provider cannot be inferred or is unsupported.
    """
    # Handle provider:model format
    if not model_provider and ":" in model and model.split(":")[0] in _SUPPORTED_PROVIDERS:
        model_provider = model.split(":")[0]
=======
    if (
        not model_provider
        and ":" in model
        and model.split(":", maxsplit=1)[0] in _SUPPORTED_PROVIDERS
    ):
        model_provider = model.split(":", maxsplit=1)[0]
>>>>>>> 1a3cd46d
        model = ":".join(model.split(":")[1:])

    # Attempt to infer provider if not specified
    model_provider = model_provider or _attempt_infer_model_provider(model)

    if not model_provider:
        # Enhanced error message with suggestions
        supported_list = ", ".join(sorted(_SUPPORTED_PROVIDERS))
        msg = (
            f"Unable to infer model provider for {model=}. "
            f"Please specify 'model_provider' directly.\n\n"
            f"Supported providers: {supported_list}\n\n"
            f"For help with specific providers, see: "
            f"https://docs.langchain.com/oss/python/integrations/providers"
        )
        raise ValueError(msg)

    # Normalize provider name
    model_provider = model_provider.replace("-", "_").lower()
    return model, model_provider


def _check_pkg(pkg: str, *, pkg_kebab: str | None = None) -> None:
    if not util.find_spec(pkg):
        pkg_kebab = pkg_kebab if pkg_kebab is not None else pkg.replace("_", "-")
        msg = f"Unable to import {pkg}. Please install with `pip install -U {pkg_kebab}`"
        raise ImportError(msg)


def _remove_prefix(s: str, prefix: str) -> str:
    return s.removeprefix(prefix)


_DECLARATIVE_METHODS = ("bind_tools", "with_structured_output")


class _ConfigurableModel(Runnable[LanguageModelInput, Any]):
    def __init__(
        self,
        *,
        default_config: dict | None = None,
        configurable_fields: Literal["any"] | list[str] | tuple[str, ...] = "any",
        config_prefix: str = "",
        queued_declarative_operations: Sequence[tuple[str, tuple, dict]] = (),
    ) -> None:
        self._default_config: dict = default_config or {}
        self._configurable_fields: Literal["any"] | list[str] = (
            "any" if configurable_fields == "any" else list(configurable_fields)
        )
        self._config_prefix = (
            config_prefix + "_"
            if config_prefix and not config_prefix.endswith("_")
            else config_prefix
        )
        self._queued_declarative_operations: list[tuple[str, tuple, dict]] = list(
            queued_declarative_operations,
        )

    def __getattr__(self, name: str) -> Any:
        if name in _DECLARATIVE_METHODS:
            # Declarative operations that cannot be applied until after an actual model
            # object is instantiated. So instead of returning the actual operation,
            # we record the operation and its arguments in a queue. This queue is
            # then applied in order whenever we actually instantiate the model (in
            # self._model()).
            def queue(*args: Any, **kwargs: Any) -> _ConfigurableModel:
                queued_declarative_operations = list(
                    self._queued_declarative_operations,
                )
                queued_declarative_operations.append((name, args, kwargs))
                return _ConfigurableModel(
                    default_config=dict(self._default_config),
                    configurable_fields=list(self._configurable_fields)
                    if isinstance(self._configurable_fields, list)
                    else self._configurable_fields,
                    config_prefix=self._config_prefix,
                    queued_declarative_operations=queued_declarative_operations,
                )

            return queue
        if self._default_config and (model := self._model()) and hasattr(model, name):
            return getattr(model, name)
        msg = f"{name} is not a BaseChatModel attribute"
        if self._default_config:
            msg += " and is not implemented on the default model"
        msg += "."
        raise AttributeError(msg)

    def _model(self, config: RunnableConfig | None = None) -> Runnable:
        params = {**self._default_config, **self._model_params(config)}
        model = _init_chat_model_helper(**params)
        for name, args, kwargs in self._queued_declarative_operations:
            model = getattr(model, name)(*args, **kwargs)
        return model

    def _model_params(self, config: RunnableConfig | None) -> dict:
        config = ensure_config(config)
        model_params = {
            _remove_prefix(k, self._config_prefix): v
            for k, v in config.get("configurable", {}).items()
            if k.startswith(self._config_prefix)
        }
        if self._configurable_fields != "any":
            model_params = {k: v for k, v in model_params.items() if k in self._configurable_fields}
        return model_params

    def with_config(
        self,
        config: RunnableConfig | None = None,
        **kwargs: Any,
    ) -> _ConfigurableModel:
        """Bind config to a `Runnable`, returning a new `Runnable`."""
        config = RunnableConfig(**(config or {}), **cast("RunnableConfig", kwargs))
        # Ensure config is not None after creation
        config = ensure_config(config)
        model_params = self._model_params(config)
        remaining_config = {k: v for k, v in config.items() if k != "configurable"}
        remaining_config["configurable"] = {
            k: v
            for k, v in config.get("configurable", {}).items()
            if _remove_prefix(k, self._config_prefix) not in model_params
        }
        queued_declarative_operations = list(self._queued_declarative_operations)
        if remaining_config:
            queued_declarative_operations.append(
                (
                    "with_config",
                    (),
                    {"config": remaining_config},
                ),
            )
        return _ConfigurableModel(
            default_config={**self._default_config, **model_params},
            configurable_fields=list(self._configurable_fields)
            if isinstance(self._configurable_fields, list)
            else self._configurable_fields,
            config_prefix=self._config_prefix,
            queued_declarative_operations=queued_declarative_operations,
        )

    @property
    @override
    def InputType(self) -> TypeAlias:
        """Get the input type for this `Runnable`."""
        from langchain_core.prompt_values import ChatPromptValueConcrete, StringPromptValue

        # This is a version of LanguageModelInput which replaces the abstract
        # base class BaseMessage with a union of its subclasses, which makes
        # for a much better schema.
        return str | StringPromptValue | ChatPromptValueConcrete | list[AnyMessage]

    @override
    def invoke(
        self,
        input: LanguageModelInput,
        config: RunnableConfig | None = None,
        **kwargs: Any,
    ) -> Any:
        return self._model(config).invoke(input, config=config, **kwargs)

    @override
    async def ainvoke(
        self,
        input: LanguageModelInput,
        config: RunnableConfig | None = None,
        **kwargs: Any,
    ) -> Any:
        return await self._model(config).ainvoke(input, config=config, **kwargs)

    @override
    def stream(
        self,
        input: LanguageModelInput,
        config: RunnableConfig | None = None,
        **kwargs: Any | None,
    ) -> Iterator[Any]:
        yield from self._model(config).stream(input, config=config, **kwargs)

    @override
    async def astream(
        self,
        input: LanguageModelInput,
        config: RunnableConfig | None = None,
        **kwargs: Any | None,
    ) -> AsyncIterator[Any]:
        async for x in self._model(config).astream(input, config=config, **kwargs):
            yield x

    def batch(
        self,
        inputs: list[LanguageModelInput],
        config: RunnableConfig | list[RunnableConfig] | None = None,
        *,
        return_exceptions: bool = False,
        **kwargs: Any | None,
    ) -> list[Any]:
        config = config or None
        # If <= 1 config use the underlying models batch implementation.
        if config is None or isinstance(config, dict) or len(config) <= 1:
            if isinstance(config, list):
                config = config[0]
            return self._model(config).batch(
                inputs,
                config=config,
                return_exceptions=return_exceptions,
                **kwargs,
            )
        # If multiple configs default to Runnable.batch which uses executor to invoke
        # in parallel.
        return super().batch(
            inputs,
            config=config,
            return_exceptions=return_exceptions,
            **kwargs,
        )

    async def abatch(
        self,
        inputs: list[LanguageModelInput],
        config: RunnableConfig | list[RunnableConfig] | None = None,
        *,
        return_exceptions: bool = False,
        **kwargs: Any | None,
    ) -> list[Any]:
        config = config or None
        # If <= 1 config use the underlying models batch implementation.
        if config is None or isinstance(config, dict) or len(config) <= 1:
            if isinstance(config, list):
                config = config[0]
            return await self._model(config).abatch(
                inputs,
                config=config,
                return_exceptions=return_exceptions,
                **kwargs,
            )
        # If multiple configs default to Runnable.batch which uses executor to invoke
        # in parallel.
        return await super().abatch(
            inputs,
            config=config,
            return_exceptions=return_exceptions,
            **kwargs,
        )

    def batch_as_completed(
        self,
        inputs: Sequence[LanguageModelInput],
        config: RunnableConfig | Sequence[RunnableConfig] | None = None,
        *,
        return_exceptions: bool = False,
        **kwargs: Any,
    ) -> Iterator[tuple[int, Any | Exception]]:
        config = config or None
        # If <= 1 config use the underlying models batch implementation.
        if config is None or isinstance(config, dict) or len(config) <= 1:
            if isinstance(config, list):
                config = config[0]
            yield from self._model(cast("RunnableConfig", config)).batch_as_completed(  # type: ignore[call-overload]
                inputs,
                config=config,
                return_exceptions=return_exceptions,
                **kwargs,
            )
        # If multiple configs default to Runnable.batch which uses executor to invoke
        # in parallel.
        else:
            yield from super().batch_as_completed(  # type: ignore[call-overload]
                inputs,
                config=config,
                return_exceptions=return_exceptions,
                **kwargs,
            )

    async def abatch_as_completed(
        self,
        inputs: Sequence[LanguageModelInput],
        config: RunnableConfig | Sequence[RunnableConfig] | None = None,
        *,
        return_exceptions: bool = False,
        **kwargs: Any,
    ) -> AsyncIterator[tuple[int, Any]]:
        config = config or None
        # If <= 1 config use the underlying models batch implementation.
        if config is None or isinstance(config, dict) or len(config) <= 1:
            if isinstance(config, list):
                config = config[0]
            async for x in self._model(
                cast("RunnableConfig", config),
            ).abatch_as_completed(  # type: ignore[call-overload]
                inputs,
                config=config,
                return_exceptions=return_exceptions,
                **kwargs,
            ):
                yield x
        # If multiple configs default to Runnable.batch which uses executor to invoke
        # in parallel.
        else:
            async for x in super().abatch_as_completed(  # type: ignore[call-overload]
                inputs,
                config=config,
                return_exceptions=return_exceptions,
                **kwargs,
            ):
                yield x

    @override
    def transform(
        self,
        input: Iterator[LanguageModelInput],
        config: RunnableConfig | None = None,
        **kwargs: Any | None,
    ) -> Iterator[Any]:
        yield from self._model(config).transform(input, config=config, **kwargs)

    @override
    async def atransform(
        self,
        input: AsyncIterator[LanguageModelInput],
        config: RunnableConfig | None = None,
        **kwargs: Any | None,
    ) -> AsyncIterator[Any]:
        async for x in self._model(config).atransform(input, config=config, **kwargs):
            yield x

    @overload
    @override
    def astream_log(
        self,
        input: Any,
        config: RunnableConfig | None = None,
        *,
        diff: Literal[True] = True,
        with_streamed_output_list: bool = True,
        include_names: Sequence[str] | None = None,
        include_types: Sequence[str] | None = None,
        include_tags: Sequence[str] | None = None,
        exclude_names: Sequence[str] | None = None,
        exclude_types: Sequence[str] | None = None,
        exclude_tags: Sequence[str] | None = None,
        **kwargs: Any,
    ) -> AsyncIterator[RunLogPatch]: ...

    @overload
    @override
    def astream_log(
        self,
        input: Any,
        config: RunnableConfig | None = None,
        *,
        diff: Literal[False],
        with_streamed_output_list: bool = True,
        include_names: Sequence[str] | None = None,
        include_types: Sequence[str] | None = None,
        include_tags: Sequence[str] | None = None,
        exclude_names: Sequence[str] | None = None,
        exclude_types: Sequence[str] | None = None,
        exclude_tags: Sequence[str] | None = None,
        **kwargs: Any,
    ) -> AsyncIterator[RunLog]: ...

    @override
    async def astream_log(
        self,
        input: Any,
        config: RunnableConfig | None = None,
        *,
        diff: bool = True,
        with_streamed_output_list: bool = True,
        include_names: Sequence[str] | None = None,
        include_types: Sequence[str] | None = None,
        include_tags: Sequence[str] | None = None,
        exclude_names: Sequence[str] | None = None,
        exclude_types: Sequence[str] | None = None,
        exclude_tags: Sequence[str] | None = None,
        **kwargs: Any,
    ) -> AsyncIterator[RunLogPatch] | AsyncIterator[RunLog]:
        async for x in self._model(config).astream_log(  # type: ignore[call-overload, misc]
            input,
            config=config,
            diff=diff,
            with_streamed_output_list=with_streamed_output_list,
            include_names=include_names,
            include_types=include_types,
            include_tags=include_tags,
            exclude_tags=exclude_tags,
            exclude_types=exclude_types,
            exclude_names=exclude_names,
            **kwargs,
        ):
            yield x

    @override
    async def astream_events(
        self,
        input: Any,
        config: RunnableConfig | None = None,
        *,
        version: Literal["v1", "v2"] = "v2",
        include_names: Sequence[str] | None = None,
        include_types: Sequence[str] | None = None,
        include_tags: Sequence[str] | None = None,
        exclude_names: Sequence[str] | None = None,
        exclude_types: Sequence[str] | None = None,
        exclude_tags: Sequence[str] | None = None,
        **kwargs: Any,
    ) -> AsyncIterator[StreamEvent]:
        async for x in self._model(config).astream_events(
            input,
            config=config,
            version=version,
            include_names=include_names,
            include_types=include_types,
            include_tags=include_tags,
            exclude_tags=exclude_tags,
            exclude_types=exclude_types,
            exclude_names=exclude_names,
            **kwargs,
        ):
            yield x

    # Explicitly added to satisfy downstream linters.
    def bind_tools(
        self,
        tools: Sequence[dict[str, Any] | type[BaseModel] | Callable | BaseTool],
        **kwargs: Any,
    ) -> Runnable[LanguageModelInput, AIMessage]:
        return self.__getattr__("bind_tools")(tools, **kwargs)

    # Explicitly added to satisfy downstream linters.
    def with_structured_output(
        self,
        schema: dict | type[BaseModel],
        **kwargs: Any,
    ) -> Runnable[LanguageModelInput, dict | BaseModel]:
        return self.__getattr__("with_structured_output")(schema, **kwargs)<|MERGE_RESOLUTION|>--- conflicted
+++ resolved
@@ -542,30 +542,7 @@
 
 
 def _parse_model(model: str, model_provider: str | None) -> tuple[str, str]:
-<<<<<<< HEAD
-    """Parse model name and provider, inferring provider if necessary.
-
-    Args:
-        model: The model name, optionally prefixed with provider (e.g., `'openai:gpt-4o'`).
-        model_provider: Optional explicit model provider.
-
-    Returns:
-        Tuple of `(parsed_model_name, model_provider)`.
-
-    Raises:
-        ValueError: If model provider cannot be inferred or is unsupported.
-    """
-    # Handle provider:model format
-    if not model_provider and ":" in model and model.split(":")[0] in _SUPPORTED_PROVIDERS:
-        model_provider = model.split(":")[0]
-=======
-    if (
-        not model_provider
-        and ":" in model
-        and model.split(":", maxsplit=1)[0] in _SUPPORTED_PROVIDERS
-    ):
-        model_provider = model.split(":", maxsplit=1)[0]
->>>>>>> 1a3cd46d
+
         model = ":".join(model.split(":")[1:])
 
     # Attempt to infer provider if not specified
