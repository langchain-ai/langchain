[build-system]
requires = ["pdm-backend"]
build-backend = "pdm.backend"

[project]
authors = []
license = { text = "MIT" }
requires-python = ">=3.10.0,<4.0.0"
dependencies = [
    "langchain-core>=0.3.75,<2.0.0",
    "langchain-text-splitters>=0.3.11,<2.0.0",
    "langgraph>=1.0.0a4,<2.0.0",
    "pydantic>=2.7.4,<3.0.0",
]

name = "langchain"
version = "1.0.0a10"
description = "Building applications with LLMs through composability"
readme = "README.md"

[project.optional-dependencies]
<<<<<<< HEAD
# NOTE: Most partner packages currently require langchain-core<0.4.0
# They are temporarily disabled until they're updated to support langchain-core>=1.0.0
# community = ["langchain-community"]
# anthropic = ["langchain-anthropic"]
# openai = ["langchain-openai"]
# azure-ai = ["langchain-azure-ai"]
# cohere = ["langchain-cohere"]
# google-vertexai = ["langchain-google-vertexai"]
# google-genai = ["langchain-google-genai"]
# fireworks = ["langchain-fireworks"]
# ollama = ["langchain-ollama"]
# together = ["langchain-together"]
# mistralai = ["langchain-mistralai"]
# huggingface = ["langchain-huggingface"]
# groq = ["langchain-groq"]
# aws = ["langchain-aws"]
# deepseek = ["langchain-deepseek"]
# xai = ["langchain-xai"]
# perplexity = ["langchain-perplexity"]
=======
community = ["langchain-community"]
anthropic = ["langchain-anthropic"]
openai = ["langchain-openai"]
#azure-ai = ["langchain-azure-ai"]
#cohere = ["langchain-cohere"]
google-vertexai = ["langchain-google-vertexai"]
google-genai = ["langchain-google-genai"]
#fireworks = ["langchain-fireworks"]
#ollama = ["langchain-ollama"]
together = ["langchain-together"]
mistralai = ["langchain-mistralai"]
#huggingface = ["langchain-huggingface"]
#groq = ["langchain-groq"]
aws = ["langchain-aws"]
#deepseek = ["langchain-deepseek"]
#xai = ["langchain-xai"]
#perplexity = ["langchain-perplexity"]
>>>>>>> 9ad7f7a0

[project.urls]
"Source Code" = "https://github.com/langchain-ai/langchain/tree/master/libs/langchain"
"Release Notes" = "https://github.com/langchain-ai/langchain/releases?q=tag%3A%22langchain%3D%3D0%22&expanded=true"
repository = "https://github.com/langchain-ai/langchain"

[dependency-groups]
test = [
    "pytest>=8.0.0,<9.0.0",
    "pytest-cov>=4.0.0,<8.0.0",
    "pytest-watcher>=0.2.6,<1.0.0",
    "pytest-asyncio>=0.23.2,<2.0.0",
    "pytest-socket>=0.6.0,<1.0.0",
    "pytest-xdist<4.0.0,>=3.6.1",
    "pytest-mock",
    "syrupy>=4.0.2,<5.0.0",
    "toml>=0.10.2,<1.0.0",
    "langchain-tests",
    "langchain-text-splitters",
    "langchain-openai"
]
lint = [
    "ruff>=0.12.2,<0.13.0",
]
typing = [
    "mypy>=1.18.1,<1.19.0",
    "types-toml>=0.10.8.20240310,<1.0.0.0",
]

test_integration = [
    "vcrpy>=7.0.0,<8.0.0",
    "wrapt>=1.15.0,<2.0.0",
    "python-dotenv>=1.0.0,<2.0.0",
    "cassio>=0.1.0,<1.0.0",
    "langchainhub>=0.1.16,<1.0.0",
    "langchain-core",
    "langchain-text-splitters",
]

[tool.uv]
prerelease = "allow"

[tool.uv.sources]
langchain-core = { path = "../core", editable = true }
langchain-tests = { path = "../standard-tests", editable = true }
langchain-text-splitters = { path = "../text-splitters", editable = true }
langchain-openai = { path = "../partners/openai", editable = true }

[tool.ruff]
exclude = ["tests/integration_tests/examples/non-utf8-encoding.py"]
line-length = 100

[tool.mypy]
strict = true
ignore_missing_imports = true
enable_error_code = "deprecated"
exclude = ["tests/unit_tests/agents/*", "tests/integration_tests/agents/*"]

# TODO: activate for 'strict' checking
disallow_any_generics = false
warn_return_any = false

[tool.ruff.format]
docstring-code-format = true

[tool.ruff.lint]
select = [
    "ALL"
]
ignore = [
    "COM812",  # Messes with the formatter
    "ISC001",  # Messes with the formatter
    "PERF203", # Rarely useful
    "SLF001",  # Private member access
    "PLC0415", # Imports should be at the top. Not always desirable
    "PLR0913", # Too many arguments in function definition
    "PLC0414", # Inconsistent with how type checkers expect to be notified of intentional re-exports
]
unfixable = ["B028"] # People should intentionally tune the stacklevel

pyupgrade.keep-runtime-typing = true
flake8-annotations.allow-star-arg-any = true

[tool.ruff.lint.pydocstyle]
convention = "google"
ignore-var-parameters = true  # ignore missing documentation for *args and **kwargs parameters

[tool.ruff.lint.per-file-ignores]
"tests/*" = [
    "D1", # Documentation rules
    "PLC0415", # Imports should be at the top. Not always desirable for tests
]
"langchain/agents/*" = [
    "ANN401", # we use Any right now, need to narrow
    "A002", # input is shadowing builtin
    "A001", # input is shadowing builtin
    "B904", # use from for exceptions
    "PLR2004", # magic values are fine for this case
    "C901", # too complex
    "TRY004", # type error exception
    "PLR0912", # too many branches
    "PLR0911", # too many return statements
]
"tests/unit_tests/agents/*" = ["ALL"]
"tests/integration_tests/agents/*" = ["ALL"]

[tool.ruff.lint.extend-per-file-ignores]
"scripts/check_imports.py" = ["ALL"]

"langchain/chat_models/base.py" = [
    "ANN",
    "C901",
    "FIX002",
    "N802",
    "PLR0911",
    "PLR0912",
    "PLR0915",
]

"langchain/embeddings/base.py" = [
    "PLR0911",
    "PLR0913",
]

"tests/**/*.py" = [
    "S101",   # Tests need assertions
    "S311",   # Standard pseudo-random generators are not suitable for cryptographic purposes
    "SLF001", # Private member access in tests
    "PLR2004", # Magic values are perfectly fine in unit tests (e.g. 0, 1, 2, etc.)
    "C901", # Too complex
    "ANN401", # Annotated type is not necessary
    "N802", # Function name should be lowercase
    "PLW1641", # Object does not implement __hash__ method
    "ARG002", # Unused argument
    "BLE001", # Do not catch blind exception
    "N801", # class name should use CapWords convention
]

"langchain/tools/tool_node.py" = [
    "ANN401", # we use Any right now, need to narrow
    "A002", # input is shadowing builtin
    "A001", # input is shadowing builtin
    "B904", # use from for exceptions
    "PLR2004", # magic values are fine for this case
    "C901", # too complex
    "TRY004", # type error exception
]

[tool.coverage.run]
omit = ["tests/*"]

[tool.pytest.ini_options]
addopts = "--strict-markers --strict-config --durations=5 --snapshot-warn-unused -vv"
markers = [
    "requires: mark tests as requiring a specific library",
    "scheduled: mark tests to run in scheduled testing",
    "compile: mark placeholder test used to compile integration tests without running them",
]
asyncio_mode = "auto"
filterwarnings = [
    "ignore::langchain_core._api.beta_decorator.LangChainBetaWarning",
    "ignore::langchain_core._api.deprecation.LangChainDeprecationWarning:tests",
    "ignore::langchain_core._api.deprecation.LangChainPendingDeprecationWarning:tests",
]<|MERGE_RESOLUTION|>--- conflicted
+++ resolved
@@ -19,27 +19,6 @@
 readme = "README.md"
 
 [project.optional-dependencies]
-<<<<<<< HEAD
-# NOTE: Most partner packages currently require langchain-core<0.4.0
-# They are temporarily disabled until they're updated to support langchain-core>=1.0.0
-# community = ["langchain-community"]
-# anthropic = ["langchain-anthropic"]
-# openai = ["langchain-openai"]
-# azure-ai = ["langchain-azure-ai"]
-# cohere = ["langchain-cohere"]
-# google-vertexai = ["langchain-google-vertexai"]
-# google-genai = ["langchain-google-genai"]
-# fireworks = ["langchain-fireworks"]
-# ollama = ["langchain-ollama"]
-# together = ["langchain-together"]
-# mistralai = ["langchain-mistralai"]
-# huggingface = ["langchain-huggingface"]
-# groq = ["langchain-groq"]
-# aws = ["langchain-aws"]
-# deepseek = ["langchain-deepseek"]
-# xai = ["langchain-xai"]
-# perplexity = ["langchain-perplexity"]
-=======
 community = ["langchain-community"]
 anthropic = ["langchain-anthropic"]
 openai = ["langchain-openai"]
@@ -57,7 +36,6 @@
 #deepseek = ["langchain-deepseek"]
 #xai = ["langchain-xai"]
 #perplexity = ["langchain-perplexity"]
->>>>>>> 9ad7f7a0
 
 [project.urls]
 "Source Code" = "https://github.com/langchain-ai/langchain/tree/master/libs/langchain"
