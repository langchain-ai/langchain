[build-system]
requires = ["pdm-backend"]
build-backend = "pdm.backend"

[project]
authors = []
license = { text = "MIT" }
requires-python = ">=3.10"
dependencies = [
    "langchain-core<2.0.0,>=0.3.75",
    "langchain-text-splitters<1.0.0,>=0.3.11",
    "langgraph>=0.6.0",
    "pydantic>=2.7.4",
]

name = "langchain"
version = "1.0.0a3"
description = "Building applications with LLMs through composability"
readme = "README.md"

[project.optional-dependencies]
# community = ["langchain-community"]
anthropic = ["langchain-anthropic"]
openai = ["langchain-openai"]
azure-ai = ["langchain-azure-ai"]
# cohere = ["langchain-cohere"]
google-vertexai = ["langchain-google-vertexai"]
google-genai = ["langchain-google-genai"]
fireworks = ["langchain-fireworks"]
ollama = ["langchain-ollama"]
together = ["langchain-together"]
mistralai = ["langchain-mistralai"]
huggingface = ["langchain-huggingface"]
groq = ["langchain-groq"]
aws = ["langchain-aws"]
deepseek = ["langchain-deepseek"]
xai = ["langchain-xai"]
perplexity = ["langchain-perplexity"]

[project.urls]
"Source Code" = "https://github.com/langchain-ai/langchain/tree/master/libs/langchain"
"Release Notes" = "https://github.com/langchain-ai/langchain/releases?q=tag%3A%22langchain%3D%3D0%22&expanded=true"
repository = "https://github.com/langchain-ai/langchain"

[dependency-groups]
test = [
    "pytest<9,>=8",
    "pytest-cov>=4.0.0",
    "pytest-watcher>=0.2.6",
    "pytest-asyncio>=0.23.2",
    "pytest-socket>=0.6.0",
    "syrupy>=4.0.2",
    "pytest-xdist>=3.6.1",
    "langchain-tests",
    "langchain-text-splitters",
    "langchain-openai",
    "toml>=0.10.2",
    "pytest-mock"
]
codespell = ["codespell<3.0.0,>=2.2.0"]
lint = [
<<<<<<< HEAD
    "ruff>=0.12.2",
=======
    "ruff<0.13,>=0.12.11",
    "mypy>=1.15",
>>>>>>> 86fa34f3
]
typing = [
    "mypy<0.18,>=1.17.1",
    "types-toml>=0.10.8.20240310",
]

test_integration = [
    "vcrpy>=7.0",
    "wrapt>=1.15.0",
    "python-dotenv>=1.0.0",
    "cassio>=0.1.0",
    "langchainhub>=0.1.16",
    "langchain-core",
    "langchain-text-splitters",
]

[tool.uv.sources]
langchain-core = { path = "../core", editable = true }
langchain-tests = { path = "../standard-tests", editable = true }
langchain-text-splitters = { path = "../text-splitters", editable = true }
langchain-openai = { path = "../partners/openai", editable = true }

[tool.ruff]
target-version = "py310"
exclude = ["tests/integration_tests/examples/non-utf8-encoding.py"]
line-length = 100

[tool.mypy]
strict = true
ignore_missing_imports = true
enable_error_code = "deprecated"
exclude = ["tests/unit_tests/agents/*", "tests/integration_tests/agents/*"]

# TODO: activate for 'strict' checking
disallow_any_generics = false
warn_return_any = false

[tool.codespell]
skip = ".git,*.pdf,*.svg,*.pdf,*.yaml,*.ipynb,poetry.lock,*.min.js,*.css,package-lock.json,example_data,_dist,examples,*.trig"
ignore-regex = ".*(Stati Uniti|Tense=Pres).*"
ignore-words-list = "momento,collison,ned,foor,reworkd,parth,whats,aapply,mysogyny,unsecure,damon,crate,aadd,symbl,precesses,accademia,nin"

[tool.ruff.lint]
select = [
  "ALL"
]
ignore = [
  "COM812",  # Messes with the formatter
  "ISC001",  # Messes with the formatter
  "PERF203", # Rarely useful
  "SLF001",  # Private member access
  "UP007",   # pyupgrade: non-pep604-annotation-union
  "PLC0415", # Imports should be at the top. Not always desirable
  "PLR0913", # Too many arguments in function definition
  "PLC0414", # Inconsistent with how type checkers expect to be notified of intentional re-exports
]
unfixable = ["B028"] # People should intentionally tune the stacklevel

pydocstyle.convention = "google"
pyupgrade.keep-runtime-typing = true
flake8-annotations.allow-star-arg-any = true

[tool.ruff.lint.per-file-ignores]
"tests/*" = [
  "D1", # Documentation rules
  "PLC0415", # Imports should be at the top. Not always desirable for tests
]
"langchain/agents/*" = [
    "ANN401", # we use Any right now, need to narrow
    "E501", # line too long, needs to fix
    "A002", # input is shadowing builtin
    "A001", # input is shadowing builtin
    "B904", # use from for exceptions
    "PLR2004", # magic values are fine for this case
    "C901", # too complex
    "TRY004", # type error exception
    "PLR0912", # too many branches
    "PLR0911", # too many return statements
]
"tests/unit_tests/agents/*" = ["ALL"]
"tests/integration_tests/agents/*" = ["ALL"]

[tool.ruff.lint.extend-per-file-ignores]
"scripts/check_imports.py" = ["ALL"]

"langchain/chat_models/base.py" = [
    "ANN",
    "C901",
    "FIX002",
    "N802",
    "PLR0911",
    "PLR0912",
    "PLR0915",
]

"langchain/embeddings/base.py" = [
    "PLR0911",
    "PLR0913",
]

"tests/**/*.py" = [
    "S101",   # Tests need assertions
    "S311",   # Standard pseudo-random generators are not suitable for cryptographic purposes
    "SLF001", # Private member access in tests
    "PLR2004", # Magic values are perfectly fine in unit tests (e.g. 0, 1, 2, etc.)
    "C901", # Too complex
    "ANN401", # Annotated type is not necessary
    "N802", # Function name should be lowercase
    "PLW1641", # Object does not implement __hash__ method
    "ARG002", # Unused argument
    "BLE001", # Do not catch blind exception
    "N801", # class name should use CapWords convention
]

[tool.coverage.run]
omit = ["tests/*"]

[tool.pytest.ini_options]
addopts = "--strict-markers --strict-config --durations=5 --snapshot-warn-unused -vv"
markers = [
    "requires: mark tests as requiring a specific library",
    "scheduled: mark tests to run in scheduled testing",
    "compile: mark placeholder test used to compile integration tests without running them",
]
asyncio_mode = "auto"
filterwarnings = [
    "ignore::langchain_core._api.beta_decorator.LangChainBetaWarning",
    "ignore::langchain_core._api.deprecation.LangChainDeprecationWarning:tests",
    "ignore::langchain_core._api.deprecation.LangChainPendingDeprecationWarning:tests",
]<|MERGE_RESOLUTION|>--- conflicted
+++ resolved
@@ -59,12 +59,7 @@
 ]
 codespell = ["codespell<3.0.0,>=2.2.0"]
 lint = [
-<<<<<<< HEAD
     "ruff>=0.12.2",
-=======
-    "ruff<0.13,>=0.12.11",
-    "mypy>=1.15",
->>>>>>> 86fa34f3
 ]
 typing = [
     "mypy<0.18,>=1.17.1",
