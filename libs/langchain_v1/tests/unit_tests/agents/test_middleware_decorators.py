--- conflicted
+++ resolved
@@ -40,13 +40,8 @@
     @before_model(
         state_schema=CustomState, tools=[test_tool], can_jump_to=["end"], name="CustomBeforeModel"
     )
-<<<<<<< HEAD
     def custom_before_model(state: CustomState) -> dict[str, Any]:
         return {"jump_to": "end"}
-=======
-    def custom_before_model(state: CustomState, runtime: Runtime) -> dict[str, Any]:
-        return {"jump_to": "__end__"}
->>>>>>> a10e880c
 
     assert isinstance(custom_before_model, AgentMiddleware)
     assert custom_before_model.state_schema == CustomState
@@ -54,13 +49,8 @@
     assert getattr(custom_before_model.__class__.before_model, "__can_jump_to__", []) == ["end"]
     assert custom_before_model.__class__.__name__ == "CustomBeforeModel"
 
-<<<<<<< HEAD
     result = custom_before_model.before_model({"messages": [HumanMessage("Hello")]})
     assert result == {"jump_to": "end"}
-=======
-    result = custom_before_model.before_model({"messages": [HumanMessage("Hello")]}, None)
-    assert result == {"jump_to": "__end__"}
->>>>>>> a10e880c
 
 
 def test_after_model_decorator() -> None:
@@ -172,7 +162,6 @@
     assert my_after_hook.__class__.__name__ == "my_after_hook"
 
 
-<<<<<<< HEAD
 def test_hook_config_decorator_on_class_method() -> None:
     """Test hook_config decorator on AgentMiddleware class methods."""
 
@@ -247,7 +236,7 @@
     result = agent.invoke({"messages": [HumanMessage("hello")]})
     assert calls == ["early_exit"]
     assert len(result["messages"]) > 1
-=======
+    
 # Async Decorator Tests
 
 
@@ -413,5 +402,4 @@
         "async_modify",
         "sync_after",
         "async_after",
-    ]
->>>>>>> a10e880c
+    ]