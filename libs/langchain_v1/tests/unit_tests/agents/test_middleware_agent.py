--- conflicted
+++ resolved
@@ -1669,7 +1669,6 @@
     assert "call the write_todos tool" in result["messages"][1].content
 
 
-<<<<<<< HEAD
 @tool
 def simple_tool(input: str) -> str:
     """A simple tool"""
@@ -1873,7 +1872,8 @@
         agent.invoke({"messages": [HumanMessage("Hello fourth")]}, thread_config)
     error_msg = str(exc_info.value)
     assert "thread limit (3/3)" in error_msg
-=======
+
+
 # Async Middleware Tests
 async def test_create_agent_async_invoke() -> None:
     """Test async invoke with async middleware hooks."""
@@ -2111,5 +2111,4 @@
     assert calls == [
         "MixedMiddleware.before_model",
         "MixedMiddleware.modify_model_request",
-    ]
->>>>>>> a336afae
+    ]