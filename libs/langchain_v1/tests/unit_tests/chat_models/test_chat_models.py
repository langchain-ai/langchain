--- conflicted
+++ resolved
@@ -216,71 +216,6 @@
 
     assert model_with_config.model == "claude-sonnet-4-5-20250929"  # type: ignore[attr-defined]
 
-<<<<<<< HEAD
-    # Assert important properties instead of exact dict equality (less brittle)
-    dump = model_with_config.model_dump()  # type: ignore[attr-defined]
-
-    # Core resolved model identity
-    assert dump["bound"]["model"] == "claude-sonnet-4-5-20250929"
-
-    # Credentials were picked up from environment patch
-    assert dump["bound"]["anthropic_api_key"] == SecretStr("bar")
-
-    # Streaming/default flags we expect
-    assert dump["bound"]["disable_streaming"] is False
-    assert dump["bound"]["streaming"] is False
-
-    # Declarative tools were preserved on the model kwargs
-    assert "kwargs" in dump
-    assert "tools" in dump["kwargs"]
-    assert isinstance(dump["kwargs"]["tools"], list)
-    assert len(dump["kwargs"]["tools"]) == 1
-    assert dump["kwargs"]["tools"][0]["name"] == "foo"
-    assert dump["kwargs"]["tools"][0]["description"] == "foo"
-
-    # Config and config_factories exist and are in the expected form
-    assert dump["config"]["tags"] == ["foo"]
-    assert dump["config"]["configurable"] == {}
-    assert isinstance(dump["config_factories"], list)
-
-=======
-    assert model_with_config.model_dump() == {  # type: ignore[attr-defined]
-        "name": None,
-        "bound": {
-            "name": None,
-            "disable_streaming": False,
-            "effort": None,
-            "model": "claude-sonnet-4-5-20250929",
-            "mcp_servers": None,
-            "max_tokens": 64000,
-            "temperature": None,
-            "thinking": None,
-            "top_k": None,
-            "top_p": None,
-            "default_request_timeout": None,
-            "max_retries": 2,
-            "stop_sequences": None,
-            "anthropic_api_url": "https://api.anthropic.com",
-            "anthropic_proxy": None,
-            "context_management": None,
-            "anthropic_api_key": SecretStr("bar"),
-            "betas": None,
-            "default_headers": None,
-            "model_kwargs": {},
-            "reuse_last_container": None,
-            "streaming": False,
-            "stream_usage": True,
-            "output_version": None,
-        },
-        "kwargs": {
-            "tools": [{"name": "foo", "description": "foo", "input_schema": {}}],
-        },
-        "config": {"tags": ["foo"], "configurable": {}},
-        "config_factories": [],
-        "custom_input_type": None,
-        "custom_output_type": None,
-    }
->>>>>>> 46dbb396
     prompt = ChatPromptTemplate.from_messages([("system", "foo")])
     chain = prompt | model_with_config
     assert isinstance(chain, RunnableSequence)