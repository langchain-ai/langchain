"""Base interface that all chains should implement."""

import builtins
import contextlib
import inspect
import json
import logging
import warnings
from abc import ABC, abstractmethod
from pathlib import Path
from typing import Any, cast

import yaml
from langchain_core._api import deprecated
from langchain_core.callbacks import (
    AsyncCallbackManager,
    AsyncCallbackManagerForChainRun,
    BaseCallbackManager,
    CallbackManager,
    CallbackManagerForChainRun,
    Callbacks,
)
from langchain_core.outputs import RunInfo
from langchain_core.runnables import (
    RunnableConfig,
    RunnableSerializable,
    ensure_config,
    run_in_executor,
)
from langchain_core.utils.pydantic import create_model
from pydantic import (
    BaseModel,
    ConfigDict,
    Field,
    field_validator,
    model_validator,
)
from typing_extensions import override

from langchain_classic.base_memory import BaseMemory
from langchain_classic.schema import RUN_KEY

logger = logging.getLogger(__name__)


def _get_verbosity() -> bool:
    from langchain_classic.globals import get_verbose

    return get_verbose()


class Chain(RunnableSerializable[dict[str, Any], dict[str, Any]], ABC):
    """Abstract base class for creating structured sequences of calls to components.

    Chains should be used to encode a sequence of calls to components like
    models, document retrievers, other chains, etc., and provide a simple interface
    to this sequence.

    The Chain interface makes it easy to create apps that are:
        - Stateful: add Memory to any Chain to give it state,
        - Observable: pass Callbacks to a Chain to execute additional functionality,
            like logging, outside the main sequence of component calls,
        - Composable: the Chain API is flexible enough that it is easy to combine
            Chains with other components, including other Chains.

    The main methods exposed by chains are:
        - `__call__`: Chains are callable. The `__call__` method is the primary way to
            execute a Chain. This takes inputs as a dictionary and returns a
            dictionary output.
        - `run`: A convenience method that takes inputs as args/kwargs and returns the
            output as a string or object. This method can only be used for a subset of
            chains and cannot return as rich of an output as `__call__`.
    """

    memory: BaseMemory | None = None
    """Optional memory object.
    Memory is a class that gets called at the start
    and at the end of every chain. At the start, memory loads variables and passes
    them along in the chain. At the end, it saves any returned variables.
    There are many different types of memory - please see memory docs
    for the full catalog."""
    callbacks: Callbacks = Field(default=None, exclude=True)
    """Optional list of callback handlers (or callback manager).
    Callback handlers are called throughout the lifecycle of a call to a chain,
    starting with on_chain_start, ending with on_chain_end or on_chain_error.
    Each custom chain can optionally call additional callback methods, see Callback docs
    for full details."""
    verbose: bool = Field(default_factory=_get_verbosity)
    """Whether or not run in verbose mode. In verbose mode, some intermediate logs
    will be printed to the console. Defaults to the global `verbose` value,
    accessible via `langchain.globals.get_verbose()`."""
    tags: list[str] | None = None
    """Optional list of tags associated with the chain.
    These tags will be associated with each call to this chain,
    and passed as arguments to the handlers defined in `callbacks`.
    You can use these to eg identify a specific instance of a chain with its use case.
    """
    metadata: builtins.dict[str, Any] | None = None
    """Optional metadata associated with the chain.
    This metadata will be associated with each call to this chain,
    and passed as arguments to the handlers defined in `callbacks`.
    You can use these to eg identify a specific instance of a chain with its use case.
    """
    callback_manager: BaseCallbackManager | None = Field(default=None, exclude=True)
    """[DEPRECATED] Use `callbacks` instead."""

    model_config = ConfigDict(
        arbitrary_types_allowed=True,
    )

    @override
    def get_input_schema(
        self,
        config: RunnableConfig | None = None,
    ) -> type[BaseModel]:
        # This is correct, but pydantic typings/mypy don't think so.
        return create_model("ChainInput", **dict.fromkeys(self.input_keys, (Any, None)))

    @override
    def get_output_schema(
        self,
        config: RunnableConfig | None = None,
    ) -> type[BaseModel]:
        # This is correct, but pydantic typings/mypy don't think so.
        return create_model(
            "ChainOutput",
            **dict.fromkeys(self.output_keys, (Any, None)),
        )

    @override
    def invoke(
        self,
        input: dict[str, Any],
        config: RunnableConfig | None = None,
        **kwargs: Any,
    ) -> dict[str, Any]:
        config = ensure_config(config)
        callbacks = config.get("callbacks")
        tags = config.get("tags")
        metadata = config.get("metadata")
        run_name = config.get("run_name") or self.get_name()
        run_id = config.get("run_id")
        include_run_info = kwargs.get("include_run_info", False)
        return_only_outputs = kwargs.get("return_only_outputs", False)

        inputs = self.prep_inputs(input)
        callback_manager = CallbackManager.configure(
            callbacks,
            self.callbacks,
            self.verbose,
            tags,
            self.tags,
            metadata,
            self.metadata,
        )
        new_arg_supported = inspect.signature(self._call).parameters.get("run_manager")

        run_manager = callback_manager.on_chain_start(
            None,
            inputs,
            run_id,
            name=run_name,
        )
        try:
            self._validate_inputs(inputs)
            outputs = (
                self._call(inputs, run_manager=run_manager, config=config)
                if new_arg_supported
                else self._call(inputs)
            )

            final_outputs: dict[str, Any] = self.prep_outputs(
                inputs,
                outputs,
                return_only_outputs,
            )
        except BaseException as e:
            run_manager.on_chain_error(e)
            raise
        run_manager.on_chain_end(outputs)

        if include_run_info:
            final_outputs[RUN_KEY] = RunInfo(run_id=run_manager.run_id)
        return final_outputs

    @override
    async def ainvoke(
        self,
        input: dict[str, Any],
        config: RunnableConfig | None = None,
        **kwargs: Any,
    ) -> dict[str, Any]:
        config = ensure_config(config)
        callbacks = config.get("callbacks")
        tags = config.get("tags")
        metadata = config.get("metadata")
        run_name = config.get("run_name") or self.get_name()
        run_id = config.get("run_id")
        include_run_info = kwargs.get("include_run_info", False)
        return_only_outputs = kwargs.get("return_only_outputs", False)

        inputs = await self.aprep_inputs(input)
        callback_manager = AsyncCallbackManager.configure(
            callbacks,
            self.callbacks,
            self.verbose,
            tags,
            self.tags,
            metadata,
            self.metadata,
        )
        new_arg_supported = inspect.signature(self._acall).parameters.get("run_manager")
        run_manager = await callback_manager.on_chain_start(
            None,
            inputs,
            run_id,
            name=run_name,
        )
        try:
            self._validate_inputs(inputs)
            outputs = (
                await self._acall(inputs, run_manager=run_manager, config=config)
                if new_arg_supported
                else await self._acall(inputs)
            )
            final_outputs: dict[str, Any] = await self.aprep_outputs(
                inputs,
                outputs,
                return_only_outputs,
            )
        except BaseException as e:
            await run_manager.on_chain_error(e)
            raise
        await run_manager.on_chain_end(outputs)

        if include_run_info:
            final_outputs[RUN_KEY] = RunInfo(run_id=run_manager.run_id)
        return final_outputs

    @property
    def _chain_type(self) -> str:
        msg = "Saving not supported for this chain type."
        raise NotImplementedError(msg)

    @model_validator(mode="before")
    @classmethod
    def raise_callback_manager_deprecation(cls, values: dict) -> Any:
        """Raise deprecation warning if callback_manager is used."""
        if values.get("callback_manager") is not None:
            if values.get("callbacks") is not None:
                msg = (
                    "Cannot specify both callback_manager and callbacks. "
                    "callback_manager is deprecated, callbacks is the preferred "
                    "parameter to pass in."
                )
                raise ValueError(msg)
            warnings.warn(
                "callback_manager is deprecated. Please use callbacks instead.",
                DeprecationWarning,
                stacklevel=4,
            )
            values["callbacks"] = values.pop("callback_manager", None)
        return values

    @field_validator("verbose", mode="before")
    @classmethod
    def set_verbose(
        cls,
        verbose: bool | None,  # noqa: FBT001
    ) -> bool:
        """Set the chain verbosity.

        Defaults to the global setting if not specified by the user.
        """
        if verbose is None:
            return _get_verbosity()
        return verbose

    @property
    @abstractmethod
    def input_keys(self) -> list[str]:
        """Keys expected to be in the chain input."""

    @property
    @abstractmethod
    def output_keys(self) -> list[str]:
        """Keys expected to be in the chain output."""

    def _validate_inputs(self, inputs: Any) -> None:
        """Check that all inputs are present."""
        if not isinstance(inputs, dict):
            _input_keys = set(self.input_keys)
            if self.memory is not None:
                # If there are multiple input keys, but some get set by memory so that
                # only one is not set, we can still figure out which key it is.
                _input_keys = _input_keys.difference(self.memory.memory_variables)
            if len(_input_keys) != 1:
                msg = (
                    f"A single string input was passed in, but this chain expects "
                    f"multiple inputs ({_input_keys}). When a chain expects "
                    f"multiple inputs, please call it by passing in a dictionary, "
                    "eg `chain({'foo': 1, 'bar': 2})`"
                )
                raise ValueError(msg)

        missing_keys = set(self.input_keys).difference(inputs)
        if missing_keys:
            msg = f"Missing some input keys: {missing_keys}"
            raise ValueError(msg)

    def _validate_outputs(self, outputs: dict[str, Any]) -> None:
        missing_keys = set(self.output_keys).difference(outputs)
        if missing_keys:
            msg = f"Missing some output keys: {missing_keys}"
            raise ValueError(msg)

    @abstractmethod
    def _call(
        self,
        inputs: builtins.dict[str, Any],
        run_manager: CallbackManagerForChainRun | None = None,
<<<<<<< HEAD
        config: RunnableConfig | None = None,
    ) -> dict[str, Any]:
=======
    ) -> builtins.dict[str, Any]:
>>>>>>> ef851615
        """Execute the chain.

        This is a private method that is not user-facing. It is only called within
            `Chain.__call__`, which is the user-facing wrapper method that handles
            callbacks configuration and some input/output processing.

        Args:
            inputs: A dict of named inputs to the chain. Assumed to contain all inputs
                specified in `Chain.input_keys`, including any inputs added by memory.
            run_manager: The callbacks manager that contains the callback handlers for
                this run of the chain.
            config: Optional configuration for the chain, including tags, metadata,
                callbacks, and other runtime settings.

        Returns:
            A dict of named outputs. Should contain all outputs specified in
                `Chain.output_keys`.
        """

    async def _acall(
        self,
        inputs: builtins.dict[str, Any],
        run_manager: AsyncCallbackManagerForChainRun | None = None,
<<<<<<< HEAD
        config: RunnableConfig | None = None, # noqa: ARG002
    ) -> dict[str, Any]:
=======
    ) -> builtins.dict[str, Any]:
>>>>>>> ef851615
        """Asynchronously execute the chain.

        This is a private method that is not user-facing. It is only called within
            `Chain.acall`, which is the user-facing wrapper method that handles
            callbacks configuration and some input/output processing.

        Args:
            inputs: A dict of named inputs to the chain. Assumed to contain all inputs
                specified in `Chain.input_keys`, including any inputs added by memory.
            run_manager: The callbacks manager that contains the callback handlers for
                this run of the chain.
            config: Optional configuration for the chain, including tags, metadata,
                callbacks, and other runtime settings.

        Returns:
            A dict of named outputs. Should contain all outputs specified in
                `Chain.output_keys`.
        """
        return await run_in_executor(
            None,
            self._call,
            inputs,
            run_manager.get_sync() if run_manager else None,
        )

    @deprecated("0.1.0", alternative="invoke", removal="1.0")
    def __call__(
        self,
        inputs: dict[str, Any] | Any,
        return_only_outputs: bool = False,  # noqa: FBT001,FBT002
        callbacks: Callbacks = None,
        *,
        tags: list[str] | None = None,
        metadata: dict[str, Any] | None = None,
        run_name: str | None = None,
        include_run_info: bool = False,
    ) -> dict[str, Any]:
        """Execute the chain.

        Args:
            inputs: Dictionary of inputs, or single input if chain expects
                only one param. Should contain all inputs specified in
                `Chain.input_keys` except for inputs that will be set by the chain's
                memory.
            return_only_outputs: Whether to return only outputs in the
                response. If `True`, only new keys generated by this chain will be
                returned. If `False`, both input keys and new keys generated by this
                chain will be returned.
            callbacks: Callbacks to use for this chain run. These will be called in
                addition to callbacks passed to the chain during construction, but only
                these runtime callbacks will propagate to calls to other objects.
            tags: List of string tags to pass to all callbacks. These will be passed in
                addition to tags passed to the chain during construction, but only
                these runtime tags will propagate to calls to other objects.
            metadata: Optional metadata associated with the chain.
            run_name: Optional name for this run of the chain.
            include_run_info: Whether to include run info in the response. Defaults
                to False.

        Returns:
            A dict of named outputs. Should contain all outputs specified in
                `Chain.output_keys`.
        """
        config = {
            "callbacks": callbacks,
            "tags": tags,
            "metadata": metadata,
            "run_name": run_name,
        }

        return self.invoke(
            inputs,
            cast("RunnableConfig", {k: v for k, v in config.items() if v is not None}),
            return_only_outputs=return_only_outputs,
            include_run_info=include_run_info,
        )

    @deprecated("0.1.0", alternative="ainvoke", removal="1.0")
    async def acall(
        self,
        inputs: dict[str, Any] | Any,
        return_only_outputs: bool = False,  # noqa: FBT001,FBT002
        callbacks: Callbacks = None,
        *,
        tags: list[str] | None = None,
        metadata: dict[str, Any] | None = None,
        run_name: str | None = None,
        include_run_info: bool = False,
    ) -> dict[str, Any]:
        """Asynchronously execute the chain.

        Args:
            inputs: Dictionary of inputs, or single input if chain expects
                only one param. Should contain all inputs specified in
                `Chain.input_keys` except for inputs that will be set by the chain's
                memory.
            return_only_outputs: Whether to return only outputs in the
                response. If `True`, only new keys generated by this chain will be
                returned. If `False`, both input keys and new keys generated by this
                chain will be returned.
            callbacks: Callbacks to use for this chain run. These will be called in
                addition to callbacks passed to the chain during construction, but only
                these runtime callbacks will propagate to calls to other objects.
            tags: List of string tags to pass to all callbacks. These will be passed in
                addition to tags passed to the chain during construction, but only
                these runtime tags will propagate to calls to other objects.
            metadata: Optional metadata associated with the chain.
            run_name: Optional name for this run of the chain.
            include_run_info: Whether to include run info in the response. Defaults
                to False.

        Returns:
            A dict of named outputs. Should contain all outputs specified in
                `Chain.output_keys`.
        """
        config = {
            "callbacks": callbacks,
            "tags": tags,
            "metadata": metadata,
            "run_name": run_name,
        }
        return await self.ainvoke(
            inputs,
            cast("RunnableConfig", {k: v for k, v in config.items() if k is not None}),
            return_only_outputs=return_only_outputs,
            include_run_info=include_run_info,
        )

    def prep_outputs(
        self,
        inputs: dict[str, str],
        outputs: dict[str, str],
        return_only_outputs: bool = False,  # noqa: FBT001,FBT002
    ) -> dict[str, str]:
        """Validate and prepare chain outputs, and save info about this run to memory.

        Args:
            inputs: Dictionary of chain inputs, including any inputs added by chain
                memory.
            outputs: Dictionary of initial chain outputs.
            return_only_outputs: Whether to only return the chain outputs. If `False`,
                inputs are also added to the final outputs.

        Returns:
            A dict of the final chain outputs.
        """
        self._validate_outputs(outputs)
        if self.memory is not None:
            self.memory.save_context(inputs, outputs)
        if return_only_outputs:
            return outputs
        return {**inputs, **outputs}

    async def aprep_outputs(
        self,
        inputs: dict[str, str],
        outputs: dict[str, str],
        return_only_outputs: bool = False,  # noqa: FBT001,FBT002
    ) -> dict[str, str]:
        """Validate and prepare chain outputs, and save info about this run to memory.

        Args:
            inputs: Dictionary of chain inputs, including any inputs added by chain
                memory.
            outputs: Dictionary of initial chain outputs.
            return_only_outputs: Whether to only return the chain outputs. If `False`,
                inputs are also added to the final outputs.

        Returns:
            A dict of the final chain outputs.
        """
        self._validate_outputs(outputs)
        if self.memory is not None:
            await self.memory.asave_context(inputs, outputs)
        if return_only_outputs:
            return outputs
        return {**inputs, **outputs}

    def prep_inputs(self, inputs: dict[str, Any] | Any) -> dict[str, str]:
        """Prepare chain inputs, including adding inputs from memory.

        Args:
            inputs: Dictionary of raw inputs, or single input if chain expects
                only one param. Should contain all inputs specified in
                `Chain.input_keys` except for inputs that will be set by the chain's
                memory.

        Returns:
            A dictionary of all inputs, including those added by the chain's memory.
        """
        if not isinstance(inputs, dict):
            _input_keys = set(self.input_keys)
            if self.memory is not None:
                # If there are multiple input keys, but some get set by memory so that
                # only one is not set, we can still figure out which key it is.
                _input_keys = _input_keys.difference(self.memory.memory_variables)
            inputs = {next(iter(_input_keys)): inputs}
        if self.memory is not None:
            external_context = self.memory.load_memory_variables(inputs)
            inputs = dict(inputs, **external_context)
        return inputs

    async def aprep_inputs(self, inputs: dict[str, Any] | Any) -> dict[str, str]:
        """Prepare chain inputs, including adding inputs from memory.

        Args:
            inputs: Dictionary of raw inputs, or single input if chain expects
                only one param. Should contain all inputs specified in
                `Chain.input_keys` except for inputs that will be set by the chain's
                memory.

        Returns:
            A dictionary of all inputs, including those added by the chain's memory.
        """
        if not isinstance(inputs, dict):
            _input_keys = set(self.input_keys)
            if self.memory is not None:
                # If there are multiple input keys, but some get set by memory so that
                # only one is not set, we can still figure out which key it is.
                _input_keys = _input_keys.difference(self.memory.memory_variables)
            inputs = {next(iter(_input_keys)): inputs}
        if self.memory is not None:
            external_context = await self.memory.aload_memory_variables(inputs)
            inputs = dict(inputs, **external_context)
        return inputs

    @property
    def _run_output_key(self) -> str:
        if len(self.output_keys) != 1:
            msg = (
                f"`run` not supported when there is not exactly "
                f"one output key. Got {self.output_keys}."
            )
            raise ValueError(msg)
        return self.output_keys[0]

    @deprecated("0.1.0", alternative="invoke", removal="1.0")
    def run(
        self,
        *args: Any,
        callbacks: Callbacks = None,
        tags: list[str] | None = None,
        metadata: dict[str, Any] | None = None,
        **kwargs: Any,
    ) -> Any:
        """Convenience method for executing chain.

        The main difference between this method and `Chain.__call__` is that this
        method expects inputs to be passed directly in as positional arguments or
        keyword arguments, whereas `Chain.__call__` expects a single input dictionary
        with all the inputs

        Args:
            *args: If the chain expects a single input, it can be passed in as the
                sole positional argument.
            callbacks: Callbacks to use for this chain run. These will be called in
                addition to callbacks passed to the chain during construction, but only
                these runtime callbacks will propagate to calls to other objects.
            tags: List of string tags to pass to all callbacks. These will be passed in
                addition to tags passed to the chain during construction, but only
                these runtime tags will propagate to calls to other objects.
            metadata: Optional metadata associated with the chain.
            **kwargs: If the chain expects multiple inputs, they can be passed in
                directly as keyword arguments.

        Returns:
            The chain output.

        Example:
            ```python
            # Suppose we have a single-input chain that takes a 'question' string:
            chain.run("What's the temperature in Boise, Idaho?")
            # -> "The temperature in Boise is..."

            # Suppose we have a multi-input chain that takes a 'question' string
            # and 'context' string:
            question = "What's the temperature in Boise, Idaho?"
            context = "Weather report for Boise, Idaho on 07/03/23..."
            chain.run(question=question, context=context)
            # -> "The temperature in Boise is..."
            ```
        """
        # Run at start to make sure this is possible/defined
        _output_key = self._run_output_key

        if args and not kwargs:
            if len(args) != 1:
                msg = "`run` supports only one positional argument."
                raise ValueError(msg)
            return self(args[0], callbacks=callbacks, tags=tags, metadata=metadata)[
                _output_key
            ]

        if kwargs and not args:
            return self(kwargs, callbacks=callbacks, tags=tags, metadata=metadata)[
                _output_key
            ]

        if not kwargs and not args:
            msg = (
                "`run` supported with either positional arguments or keyword arguments,"
                " but none were provided."
            )
            raise ValueError(msg)
        msg = (
            f"`run` supported with either positional arguments or keyword arguments"
            f" but not both. Got args: {args} and kwargs: {kwargs}."
        )
        raise ValueError(msg)

    @deprecated("0.1.0", alternative="ainvoke", removal="1.0")
    async def arun(
        self,
        *args: Any,
        callbacks: Callbacks = None,
        tags: list[str] | None = None,
        metadata: dict[str, Any] | None = None,
        **kwargs: Any,
    ) -> Any:
        """Convenience method for executing chain.

        The main difference between this method and `Chain.__call__` is that this
        method expects inputs to be passed directly in as positional arguments or
        keyword arguments, whereas `Chain.__call__` expects a single input dictionary
        with all the inputs


        Args:
            *args: If the chain expects a single input, it can be passed in as the
                sole positional argument.
            callbacks: Callbacks to use for this chain run. These will be called in
                addition to callbacks passed to the chain during construction, but only
                these runtime callbacks will propagate to calls to other objects.
            tags: List of string tags to pass to all callbacks. These will be passed in
                addition to tags passed to the chain during construction, but only
                these runtime tags will propagate to calls to other objects.
            metadata: Optional metadata associated with the chain.
            **kwargs: If the chain expects multiple inputs, they can be passed in
                directly as keyword arguments.

        Returns:
            The chain output.

        Example:
            ```python
            # Suppose we have a single-input chain that takes a 'question' string:
            await chain.arun("What's the temperature in Boise, Idaho?")
            # -> "The temperature in Boise is..."

            # Suppose we have a multi-input chain that takes a 'question' string
            # and 'context' string:
            question = "What's the temperature in Boise, Idaho?"
            context = "Weather report for Boise, Idaho on 07/03/23..."
            await chain.arun(question=question, context=context)
            # -> "The temperature in Boise is..."
            ```
        """
        if len(self.output_keys) != 1:
            msg = (
                f"`run` not supported when there is not exactly "
                f"one output key. Got {self.output_keys}."
            )
            raise ValueError(msg)
        if args and not kwargs:
            if len(args) != 1:
                msg = "`run` supports only one positional argument."
                raise ValueError(msg)
            return (
                await self.acall(
                    args[0],
                    callbacks=callbacks,
                    tags=tags,
                    metadata=metadata,
                )
            )[self.output_keys[0]]

        if kwargs and not args:
            return (
                await self.acall(
                    kwargs,
                    callbacks=callbacks,
                    tags=tags,
                    metadata=metadata,
                )
            )[self.output_keys[0]]

        msg = (
            f"`run` supported with either positional arguments or keyword arguments"
            f" but not both. Got args: {args} and kwargs: {kwargs}."
        )
        raise ValueError(msg)

    def dict(self, **kwargs: Any) -> dict:
        """Dictionary representation of chain.

        Expects `Chain._chain_type` property to be implemented and for memory to be
            null.

        Args:
            **kwargs: Keyword arguments passed to default `pydantic.BaseModel.dict`
                method.

        Returns:
            A dictionary representation of the chain.

        Example:
            ```python
            chain.model_dump(exclude_unset=True)
            # -> {"_type": "foo", "verbose": False, ...}
            ```
        """
        _dict = super().model_dump(**kwargs)
        with contextlib.suppress(NotImplementedError):
            _dict["_type"] = self._chain_type
        return _dict

    def save(self, file_path: Path | str) -> None:
        """Save the chain.

        Expects `Chain._chain_type` property to be implemented and for memory to be
            null.

        Args:
            file_path: Path to file to save the chain to.

        Example:
            ```python
            chain.save(file_path="path/chain.yaml")
            ```
        """
        if self.memory is not None:
            msg = "Saving of memory is not yet supported."
            raise ValueError(msg)

        # Fetch dictionary to save
        chain_dict = self.model_dump()
        if "_type" not in chain_dict:
            msg = f"Chain {self} does not support saving."
            raise NotImplementedError(msg)

        # Convert file to Path object.
        save_path = Path(file_path) if isinstance(file_path, str) else file_path

        directory_path = save_path.parent
        directory_path.mkdir(parents=True, exist_ok=True)

        if save_path.suffix == ".json":
            with save_path.open("w") as f:
                json.dump(chain_dict, f, indent=4)
        elif save_path.suffix.endswith((".yaml", ".yml")):
            with save_path.open("w") as f:
                yaml.dump(chain_dict, f, default_flow_style=False)
        else:
            msg = f"{save_path} must be json or yaml"
            raise ValueError(msg)

    @deprecated("0.1.0", alternative="batch", removal="1.0")
    def apply(
        self,
        input_list: list[builtins.dict[str, Any]],
        callbacks: Callbacks = None,
    ) -> list[builtins.dict[str, str]]:
        """Call the chain on all inputs in the list."""
        return [self(inputs, callbacks=callbacks) for inputs in input_list]<|MERGE_RESOLUTION|>--- conflicted
+++ resolved
@@ -319,12 +319,7 @@
         self,
         inputs: builtins.dict[str, Any],
         run_manager: CallbackManagerForChainRun | None = None,
-<<<<<<< HEAD
-        config: RunnableConfig | None = None,
-    ) -> dict[str, Any]:
-=======
     ) -> builtins.dict[str, Any]:
->>>>>>> ef851615
         """Execute the chain.
 
         This is a private method that is not user-facing. It is only called within
@@ -348,12 +343,7 @@
         self,
         inputs: builtins.dict[str, Any],
         run_manager: AsyncCallbackManagerForChainRun | None = None,
-<<<<<<< HEAD
-        config: RunnableConfig | None = None, # noqa: ARG002
-    ) -> dict[str, Any]:
-=======
     ) -> builtins.dict[str, Any]:
->>>>>>> ef851615
         """Asynchronously execute the chain.
 
         This is a private method that is not user-facing. It is only called within
