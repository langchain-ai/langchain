from langchain.output_parsers.regex import RegexParser


def load_output_parser(config: dict) -> dict:
    """Load an output parser.

    Args:
        config: config dict

    Returns:
        config dict with output parser loaded
    """
<<<<<<< HEAD
    if "output_parsers" in config and config["output_parsers"] is not None:
        _config = config["output_parsers"]
        output_parser_type = _config["_type"]
        if output_parser_type == "regex_parser":
            output_parser = RegexParser(**_config)
        else:
            raise ValueError(f"Unsupported output parser {output_parser_type}")
        config["output_parsers"] = output_parser
=======
    if "output_parsers" in config:
        if config["output_parsers"] is not None:
            _config = config["output_parsers"]
            output_parser_type = _config["_type"]
            if output_parser_type == "regex_parser":
                output_parser = RegexParser(**_config)
            else:
                msg = f"Unsupported output parser {output_parser_type}"
                raise ValueError(msg)
            config["output_parsers"] = output_parser
>>>>>>> f0638051
    return config<|MERGE_RESOLUTION|>--- conflicted
+++ resolved
@@ -10,25 +10,13 @@
     Returns:
         config dict with output parser loaded
     """
-<<<<<<< HEAD
     if "output_parsers" in config and config["output_parsers"] is not None:
         _config = config["output_parsers"]
         output_parser_type = _config["_type"]
         if output_parser_type == "regex_parser":
             output_parser = RegexParser(**_config)
         else:
-            raise ValueError(f"Unsupported output parser {output_parser_type}")
+            msg = f"Unsupported output parser {output_parser_type}"
+            raise ValueError(msg)
         config["output_parsers"] = output_parser
-=======
-    if "output_parsers" in config:
-        if config["output_parsers"] is not None:
-            _config = config["output_parsers"]
-            output_parser_type = _config["_type"]
-            if output_parser_type == "regex_parser":
-                output_parser = RegexParser(**_config)
-            else:
-                msg = f"Unsupported output parser {output_parser_type}"
-                raise ValueError(msg)
-            config["output_parsers"] = output_parser
->>>>>>> f0638051
     return config