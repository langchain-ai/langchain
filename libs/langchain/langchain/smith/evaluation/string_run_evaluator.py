"""Run evaluator wrapper for string evaluators."""

from __future__ import annotations

import uuid
from abc import abstractmethod
from typing import Any, Optional

from langchain_core.callbacks.manager import (
    AsyncCallbackManagerForChainRun,
    CallbackManagerForChainRun,
)
from langchain_core.load.dump import dumpd
from langchain_core.load.load import load
from langchain_core.load.serializable import Serializable
from langchain_core.messages import BaseMessage, get_buffer_string, messages_from_dict
from langsmith import EvaluationResult, RunEvaluator
from langsmith.schemas import DataType, Example, Run

from langchain.chains.base import Chain
from langchain.evaluation.schema import StringEvaluator
from langchain.schema import RUN_KEY


def _get_messages_from_run_dict(messages: list[dict]) -> list[BaseMessage]:
    if not messages:
        return []
    first_message = messages[0]
    if "lc" in first_message:
        return [load(dumpd(message)) for message in messages]
    return messages_from_dict(messages)


class StringRunMapper(Serializable):
    """Extract items to evaluate from the run object."""

    @property
    def output_keys(self) -> list[str]:
        """The keys to extract from the run."""
        return ["prediction", "input"]

    @abstractmethod
    def map(self, run: Run) -> dict[str, str]:
        """Maps the Run to a dictionary."""

    def __call__(self, run: Run) -> dict[str, str]:
        """Maps the Run to a dictionary."""
        if not run.outputs:
            msg = f"Run {run.id} has no outputs to evaluate."
            raise ValueError(msg)
        return self.map(run)


class LLMStringRunMapper(StringRunMapper):
    """Extract items to evaluate from the run object."""

    def serialize_chat_messages(self, messages: list[dict]) -> str:
        """Extract the input messages from the run."""
        if isinstance(messages, list) and messages:
            if isinstance(messages[0], dict):
                chat_messages = _get_messages_from_run_dict(messages)
            elif isinstance(messages[0], list):
                # Runs from Tracer have messages as a list of lists of dicts
                chat_messages = _get_messages_from_run_dict(messages[0])
            else:
                msg = f"Could not extract messages to evaluate {messages}"
                raise ValueError(msg)
            return get_buffer_string(chat_messages)
        msg = f"Could not extract messages to evaluate {messages}"
        raise ValueError(msg)

    def serialize_inputs(self, inputs: dict) -> str:
        if "prompts" in inputs:  # Should we even accept this?
            input_ = "\n\n".join(inputs["prompts"])
        elif "prompt" in inputs:
            input_ = inputs["prompt"]
        elif "messages" in inputs:
            input_ = self.serialize_chat_messages(inputs["messages"])
        else:
            msg = "LLM Run must have either messages or prompts as inputs."
            raise ValueError(msg)
        return input_

    def serialize_outputs(self, outputs: dict) -> str:
        if not outputs.get("generations"):
            msg = "Cannot evaluate LLM Run without generations."
            raise ValueError(msg)
        generations: list[dict] = outputs["generations"]
        if not generations:
            msg = "Cannot evaluate LLM run with empty generations."
            raise ValueError(msg)
        first_generation: dict = generations[0]
        if isinstance(first_generation, list):
            # Runs from Tracer have generations as a list of lists of dicts
            # Whereas Runs from the API have a list of dicts
            first_generation = first_generation[0]
        if "message" in first_generation:
            output_ = self.serialize_chat_messages([first_generation["message"]])
        else:
            output_ = first_generation["text"]
        return output_

    def map(self, run: Run) -> dict[str, str]:
        """Maps the Run to a dictionary."""
        if run.run_type != "llm":
            msg = "LLM RunMapper only supports LLM runs."
            raise ValueError(msg)
        if not run.outputs:
            if run.error:
                msg = f"Cannot evaluate errored LLM run {run.id}: {run.error}"
                raise ValueError(msg)
            msg = f"Run {run.id} has no outputs. Cannot evaluate this run."
            raise ValueError(msg)
        try:
            inputs = self.serialize_inputs(run.inputs)
        except Exception as e:
            msg = f"Could not parse LM input from run inputs {run.inputs}"
            raise ValueError(msg) from e
        try:
            output_ = self.serialize_outputs(run.outputs)
        except Exception as e:
            msg = f"Could not parse LM prediction from run outputs {run.outputs}"
            raise ValueError(msg) from e
        return {"input": inputs, "prediction": output_}


class ChainStringRunMapper(StringRunMapper):
    """Extract items to evaluate from the run object from a chain."""

    input_key: Optional[str] = None
    """The key from the model Run's inputs to use as the eval input.
    If not provided, will use the only input key or raise an
    error if there are multiple."""
    prediction_key: Optional[str] = None
    """The key from the model Run's outputs to use as the eval prediction.
    If not provided, will use the only output key or raise an error
    if there are multiple."""

    def _get_key(self, source: dict, key: Optional[str], which: str) -> str:
        if key is not None:
            return source[key]
        if len(source) == 1:
            return next(iter(source.values()))
        msg = (
            f"Could not map run {which} with multiple keys: "
            f"{source}\nPlease manually specify a {which}_key"
        )
        raise ValueError(msg)

    def map(self, run: Run) -> dict[str, str]:
        """Maps the Run to a dictionary."""
        if not run.outputs:
            msg = (
                f"Run with ID {run.id} lacks outputs required for evaluation."
                " Ensure the Run has valid outputs."
            )
            raise ValueError(msg)
        if self.input_key is not None and self.input_key not in run.inputs:
            msg = (
                f"Run with ID {run.id} is missing the expected input key"
                f" '{self.input_key}'.\nAvailable input keys in this Run"
                f"  are: {run.inputs.keys()}.\nAdjust the evaluator's"
                f" input_key or ensure your input data includes key"
                f" '{self.input_key}'."
            )
            raise ValueError(msg)
        if self.prediction_key is not None and self.prediction_key not in run.outputs:
            available_keys = ", ".join(run.outputs.keys())
            msg = (
                f"Run with ID {run.id} doesn't have the expected prediction key"
                f" '{self.prediction_key}'. Available prediction keys in this Run are:"
                f" {available_keys}. Adjust the evaluator's prediction_key or"
                " ensure the Run object's outputs the expected key."
            )
            raise ValueError(msg)

        input_ = self._get_key(run.inputs, self.input_key, "input")
        prediction = self._get_key(run.outputs, self.prediction_key, "prediction")
        return {
            "input": input_,
            "prediction": prediction,
        }


class ToolStringRunMapper(StringRunMapper):
    """Map an input to the tool."""

    def map(self, run: Run) -> dict[str, str]:
        if not run.outputs:
            msg = f"Run {run.id} has no outputs to evaluate."
            raise ValueError(msg)
        return {"input": run.inputs["input"], "prediction": run.outputs["output"]}


class StringExampleMapper(Serializable):
    """Map an example, or row in the dataset, to the inputs of an evaluation."""

    reference_key: Optional[str] = None

    @property
    def output_keys(self) -> list[str]:
        """The keys to extract from the run."""
        return ["reference"]

    def serialize_chat_messages(self, messages: list[dict]) -> str:
        """Extract the input messages from the run."""
        chat_messages = _get_messages_from_run_dict(messages)
        return get_buffer_string(chat_messages)

    def map(self, example: Example) -> dict[str, str]:
        """Maps the Example, or dataset row to a dictionary."""
        if not example.outputs:
            msg = f"Example {example.id} has no outputs to use as a reference."
            raise ValueError(msg)
        if self.reference_key is None:
            if len(example.outputs) > 1:
                msg = (
                    f"Example {example.id} has multiple outputs, so you must"
                    " specify a reference_key."
                )
<<<<<<< HEAD
            else:
                output = next(iter(example.outputs.values()))
=======
                raise ValueError(msg)
            output = list(example.outputs.values())[0]
>>>>>>> 56bbfd97
        elif self.reference_key not in example.outputs:
            msg = (
                f"Example {example.id} does not have reference key"
                f" {self.reference_key}."
            )
            raise ValueError(msg)
        else:
            output = example.outputs[self.reference_key]
        return {
            "reference": self.serialize_chat_messages([output])
            if isinstance(output, dict) and output.get("type") and output.get("data")
            else output
        }

    def __call__(self, example: Example) -> dict[str, str]:
        """Maps the Run and Example to a dictionary."""
        if not example.outputs:
            msg = f"Example {example.id} has no outputs to use as areference label."
            raise ValueError(msg)
        return self.map(example)


class StringRunEvaluatorChain(Chain, RunEvaluator):
    """Evaluate Run and optional examples."""

    run_mapper: StringRunMapper
    """Maps the Run to a dictionary with 'input' and 'prediction' strings."""
    example_mapper: Optional[StringExampleMapper] = None
    """Maps the Example (dataset row) to a dictionary
    with a 'reference' string."""
    name: str
    """The name of the evaluation metric."""
    string_evaluator: StringEvaluator
    """The evaluation chain."""

    @property
    def input_keys(self) -> list[str]:
        return ["run", "example"]

    @property
    def output_keys(self) -> list[str]:
        return ["feedback"]

    def _prepare_input(self, inputs: dict[str, Any]) -> dict[str, str]:
        run: Run = inputs["run"]
        example: Optional[Example] = inputs.get("example")
        evaluate_strings_inputs = self.run_mapper(run)
        if not self.string_evaluator.requires_input:
            # Hide warning about unused input
            evaluate_strings_inputs.pop("input", None)
        if example and self.example_mapper and self.string_evaluator.requires_reference:
            evaluate_strings_inputs.update(self.example_mapper(example))
        elif self.string_evaluator.requires_reference:
            msg = (
                f"Evaluator {self.name} requires an reference"
                " example from the dataset,"
                f" but none was provided for run {run.id}."
            )
            raise ValueError(msg)
        return evaluate_strings_inputs

    def _prepare_output(self, output: dict[str, Any]) -> dict[str, Any]:
        evaluation_result = EvaluationResult(
            key=self.name, comment=output.get("reasoning"), **output
        )
        if RUN_KEY in output:
            # TODO: Not currently surfaced. Update
            evaluation_result.evaluator_info[RUN_KEY] = output[RUN_KEY]
        return {"feedback": evaluation_result}

    def _call(
        self,
        inputs: dict[str, str],
        run_manager: Optional[CallbackManagerForChainRun] = None,
    ) -> dict[str, Any]:
        """Call the evaluation chain."""
        evaluate_strings_inputs = self._prepare_input(inputs)
        _run_manager = run_manager or CallbackManagerForChainRun.get_noop_manager()
        callbacks = _run_manager.get_child()
        chain_output = self.string_evaluator.evaluate_strings(
            **evaluate_strings_inputs,
            callbacks=callbacks,
            include_run_info=True,
        )
        return self._prepare_output(chain_output)

    async def _acall(
        self,
        inputs: dict[str, str],
        run_manager: Optional[AsyncCallbackManagerForChainRun] = None,
    ) -> dict[str, Any]:
        """Call the evaluation chain."""
        evaluate_strings_inputs = self._prepare_input(inputs)
        _run_manager = run_manager or AsyncCallbackManagerForChainRun.get_noop_manager()
        callbacks = _run_manager.get_child()
        chain_output = await self.string_evaluator.aevaluate_strings(
            **evaluate_strings_inputs,
            callbacks=callbacks,
            include_run_info=True,
        )
        return self._prepare_output(chain_output)

    def _prepare_evaluator_output(self, output: dict[str, Any]) -> EvaluationResult:
        feedback: EvaluationResult = output["feedback"]
        if RUN_KEY not in feedback.evaluator_info:
            feedback.evaluator_info[RUN_KEY] = output[RUN_KEY]
        return feedback

    def evaluate_run(
        self,
        run: Run,
        example: Optional[Example] = None,
        evaluator_run_id: Optional[uuid.UUID] = None,
    ) -> EvaluationResult:
        """Evaluate an example."""
        try:
            result = self({"run": run, "example": example}, include_run_info=True)
            return self._prepare_evaluator_output(result)
        except Exception as e:
            return EvaluationResult(
                key=self.string_evaluator.evaluation_name,
                comment=f"Error evaluating run {run.id}: {e}",
                # TODO: Add run ID once we can declare it via callbacks
            )

    async def aevaluate_run(
        self,
        run: Run,
        example: Optional[Example] = None,
        evaluator_run_id: Optional[uuid.UUID] = None,
    ) -> EvaluationResult:
        """Evaluate an example."""
        try:
            result = await self.acall(
                {"run": run, "example": example}, include_run_info=True
            )
            return self._prepare_evaluator_output(result)
        except Exception as e:
            return EvaluationResult(
                key=self.string_evaluator.evaluation_name,
                comment=f"Error evaluating run {run.id}: {e}",
            )

    @classmethod
    def from_run_and_data_type(
        cls,
        evaluator: StringEvaluator,
        run_type: str,
        data_type: DataType,
        input_key: Optional[str] = None,
        prediction_key: Optional[str] = None,
        reference_key: Optional[str] = None,
        tags: Optional[list[str]] = None,
    ) -> StringRunEvaluatorChain:
        """
        Create a StringRunEvaluatorChain from an evaluator and the run and dataset types.

        This method provides an easy way to instantiate a StringRunEvaluatorChain, by
        taking an evaluator and information about the type of run and the data.
        The method supports LLM and chain runs.

        Args:
            evaluator (StringEvaluator): The string evaluator to use.
            run_type (str): The type of run being evaluated.
                Supported types are LLM and Chain.
            data_type (DataType): The type of dataset used in the run.
            input_key (str, optional): The key used to map the input from the run.
            prediction_key (str, optional): The key used to map the prediction from the run.
            reference_key (str, optional): The key used to map the reference from the dataset.
            tags (List[str], optional): List of tags to attach to the evaluation chain.

        Returns:
            StringRunEvaluatorChain: The instantiated evaluation chain.

        Raises:
            ValueError: If the run type is not supported, or if the evaluator requires a
                reference from the dataset but the reference key is not provided.

        """  # noqa: E501

        # Configure how run inputs/predictions are passed to the evaluator
        if run_type == "llm":
            run_mapper: StringRunMapper = LLMStringRunMapper()
        elif run_type == "chain":
            run_mapper = ChainStringRunMapper(
                input_key=input_key, prediction_key=prediction_key
            )
        else:
            msg = f"Unsupported run type {run_type}. Expected one of 'llm' or 'chain'."
            raise ValueError(msg)

        # Configure how example rows are fed as a reference string to the evaluator
        if (
            reference_key is not None
            or data_type in (DataType.llm, DataType.chat)
            or evaluator.requires_reference
        ):
            example_mapper = StringExampleMapper(reference_key=reference_key)
        elif evaluator.requires_reference:
            msg = (
                f"Evaluator {evaluator.evaluation_name} requires a reference"
                " example from the dataset. Please specify the reference key from"
                " amongst the dataset outputs keys."
            )
            raise ValueError(msg)
        else:
            example_mapper = None
        return cls(
            name=evaluator.evaluation_name,
            run_mapper=run_mapper,
            example_mapper=example_mapper,
            string_evaluator=evaluator,
            tags=tags,
        )<|MERGE_RESOLUTION|>--- conflicted
+++ resolved
@@ -218,13 +218,8 @@
                     f"Example {example.id} has multiple outputs, so you must"
                     " specify a reference_key."
                 )
-<<<<<<< HEAD
-            else:
-                output = next(iter(example.outputs.values()))
-=======
                 raise ValueError(msg)
-            output = list(example.outputs.values())[0]
->>>>>>> 56bbfd97
+            output = next(iter(example.outputs.values()))
         elif self.reference_key not in example.outputs:
             msg = (
                 f"Example {example.id} does not have reference key"
