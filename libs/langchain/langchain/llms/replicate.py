from __future__ import annotations

import logging
from typing import TYPE_CHECKING, Any, Dict, Iterator, List, Optional

from langchain.callbacks.manager import CallbackManagerForLLMRun
from langchain.llms.base import LLM
from langchain.pydantic_v1 import Extra, Field, root_validator
from langchain.schema.output import GenerationChunk
from langchain.utils import get_from_dict_or_env

if TYPE_CHECKING:
    from replicate.prediction import Prediction

logger = logging.getLogger(__name__)


class Replicate(LLM):
    """Replicate models.

    To use, you should have the ``replicate`` python package installed,
    and the environment variable ``REPLICATE_API_TOKEN`` set with your API token.
    You can find your token here: https://replicate.com/account

    The model param is required, but any other model parameters can also
    be passed in with the format input={model_param: value, ...}

    Example:
        .. code-block:: python

            from langchain.llms import Replicate

            replicate = Replicate(
                model=(
                    "stability-ai/stable-diffusion: "
                    "27b93a2413e7f36cd83da926f3656280b2931564ff050bf9575f1fdf9bcd7478",
                ),
                input={"image_dimensions": "512x512"}
            )
    """

    model: str
    input: Dict[str, Any] = Field(default_factory=dict)
    model_kwargs: Dict[str, Any] = Field(default_factory=dict)
    replicate_api_token: Optional[str] = None
    prompt_key: Optional[str] = None
    version_obj: Any = Field(default=None, exclude=True)
    """Optionally pass in the model version object during initialization to avoid 
        having to make an extra API call to retrieve it during streaming. NOTE: not
        serializable, is excluded from serialization.
    """

    streaming: bool = False
    """Whether to stream the results."""

    stop: List[str] = Field(default_factory=list)
    """Stop sequences to early-terminate generation."""

    class Config:
        """Configuration for this pydantic config."""

        extra = Extra.forbid

    @property
    def lc_secrets(self) -> Dict[str, str]:
        return {"replicate_api_token": "REPLICATE_API_TOKEN"}

    @property
    def lc_serializable(self) -> bool:
        return True

    @root_validator(pre=True)
    def build_extra(cls, values: Dict[str, Any]) -> Dict[str, Any]:
        """Build extra kwargs from additional params that were passed in."""
        all_required_field_names = {field.alias for field in cls.__fields__.values()}

        extra = values.get("model_kwargs", {})
        for field_name in list(values):
            if field_name not in all_required_field_names:
                if field_name in extra:
                    raise ValueError(f"Found {field_name} supplied twice.")
                logger.warning(
                    f"""{field_name} was transferred to model_kwargs.
                    Please confirm that {field_name} is what you intended."""
                )
                extra[field_name] = values.pop(field_name)
        values["model_kwargs"] = extra
        return values

    @root_validator()
    def validate_environment(cls, values: Dict) -> Dict:
        """Validate that api key and python package exists in environment."""
        replicate_api_token = get_from_dict_or_env(
            values, "REPLICATE_API_TOKEN", "REPLICATE_API_TOKEN"
        )
        values["replicate_api_token"] = replicate_api_token
        return values

    @property
    def _identifying_params(self) -> Dict[str, Any]:
        """Get the identifying parameters."""
        return {
            "model": self.model,
            "model_kwargs": self.model_kwargs,
        }

    @property
    def _llm_type(self) -> str:
        """Return type of model."""
        return "replicate"

    def _call(
        self,
        prompt: str,
        stop: Optional[List[str]] = None,
        run_manager: Optional[CallbackManagerForLLMRun] = None,
        **kwargs: Any,
    ) -> str:
        """Call to replicate endpoint."""
        if self.streaming:
            completion: Optional[str] = None
            for chunk in self._stream(
                prompt, stop=stop, run_manager=run_manager, **kwargs
            ):
                if completion is None:
                    completion = chunk.text
                else:
                    completion += chunk.text
        else:
            prediction = self._create_prediction(prompt, **kwargs)
            prediction.wait()
            if prediction.status == "failed":
                raise RuntimeError(prediction.error)
            completion = prediction.output
        assert completion is not None
        stop_conditions = stop or self.stop
        for s in stop_conditions:
            if s in completion:
                completion = completion[: completion.find(s)]
        return completion

    def _stream(
        self,
        prompt: str,
        stop: Optional[List[str]] = None,
        run_manager: Optional[CallbackManagerForLLMRun] = None,
        **kwargs: Any,
    ) -> Iterator[GenerationChunk]:
        prediction = self._create_prediction(prompt, **kwargs)
        stop_conditions = stop or self.stop
        stop_condition_reached = False
        current_completion: str = ""
        for output in prediction.output_iterator():
            current_completion += output
            # test for stop conditions, if specified
            for s in stop_conditions:
                if s in current_completion:
                    prediction.cancel()
                    stop_condition_reached = True
                    # Potentially some tokens that should still be yielded before ending
                    # stream.
                    stop_index = max(output.find(s), 0)
                    output = output[:stop_index]
                    if not output:
                        break
            if output:
                yield GenerationChunk(text=output)
                if run_manager:
                    run_manager.on_llm_new_token(
                        output,
                        verbose=self.verbose,
                    )
            if stop_condition_reached:
                break

    def _create_prediction(self, prompt: str, **kwargs: Any) -> Prediction:
        try:
            import replicate as replicate_python
        except ImportError:
            raise ImportError(
                "Could not import replicate python package. "
                "Please install it with `pip install replicate`."
            )

        # get the model and version
        if self.version_obj is None:
            model_str, version_str = self.model.split(":")
            model = replicate_python.models.get(model_str)
            self.version_obj = model.versions.get(version_str)

        if self.prompt_key is None:
            # sort through the openapi schema to get the name of the first input
            input_properties = sorted(
                self.version_obj.openapi_schema["components"]["schemas"]["Input"][
                    "properties"
                ].items(),
                key=lambda item: item[1].get("x-order", 0),
            )

            self.prompt_key = input_properties[0][0]

<<<<<<< HEAD
        input_: Dict = {self.prompt_key: prompt, **self.input, **kwargs}
        return replicate_python.predictions.create(version=version, input=input_)
=======
        inputs: Dict = {self.prompt_key: prompt, **self.input}

        prediction = replicate_python.predictions.create(
            version=self.version_obj, input={**inputs, **kwargs}
        )
        current_completion: str = ""
        stop_condition_reached = False
        for output in prediction.output_iterator():
            current_completion += output

            # test for stop conditions, if specified
            if stop:
                for s in stop:
                    if s in current_completion:
                        prediction.cancel()
                        stop_index = current_completion.find(s)
                        current_completion = current_completion[:stop_index]
                        stop_condition_reached = True
                        break

            if stop_condition_reached:
                break

            if self.streaming and run_manager:
                run_manager.on_llm_new_token(output)
        return current_completion
>>>>>>> ccf71e23
<|MERGE_RESOLUTION|>--- conflicted
+++ resolved
@@ -199,34 +199,7 @@
 
             self.prompt_key = input_properties[0][0]
 
-<<<<<<< HEAD
         input_: Dict = {self.prompt_key: prompt, **self.input, **kwargs}
-        return replicate_python.predictions.create(version=version, input=input_)
-=======
-        inputs: Dict = {self.prompt_key: prompt, **self.input}
-
-        prediction = replicate_python.predictions.create(
-            version=self.version_obj, input={**inputs, **kwargs}
-        )
-        current_completion: str = ""
-        stop_condition_reached = False
-        for output in prediction.output_iterator():
-            current_completion += output
-
-            # test for stop conditions, if specified
-            if stop:
-                for s in stop:
-                    if s in current_completion:
-                        prediction.cancel()
-                        stop_index = current_completion.find(s)
-                        current_completion = current_completion[:stop_index]
-                        stop_condition_reached = True
-                        break
-
-            if stop_condition_reached:
-                break
-
-            if self.streaming and run_manager:
-                run_manager.on_llm_new_token(output)
-        return current_completion
->>>>>>> ccf71e23
+        return replicate_python.predictions.create(
+            version=self.version_obj, input=input_
+        )