--- conflicted
+++ resolved
@@ -78,11 +78,8 @@
     "SpacyEmbeddings",
     "NLPCloudEmbeddings",
     "GPT4AllEmbeddings",
-<<<<<<< HEAD
     "XinferenceEmbeddings",
-=======
     "LocalAIEmbeddings",
->>>>>>> e58b1d70
 ]
 
 
