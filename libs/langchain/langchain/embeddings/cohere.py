--- conflicted
+++ resolved
@@ -27,7 +27,7 @@
     """Cohere async client."""
     model: str = "embed-english-v2.0"
     """Model name to use."""
-    input_type: str = "search_document"
+    input_type: str = None
     """
     This applies to embed v3 models only and is required by them.
 
@@ -89,6 +89,8 @@
         return values
 
     def embed_documents(self, texts: List[str]) -> List[List[float]]:
+        input_type = "search_document" if self.input_type is not None else self.input_type
+
         """Call out to Cohere's embedding endpoint.
 
         Args:
@@ -100,17 +102,14 @@
         embeddings = self.client.embed(
             model=self.model,
             texts=texts,
-<<<<<<< HEAD
+            input_type=input_type,
             truncate=self.truncate,
-            input_type=self.input_type,
-=======
-            input_type="search_document",
-            truncate=self.truncate,
->>>>>>> ff87f4b4
         ).embeddings
         return [list(map(float, e)) for e in embeddings]
 
     async def aembed_documents(self, texts: List[str]) -> List[List[float]]:
+        input_type = "search_document" if self.input_type is not None else self.input_type
+        
         """Async call out to Cohere's embedding endpoint.
 
         Args:
@@ -122,17 +121,14 @@
         embeddings = await self.async_client.embed(
             model=self.model,
             texts=texts,
-<<<<<<< HEAD
+            input_type=input_type,
             truncate=self.truncate,
-            input_type=self.input_type,
-=======
-            input_type="search_document",
-            truncate=self.truncate,
->>>>>>> ff87f4b4
         )
         return [list(map(float, e)) for e in embeddings.embeddings]
 
     def embed_query(self, text: str) -> List[float]:
+        input_type = "search_query" if self.input_type is not None else self.input_type
+
         """Call out to Cohere's embedding endpoint.
 
         Args:
@@ -144,12 +140,14 @@
         embeddings = self.client.embed(
             model=self.model,
             texts=[text],
-            input_type="search_query",
+            input_type=input_type,
             truncate=self.truncate,
         ).embeddings
         return [list(map(float, e)) for e in embeddings][0]
 
     async def aembed_query(self, text: str) -> List[float]:
+        input_type = "search_query" if self.input_type is not None else self.input_type
+
         """Async call out to Cohere's embedding endpoint.
 
         Args:
@@ -161,7 +159,7 @@
         embeddings = await self.async_client.embed(
             model=self.model,
             texts=[text],
-            input_type="search_query",
+            input_type=input_type,
             truncate=self.truncate,
         )
         return [list(map(float, e)) for e in embeddings.embeddings][0]