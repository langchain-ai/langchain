--- conflicted
+++ resolved
@@ -1,152 +1,3 @@
 from langchain_community.embeddings.mosaicml import MosaicMLInstructorEmbeddings
 
-<<<<<<< HEAD
-import requests
-from langchain_core.embeddings import Embeddings
-from langchain_core.pydantic_v1 import BaseModel, Extra, root_validator
-
-from langchain.utils import get_from_dict_or_env
-
-
-class MosaicMLInstructorEmbeddings(BaseModel, Embeddings):
-    """MosaicML embedding service.
-
-    To use, you should have the
-    environment variable ``MOSAICML_API_TOKEN`` set with your API token, or pass
-    it as a named parameter to the constructor.
-
-    Example:
-        .. code-block:: python
-
-            from langchain.llms import MosaicMLInstructorEmbeddings
-            endpoint_url = (
-                "https://models.hosted-on.mosaicml.hosting/instructor-large/v1/predict"
-            )
-            mosaic_llm = MosaicMLInstructorEmbeddings(
-                endpoint_url=endpoint_url,
-                mosaicml_api_token="my-api-key"
-            )
-    """
-
-    endpoint_url: (
-        str
-    ) = "https://models.hosted-on.mosaicml.hosting/instructor-xl/v1/predict"
-    """Endpoint URL to use."""
-    embed_instruction: str = "Represent the document for retrieval: "
-    """Instruction used to embed documents."""
-    query_instruction: (
-        str
-    ) = "Represent the question for retrieving supporting documents: "
-    """Instruction used to embed the query."""
-    retry_sleep: float = 1.0
-    """How long to try sleeping for if a rate limit is encountered"""
-
-    mosaicml_api_token: Optional[str] = None
-
-    class Config:
-        """Configuration for this pydantic object."""
-
-        extra = Extra.forbid
-
-    @root_validator()
-    def validate_environment(cls, values: Dict) -> Dict:
-        """Validate that api key and python package exists in environment."""
-        mosaicml_api_token = get_from_dict_or_env(
-            values, "mosaicml_api_token", "MOSAICML_API_TOKEN"
-        )
-        values["mosaicml_api_token"] = mosaicml_api_token
-        return values
-
-    @property
-    def _identifying_params(self) -> Mapping[str, Any]:
-        """Get the identifying parameters."""
-        return {"endpoint_url": self.endpoint_url}
-
-    def _embed(
-        self, input: List[Tuple[str, str]], is_retry: bool = False
-    ) -> List[List[float]]:
-        payload = {"inputs": input}
-
-        # HTTP headers for authorization
-        headers = {
-            "Authorization": f"{self.mosaicml_api_token}",
-            "Content-Type": "application/json",
-        }
-
-        # send request
-        try:
-            response = requests.post(self.endpoint_url, headers=headers, json=payload)
-        except requests.exceptions.RequestException as e:
-            raise ValueError(f"Error raised by inference endpoint: {e}")
-
-        try:
-            if response.status_code == 429:
-                if not is_retry:
-                    import time
-
-                    time.sleep(self.retry_sleep)
-
-                    return self._embed(input, is_retry=True)
-
-                raise ValueError(
-                    f"Error raised by inference API: rate limit exceeded.\nResponse: "
-                    f"{response.text}"
-                )
-
-            parsed_response = response.json()
-
-            # The inference API has changed a couple of times, so we add some handling
-            # to be robust to multiple response formats.
-            if isinstance(parsed_response, dict):
-                output_keys = ["data", "output", "outputs"]
-                for key in output_keys:
-                    if key in parsed_response:
-                        output_item = parsed_response[key]
-                        break
-                else:
-                    raise ValueError(
-                        f"No key data or output in response: {parsed_response}"
-                    )
-
-                if isinstance(output_item, list) and isinstance(output_item[0], list):
-                    embeddings = output_item
-                else:
-                    embeddings = [output_item]
-            else:
-                raise ValueError(f"Unexpected response type: {parsed_response}")
-
-        except requests.exceptions.JSONDecodeError as e:
-            raise ValueError(
-                f"Error raised by inference API: {e}.\nResponse: {response.text}"
-            )
-
-        return embeddings
-
-    def embed_documents(self, texts: List[str]) -> List[List[float]]:
-        """Embed documents using a MosaicML deployed instructor embedding model.
-
-        Args:
-            texts: The list of texts to embed.
-
-        Returns:
-            List of embeddings, one for each text.
-        """
-        instruction_pairs = [(self.embed_instruction, text) for text in texts]
-        embeddings = self._embed(instruction_pairs)
-        return embeddings
-
-    def embed_query(self, text: str) -> List[float]:
-        """Embed a query using a MosaicML deployed instructor embedding model.
-
-        Args:
-            text: The text to embed.
-
-        Returns:
-            Embeddings for the text.
-        """
-        instruction_pair = (self.query_instruction, text)
-        embedding = self._embed([instruction_pair])[0]
-        return embedding
-=======
-__all__ = ["MosaicMLInstructorEmbeddings"]
->>>>>>> b9ef92f2
+__all__ = ["MosaicMLInstructorEmbeddings"]