--- conflicted
+++ resolved
@@ -250,7 +250,7 @@
         values["model_kwargs"] = extra
         return values
 
-    @root_validator()
+    @root_validator(pre=True)
     def validate_environment(cls, values: Dict) -> Dict:
         """Validate that api key and python package exists in environment."""
         values["openai_api_key"] = get_from_dict_or_env(
@@ -302,21 +302,6 @@
 
             if _is_openai_v1():
                 values["client"] = openai.OpenAI(
-<<<<<<< HEAD
-                    api_key=values["openai_api_key"],
-                    timeout=values["request_timeout"],
-                    max_retries=values["max_retries"],
-                    organization=values["openai_organization"],
-                    base_url=values["openai_api_base"] or None,
-                ).embeddings
-                values["async_client"] = openai.AsyncOpenAI(
-                    api_key=values["openai_api_key"],
-                    timeout=values["request_timeout"],
-                    max_retries=values["max_retries"],
-                    organization=values["openai_organization"],
-                    base_url=values["openai_api_base"] or None,
-                ).chat.completions
-=======
                     api_key=values.get("openai_api_key"),
                     timeout=values.get("request_timeout"),
                     max_retries=values.get("max_retries"),
@@ -330,7 +315,6 @@
                     organization=values.get("openai_organization"),
                     base_url=values.get("openai_api_base") or None,
                 ).embeddings
->>>>>>> ff87f4b4
             else:
                 values["client"] = openai.Embedding
         except ImportError:
@@ -431,16 +415,9 @@
                 input=tokens[i : i + _chunk_size],
                 **self._invocation_params,
             )
-<<<<<<< HEAD
-            if _is_openai_v1():
-                batched_embeddings.extend(r.embedding for r in response.data)
-            else:
-                batched_embeddings.extend(r["embedding"] for r in response["data"])
-=======
             if not isinstance(response, dict):
                 response = response.dict()
             batched_embeddings.extend(r["embedding"] for r in response["data"])
->>>>>>> ff87f4b4
 
         results: List[List[List[float]]] = [[] for _ in range(len(texts))]
         num_tokens_in_batch: List[List[int]] = [[] for _ in range(len(texts))]
@@ -458,17 +435,9 @@
                     input="",
                     **self._invocation_params,
                 )
-<<<<<<< HEAD
-                average = (
-                    average_embedded.data[0].embedding
-                    if _is_openai_v1()
-                    else average_embedded["data"][0]["embedding"]
-                )
-=======
                 if not isinstance(average_embedded, dict):
                     average_embedded = average_embedded.dict()
                 average = average_embedded["data"][0]["embedding"]
->>>>>>> ff87f4b4
             else:
                 average = np.average(_result, axis=0, weights=num_tokens_in_batch[i])
             embeddings[i] = (average / np.linalg.norm(average)).tolist()
@@ -522,16 +491,9 @@
                 **self._invocation_params,
             )
 
-<<<<<<< HEAD
-            if _is_openai_v1():
-                batched_embeddings.extend(r.embedding for r in response.data)
-            else:
-                batched_embeddings.extend(r["embedding"] for r in response["data"])
-=======
             if not isinstance(response, dict):
                 response = response.dict()
             batched_embeddings.extend(r["embedding"] for r in response["data"])
->>>>>>> ff87f4b4
 
         results: List[List[List[float]]] = [[] for _ in range(len(texts))]
         num_tokens_in_batch: List[List[int]] = [[] for _ in range(len(texts))]
@@ -547,17 +509,9 @@
                     input="",
                     **self._invocation_params,
                 )
-<<<<<<< HEAD
-                average = (
-                    average_embedded.data[0].embedding
-                    if _is_openai_v1()
-                    else average_embedded["data"][0]["embedding"]
-                )
-=======
                 if not isinstance(average_embedded, dict):
                     average_embedded = average_embedded.dict()
                 average = average_embedded["data"][0]["embedding"]
->>>>>>> ff87f4b4
             else:
                 average = np.average(_result, axis=0, weights=num_tokens_in_batch[i])
             embeddings[i] = (average / np.linalg.norm(average)).tolist()
