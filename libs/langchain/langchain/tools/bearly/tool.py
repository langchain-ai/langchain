--- conflicted
+++ resolved
@@ -1,168 +1,3 @@
-<<<<<<< HEAD
-import base64
-import itertools
-import json
-import re
-from pathlib import Path
-from typing import Dict, List, Type
-
-import requests
-from langchain_core.pydantic_v1 import BaseModel, Field
-
-from langchain.tools import Tool
-
-
-def strip_markdown_code(md_string: str) -> str:
-    """Strip markdown code from a string."""
-    stripped_string = re.sub(r"^`{1,3}.*?\n", "", md_string, flags=re.DOTALL)
-    stripped_string = re.sub(r"`{1,3}$", "", stripped_string)
-    return stripped_string
-
-
-def head_file(path: str, n: int) -> List[str]:
-    """Get the first n lines of a file."""
-    try:
-        with open(path, "r") as f:
-            return [str(line) for line in itertools.islice(f, n)]
-    except Exception:
-        return []
-
-
-def file_to_base64(path: str) -> str:
-    """Convert a file to base64."""
-    with open(path, "rb") as f:
-        return base64.b64encode(f.read()).decode()
-
-
-class BearlyInterpreterToolArguments(BaseModel):
-    """Arguments for the BearlyInterpreterTool."""
-
-    python_code: str = Field(
-        ...,
-        example="print('Hello World')",
-        description=(
-            "The pure python script to be evaluated. "
-            "The contents will be in main.py. "
-            "It should not be in markdown format."
-        ),
-    )
-
-
-base_description = """Evaluates python code in a sandbox environment. \
-The environment resets on every execution. \
-You must send the whole script every time and print your outputs. \
-Script should be pure python code that can be evaluated. \
-It should be in python format NOT markdown. \
-The code should NOT be wrapped in backticks. \
-All python packages including requests, matplotlib, scipy, numpy, pandas, \
-etc are available. \
-If you have any files outputted write them to "output/" relative to the execution \
-path. Output can only be read from the directory, stdout, and stdin. \
-Do not use things like plot.show() as it will \
-not work instead write them out `output/` and a link to the file will be returned. \
-print() any output and results so you can capture the output."""
-
-
-class FileInfo(BaseModel):
-    """Information about a file to be uploaded."""
-
-    source_path: str
-    description: str
-    target_path: str
-
-
-class BearlyInterpreterTool:
-    """Tool for evaluating python code in a sandbox environment."""
-
-    api_key: str
-    endpoint = "https://exec.bearly.ai/v1/interpreter"
-    name = "bearly_interpreter"
-    args_schema: Type[BaseModel] = BearlyInterpreterToolArguments
-    files: Dict[str, FileInfo] = {}
-
-    def __init__(self, api_key: str):
-        self.api_key = api_key
-
-    @property
-    def file_description(self) -> str:
-        if len(self.files) == 0:
-            return ""
-        lines = ["The following files available in the evaluation environment:"]
-        for target_path, file_info in self.files.items():
-            peek_content = head_file(file_info.source_path, 4)
-            lines.append(
-                f"- path: `{target_path}` \n first four lines: {peek_content}"
-                f" \n description: `{file_info.description}`"
-            )
-        return "\n".join(lines)
-
-    @property
-    def description(self) -> str:
-        return (base_description + "\n\n" + self.file_description).strip()
-
-    def make_input_files(self) -> List[dict]:
-        files = []
-        for target_path, file_info in self.files.items():
-            files.append(
-                {
-                    "pathname": target_path,
-                    "contentsBasesixtyfour": file_to_base64(file_info.source_path),
-                }
-            )
-        return files
-
-    def _run(self, python_code: str) -> dict:
-        script = strip_markdown_code(python_code)
-        resp = requests.post(
-            "https://exec.bearly.ai/v1/interpreter",
-            data=json.dumps(
-                {
-                    "fileContents": script,
-                    "inputFiles": self.make_input_files(),
-                    "outputDir": "output/",
-                    "outputAsLinks": True,
-                },
-                ensure_ascii=False,
-            ),
-            headers={"Authorization": self.api_key},
-        ).json()
-        return {
-            "stdout": base64.b64decode(resp["stdoutBasesixtyfour"]).decode()
-            if resp["stdoutBasesixtyfour"]
-            else "",
-            "stderr": base64.b64decode(resp["stderrBasesixtyfour"]).decode()
-            if resp["stderrBasesixtyfour"]
-            else "",
-            "fileLinks": resp["fileLinks"],
-            "exitCode": resp["exitCode"],
-        }
-
-    async def _arun(self, query: str) -> str:
-        """Use the tool asynchronously."""
-        raise NotImplementedError("custom_search does not support async")
-
-    def add_file(self, source_path: str, target_path: str, description: str) -> None:
-        if target_path in self.files:
-            raise ValueError("target_path already exists")
-        if not Path(source_path).exists():
-            raise ValueError("source_path does not exist")
-        self.files[target_path] = FileInfo(
-            target_path=target_path, source_path=source_path, description=description
-        )
-
-    def clear_files(self) -> None:
-        self.files = {}
-
-    # TODO: this is because we can't have a dynamic description
-    #  because of the base pydantic class
-    def as_tool(self) -> Tool:
-        return Tool.from_function(
-            func=self._run,
-            name=self.name,
-            description=self.description,
-            args_schema=self.args_schema,
-        )
-=======
 from langchain_community.tools.bearly.tool import (
     BearlyInterpreterTool,
     BearlyInterpreterToolArguments,
@@ -181,5 +16,4 @@
     "base_description",
     "FileInfo",
     "BearlyInterpreterTool",
-]
->>>>>>> b9ef92f2
+]