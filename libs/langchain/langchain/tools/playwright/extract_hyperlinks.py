--- conflicted
+++ resolved
@@ -2,73 +2,5 @@
     ExtractHyperlinksTool,
     ExtractHyperlinksToolInput,
 )
-<<<<<<< HEAD
-from langchain.tools.playwright.base import BaseBrowserTool
-from langchain.tools.playwright.utils import aget_current_page, get_current_page
-
-if TYPE_CHECKING:
-    pass
-
-
-class ExtractHyperlinksToolInput(BaseModel):
-    """Input for ExtractHyperlinksTool."""
-
-    absolute_urls: bool = Field(
-        default=False,
-        description="Return absolute URLs instead of relative URLs",
-    )
-
-
-class ExtractHyperlinksTool(BaseBrowserTool):
-    """Extract all hyperlinks on the page."""
-
-    name: str = "extract_hyperlinks"
-    description: str = "Extract all hyperlinks on the current webpage"
-    args_schema: Type[BaseModel] = ExtractHyperlinksToolInput
-
-    @root_validator
-    def check_bs_import(cls, values: dict) -> dict:
-        """Check that the arguments are valid."""
-        try:
-            from bs4 import BeautifulSoup  # noqa: F401
-        except ImportError:
-            raise ImportError(
-                "The 'beautifulsoup4' package is required to use this tool."
-                " Please install it with 'pip install beautifulsoup4'."
-            )
-        return values
-
-    @staticmethod
-    def scrape_page(page: Any, html_content: str, absolute_urls: bool) -> str:
-        from urllib.parse import urljoin
-
-        from bs4 import BeautifulSoup
-
-        # Parse the HTML content with BeautifulSoup
-        soup = BeautifulSoup(html_content, "lxml")
-
-        # Find all the anchor elements and extract their href attributes
-        anchors = soup.find_all("a")
-        if absolute_urls:
-            base_url = page.url
-            links = [urljoin(base_url, anchor.get("href", "")) for anchor in anchors]
-        else:
-            links = [anchor.get("href", "") for anchor in anchors]
-        # Return the list of links as a JSON string
-        return json.dumps(links, ensure_ascii=False)
-
-    def _run(
-        self,
-        absolute_urls: bool = False,
-        run_manager: Optional[CallbackManagerForToolRun] = None,
-    ) -> str:
-        """Use the tool."""
-        if self.sync_browser is None:
-            raise ValueError(f"Synchronous browser not provided to {self.name}")
-        page = get_current_page(self.sync_browser)
-        html_content = page.content()
-        return self.scrape_page(page, html_content, absolute_urls)
-=======
->>>>>>> b9ef92f2
 
 __all__ = ["ExtractHyperlinksToolInput", "ExtractHyperlinksTool"]