--- conflicted
+++ resolved
@@ -3,91 +3,5 @@
     GetElementsToolInput,
     _get_elements,
 )
-<<<<<<< HEAD
-from langchain.tools.playwright.base import BaseBrowserTool
-from langchain.tools.playwright.utils import aget_current_page, get_current_page
-
-if TYPE_CHECKING:
-    from playwright.async_api import Page as AsyncPage
-    from playwright.sync_api import Page as SyncPage
-
-
-class GetElementsToolInput(BaseModel):
-    """Input for GetElementsTool."""
-
-    selector: str = Field(
-        ...,
-        description="CSS selector, such as '*', 'div', 'p', 'a', #id, .classname",
-    )
-    attributes: List[str] = Field(
-        default_factory=lambda: ["innerText"],
-        description="Set of attributes to retrieve for each element",
-    )
-
-
-async def _aget_elements(
-    page: AsyncPage, selector: str, attributes: Sequence[str]
-) -> List[dict]:
-    """Get elements matching the given CSS selector."""
-    elements = await page.query_selector_all(selector)
-    results = []
-    for element in elements:
-        result = {}
-        for attribute in attributes:
-            if attribute == "innerText":
-                val: Optional[str] = await element.inner_text()
-            else:
-                val = await element.get_attribute(attribute)
-            if val is not None and val.strip() != "":
-                result[attribute] = val
-        if result:
-            results.append(result)
-    return results
-
-
-def _get_elements(
-    page: SyncPage, selector: str, attributes: Sequence[str]
-) -> List[dict]:
-    """Get elements matching the given CSS selector."""
-    elements = page.query_selector_all(selector)
-    results = []
-    for element in elements:
-        result = {}
-        for attribute in attributes:
-            if attribute == "innerText":
-                val: Optional[str] = element.inner_text()
-            else:
-                val = element.get_attribute(attribute)
-            if val is not None and val.strip() != "":
-                result[attribute] = val
-        if result:
-            results.append(result)
-    return results
-
-
-class GetElementsTool(BaseBrowserTool):
-    """Tool for getting elements in the current web page matching a CSS selector."""
-
-    name: str = "get_elements"
-    description: (
-        str
-    ) = "Retrieve elements in the current web page matching the given CSS selector"
-    args_schema: Type[BaseModel] = GetElementsToolInput
-
-    def _run(
-        self,
-        selector: str,
-        attributes: Sequence[str] = ["innerText"],
-        run_manager: Optional[CallbackManagerForToolRun] = None,
-    ) -> str:
-        """Use the tool."""
-        if self.sync_browser is None:
-            raise ValueError(f"Synchronous browser not provided to {self.name}")
-        page = get_current_page(self.sync_browser)
-        # Navigate to the desired webpage before using this tool
-        results = _get_elements(page, selector, attributes)
-        return json.dumps(results, ensure_ascii=False)
-=======
->>>>>>> b9ef92f2
 
 __all__ = ["GetElementsToolInput", "_get_elements", "GetElementsTool"]