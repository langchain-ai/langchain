--- conflicted
+++ resolved
@@ -19,112 +19,6 @@
 from typing import Any
 
 from langchain.tools.base import BaseTool, StructuredTool, Tool, tool
-<<<<<<< HEAD
-from langchain.tools.bing_search.tool import BingSearchResults, BingSearchRun
-from langchain.tools.brave_search.tool import BraveSearch
-from langchain.tools.ddg_search.tool import DuckDuckGoSearchResults, DuckDuckGoSearchRun
-from langchain.tools.edenai import (
-    EdenAiExplicitImageTool,
-    EdenAiObjectDetectionTool,
-    EdenAiParsingIDTool,
-    EdenAiParsingInvoiceTool,
-    EdenAiSpeechToTextTool,
-    EdenAiTextModerationTool,
-    EdenAiTextToSpeechTool,
-    EdenaiTool,
-)
-from langchain.tools.eleven_labs.text2speech import ElevenLabsText2SpeechTool
-from langchain.tools.file_management import (
-    CopyFileTool,
-    DeleteFileTool,
-    FileSearchTool,
-    ListDirectoryTool,
-    MoveFileTool,
-    ReadFileTool,
-    WriteFileTool,
-)
-from langchain.tools.gmail import (
-    GmailCreateDraft,
-    GmailGetMessage,
-    GmailGetThread,
-    GmailSearch,
-    GmailSendMessage,
-)
-from langchain.tools.google_places.tool import GooglePlacesTool
-from langchain.tools.google_search.tool import GoogleSearchResults, GoogleSearchRun
-from langchain.tools.google_serper.tool import GoogleSerperResults, GoogleSerperRun
-from langchain.tools.graphql.tool import BaseGraphQLTool
-from langchain.tools.human.tool import HumanInputRun
-from langchain.tools.ifttt import IFTTTWebhook
-from langchain.tools.interaction.tool import StdInInquireTool
-from langchain.tools.jira.tool import JiraAction
-from langchain.tools.json.tool import JsonGetValueTool, JsonListKeysTool
-from langchain.tools.metaphor_search import MetaphorSearchResults
-from langchain.tools.office365.create_draft_message import O365CreateDraftMessage
-from langchain.tools.office365.events_search import O365SearchEvents
-from langchain.tools.office365.messages_search import O365SearchEmails
-from langchain.tools.office365.send_event import O365SendEvent
-from langchain.tools.office365.send_message import O365SendMessage
-from langchain.tools.office365.utils import authenticate
-from langchain.tools.openapi.utils.api_models import APIOperation
-from langchain.tools.openapi.utils.openapi_utils import OpenAPISpec
-from langchain.tools.openweathermap.tool import OpenWeatherMapQueryRun
-from langchain.tools.playwright import (
-    ClickTool,
-    CurrentWebPageTool,
-    ExtractHyperlinksTool,
-    ExtractTextTool,
-    GetElementsTool,
-    NavigateBackTool,
-    NavigateTool,
-)
-from langchain.tools.plugin import AIPluginTool
-from langchain.tools.powerbi.tool import (
-    InfoPowerBITool,
-    ListPowerBITool,
-    QueryPowerBITool,
-)
-from langchain.tools.pubmed.tool import PubmedQueryRun
-from langchain.tools.python.tool import PythonAstREPLTool, PythonREPLTool
-from langchain.tools.render import format_tool_to_openai_function
-from langchain.tools.requests.tool import (
-    BaseRequestsTool,
-    RequestsDeleteTool,
-    RequestsGetTool,
-    RequestsPatchTool,
-    RequestsPostTool,
-    RequestsPutTool,
-)
-from langchain.tools.scenexplain.tool import SceneXplainTool
-from langchain.tools.searx_search.tool import SearxSearchResults, SearxSearchRun
-from langchain.tools.shell.tool import ShellTool
-from langchain.tools.slack.send_message import SlackSendMessage
-from langchain.tools.slack.utils import login
-from langchain.tools.sleep.tool import SleepTool
-from langchain.tools.spark_sql.tool import (
-    BaseSparkSQLTool,
-    InfoSparkSQLTool,
-    ListSparkSQLTool,
-    QueryCheckerTool,
-    QuerySparkSQLTool,
-)
-from langchain.tools.sql_database.tool import (
-    BaseSQLDatabaseTool,
-    InfoSQLDatabaseTool,
-    ListSQLDatabaseTool,
-    QuerySQLCheckerTool,
-    QuerySQLDataBaseTool,
-)
-from langchain.tools.steamship_image_generation import SteamshipImageGenerationTool
-from langchain.tools.vectorstore.tool import (
-    VectorStoreQATool,
-    VectorStoreQAWithSourcesTool,
-)
-from langchain.tools.wikipedia.tool import WikipediaQueryRun
-from langchain.tools.wolfram_alpha.tool import WolframAlphaQueryRun
-from langchain.tools.youtube.search import YouTubeSearchTool
-from langchain.tools.zapier.tool import ZapierNLAListActions, ZapierNLARunAction
-=======
 
 # Used for internal purposes
 _DEPRECATED_TOOLS = {"PythonAstREPLTool", "PythonREPLTool"}
@@ -1002,7 +896,6 @@
     else:
         raise AttributeError(f"Could not find: {name}")
 
->>>>>>> 68616267
 
 __all__ = [
     "AINAppOps",
