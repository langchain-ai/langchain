from langchain_community.utilities.zapier import ZapierNLAWrapper

<<<<<<< HEAD
Full docs here: https://nla.zapier.com/start/

Note: this wrapper currently only implemented the `api_key` auth method for testing
and server-side production use cases (using the developer's connected accounts on
Zapier.com)

For use-cases where LangChain + Zapier NLA is powering a user-facing application, and
LangChain needs access to the end-user's connected accounts on Zapier.com, you'll need
to use oauth. Review the full docs above and reach out to nla@zapier.com for
developer support.
"""
import json
from typing import Any, Dict, List, Optional

import aiohttp
import requests
from langchain_core.pydantic_v1 import BaseModel, Extra, root_validator
from requests import Request, Session

from langchain.utils import get_from_dict_or_env


class ZapierNLAWrapper(BaseModel):
    """Wrapper for Zapier NLA.

    Full docs here: https://nla.zapier.com/start/

    This wrapper supports both API Key and OAuth Credential auth methods. API Key
    is the fastest way to get started using this wrapper.

    Call this wrapper with either `zapier_nla_api_key` or
    `zapier_nla_oauth_access_token` arguments, or set the `ZAPIER_NLA_API_KEY`
    environment variable. If both arguments are set, the Access Token will take
    precedence.

    For use-cases where LangChain + Zapier NLA is powering a user-facing application,
    and LangChain needs access to the end-user's connected accounts on Zapier.com,
    you'll need to use OAuth. Review the full docs above to learn how to create
    your own provider and generate credentials.
    """

    zapier_nla_api_key: str
    zapier_nla_oauth_access_token: str
    zapier_nla_api_base: str = "https://nla.zapier.com/api/v1/"

    class Config:
        """Configuration for this pydantic object."""

        extra = Extra.forbid

    def _format_headers(self) -> Dict[str, str]:
        """Format headers for requests."""
        headers = {
            "Accept": "application/json",
            "Content-Type": "application/json",
        }

        if self.zapier_nla_oauth_access_token:
            headers.update(
                {"Authorization": f"Bearer {self.zapier_nla_oauth_access_token}"}
            )
        else:
            headers.update({"X-API-Key": self.zapier_nla_api_key})

        return headers

    def _get_session(self) -> Session:
        session = requests.Session()
        session.headers.update(self._format_headers())
        return session

    async def _arequest(self, method: str, url: str, **kwargs: Any) -> Dict[str, Any]:
        """Make an async request."""
        async with aiohttp.ClientSession(headers=self._format_headers()) as session:
            async with session.request(method, url, **kwargs) as response:
                response.raise_for_status()
                return await response.json()

    def _create_action_payload(  # type: ignore[no-untyped-def]
        self, instructions: str, params: Optional[Dict] = None, preview_only=False
    ) -> Dict:
        """Create a payload for an action."""
        data = params if params else {}
        data.update(
            {
                "instructions": instructions,
            }
        )
        if preview_only:
            data.update({"preview_only": True})
        return data

    def _create_action_url(self, action_id: str) -> str:
        """Create a url for an action."""
        return self.zapier_nla_api_base + f"exposed/{action_id}/execute/"

    def _create_action_request(  # type: ignore[no-untyped-def]
        self,
        action_id: str,
        instructions: str,
        params: Optional[Dict] = None,
        preview_only=False,
    ) -> Request:
        data = self._create_action_payload(instructions, params, preview_only)
        return Request(
            "POST",
            self._create_action_url(action_id),
            json=data,
        )

    @root_validator(pre=True)
    def validate_environment(cls, values: Dict) -> Dict:
        """Validate that api key exists in environment."""

        zapier_nla_api_key_default = None

        # If there is a oauth_access_key passed in the values
        # we don't need a nla_api_key it can be blank
        if "zapier_nla_oauth_access_token" in values:
            zapier_nla_api_key_default = ""
        else:
            values["zapier_nla_oauth_access_token"] = ""

        # we require at least one API Key
        zapier_nla_api_key = get_from_dict_or_env(
            values,
            "zapier_nla_api_key",
            "ZAPIER_NLA_API_KEY",
            zapier_nla_api_key_default,
        )

        values["zapier_nla_api_key"] = zapier_nla_api_key

        return values

    async def alist(self) -> List[Dict]:
        """Returns a list of all exposed (enabled) actions associated with
        current user (associated with the set api_key). Change your exposed
        actions here: https://nla.zapier.com/demo/start/

        The return list can be empty if no actions exposed. Else will contain
        a list of action objects:

        [{
            "id": str,
            "description": str,
            "params": Dict[str, str]
        }]

        `params` will always contain an `instructions` key, the only required
        param. All others optional and if provided will override any AI guesses
        (see "understanding the AI guessing flow" here:
        https://nla.zapier.com/api/v1/docs)
        """
        response = await self._arequest("GET", self.zapier_nla_api_base + "exposed/")
        return response["results"]

    def list(self) -> List[Dict]:
        """Returns a list of all exposed (enabled) actions associated with
        current user (associated with the set api_key). Change your exposed
        actions here: https://nla.zapier.com/demo/start/

        The return list can be empty if no actions exposed. Else will contain
        a list of action objects:

        [{
            "id": str,
            "description": str,
            "params": Dict[str, str]
        }]

        `params` will always contain an `instructions` key, the only required
        param. All others optional and if provided will override any AI guesses
        (see "understanding the AI guessing flow" here:
        https://nla.zapier.com/docs/using-the-api#ai-guessing)
        """
        session = self._get_session()
        try:
            response = session.get(self.zapier_nla_api_base + "exposed/")
            response.raise_for_status()
        except requests.HTTPError as http_err:
            if response.status_code == 401:
                if self.zapier_nla_oauth_access_token:
                    raise requests.HTTPError(
                        f"An unauthorized response occurred. Check that your "
                        f"access token is correct and doesn't need to be "
                        f"refreshed. Err: {http_err}",
                        response=response,
                    )
                raise requests.HTTPError(
                    f"An unauthorized response occurred. Check that your api "
                    f"key is correct. Err: {http_err}",
                    response=response,
                )
            raise http_err
        return response.json()["results"]

    def run(
        self, action_id: str, instructions: str, params: Optional[Dict] = None
    ) -> Dict:
        """Executes an action that is identified by action_id, must be exposed
        (enabled) by the current user (associated with the set api_key). Change
        your exposed actions here: https://nla.zapier.com/demo/start/

        The return JSON is guaranteed to be less than ~500 words (350
        tokens) making it safe to inject into the prompt of another LLM
        call.
        """
        session = self._get_session()
        request = self._create_action_request(action_id, instructions, params)
        response = session.send(session.prepare_request(request))
        response.raise_for_status()
        return response.json()["result"]

    async def arun(
        self, action_id: str, instructions: str, params: Optional[Dict] = None
    ) -> Dict:
        """Executes an action that is identified by action_id, must be exposed
        (enabled) by the current user (associated with the set api_key). Change
        your exposed actions here: https://nla.zapier.com/demo/start/

        The return JSON is guaranteed to be less than ~500 words (350
        tokens) making it safe to inject into the prompt of another LLM
        call.
        """
        response = await self._arequest(
            "POST",
            self._create_action_url(action_id),
            json=self._create_action_payload(instructions, params),
        )
        return response["result"]

    def preview(
        self, action_id: str, instructions: str, params: Optional[Dict] = None
    ) -> Dict:
        """Same as run, but instead of actually executing the action, will
        instead return a preview of params that have been guessed by the AI in
        case you need to explicitly review before executing."""
        session = self._get_session()
        params = params if params else {}
        params.update({"preview_only": True})
        request = self._create_action_request(action_id, instructions, params, True)
        response = session.send(session.prepare_request(request))
        response.raise_for_status()
        return response.json()["input_params"]

    async def apreview(
        self, action_id: str, instructions: str, params: Optional[Dict] = None
    ) -> Dict:
        """Same as run, but instead of actually executing the action, will
        instead return a preview of params that have been guessed by the AI in
        case you need to explicitly review before executing."""
        response = await self._arequest(
            "POST",
            self._create_action_url(action_id),
            json=self._create_action_payload(instructions, params, preview_only=True),
        )
        return response["result"]

    def run_as_str(self, *args, **kwargs) -> str:  # type: ignore[no-untyped-def]
        """Same as run, but returns a stringified version of the JSON for
        insertting back into an LLM."""
        data = self.run(*args, **kwargs)
        return json.dumps(data, ensure_ascii=False)

    async def arun_as_str(self, *args, **kwargs) -> str:  # type: ignore[no-untyped-def]
        """Same as run, but returns a stringified version of the JSON for
        insertting back into an LLM."""
        data = await self.arun(*args, **kwargs)
        return json.dumps(data, ensure_ascii=False)

    def preview_as_str(self, *args, **kwargs) -> str:  # type: ignore[no-untyped-def]
        """Same as preview, but returns a stringified version of the JSON for
        insertting back into an LLM."""
        data = self.preview(*args, **kwargs)
        return json.dumps(data, ensure_ascii=False)

    async def apreview_as_str(  # type: ignore[no-untyped-def]
        self, *args, **kwargs
    ) -> str:
        """Same as preview, but returns a stringified version of the JSON for
        insertting back into an LLM."""
        data = await self.apreview(*args, **kwargs)
        return json.dumps(data, ensure_ascii=False)

    def list_as_str(self) -> str:  # type: ignore[no-untyped-def]
        """Same as list, but returns a stringified version of the JSON for
        insertting back into an LLM."""
        actions = self.list()
        return json.dumps(actions, ensure_ascii=False)

    async def alist_as_str(self) -> str:  # type: ignore[no-untyped-def]
        """Same as list, but returns a stringified version of the JSON for
        insertting back into an LLM."""
        actions = await self.alist()
        return json.dumps(actions, ensure_ascii=False)
=======
__all__ = ["ZapierNLAWrapper"]
>>>>>>> b9ef92f2
<|MERGE_RESOLUTION|>--- conflicted
+++ resolved
@@ -1,302 +1,3 @@
 from langchain_community.utilities.zapier import ZapierNLAWrapper
 
-<<<<<<< HEAD
-Full docs here: https://nla.zapier.com/start/
-
-Note: this wrapper currently only implemented the `api_key` auth method for testing
-and server-side production use cases (using the developer's connected accounts on
-Zapier.com)
-
-For use-cases where LangChain + Zapier NLA is powering a user-facing application, and
-LangChain needs access to the end-user's connected accounts on Zapier.com, you'll need
-to use oauth. Review the full docs above and reach out to nla@zapier.com for
-developer support.
-"""
-import json
-from typing import Any, Dict, List, Optional
-
-import aiohttp
-import requests
-from langchain_core.pydantic_v1 import BaseModel, Extra, root_validator
-from requests import Request, Session
-
-from langchain.utils import get_from_dict_or_env
-
-
-class ZapierNLAWrapper(BaseModel):
-    """Wrapper for Zapier NLA.
-
-    Full docs here: https://nla.zapier.com/start/
-
-    This wrapper supports both API Key and OAuth Credential auth methods. API Key
-    is the fastest way to get started using this wrapper.
-
-    Call this wrapper with either `zapier_nla_api_key` or
-    `zapier_nla_oauth_access_token` arguments, or set the `ZAPIER_NLA_API_KEY`
-    environment variable. If both arguments are set, the Access Token will take
-    precedence.
-
-    For use-cases where LangChain + Zapier NLA is powering a user-facing application,
-    and LangChain needs access to the end-user's connected accounts on Zapier.com,
-    you'll need to use OAuth. Review the full docs above to learn how to create
-    your own provider and generate credentials.
-    """
-
-    zapier_nla_api_key: str
-    zapier_nla_oauth_access_token: str
-    zapier_nla_api_base: str = "https://nla.zapier.com/api/v1/"
-
-    class Config:
-        """Configuration for this pydantic object."""
-
-        extra = Extra.forbid
-
-    def _format_headers(self) -> Dict[str, str]:
-        """Format headers for requests."""
-        headers = {
-            "Accept": "application/json",
-            "Content-Type": "application/json",
-        }
-
-        if self.zapier_nla_oauth_access_token:
-            headers.update(
-                {"Authorization": f"Bearer {self.zapier_nla_oauth_access_token}"}
-            )
-        else:
-            headers.update({"X-API-Key": self.zapier_nla_api_key})
-
-        return headers
-
-    def _get_session(self) -> Session:
-        session = requests.Session()
-        session.headers.update(self._format_headers())
-        return session
-
-    async def _arequest(self, method: str, url: str, **kwargs: Any) -> Dict[str, Any]:
-        """Make an async request."""
-        async with aiohttp.ClientSession(headers=self._format_headers()) as session:
-            async with session.request(method, url, **kwargs) as response:
-                response.raise_for_status()
-                return await response.json()
-
-    def _create_action_payload(  # type: ignore[no-untyped-def]
-        self, instructions: str, params: Optional[Dict] = None, preview_only=False
-    ) -> Dict:
-        """Create a payload for an action."""
-        data = params if params else {}
-        data.update(
-            {
-                "instructions": instructions,
-            }
-        )
-        if preview_only:
-            data.update({"preview_only": True})
-        return data
-
-    def _create_action_url(self, action_id: str) -> str:
-        """Create a url for an action."""
-        return self.zapier_nla_api_base + f"exposed/{action_id}/execute/"
-
-    def _create_action_request(  # type: ignore[no-untyped-def]
-        self,
-        action_id: str,
-        instructions: str,
-        params: Optional[Dict] = None,
-        preview_only=False,
-    ) -> Request:
-        data = self._create_action_payload(instructions, params, preview_only)
-        return Request(
-            "POST",
-            self._create_action_url(action_id),
-            json=data,
-        )
-
-    @root_validator(pre=True)
-    def validate_environment(cls, values: Dict) -> Dict:
-        """Validate that api key exists in environment."""
-
-        zapier_nla_api_key_default = None
-
-        # If there is a oauth_access_key passed in the values
-        # we don't need a nla_api_key it can be blank
-        if "zapier_nla_oauth_access_token" in values:
-            zapier_nla_api_key_default = ""
-        else:
-            values["zapier_nla_oauth_access_token"] = ""
-
-        # we require at least one API Key
-        zapier_nla_api_key = get_from_dict_or_env(
-            values,
-            "zapier_nla_api_key",
-            "ZAPIER_NLA_API_KEY",
-            zapier_nla_api_key_default,
-        )
-
-        values["zapier_nla_api_key"] = zapier_nla_api_key
-
-        return values
-
-    async def alist(self) -> List[Dict]:
-        """Returns a list of all exposed (enabled) actions associated with
-        current user (associated with the set api_key). Change your exposed
-        actions here: https://nla.zapier.com/demo/start/
-
-        The return list can be empty if no actions exposed. Else will contain
-        a list of action objects:
-
-        [{
-            "id": str,
-            "description": str,
-            "params": Dict[str, str]
-        }]
-
-        `params` will always contain an `instructions` key, the only required
-        param. All others optional and if provided will override any AI guesses
-        (see "understanding the AI guessing flow" here:
-        https://nla.zapier.com/api/v1/docs)
-        """
-        response = await self._arequest("GET", self.zapier_nla_api_base + "exposed/")
-        return response["results"]
-
-    def list(self) -> List[Dict]:
-        """Returns a list of all exposed (enabled) actions associated with
-        current user (associated with the set api_key). Change your exposed
-        actions here: https://nla.zapier.com/demo/start/
-
-        The return list can be empty if no actions exposed. Else will contain
-        a list of action objects:
-
-        [{
-            "id": str,
-            "description": str,
-            "params": Dict[str, str]
-        }]
-
-        `params` will always contain an `instructions` key, the only required
-        param. All others optional and if provided will override any AI guesses
-        (see "understanding the AI guessing flow" here:
-        https://nla.zapier.com/docs/using-the-api#ai-guessing)
-        """
-        session = self._get_session()
-        try:
-            response = session.get(self.zapier_nla_api_base + "exposed/")
-            response.raise_for_status()
-        except requests.HTTPError as http_err:
-            if response.status_code == 401:
-                if self.zapier_nla_oauth_access_token:
-                    raise requests.HTTPError(
-                        f"An unauthorized response occurred. Check that your "
-                        f"access token is correct and doesn't need to be "
-                        f"refreshed. Err: {http_err}",
-                        response=response,
-                    )
-                raise requests.HTTPError(
-                    f"An unauthorized response occurred. Check that your api "
-                    f"key is correct. Err: {http_err}",
-                    response=response,
-                )
-            raise http_err
-        return response.json()["results"]
-
-    def run(
-        self, action_id: str, instructions: str, params: Optional[Dict] = None
-    ) -> Dict:
-        """Executes an action that is identified by action_id, must be exposed
-        (enabled) by the current user (associated with the set api_key). Change
-        your exposed actions here: https://nla.zapier.com/demo/start/
-
-        The return JSON is guaranteed to be less than ~500 words (350
-        tokens) making it safe to inject into the prompt of another LLM
-        call.
-        """
-        session = self._get_session()
-        request = self._create_action_request(action_id, instructions, params)
-        response = session.send(session.prepare_request(request))
-        response.raise_for_status()
-        return response.json()["result"]
-
-    async def arun(
-        self, action_id: str, instructions: str, params: Optional[Dict] = None
-    ) -> Dict:
-        """Executes an action that is identified by action_id, must be exposed
-        (enabled) by the current user (associated with the set api_key). Change
-        your exposed actions here: https://nla.zapier.com/demo/start/
-
-        The return JSON is guaranteed to be less than ~500 words (350
-        tokens) making it safe to inject into the prompt of another LLM
-        call.
-        """
-        response = await self._arequest(
-            "POST",
-            self._create_action_url(action_id),
-            json=self._create_action_payload(instructions, params),
-        )
-        return response["result"]
-
-    def preview(
-        self, action_id: str, instructions: str, params: Optional[Dict] = None
-    ) -> Dict:
-        """Same as run, but instead of actually executing the action, will
-        instead return a preview of params that have been guessed by the AI in
-        case you need to explicitly review before executing."""
-        session = self._get_session()
-        params = params if params else {}
-        params.update({"preview_only": True})
-        request = self._create_action_request(action_id, instructions, params, True)
-        response = session.send(session.prepare_request(request))
-        response.raise_for_status()
-        return response.json()["input_params"]
-
-    async def apreview(
-        self, action_id: str, instructions: str, params: Optional[Dict] = None
-    ) -> Dict:
-        """Same as run, but instead of actually executing the action, will
-        instead return a preview of params that have been guessed by the AI in
-        case you need to explicitly review before executing."""
-        response = await self._arequest(
-            "POST",
-            self._create_action_url(action_id),
-            json=self._create_action_payload(instructions, params, preview_only=True),
-        )
-        return response["result"]
-
-    def run_as_str(self, *args, **kwargs) -> str:  # type: ignore[no-untyped-def]
-        """Same as run, but returns a stringified version of the JSON for
-        insertting back into an LLM."""
-        data = self.run(*args, **kwargs)
-        return json.dumps(data, ensure_ascii=False)
-
-    async def arun_as_str(self, *args, **kwargs) -> str:  # type: ignore[no-untyped-def]
-        """Same as run, but returns a stringified version of the JSON for
-        insertting back into an LLM."""
-        data = await self.arun(*args, **kwargs)
-        return json.dumps(data, ensure_ascii=False)
-
-    def preview_as_str(self, *args, **kwargs) -> str:  # type: ignore[no-untyped-def]
-        """Same as preview, but returns a stringified version of the JSON for
-        insertting back into an LLM."""
-        data = self.preview(*args, **kwargs)
-        return json.dumps(data, ensure_ascii=False)
-
-    async def apreview_as_str(  # type: ignore[no-untyped-def]
-        self, *args, **kwargs
-    ) -> str:
-        """Same as preview, but returns a stringified version of the JSON for
-        insertting back into an LLM."""
-        data = await self.apreview(*args, **kwargs)
-        return json.dumps(data, ensure_ascii=False)
-
-    def list_as_str(self) -> str:  # type: ignore[no-untyped-def]
-        """Same as list, but returns a stringified version of the JSON for
-        insertting back into an LLM."""
-        actions = self.list()
-        return json.dumps(actions, ensure_ascii=False)
-
-    async def alist_as_str(self) -> str:  # type: ignore[no-untyped-def]
-        """Same as list, but returns a stringified version of the JSON for
-        insertting back into an LLM."""
-        actions = await self.alist()
-        return json.dumps(actions, ensure_ascii=False)
-=======
-__all__ = ["ZapierNLAWrapper"]
->>>>>>> b9ef92f2
+__all__ = ["ZapierNLAWrapper"]