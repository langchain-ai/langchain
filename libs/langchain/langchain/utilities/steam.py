--- conflicted
+++ resolved
@@ -138,18 +138,13 @@
         app_details = []
         for app_id, _ in sorted_appids:
             app_detail = self.steam.apps.get_app_details(app_id)
-<<<<<<< HEAD
-            app_details.append(app_detail)
+            # app_details.append(app_detail)
 
-        # TODO: implement recommended games
-=======
-            game_name =  app_detail[app_id]['data']['name']
+            # TODO: implement recommended games
+            game_name = app_detail[app_id]["data"]["name"]
             app_details.append(self.details_of_games(game_name))
-        
+
         # TODO: send the app_details to the langchain to get recommended games
-   
-    def run(self, mode: str, game:str) -> str:
->>>>>>> 5638635a
 
     def run(self, mode: str, game: str) -> str:
         if mode == "get_game_details":
