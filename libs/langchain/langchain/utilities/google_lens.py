<<<<<<< HEAD
"""Util that calls Google Lens Search."""
from typing import Any, Dict, Optional

import requests

from langchain.pydantic_v1 import BaseModel, Extra, SecretStr, root_validator
from langchain.utils import convert_to_secret_str, get_from_dict_or_env


class GoogleLensAPIWrapper(BaseModel):
    """Wrapper for SerpApi's Google Lens API

    You can create SerpApi.com key by signing up at: https://serpapi.com/users/sign_up.

    The wrapper uses the SerpApi.com python package:
    https://serpapi.com/integrations/python

    To use, you should have the environment variable ``SERPAPI_API_KEY``
    set with your API key, or pass `serp_api_key` as a named parameter
    to the constructor.

     Example:
        .. code-block:: python

        from langchain.utilities import GoogleLensAPIWrapper
        google_lens = GoogleLensAPIWrapper()
        google_lens.run('langchain')
    """

    serp_search_engine: Any
    serp_api_key: Optional[SecretStr] = None

    class Config:
        """Configuration for this pydantic object."""

        extra = Extra.forbid

    @root_validator()
    def validate_environment(cls, values: Dict) -> Dict:
        """Validate that api key and python package exists in environment."""
        values["serp_api_key"] = convert_to_secret_str(
            get_from_dict_or_env(values, "serp_api_key", "SERPAPI_API_KEY")
        )

        return values

    def run(self, query: str) -> str:
        """Run query through Google Trends with Serpapi"""
        api_key = self.serp_api_key.get_secret_value() if self.serp_api_key else ""
        params = {
            "engine": "google_lens",
            "api_key": api_key,
            "url": query,
        }
        queryURL = f"https://serpapi.com/search?engine={params['engine']}&api_key={params['api_key']}&url={params['url']}"
        response = requests.get(queryURL)

        if response.status_code != 200:
            return "Google Lens search failed"

        responseValue = response.json()

        if responseValue["search_metadata"]["status"] != "Success":
            return "Google Lens search failed"

        xs = ""
        if len(responseValue["knowledge_graph"]) > 0:
            subject = responseValue["knowledge_graph"][0]
            xs += f"Subject:{subject['title']}({subject['subtitle']})\n"
            xs += f"Link to subject:{subject['link']}\n\n"
        xs += "Related Images:\n\n"
        for image in responseValue["visual_matches"]:
            xs += f"Title: {image['title']}\n"
            xs += f"Source({image['source']}): {image['link']}\n"
            xs += f"Image: {image['thumbnail']}\n\n"
        xs += (
            "Reverse Image Search"
            + f"Link: {responseValue['reverse_image_search']['link']}\n"
        )
        print(xs)

        docs = [xs]

        return "\n\n".join(docs)
=======
from langchain_community.utilities.google_lens import GoogleLensAPIWrapper

__all__ = ["GoogleLensAPIWrapper"]
>>>>>>> b9ef92f2
<|MERGE_RESOLUTION|>--- conflicted
+++ resolved
@@ -1,90 +1,3 @@
-<<<<<<< HEAD
-"""Util that calls Google Lens Search."""
-from typing import Any, Dict, Optional
-
-import requests
-
-from langchain.pydantic_v1 import BaseModel, Extra, SecretStr, root_validator
-from langchain.utils import convert_to_secret_str, get_from_dict_or_env
-
-
-class GoogleLensAPIWrapper(BaseModel):
-    """Wrapper for SerpApi's Google Lens API
-
-    You can create SerpApi.com key by signing up at: https://serpapi.com/users/sign_up.
-
-    The wrapper uses the SerpApi.com python package:
-    https://serpapi.com/integrations/python
-
-    To use, you should have the environment variable ``SERPAPI_API_KEY``
-    set with your API key, or pass `serp_api_key` as a named parameter
-    to the constructor.
-
-     Example:
-        .. code-block:: python
-
-        from langchain.utilities import GoogleLensAPIWrapper
-        google_lens = GoogleLensAPIWrapper()
-        google_lens.run('langchain')
-    """
-
-    serp_search_engine: Any
-    serp_api_key: Optional[SecretStr] = None
-
-    class Config:
-        """Configuration for this pydantic object."""
-
-        extra = Extra.forbid
-
-    @root_validator()
-    def validate_environment(cls, values: Dict) -> Dict:
-        """Validate that api key and python package exists in environment."""
-        values["serp_api_key"] = convert_to_secret_str(
-            get_from_dict_or_env(values, "serp_api_key", "SERPAPI_API_KEY")
-        )
-
-        return values
-
-    def run(self, query: str) -> str:
-        """Run query through Google Trends with Serpapi"""
-        api_key = self.serp_api_key.get_secret_value() if self.serp_api_key else ""
-        params = {
-            "engine": "google_lens",
-            "api_key": api_key,
-            "url": query,
-        }
-        queryURL = f"https://serpapi.com/search?engine={params['engine']}&api_key={params['api_key']}&url={params['url']}"
-        response = requests.get(queryURL)
-
-        if response.status_code != 200:
-            return "Google Lens search failed"
-
-        responseValue = response.json()
-
-        if responseValue["search_metadata"]["status"] != "Success":
-            return "Google Lens search failed"
-
-        xs = ""
-        if len(responseValue["knowledge_graph"]) > 0:
-            subject = responseValue["knowledge_graph"][0]
-            xs += f"Subject:{subject['title']}({subject['subtitle']})\n"
-            xs += f"Link to subject:{subject['link']}\n\n"
-        xs += "Related Images:\n\n"
-        for image in responseValue["visual_matches"]:
-            xs += f"Title: {image['title']}\n"
-            xs += f"Source({image['source']}): {image['link']}\n"
-            xs += f"Image: {image['thumbnail']}\n\n"
-        xs += (
-            "Reverse Image Search"
-            + f"Link: {responseValue['reverse_image_search']['link']}\n"
-        )
-        print(xs)
-
-        docs = [xs]
-
-        return "\n\n".join(docs)
-=======
 from langchain_community.utilities.google_lens import GoogleLensAPIWrapper
 
-__all__ = ["GoogleLensAPIWrapper"]
->>>>>>> b9ef92f2
+__all__ = ["GoogleLensAPIWrapper"]