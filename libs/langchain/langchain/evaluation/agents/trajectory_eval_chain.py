--- conflicted
+++ resolved
@@ -242,19 +242,9 @@
             TrajectoryEvalChain: The TrajectoryEvalChain object.
         """
         if not isinstance(llm, BaseChatModel):
-<<<<<<< HEAD
-            raise NotImplementedError(
-                "Only chat models supported by the current trajectory eval"
-            )
-        prompt = EVAL_CHAT_PROMPT if agent_tools else TOOL_FREE_EVAL_CHAT_PROMPT
-=======
             msg = "Only chat models supported by the current trajectory eval"
             raise NotImplementedError(msg)
-        if agent_tools:
-            prompt = EVAL_CHAT_PROMPT
-        else:
-            prompt = TOOL_FREE_EVAL_CHAT_PROMPT
->>>>>>> f0638051
+        prompt = EVAL_CHAT_PROMPT if agent_tools else TOOL_FREE_EVAL_CHAT_PROMPT
         eval_chain = LLMChain(llm=llm, prompt=prompt)
         return cls(
             agent_tools=agent_tools,  # type: ignore[arg-type]
