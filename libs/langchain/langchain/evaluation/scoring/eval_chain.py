--- conflicted
+++ resolved
@@ -133,13 +133,8 @@
         if match:
             verdict = match.group(1)
 
-<<<<<<< HEAD
         if not match or verdict not in [*list("123456789"), "10"]:
-            raise ValueError(
-=======
-        if not match or verdict not in list("123456789") + ["10"]:
             msg = (
->>>>>>> 56bbfd97
                 f"Invalid output: {text}. "
                 "Output must contain a double bracketed string\
                  with the verdict between 1 and 10."
