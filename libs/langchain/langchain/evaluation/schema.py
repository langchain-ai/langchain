--- conflicted
+++ resolved
@@ -120,16 +120,10 @@
             ValueError: If the evaluator requires an input string but none is provided,
                 or if the evaluator requires a reference label but none is provided.
         """
-<<<<<<< HEAD
-        if self.requires_input and input_ is None:
-            raise ValueError(f"{self.__class__.__name__} requires an input string.")
-        elif input_ is not None and not self.requires_input:
-=======
         if self.requires_input and input is None:
             msg = f"{self.__class__.__name__} requires an input string."
             raise ValueError(msg)
         elif input is not None and not self.requires_input:
->>>>>>> 49c31666
             warn(self._skip_input_warning)
         if self.requires_reference and reference is None:
             msg = f"{self.__class__.__name__} requires a reference string."
