import re
<<<<<<< HEAD
from typing import Literal, Union

=======
from typing import Literal, Optional, Union

from langchain_core.agents import AgentAction, AgentFinish
>>>>>>> 384d3806
from pydantic import Field

from langchain.agents import AgentOutputParser
from langchain_core.agents import AgentAction, AgentFinish


def _unescape(text: str) -> str:
    """Convert custom tag delimiters back into XML tags."""
    replacements = {
        "[[tool]]": "<tool>",
        "[[/tool]]": "</tool>",
        "[[tool_input]]": "<tool_input>",
        "[[/tool_input]]": "</tool_input>",
        "[[observation]]": "<observation>",
        "[[/observation]]": "</observation>",
    }
    for repl, orig in replacements.items():
        text = text.replace(repl, orig)
    return text


def _unescape(text: str) -> str:
    """Convert custom tag delimiters back into XML tags."""
    replacements = {
        "[[tool]]": "<tool>",
        "[[/tool]]": "</tool>",
        "[[tool_input]]": "<tool_input>",
        "[[/tool_input]]": "</tool_input>",
        "[[observation]]": "<observation>",
        "[[/observation]]": "</observation>",
    }
    for repl, orig in replacements.items():
        text = text.replace(repl, orig)
    return text


class XMLAgentOutputParser(AgentOutputParser):
    """Parses tool invocations and final answers from XML-formatted agent output.

    This parser extracts structured information from XML tags to determine whether
    an agent should perform a tool action or provide a final answer. It includes
    built-in escaping support to safely handle tool names and inputs
    containing XML special characters.

    Args:
        escape_format: The escaping format to use when parsing XML content.
            Supports 'minimal' which uses custom delimiters like [[tool]] to replace
            XML tags within content, preventing parsing conflicts.
            Use 'minimal' if using a corresponding encoding format that uses
            the _escape function when formatting the output (e.g., with format_xml).

    Expected formats:
        Tool invocation (returns AgentAction):
            <tool>search</tool>
            <tool_input>what is 2 + 2</tool_input>

        Final answer (returns AgentFinish):
            <final_answer>The answer is 4</final_answer>

    Note:
        Minimal escaping allows tool names containing XML tags to be safely
        represented. For example, a tool named "search<tool>nested</tool>" would be
        escaped as "search[[tool]]nested[[/tool]]" in the XML and automatically
        unescaped during parsing.

    Raises:
        ValueError: If the input doesn't match either expected XML format or
            contains malformed XML structure.
    """

<<<<<<< HEAD
    escape_format: Literal["minimal"] | None = Field(default="minimal")
    """The format to use for escaping XML characters.
    
    minimal - uses custom delimiters to replace XML tags within content,
    preventing parsing conflicts. This is the only supported format currently.
    
=======
    escape_format: Optional[Literal["minimal"]] = Field(default="minimal")
    """The format to use for escaping XML characters.

    minimal - uses custom delimiters to replace XML tags within content,
    preventing parsing conflicts. This is the only supported format currently.

>>>>>>> 384d3806
    None - no escaping is applied, which may lead to parsing conflicts.
    """

    def parse(self, text: str) -> Union[AgentAction, AgentFinish]:
        # Check for tool invocation first
        tool_matches = re.findall(r"<tool>(.*?)</tool>", text, re.DOTALL)
        if tool_matches:
            if len(tool_matches) != 1:
                raise ValueError(
                    f"Malformed tool invocation: expected exactly one <tool> block, "
                    f"but found {len(tool_matches)}."
                )
            _tool = tool_matches[0]

            # Match optional tool input
            input_matches = re.findall(
                r"<tool_input>(.*?)</tool_input>", text, re.DOTALL
            )
            if len(input_matches) > 1:
                raise ValueError(
                    f"Malformed tool invocation: expected at most one <tool_input> "
                    f"block, but found {len(input_matches)}."
                )
            _tool_input = input_matches[0] if input_matches else ""

            # Unescape if minimal escape format is used
            if self.escape_format == "minimal":
                _tool = _unescape(_tool)
                _tool_input = _unescape(_tool_input)

            return AgentAction(tool=_tool, tool_input=_tool_input, log=text)
<<<<<<< HEAD
        # Check for final answer
        if "<final_answer>" in text and "</final_answer>" in text:
=======

        # Check for final answer
        elif "<final_answer>" in text and "</final_answer>" in text:
>>>>>>> 384d3806
            matches = re.findall(r"<final_answer>(.*?)</final_answer>", text, re.DOTALL)
            if len(matches) != 1:
                msg = (
                    "Malformed output: expected exactly one "
                    "<final_answer>...</final_answer> block."
                )
                raise ValueError(msg)
            answer = matches[0]
            # Unescape custom delimiters in final answer
            if self.escape_format == "minimal":
                answer = _unescape(answer)
            return AgentFinish(return_values={"output": answer}, log=text)
<<<<<<< HEAD
        msg = (
            "Malformed output: expected either a tool invocation "
            "or a final answer in XML format."
        )
        raise ValueError(msg)
=======
        else:
            msg = (
                "Malformed output: expected either a tool invocation "
                "or a final answer in XML format."
            )
            raise ValueError(msg)
>>>>>>> 384d3806

    def get_format_instructions(self) -> str:
        raise NotImplementedError

    @property
    def _type(self) -> str:
        return "xml-agent"<|MERGE_RESOLUTION|>--- conflicted
+++ resolved
@@ -1,31 +1,10 @@
 import re
-<<<<<<< HEAD
-from typing import Literal, Union
-
-=======
 from typing import Literal, Optional, Union
 
-from langchain_core.agents import AgentAction, AgentFinish
->>>>>>> 384d3806
 from pydantic import Field
 
 from langchain.agents import AgentOutputParser
 from langchain_core.agents import AgentAction, AgentFinish
-
-
-def _unescape(text: str) -> str:
-    """Convert custom tag delimiters back into XML tags."""
-    replacements = {
-        "[[tool]]": "<tool>",
-        "[[/tool]]": "</tool>",
-        "[[tool_input]]": "<tool_input>",
-        "[[/tool_input]]": "</tool_input>",
-        "[[observation]]": "<observation>",
-        "[[/observation]]": "</observation>",
-    }
-    for repl, orig in replacements.items():
-        text = text.replace(repl, orig)
-    return text
 
 
 def _unescape(text: str) -> str:
@@ -77,21 +56,12 @@
             contains malformed XML structure.
     """
 
-<<<<<<< HEAD
-    escape_format: Literal["minimal"] | None = Field(default="minimal")
-    """The format to use for escaping XML characters.
-    
-    minimal - uses custom delimiters to replace XML tags within content,
-    preventing parsing conflicts. This is the only supported format currently.
-    
-=======
     escape_format: Optional[Literal["minimal"]] = Field(default="minimal")
     """The format to use for escaping XML characters.
 
     minimal - uses custom delimiters to replace XML tags within content,
     preventing parsing conflicts. This is the only supported format currently.
 
->>>>>>> 384d3806
     None - no escaping is applied, which may lead to parsing conflicts.
     """
 
@@ -123,14 +93,8 @@
                 _tool_input = _unescape(_tool_input)
 
             return AgentAction(tool=_tool, tool_input=_tool_input, log=text)
-<<<<<<< HEAD
         # Check for final answer
         if "<final_answer>" in text and "</final_answer>" in text:
-=======
-
-        # Check for final answer
-        elif "<final_answer>" in text and "</final_answer>" in text:
->>>>>>> 384d3806
             matches = re.findall(r"<final_answer>(.*?)</final_answer>", text, re.DOTALL)
             if len(matches) != 1:
                 msg = (
@@ -143,20 +107,11 @@
             if self.escape_format == "minimal":
                 answer = _unescape(answer)
             return AgentFinish(return_values={"output": answer}, log=text)
-<<<<<<< HEAD
         msg = (
             "Malformed output: expected either a tool invocation "
             "or a final answer in XML format."
         )
         raise ValueError(msg)
-=======
-        else:
-            msg = (
-                "Malformed output: expected either a tool invocation "
-                "or a final answer in XML format."
-            )
-            raise ValueError(msg)
->>>>>>> 384d3806
 
     def get_format_instructions(self) -> str:
         raise NotImplementedError
