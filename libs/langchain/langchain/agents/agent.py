--- conflicted
+++ resolved
@@ -1241,14 +1241,8 @@
         :meta private:
         """
         if self.return_intermediate_steps:
-<<<<<<< HEAD
             return [*self._action_agent.return_values, "intermediate_steps"]
-        else:
-            return self._action_agent.return_values
-=======
-            return self._action_agent.return_values + ["intermediate_steps"]
         return self._action_agent.return_values
->>>>>>> 56bbfd97
 
     def lookup_tool(self, name: str) -> BaseTool:
         """Lookup tool by name.
