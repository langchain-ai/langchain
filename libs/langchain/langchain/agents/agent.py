--- conflicted
+++ resolved
@@ -1126,23 +1126,14 @@
         agent = self.agent
         tools = self.tools
         allowed_tools = agent.get_allowed_tools()  # type: ignore[union-attr]
-<<<<<<< HEAD
         if allowed_tools is not None and set(allowed_tools) != set(
             [tool.name for tool in tools]
         ):
-            raise ValueError(
+            msg = (
                 f"Allowed tools ({allowed_tools}) different than "
                 f"provided tools ({[tool.name for tool in tools]})"
             )
-=======
-        if allowed_tools is not None:
-            if set(allowed_tools) != set([tool.name for tool in tools]):
-                msg = (
-                    f"Allowed tools ({allowed_tools}) different than "
-                    f"provided tools ({[tool.name for tool in tools]})"
-                )
-                raise ValueError(msg)
->>>>>>> f0638051
+            raise ValueError(msg)
         return self
 
     @model_validator(mode="before")
