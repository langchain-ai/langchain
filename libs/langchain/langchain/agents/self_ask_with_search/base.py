"""Chain that does self-ask with search."""

from __future__ import annotations

from collections.abc import Sequence
from typing import TYPE_CHECKING, Any, Union

from langchain_core._api import deprecated
from langchain_core.language_models import BaseLanguageModel
from langchain_core.prompts import BasePromptTemplate
from langchain_core.runnables import Runnable, RunnablePassthrough
from langchain_core.tools import BaseTool, Tool
from pydantic import Field

from langchain.agents.agent import Agent, AgentExecutor, AgentOutputParser
from langchain.agents.agent_types import AgentType
from langchain.agents.format_scratchpad import format_log_to_str
from langchain.agents.self_ask_with_search.output_parser import SelfAskOutputParser
from langchain.agents.self_ask_with_search.prompt import PROMPT
from langchain.agents.utils import validate_tools_single_input

if TYPE_CHECKING:
    from langchain_community.utilities.google_serper import GoogleSerperAPIWrapper
    from langchain_community.utilities.searchapi import SearchApiAPIWrapper
    from langchain_community.utilities.serpapi import SerpAPIWrapper


@deprecated("0.1.0", alternative="create_self_ask_with_search", removal="1.0")
class SelfAskWithSearchAgent(Agent):
    """Agent for the self-ask-with-search paper."""

    output_parser: AgentOutputParser = Field(default_factory=SelfAskOutputParser)

    @classmethod
    def _get_default_output_parser(cls, **kwargs: Any) -> AgentOutputParser:
        return SelfAskOutputParser()

    @property
    def _agent_type(self) -> str:
        """Return Identifier of an agent type."""
        return AgentType.SELF_ASK_WITH_SEARCH

    @classmethod
    def create_prompt(cls, tools: Sequence[BaseTool]) -> BasePromptTemplate:
        """Prompt does not depend on tools."""
        return PROMPT

    @classmethod
    def _validate_tools(cls, tools: Sequence[BaseTool]) -> None:
        validate_tools_single_input(cls.__name__, tools)
        super()._validate_tools(tools)
        if len(tools) != 1:
            msg = f"Exactly one tool must be specified, but got {tools}"
            raise ValueError(msg)
        tool_names = {tool.name for tool in tools}
        if tool_names != {"Intermediate Answer"}:
            msg = f"Tool name should be Intermediate Answer, got {tool_names}"
            raise ValueError(msg)

    @property
    def observation_prefix(self) -> str:
        """Prefix to append the observation with."""
        return "Intermediate answer: "

    @property
    def llm_prefix(self) -> str:
        """Prefix to append the LLM call with."""
        return ""


@deprecated("0.1.0", removal="1.0")
class SelfAskWithSearchChain(AgentExecutor):
    """[Deprecated] Chain that does self-ask with search."""

    def __init__(
        self,
        llm: BaseLanguageModel,
        search_chain: Union[
            GoogleSerperAPIWrapper, SearchApiAPIWrapper, SerpAPIWrapper
        ],
        **kwargs: Any,
    ):
        """Initialize only with an LLM and a search chain."""
        search_tool = Tool(
            name="Intermediate Answer",
            func=search_chain.run,
            coroutine=search_chain.arun,
            description="Search",
        )
        agent = SelfAskWithSearchAgent.from_llm_and_tools(llm, [search_tool])
        super().__init__(agent=agent, tools=[search_tool], **kwargs)


def create_self_ask_with_search_agent(
    llm: BaseLanguageModel, tools: Sequence[BaseTool], prompt: BasePromptTemplate
) -> Runnable:
    """Create an agent that uses self-ask with search prompting.

    Args:
        llm: LLM to use as the agent.
        tools: List of tools. Should just be of length 1, with that tool having
            name `Intermediate Answer`
        prompt: The prompt to use, must have input key `agent_scratchpad` which will
            contain agent actions and tool outputs.

    Returns:
        A Runnable sequence representing an agent. It takes as input all the same input
        variables as the prompt passed in does. It returns as output either an
        AgentAction or AgentFinish.

    Examples:

        .. code-block:: python

            from langchain import hub
            from langchain_community.chat_models import ChatAnthropic
            from langchain.agents import (
                AgentExecutor, create_self_ask_with_search_agent
            )

            prompt = hub.pull("hwchase17/self-ask-with-search")
            model = ChatAnthropic(model="claude-3-haiku-20240307")
            tools = [...]  # Should just be one tool with name `Intermediate Answer`

            agent = create_self_ask_with_search_agent(model, tools, prompt)
            agent_executor = AgentExecutor(agent=agent, tools=tools)

            agent_executor.invoke({"input": "hi"})

    Prompt:

        The prompt must have input key `agent_scratchpad` which will
            contain agent actions and tool outputs as a string.

        Here's an example:

        .. code-block:: python

            from langchain_core.prompts import PromptTemplate

            template = '''Question: Who lived longer, Muhammad Ali or Alan Turing?
            Are follow up questions needed here: Yes.
            Follow up: How old was Muhammad Ali when he died?
            Intermediate answer: Muhammad Ali was 74 years old when he died.
            Follow up: How old was Alan Turing when he died?
            Intermediate answer: Alan Turing was 41 years old when he died.
            So the final answer is: Muhammad Ali

            Question: When was the founder of craigslist born?
            Are follow up questions needed here: Yes.
            Follow up: Who was the founder of craigslist?
            Intermediate answer: Craigslist was founded by Craig Newmark.
            Follow up: When was Craig Newmark born?
            Intermediate answer: Craig Newmark was born on December 6, 1952.
            So the final answer is: December 6, 1952

            Question: Who was the maternal grandfather of George Washington?
            Are follow up questions needed here: Yes.
            Follow up: Who was the mother of George Washington?
            Intermediate answer: The mother of George Washington was Mary Ball Washington.
            Follow up: Who was the father of Mary Ball Washington?
            Intermediate answer: The father of Mary Ball Washington was Joseph Ball.
            So the final answer is: Joseph Ball

            Question: Are both the directors of Jaws and Casino Royale from the same country?
            Are follow up questions needed here: Yes.
            Follow up: Who is the director of Jaws?
            Intermediate answer: The director of Jaws is Steven Spielberg.
            Follow up: Where is Steven Spielberg from?
            Intermediate answer: The United States.
            Follow up: Who is the director of Casino Royale?
            Intermediate answer: The director of Casino Royale is Martin Campbell.
            Follow up: Where is Martin Campbell from?
            Intermediate answer: New Zealand.
            So the final answer is: No

            Question: {input}
            Are followup questions needed here:{agent_scratchpad}'''

            prompt = PromptTemplate.from_template(template)
    """  # noqa: E501
    missing_vars = {"agent_scratchpad"}.difference(
        prompt.input_variables + list(prompt.partial_variables)
    )
    if missing_vars:
        msg = f"Prompt missing required variables: {missing_vars}"
        raise ValueError(msg)

    if len(tools) != 1:
<<<<<<< HEAD
        raise ValueError("This agent expects exactly one tool")
    tool = next(iter(tools))
=======
        msg = "This agent expects exactly one tool"
        raise ValueError(msg)
    tool = list(tools)[0]
>>>>>>> 56bbfd97
    if tool.name != "Intermediate Answer":
        msg = "This agent expects the tool to be named `Intermediate Answer`"
        raise ValueError(msg)

    llm_with_stop = llm.bind(stop=["\nIntermediate answer:"])
    return (
        RunnablePassthrough.assign(
            agent_scratchpad=lambda x: format_log_to_str(
                x["intermediate_steps"],
                observation_prefix="\nIntermediate answer: ",
                llm_prefix="",
            ),
            # Give it a default
            chat_history=lambda x: x.get("chat_history", ""),
        )
        | prompt
        | llm_with_stop
        | SelfAskOutputParser()
    )<|MERGE_RESOLUTION|>--- conflicted
+++ resolved
@@ -187,14 +187,9 @@
         raise ValueError(msg)
 
     if len(tools) != 1:
-<<<<<<< HEAD
-        raise ValueError("This agent expects exactly one tool")
-    tool = next(iter(tools))
-=======
         msg = "This agent expects exactly one tool"
         raise ValueError(msg)
-    tool = list(tools)[0]
->>>>>>> 56bbfd97
+    tool = next(iter(tools))
     if tool.name != "Intermediate Answer":
         msg = "This agent expects the tool to be named `Intermediate Answer`"
         raise ValueError(msg)
