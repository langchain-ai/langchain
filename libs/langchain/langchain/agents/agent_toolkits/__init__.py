--- conflicted
+++ resolved
@@ -95,9 +95,6 @@
     "create_vectorstore_router_agent",
     "create_xorbits_agent",
     "create_conversational_retrieval_agent",
-<<<<<<< HEAD
+    "create_retriever_tool",
     "create_cube_agent",
-=======
-    "create_retriever_tool",
->>>>>>> 869a49a0
 ]