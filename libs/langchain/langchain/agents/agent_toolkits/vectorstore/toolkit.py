"""Toolkit for interacting with a vector store."""
from typing import List

from langchain_community.agent_toolkits.base import BaseToolkit
<<<<<<< HEAD
=======
from langchain_community.llms.openai import OpenAI
>>>>>>> ba4a309d
from langchain_community.tools.vectorstore.tool import (
    VectorStoreQATool,
    VectorStoreQAWithSourcesTool,
)
from langchain_core.language_models import BaseLanguageModel
from langchain_core.pydantic_v1 import BaseModel, Field
from langchain_core.vectorstores import VectorStore

from langchain.tools import BaseTool


class VectorStoreInfo(BaseModel):
    """Information about a VectorStore."""

    vectorstore: VectorStore = Field(exclude=True)
    name: str
    description: str

    class Config:
        """Configuration for this pydantic object."""

        arbitrary_types_allowed = True


class VectorStoreToolkit(BaseToolkit):
    """Toolkit for interacting with a Vector Store."""

    vectorstore_info: VectorStoreInfo = Field(exclude=True)
    llm: BaseLanguageModel = Field(default_factory=lambda: OpenAI(temperature=0))

    class Config:
        """Configuration for this pydantic object."""

        arbitrary_types_allowed = True

    def get_tools(self) -> List[BaseTool]:
        """Get the tools in the toolkit."""
        description = VectorStoreQATool.get_description(
            self.vectorstore_info.name, self.vectorstore_info.description
        )
        qa_tool = VectorStoreQATool(
            name=self.vectorstore_info.name,
            description=description,
            vectorstore=self.vectorstore_info.vectorstore,
            llm=self.llm,
        )
        description = VectorStoreQAWithSourcesTool.get_description(
            self.vectorstore_info.name, self.vectorstore_info.description
        )
        qa_with_sources_tool = VectorStoreQAWithSourcesTool(
            name=f"{self.vectorstore_info.name}_with_sources",
            description=description,
            vectorstore=self.vectorstore_info.vectorstore,
            llm=self.llm,
        )
        return [qa_tool, qa_with_sources_tool]


class VectorStoreRouterToolkit(BaseToolkit):
    """Toolkit for routing between Vector Stores."""

    vectorstores: List[VectorStoreInfo] = Field(exclude=True)
    llm: BaseLanguageModel = Field(default_factory=lambda: OpenAI(temperature=0))

    class Config:
        """Configuration for this pydantic object."""

        arbitrary_types_allowed = True

    def get_tools(self) -> List[BaseTool]:
        """Get the tools in the toolkit."""
        tools: List[BaseTool] = []
        for vectorstore_info in self.vectorstores:
            description = VectorStoreQATool.get_description(
                vectorstore_info.name, vectorstore_info.description
            )
            qa_tool = VectorStoreQATool(
                name=vectorstore_info.name,
                description=description,
                vectorstore=vectorstore_info.vectorstore,
                llm=self.llm,
            )
            tools.append(qa_tool)
        return tools<|MERGE_RESOLUTION|>--- conflicted
+++ resolved
@@ -2,10 +2,7 @@
 from typing import List
 
 from langchain_community.agent_toolkits.base import BaseToolkit
-<<<<<<< HEAD
-=======
 from langchain_community.llms.openai import OpenAI
->>>>>>> ba4a309d
 from langchain_community.tools.vectorstore.tool import (
     VectorStoreQATool,
     VectorStoreQAWithSourcesTool,
