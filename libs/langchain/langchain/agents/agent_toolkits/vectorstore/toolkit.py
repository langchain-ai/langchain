"""Toolkit for interacting with a vector store."""
from typing import List

<<<<<<< HEAD
from langchain_community.llms.openai import OpenAI
=======
from langchain_community.agent_toolkits.base import BaseToolkit
>>>>>>> 8ed150b2
from langchain_community.tools.vectorstore.tool import (
    VectorStoreQATool,
    VectorStoreQAWithSourcesTool,
)
from langchain_core.language_models import BaseLanguageModel
from langchain_core.pydantic_v1 import BaseModel, Field
<<<<<<< HEAD
from langchain_core.tools import BaseToolkit
=======
from langchain_core.tools import BaseTool
>>>>>>> 8ed150b2
from langchain_core.vectorstores import VectorStore


class VectorStoreInfo(BaseModel):
    """Information about a VectorStore."""

    vectorstore: VectorStore = Field(exclude=True)
    name: str
    description: str

    class Config:
        """Configuration for this pydantic object."""

        arbitrary_types_allowed = True


class VectorStoreToolkit(BaseToolkit):
    """Toolkit for interacting with a Vector Store."""

    vectorstore_info: VectorStoreInfo = Field(exclude=True)
    llm: BaseLanguageModel

    class Config:
        """Configuration for this pydantic object."""

        arbitrary_types_allowed = True

    def get_tools(self) -> List[BaseTool]:
        """Get the tools in the toolkit."""
        description = VectorStoreQATool.get_description(
            self.vectorstore_info.name, self.vectorstore_info.description
        )
        qa_tool = VectorStoreQATool(
            name=self.vectorstore_info.name,
            description=description,
            vectorstore=self.vectorstore_info.vectorstore,
            llm=self.llm,
        )
        description = VectorStoreQAWithSourcesTool.get_description(
            self.vectorstore_info.name, self.vectorstore_info.description
        )
        qa_with_sources_tool = VectorStoreQAWithSourcesTool(
            name=f"{self.vectorstore_info.name}_with_sources",
            description=description,
            vectorstore=self.vectorstore_info.vectorstore,
            llm=self.llm,
        )
        return [qa_tool, qa_with_sources_tool]


class VectorStoreRouterToolkit(BaseToolkit):
    """Toolkit for routing between Vector Stores."""

    vectorstores: List[VectorStoreInfo] = Field(exclude=True)
    llm: BaseLanguageModel

    class Config:
        """Configuration for this pydantic object."""

        arbitrary_types_allowed = True

    def get_tools(self) -> List[BaseTool]:
        """Get the tools in the toolkit."""
        tools: List[BaseTool] = []
        for vectorstore_info in self.vectorstores:
            description = VectorStoreQATool.get_description(
                vectorstore_info.name, vectorstore_info.description
            )
            qa_tool = VectorStoreQATool(
                name=vectorstore_info.name,
                description=description,
                vectorstore=vectorstore_info.vectorstore,
                llm=self.llm,
            )
            tools.append(qa_tool)
        return tools<|MERGE_RESOLUTION|>--- conflicted
+++ resolved
@@ -1,22 +1,13 @@
 """Toolkit for interacting with a vector store."""
 from typing import List
 
-<<<<<<< HEAD
-from langchain_community.llms.openai import OpenAI
-=======
-from langchain_community.agent_toolkits.base import BaseToolkit
->>>>>>> 8ed150b2
 from langchain_community.tools.vectorstore.tool import (
     VectorStoreQATool,
     VectorStoreQAWithSourcesTool,
 )
 from langchain_core.language_models import BaseLanguageModel
 from langchain_core.pydantic_v1 import BaseModel, Field
-<<<<<<< HEAD
-from langchain_core.tools import BaseToolkit
-=======
-from langchain_core.tools import BaseTool
->>>>>>> 8ed150b2
+from langchain_core.tools import BaseTool, BaseToolkit
 from langchain_core.vectorstores import VectorStore
 
 
