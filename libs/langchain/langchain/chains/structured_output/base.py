import json
from typing import Any, Callable, Dict, Literal, Optional, Sequence, Type, Union

from langchain_core.output_parsers import (
    BaseGenerationOutputParser,
    BaseOutputParser,
    JsonOutputParser,
)
from langchain_core.prompts import BasePromptTemplate
from langchain_core.pydantic_v1 import BaseModel
from langchain_core.runnables import Runnable
from langchain_core.utils.function_calling import (
    convert_to_openai_function,
    convert_to_openai_tool,
)

from langchain.output_parsers import (
    JsonOutputKeyToolsParser,
    PydanticOutputParser,
    PydanticToolsParser,
)
from langchain.output_parsers.openai_functions import (
    JsonOutputFunctionsParser,
    PydanticAttrOutputFunctionsParser,
    PydanticOutputFunctionsParser,
)


def create_openai_fn_runnable(
    functions: Sequence[Union[Dict[str, Any], Type[BaseModel], Callable]],
    llm: Runnable,
    prompt: Optional[BasePromptTemplate] = None,
    *,
    enforce_single_function_usage: bool = True,
    output_parser: Optional[Union[BaseOutputParser, BaseGenerationOutputParser]] = None,
    **llm_kwargs: Any,
) -> Runnable:
    """Create a runnable sequence that uses OpenAI functions.

    Args:
        functions: A sequence of either dictionaries, pydantic.BaseModels classes, or
            Python functions. If dictionaries are passed in, they are assumed to
            already be a valid OpenAI functions. If only a single
            function is passed in, then it will be enforced that the model use that
            function. pydantic.BaseModels and Python functions should have docstrings
            describing what the function does. For best results, pydantic.BaseModels
            should have descriptions of the parameters and Python functions should have
            Google Python style args descriptions in the docstring. Additionally,
            Python functions should only use primitive types (str, int, float, bool) or
            pydantic.BaseModels for arguments.
        llm: Language model to use, assumed to support the OpenAI function-calling API.
        prompt: BasePromptTemplate to pass to the model.
        enforce_single_function_usage: only used if a single function is passed in. If
            True, then the model will be forced to use the given function. If False,
            then the model will be given the option to use the given function or not.
        output_parser: BaseLLMOutputParser to use for parsing model outputs. By default
            will be inferred from the function types. If pydantic.BaseModels are passed
            in, then the OutputParser will try to parse outputs using those. Otherwise
            model outputs will simply be parsed as JSON. If multiple functions are
            passed in and they are not pydantic.BaseModels, the chain output will
            include both the name of the function that was returned and the arguments
            to pass to the function.
        **llm_kwargs: Additional named arguments to pass to the language model.

    Returns:
        A runnable sequence that will pass in the given functions to the model when run.

    Example:
        .. code-block:: python

                from typing import Optional

                from langchain.chains.structured_output import create_openai_fn_runnable
                from langchain_openai import ChatOpenAI
                from langchain_core.pydantic_v1 import BaseModel, Field


                class RecordPerson(BaseModel):
                    '''Record some identifying information about a person.'''

                    name: str = Field(..., description="The person's name")
                    age: int = Field(..., description="The person's age")
                    fav_food: Optional[str] = Field(None, description="The person's favorite food")


                class RecordDog(BaseModel):
                    '''Record some identifying information about a dog.'''

                    name: str = Field(..., description="The dog's name")
                    color: str = Field(..., description="The dog's color")
                    fav_food: Optional[str] = Field(None, description="The dog's favorite food")


                llm = ChatOpenAI(model="gpt-4", temperature=0)
                structured_llm = create_openai_fn_runnable([RecordPerson, RecordDog], llm)
                structured_llm.invoke("Harry was a chubby brown beagle who loved chicken)
                # -> RecordDog(name="Harry", color="brown", fav_food="chicken")
    """  # noqa: E501
    if not functions:
        raise ValueError("Need to pass in at least one function. Received zero.")
    openai_functions = [convert_to_openai_function(f) for f in functions]
    llm_kwargs: Dict[str, Any] = {"functions": openai_functions, **llm_kwargs}
    if len(openai_functions) == 1 and enforce_single_function_usage:
        llm_kwargs["function_call"] = {"name": openai_functions[0]["name"]}
    output_parser = output_parser or get_openai_output_parser(functions)
    if prompt:
        return prompt | llm.bind(**llm_kwargs) | output_parser
    else:
        return llm.bind(**llm_kwargs) | output_parser


def create_structured_output_runnable(
    output_schema: Union[Dict[str, Any], Type[BaseModel]],
    llm: Runnable,
    prompt: Optional[BasePromptTemplate] = None,
    *,
    output_parser: Optional[Union[BaseOutputParser, BaseGenerationOutputParser]] = None,
    enforce_function_usage: bool = True,
    return_single: bool = True,
    mode: Literal[
        "openai-functions", "openai-tools", "openai-json"
    ] = "openai-functions",
    **kwargs: Any,
) -> Runnable:
    """Create a runnable for extracting structured outputs.

    Args:
        output_schema: Either a dictionary or pydantic.BaseModel class. If a dictionary
            is passed in, it's assumed to already be a valid JsonSchema.
            For best results, pydantic.BaseModels should have docstrings describing what
            the schema represents and descriptions for the parameters.
        llm: Language model to use. Assumed to support the OpenAI function-calling API 
            if mode is 'openai-function'. Assumed to support OpenAI response_format 
            parameter if mode is 'openai-json'.
        prompt: BasePromptTemplate to pass to the model. If mode is 'openai-json' and 
            prompt has input variable 'output_schema' then the given output_schema 
            will be converted to a JsonSchema and inserted in the prompt.
        output_parser: Output parser to use for parsing model outputs. By default
            will be inferred from the function types. If pydantic.BaseModel is passed
            in, then the OutputParser will try to parse outputs using the pydantic 
            class. Otherwise model outputs will be parsed as JSON.
        mode: How structured outputs are extracted from the model. If 'openai-functions' 
            then OpenAI function calling is used with the deprecated 'functions', 
            'function_call' schema. If 'openai-tools' then OpenAI function 
            calling with the latest 'tools', 'tool_choice' schema is used. This is 
            recommended over 'openai-functions'. If 'openai-json' then OpenAI model 
            with response_format set to JSON is used.
        enforce_function_usage: Only applies when mode is 'openai-tools' or 
            'openai-functions'. If True, then the model will be forced to use the given 
            output schema. If False, then the model can elect whether to use the output 
            schema.
        return_single: Only applies when mode is 'openai-tools'. Whether to a list of 
            structured outputs or a single one. If True and model does not return any 
            structured outputs then chain output is None. If False and model does not 
            return any structured outputs then chain output is an empty list.
        **kwargs: Additional named arguments.

    Returns:
        A runnable sequence that will return a structured output(s) matching the given 
            output_schema.
    
    OpenAI tools example with Pydantic schema (mode='openai-tools'):
        .. code-block:: python
        
                from typing import Optional

                from langchain.chains import create_structured_output_runnable
                from langchain_openai import ChatOpenAI
                from langchain_core.pydantic_v1 import BaseModel, Field


                class RecordDog(BaseModel):
                    '''Record some identifying information about a dog.'''

                    name: str = Field(..., description="The dog's name")
                    color: str = Field(..., description="The dog's color")
                    fav_food: Optional[str] = Field(None, description="The dog's favorite food")

                llm = ChatOpenAI(model="gpt-3.5-turbo-0125", temperature=0)
                prompt = ChatPromptTemplate.from_messages(
                    [
                        ("system", "You are an extraction algorithm. Please extract every possible instance"), 
                        ('human', '{input}')
                    ]
                )
                structured_llm = create_structured_output_runnable(
                    RecordDog, 
                    llm, 
                    mode="openai-tools", 
                    enforce_function_usage=True, 
                    return_single=True
                )
                structured_llm.invoke({"input": "Harry was a chubby brown beagle who loved chicken"})
                # -> RecordDog(name="Harry", color="brown", fav_food="chicken")
                
    OpenAI tools example with dict schema (mode="openai-tools"):
        .. code-block:: python
        
                from typing import Optional

                from langchain.chains import create_structured_output_runnable
                from langchain_openai import ChatOpenAI


                dog_schema = {
                    "type": "function",
                    "function": {
                        "name": "record_dog",
                        "description": "Record some identifying information about a dog.",
                        "parameters": {
                            "type": "object",
                            "properties": {
                                "name": {
                                    "description": "The dog's name",
                                    "type": "string"
                                },
                                "color": {
                                    "description": "The dog's color",
                                    "type": "string"
                                },
                                "fav_food": {
                                    "description": "The dog's favorite food",
                                    "type": "string"
                                }
                            },
                            "required": ["name", "color"]
                        }
                    }
                }


                llm = ChatOpenAI(model="gpt-3.5-turbo-0125", temperature=0)
                structured_llm = create_structured_output_runnable(
                    doc_schema, 
                    llm, 
                    mode="openai-tools", 
                    enforce_function_usage=True, 
                    return_single=True
                )
                structured_llm.invoke("Harry was a chubby brown beagle who loved chicken")
                # -> {'name': 'Harry', 'color': 'brown', 'fav_food': 'chicken'}
    
    OpenAI functions example (mode="openai-functions"):
        .. code-block:: python

                from typing import Optional

                from langchain.chains import create_structured_output_runnable
                from langchain_openai import ChatOpenAI
                from langchain_core.pydantic_v1 import BaseModel, Field

                class Dog(BaseModel):
                    '''Identifying information about a dog.'''

                    name: str = Field(..., description="The dog's name")
                    color: str = Field(..., description="The dog's color")
                    fav_food: Optional[str] = Field(None, description="The dog's favorite food")

                llm = ChatOpenAI(model="gpt-3.5-turbo-0125", temperature=0)
                structured_llm = create_structured_output_runnable(Dog, llm, mode="openai-functions")
                structured_llm.invoke("Harry was a chubby brown beagle who loved chicken")
                # -> Dog(name="Harry", color="brown", fav_food="chicken")
                
    OpenAI functions with prompt example:
        .. code-block:: python

                from typing import Optional

                from langchain.chains import create_structured_output_runnable
                from langchain_openai import ChatOpenAI
                from langchain_core.prompts import ChatPromptTemplate
                from langchain_core.pydantic_v1 import BaseModel, Field

                class Dog(BaseModel):
                    '''Identifying information about a dog.'''

                    name: str = Field(..., description="The dog's name")
                    color: str = Field(..., description="The dog's color")
                    fav_food: Optional[str] = Field(None, description="The dog's favorite food")

                llm = ChatOpenAI(model="gpt-3.5-turbo-0125", temperature=0)
                structured_llm = create_structured_output_runnable(Dog, llm, mode="openai-functions")
                system = '''Extract information about any dogs mentioned in the user input.'''
                prompt = ChatPromptTemplate.from_messages(
                    [("system", system), ("human", "{input}"),]
                )
                chain = prompt | structured_llm
                chain.invoke({"input": "Harry was a chubby brown beagle who loved chicken"})
                # -> Dog(name="Harry", color="brown", fav_food="chicken")
<<<<<<< HEAD
                
    OpenAI json response format example (mode="openai-json"):
=======
    OpenAI json response format example:
>>>>>>> f6e3aa97
        .. code-block:: python
        
                from typing import Optional

                from langchain.chains import create_structured_output_runnable
                from langchain_openai import ChatOpenAI
                from langchain_core.prompts import ChatPromptTemplate
                from langchain_core.pydantic_v1 import BaseModel, Field

                class Dog(BaseModel):
                    '''Identifying information about a dog.'''

                    name: str = Field(..., description="The dog's name")
                    color: str = Field(..., description="The dog's color")
                    fav_food: Optional[str] = Field(None, description="The dog's favorite food")

                llm = ChatOpenAI(model="gpt-3.5-turbo-0125", temperature=0)
                structured_llm = create_structured_output_runnable(Dog, llm, mode="openai-json")
                system = '''You are a world class assistant for extracting information in structured JSON formats. \
                
                Extract a valid JSON blob from the user input that matches the following JSON Schema:
                
                {output_schema}'''
                prompt = ChatPromptTemplate.from_messages(
                    [("system", system), ("human", "{input}"),]
                )
                chain = prompt | structured_llm
                chain.invoke({"input": "Harry was a chubby brown beagle who loved chicken"})
    """  # noqa: E501
    # for backwards compatibility
    force_function_usage = kwargs.get(
        "enforce_single_function_usage", enforce_function_usage
    )

    if mode == "openai-tools":
        # Protect against typos in kwargs
        keys_in_kwargs = set(kwargs.keys())
        # Backwards compatibility keys
        unrecognized_keys = keys_in_kwargs - {"enforce_single_function_usage"}
        if unrecognized_keys:
            raise TypeError(
                f"Got an unexpected keyword argument(s): {unrecognized_keys}."
            )

        return _create_openai_tools_runnable(
            output_schema,
            llm,
            prompt=prompt,
            output_parser=output_parser,
            enforce_tool_usage=force_function_usage,
            first_tool_only=return_single,
        )

    elif mode == "openai-functions":
        return _create_openai_functions_structured_output_runnable(
            output_schema,
            llm,
            prompt=prompt,
            output_parser=output_parser,
            enforce_single_function_usage=force_function_usage,
            **kwargs,  # llm-specific kwargs
        )
    elif mode == "openai-json":
        if force_function_usage:
            raise ValueError(
                "enforce_single_function_usage is not supported for mode='openai-json'."
            )
        return _create_openai_json_runnable(
<<<<<<< HEAD
            output_schema, llm, prompt, output_parser=output_parser
=======
            output_schema, llm, prompt=prompt, output_parser=output_parser, **kwargs
>>>>>>> f6e3aa97
        )
    else:
        raise ValueError(
            f"Invalid mode {mode}. Expected one of 'openai-tools', 'openai-functions', "
            f"'openai-json'."
        )


def _create_openai_tools_runnable(
    tool: Union[Dict[str, Any], Type[BaseModel], Callable],
    llm: Runnable,
    *,
    prompt: Optional[BasePromptTemplate],
    output_parser: Optional[Union[BaseOutputParser, BaseGenerationOutputParser]],
    enforce_tool_usage: bool,
    first_tool_only: bool,
) -> Runnable:
    oai_tool = convert_to_openai_tool(tool)
    llm_kwargs: Dict[str, Any] = {"tools": [oai_tool]}
    if enforce_tool_usage:
        llm_kwargs["tool_choice"] = {
            "type": "function",
            "function": {"name": oai_tool["function"]["name"]},
        }
    output_parser = output_parser or _get_openai_tool_output_parser(
        tool, first_tool_only=first_tool_only
    )
    if prompt:
        return prompt | llm.bind(**llm_kwargs) | output_parser
    else:
        return llm.bind(**llm_kwargs) | output_parser


def _get_openai_tool_output_parser(
    tool: Union[Dict[str, Any], Type[BaseModel], Callable],
    *,
    first_tool_only: bool = False,
) -> Union[BaseOutputParser, BaseGenerationOutputParser]:
    if isinstance(tool, type) and issubclass(tool, BaseModel):
        output_parser: Union[
            BaseOutputParser, BaseGenerationOutputParser
        ] = PydanticToolsParser(tools=[tool], first_tool_only=first_tool_only)
    else:
        key_name = convert_to_openai_tool(tool)["function"]["name"]
        output_parser = JsonOutputKeyToolsParser(
            first_tool_only=first_tool_only, key_name=key_name
        )
    return output_parser


def get_openai_output_parser(
    functions: Sequence[Union[Dict[str, Any], Type[BaseModel], Callable]],
) -> Union[BaseOutputParser, BaseGenerationOutputParser]:
    """Get the appropriate function output parser given the user functions.

    Args:
        functions: Sequence where element is a dictionary, a pydantic.BaseModel class,
            or a Python function. If a dictionary is passed in, it is assumed to
            already be a valid OpenAI function.

    Returns:
        A PydanticOutputFunctionsParser if functions are Pydantic classes, otherwise
            a JsonOutputFunctionsParser. If there's only one function and it is
            not a Pydantic class, then the output parser will automatically extract
            only the function arguments and not the function name.
    """
    if isinstance(functions[0], type) and issubclass(functions[0], BaseModel):
        if len(functions) > 1:
            pydantic_schema: Union[Dict, Type[BaseModel]] = {
                convert_to_openai_function(fn)["name"]: fn for fn in functions
            }
        else:
            pydantic_schema = functions[0]
        output_parser: Union[
            BaseOutputParser, BaseGenerationOutputParser
        ] = PydanticOutputFunctionsParser(pydantic_schema=pydantic_schema)
    else:
        output_parser = JsonOutputFunctionsParser(args_only=len(functions) <= 1)
    return output_parser


def _create_openai_json_runnable(
    output_schema: Union[Dict[str, Any], Type[BaseModel]],
    llm: Runnable,
    prompt: Optional[BasePromptTemplate] = None,
    *,
    output_parser: Optional[Union[BaseOutputParser, BaseGenerationOutputParser]] = None,
) -> Runnable:
    """"""
    if isinstance(output_schema, type) and issubclass(output_schema, BaseModel):
        output_parser = output_parser or PydanticOutputParser(
            pydantic_object=output_schema,
        )
        schema_as_dict = convert_to_openai_function(output_schema)["parameters"]
    else:
        output_parser = output_parser or JsonOutputParser()
        schema_as_dict = output_schema

    llm = llm.bind(response_format={"type": "json_object"})
    if prompt:
        if "output_schema" in prompt.input_variables:
            prompt = prompt.partial(output_schema=json.dumps(schema_as_dict, indent=2))

        return prompt | llm | output_parser
    else:
        return llm | output_parser


def _create_openai_functions_structured_output_runnable(
    output_schema: Union[Dict[str, Any], Type[BaseModel]],
    llm: Runnable,
    prompt: Optional[BasePromptTemplate] = None,
    *,
    output_parser: Optional[Union[BaseOutputParser, BaseGenerationOutputParser]] = None,
    **llm_kwargs: Any,
) -> Runnable:
    if isinstance(output_schema, dict):
        function: Any = {
            "name": "output_formatter",
            "description": (
                "Output formatter. Should always be used to format your response to the"
                " user."
            ),
            "parameters": output_schema,
        }
    else:

        class _OutputFormatter(BaseModel):
            """Output formatter. Should always be used to format your response to the user."""  # noqa: E501

            output: output_schema  # type: ignore

        function = _OutputFormatter
        output_parser = output_parser or PydanticAttrOutputFunctionsParser(
            pydantic_schema=_OutputFormatter, attr_name="output"
        )
    return create_openai_fn_runnable(
        [function],
        llm,
        prompt=prompt,
        output_parser=output_parser,
        **llm_kwargs,
    )<|MERGE_RESOLUTION|>--- conflicted
+++ resolved
@@ -287,12 +287,7 @@
                 chain = prompt | structured_llm
                 chain.invoke({"input": "Harry was a chubby brown beagle who loved chicken"})
                 # -> Dog(name="Harry", color="brown", fav_food="chicken")
-<<<<<<< HEAD
-                
     OpenAI json response format example (mode="openai-json"):
-=======
-    OpenAI json response format example:
->>>>>>> f6e3aa97
         .. code-block:: python
         
                 from typing import Optional
@@ -361,11 +356,7 @@
                 "enforce_single_function_usage is not supported for mode='openai-json'."
             )
         return _create_openai_json_runnable(
-<<<<<<< HEAD
-            output_schema, llm, prompt, output_parser=output_parser
-=======
             output_schema, llm, prompt=prompt, output_parser=output_parser, **kwargs
->>>>>>> f6e3aa97
         )
     else:
         raise ValueError(
