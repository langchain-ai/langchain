--- conflicted
+++ resolved
@@ -112,17 +112,9 @@
     ) -> Tuple[List[PromptValue], LLMResult]:
         """Generate LLM result from inputs."""
         prompts, stop = self.prep_prompts(input_list, run_manager=run_manager)
-<<<<<<< HEAD
-        return prompts, self.llm.generate_prompt(
-            prompts,
-            stop,
-            callbacks=run_manager.get_child() if run_manager else None,
-            **self.llm_kwargs,
-        )
-=======
         callbacks = run_manager.get_child() if run_manager else None
         if isinstance(self.llm, BaseLanguageModel):
-            return self.llm.generate_prompt(
+            return prompts, self.llm.generate_prompt(
                 prompts,
                 stop,
                 callbacks=callbacks,
@@ -139,7 +131,6 @@
                 else:
                     generations.append([Generation(text=res)])
             return LLMResult(generations=generations)
->>>>>>> 6746adf3
 
     async def _agenerate_also_return_prompt(
         self,
@@ -148,20 +139,12 @@
     ) -> Tuple[List[PromptValue], LLMResult]:
         """Generate LLM result from inputs."""
         prompts, stop = await self.aprep_prompts(input_list, run_manager=run_manager)
-<<<<<<< HEAD
-        return prompts, await self.llm.agenerate_prompt(
-            prompts,
-            stop,
-            callbacks=run_manager.get_child() if run_manager else None,
-            **self.llm_kwargs,
-        )
-=======
         callbacks = run_manager.get_child() if run_manager else None
         if isinstance(self.llm, BaseLanguageModel):
-            return await self.llm.agenerate_prompt(
+            return prompts, await self.llm.agenerate_prompt(
                 prompts,
                 stop,
-                callbacks=callbacks,
+                callbacks=run_manager.get_child() if run_manager else None,
                 **self.llm_kwargs,
             )
         else:
@@ -175,7 +158,6 @@
                 else:
                     generations.append([Generation(text=res)])
             return LLMResult(generations=generations)
->>>>>>> 6746adf3
 
     def generate(
         self,
