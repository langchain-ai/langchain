--- conflicted
+++ resolved
@@ -321,19 +321,6 @@
 
     @model_validator(mode="before")
     @classmethod
-<<<<<<< HEAD
-    def raise_deprecation(cls, values: dict) -> Any:
-        warnings.warn(
-            "`VectorDBQA` is deprecated - "
-            "please use `from langchain.chains import RetrievalQA`",
-            stacklevel=2,
-        )
-        return values
-
-    @model_validator(mode="before")
-    @classmethod
-=======
->>>>>>> 0a17a625
     def validate_search_type(cls, values: dict) -> Any:
         """Validate search type."""
         if "search_type" in values:
