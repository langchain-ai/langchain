import datetime
import warnings
from collections.abc import Sequence
from typing import Any, Literal, Optional, Union

from langchain_core.utils import check_package_version
from typing_extensions import TypedDict

try:
    check_package_version("lark", gte_version="1.1.5")
    from lark import Lark, Transformer, v_args
except ImportError:

    def v_args(*args: Any, **kwargs: Any) -> Any:  # type: ignore[misc]
        """Dummy decorator for when lark is not installed."""
        return lambda _: None

    Transformer = object  # type: ignore[assignment,misc]
    Lark = object  # type: ignore[assignment,misc]

from langchain_core.structured_query import (
    Comparator,
    Comparison,
    FilterDirective,
    Operation,
    Operator,
)

GRAMMAR = r"""
    ?program: func_call
    ?expr: func_call
        | value

    func_call: CNAME "(" [args] ")"

    ?value: SIGNED_INT -> int
        | SIGNED_FLOAT -> float
        | DATE -> date
        | DATETIME -> datetime
        | list
        | string
        | ("false" | "False" | "FALSE") -> false
        | ("true" | "True" | "TRUE") -> true

    args: expr ("," expr)*
    DATE.2: /["']?(\d{4}-[01]\d-[0-3]\d)["']?/
    DATETIME.2: /["']?\d{4}-[01]\d-[0-3]\dT[0-2]\d:[0-5]\d:[0-5]\d[Zz]?["']?/
    string: /'[^']*'/ | ESCAPED_STRING
    list: "[" [args] "]"

    %import common.CNAME
    %import common.ESCAPED_STRING
    %import common.SIGNED_FLOAT
    %import common.SIGNED_INT
    %import common.WS
    %ignore WS
"""


class ISO8601Date(TypedDict):
    """A date in ISO 8601 format (YYYY-MM-DD)."""

    date: str
    type: Literal["date"]


class ISO8601DateTime(TypedDict):
    """A datetime in ISO 8601 format (YYYY-MM-DDTHH:MM:SS)."""

    datetime: str
    type: Literal["datetime"]


@v_args(inline=True)
class QueryTransformer(Transformer):
    """Transform a query string into an intermediate representation."""

    def __init__(
        self,
        *args: Any,
        allowed_comparators: Optional[Sequence[Comparator]] = None,
        allowed_operators: Optional[Sequence[Operator]] = None,
        allowed_attributes: Optional[Sequence[str]] = None,
        **kwargs: Any,
    ):
        super().__init__(*args, **kwargs)
        self.allowed_comparators = allowed_comparators
        self.allowed_operators = allowed_operators
        self.allowed_attributes = allowed_attributes

    def program(self, *items: Any) -> tuple:
        return items

    def func_call(self, func_name: Any, args: list) -> FilterDirective:
        func = self._match_func_name(str(func_name))
        if isinstance(func, Comparator):
            if self.allowed_attributes and args[0] not in self.allowed_attributes:
                msg = (
                    f"Received invalid attributes {args[0]}. Allowed attributes are "
                    f"{self.allowed_attributes}"
                )
                raise ValueError(msg)
            return Comparison(comparator=func, attribute=args[0], value=args[1])
        elif len(args) == 1 and func in (Operator.AND, Operator.OR):
            return args[0]
        else:
            return Operation(operator=func, arguments=args)

    def _match_func_name(self, func_name: str) -> Union[Operator, Comparator]:
        if func_name in set(Comparator):
<<<<<<< HEAD
            if (
                self.allowed_comparators is not None
                and func_name not in self.allowed_comparators
            ):
                raise ValueError(
                    f"Received disallowed comparator {func_name}. Allowed "
                    f"comparators are {self.allowed_comparators}"
                )
            return Comparator(func_name)
        elif func_name in set(Operator):
            if (
                self.allowed_operators is not None
                and func_name not in self.allowed_operators
            ):
                raise ValueError(
                    f"Received disallowed operator {func_name}. Allowed operators"
                    f" are {self.allowed_operators}"
                )
=======
            if self.allowed_comparators is not None:
                if func_name not in self.allowed_comparators:
                    msg = (
                        f"Received disallowed comparator {func_name}. Allowed "
                        f"comparators are {self.allowed_comparators}"
                    )
                    raise ValueError(msg)
            return Comparator(func_name)
        elif func_name in set(Operator):
            if self.allowed_operators is not None:
                if func_name not in self.allowed_operators:
                    msg = (
                        f"Received disallowed operator {func_name}. Allowed operators"
                        f" are {self.allowed_operators}"
                    )
                    raise ValueError(msg)
>>>>>>> f0638051
            return Operator(func_name)
        else:
            msg = (
                f"Received unrecognized function {func_name}. Valid functions are "
                f"{list(Operator) + list(Comparator)}"
            )
            raise ValueError(msg)

    def args(self, *items: Any) -> tuple:
        return items

    def false(self) -> bool:
        return False

    def true(self) -> bool:
        return True

    def list(self, item: Any) -> list:
        if item is None:
            return []
        return list(item)

    def int(self, item: Any) -> int:
        return int(item)

    def float(self, item: Any) -> float:
        return float(item)

    def date(self, item: Any) -> ISO8601Date:
        item = str(item).strip("\"'")
        try:
            datetime.datetime.strptime(item, "%Y-%m-%d")
        except ValueError:
            warnings.warn(
                "Dates are expected to be provided in ISO 8601 date format "
                "(YYYY-MM-DD)."
            )
        return {"date": item, "type": "date"}

    def datetime(self, item: Any) -> ISO8601DateTime:
        item = str(item).strip("\"'")
        try:
            # Parse full ISO 8601 datetime format
            datetime.datetime.strptime(item, "%Y-%m-%dT%H:%M:%S%z")
        except ValueError:
            try:
                datetime.datetime.strptime(item, "%Y-%m-%dT%H:%M:%S")
            except ValueError:
                msg = "Datetime values are expected to be in ISO 8601 format."
                raise ValueError(msg)
        return {"datetime": item, "type": "datetime"}

    def string(self, item: Any) -> str:
        # Remove escaped quotes
        return str(item).strip("\"'")


def get_parser(
    allowed_comparators: Optional[Sequence[Comparator]] = None,
    allowed_operators: Optional[Sequence[Operator]] = None,
    allowed_attributes: Optional[Sequence[str]] = None,
) -> Lark:
    """Return a parser for the query language.

    Args:
        allowed_comparators: Optional[Sequence[Comparator]]
        allowed_operators: Optional[Sequence[Operator]]

    Returns:
        Lark parser for the query language.
    """
    # QueryTransformer is None when Lark cannot be imported.
    if QueryTransformer is None:
        msg = "Cannot import lark, please install it with 'pip install lark'."
        raise ImportError(msg)
    transformer = QueryTransformer(
        allowed_comparators=allowed_comparators,
        allowed_operators=allowed_operators,
        allowed_attributes=allowed_attributes,
    )
    return Lark(GRAMMAR, parser="lalr", transformer=transformer, start="program")<|MERGE_RESOLUTION|>--- conflicted
+++ resolved
@@ -108,43 +108,26 @@
 
     def _match_func_name(self, func_name: str) -> Union[Operator, Comparator]:
         if func_name in set(Comparator):
-<<<<<<< HEAD
             if (
                 self.allowed_comparators is not None
                 and func_name not in self.allowed_comparators
             ):
-                raise ValueError(
+                msg = (
                     f"Received disallowed comparator {func_name}. Allowed "
                     f"comparators are {self.allowed_comparators}"
                 )
+                raise ValueError(msg)
             return Comparator(func_name)
         elif func_name in set(Operator):
             if (
                 self.allowed_operators is not None
                 and func_name not in self.allowed_operators
             ):
-                raise ValueError(
+                msg = (
                     f"Received disallowed operator {func_name}. Allowed operators"
                     f" are {self.allowed_operators}"
                 )
-=======
-            if self.allowed_comparators is not None:
-                if func_name not in self.allowed_comparators:
-                    msg = (
-                        f"Received disallowed comparator {func_name}. Allowed "
-                        f"comparators are {self.allowed_comparators}"
-                    )
-                    raise ValueError(msg)
-            return Comparator(func_name)
-        elif func_name in set(Operator):
-            if self.allowed_operators is not None:
-                if func_name not in self.allowed_operators:
-                    msg = (
-                        f"Received disallowed operator {func_name}. Allowed operators"
-                        f" are {self.allowed_operators}"
-                    )
-                    raise ValueError(msg)
->>>>>>> f0638051
+                raise ValueError(msg)
             return Operator(func_name)
         else:
             msg = (
