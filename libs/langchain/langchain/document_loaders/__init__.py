"""**Document Loaders**  are classes to load Documents.

**Document Loaders** are usually used to load a lot of Documents in a single run.

**Class hierarchy:**

.. code-block::

    BaseLoader --> <name>Loader  # Examples: TextLoader, UnstructuredFileLoader

**Main helpers:**

.. code-block::

    Document, <name>TextSplitter
"""
<<<<<<< HEAD

import warnings
from typing import Any
=======
from typing import TYPE_CHECKING, Any
>>>>>>> cd4c5428

from langchain._api import create_importer

if TYPE_CHECKING:
    from langchain_community.document_loaders import (
        AcreomLoader,
        AirbyteCDKLoader,
        AirbyteGongLoader,
        AirbyteHubspotLoader,
        AirbyteJSONLoader,
        AirbyteSalesforceLoader,
        AirbyteShopifyLoader,
        AirbyteStripeLoader,
        AirbyteTypeformLoader,
        AirbyteZendeskSupportLoader,
        AirtableLoader,
        AmazonTextractPDFLoader,
        ApifyDatasetLoader,
        ArcGISLoader,
        ArxivLoader,
        AssemblyAIAudioTranscriptLoader,
        AsyncChromiumLoader,
        AsyncHtmlLoader,
        AZLyricsLoader,
        AzureAIDataLoader,
        AzureBlobStorageContainerLoader,
        AzureBlobStorageFileLoader,
        BibtexLoader,
        BigQueryLoader,
        BiliBiliLoader,
        BlackboardLoader,
        BlockchainDocumentLoader,
        BraveSearchLoader,
        BrowserlessLoader,
        BSHTMLLoader,
        ChatGPTLoader,
        CollegeConfidentialLoader,
        ConcurrentLoader,
        ConfluenceLoader,
        CoNLLULoader,
        CouchbaseLoader,
        CSVLoader,
        CubeSemanticLoader,
        DatadogLogsLoader,
        DataFrameLoader,
        DiffbotLoader,
        DirectoryLoader,
        DiscordChatLoader,
        DocugamiLoader,
        DocusaurusLoader,
        Docx2txtLoader,
        DropboxLoader,
        DuckDBLoader,
        EtherscanLoader,
        EverNoteLoader,
        FacebookChatLoader,
        FaunaLoader,
        FigmaFileLoader,
        FileSystemBlobLoader,
        GCSDirectoryLoader,
        GCSFileLoader,
        GeoDataFrameLoader,
        GitbookLoader,
        GithubFileLoader,
        GitHubIssuesLoader,
        GitLoader,
        GoogleApiClient,
        GoogleApiYoutubeLoader,
        GoogleDriveLoader,
        GoogleSpeechToTextLoader,
        GutenbergLoader,
        HNLoader,
        HuggingFaceDatasetLoader,
        IFixitLoader,
        ImageCaptionLoader,
        IMSDbLoader,
        IuguLoader,
        JoplinLoader,
        JSONLoader,
        LakeFSLoader,
        LarkSuiteDocLoader,
        MastodonTootsLoader,
        MathpixPDFLoader,
        MaxComputeLoader,
        MergedDataLoader,
        MHTMLLoader,
        ModernTreasuryLoader,
        MongodbLoader,
        MWDumpLoader,
        NewsURLLoader,
        NotebookLoader,
        NotionDBLoader,
        NotionDirectoryLoader,
        OBSDirectoryLoader,
        OBSFileLoader,
        ObsidianLoader,
        OneDriveFileLoader,
        OneDriveLoader,
        OnlinePDFLoader,
        OpenCityDataLoader,
        OutlookMessageLoader,
        PagedPDFSplitter,
        PDFMinerLoader,
        PDFMinerPDFasHTMLLoader,
        PDFPlumberLoader,
        PlaywrightURLLoader,
        PolarsDataFrameLoader,
        PsychicLoader,
        PubMedLoader,
        PyMuPDFLoader,
        PyPDFDirectoryLoader,
        PyPDFium2Loader,
        PyPDFLoader,
        PySparkDataFrameLoader,
        PythonLoader,
        ReadTheDocsLoader,
        RecursiveUrlLoader,
        RedditPostsLoader,
        RoamLoader,
        RocksetLoader,
        RSSFeedLoader,
        S3DirectoryLoader,
        S3FileLoader,
        SeleniumURLLoader,
        SharePointLoader,
        SitemapLoader,
        SlackDirectoryLoader,
        SnowflakeLoader,
        SpreedlyLoader,
        SRTLoader,
        StripeLoader,
        TelegramChatApiLoader,
        TelegramChatFileLoader,
        TelegramChatLoader,
        TencentCOSDirectoryLoader,
        TencentCOSFileLoader,
        TensorflowDatasetLoader,
        TextLoader,
        ToMarkdownLoader,
        TomlLoader,
        TrelloLoader,
        TwitterTweetLoader,
        UnstructuredAPIFileIOLoader,
        UnstructuredAPIFileLoader,
        UnstructuredCSVLoader,
        UnstructuredEmailLoader,
        UnstructuredEPubLoader,
        UnstructuredExcelLoader,
        UnstructuredFileIOLoader,
        UnstructuredFileLoader,
        UnstructuredHTMLLoader,
        UnstructuredImageLoader,
        UnstructuredMarkdownLoader,
        UnstructuredODTLoader,
        UnstructuredOrgModeLoader,
        UnstructuredPDFLoader,
        UnstructuredPowerPointLoader,
        UnstructuredRSTLoader,
        UnstructuredRTFLoader,
        UnstructuredTSVLoader,
        UnstructuredURLLoader,
        UnstructuredWordDocumentLoader,
        UnstructuredXMLLoader,
        WeatherDataLoader,
        WebBaseLoader,
        WhatsAppChatLoader,
        WikipediaLoader,
        XorbitsLoader,
        YoutubeAudioLoader,
        YoutubeLoader,
        YuqueLoader,
    )

from langchain_core.document_loaders import Blob, BlobLoader

# For backwards compatibility
_old_to_new_name = {
    "PagedPDFSplitter": "PyPDFLoader",
    "TelegramChatLoader": "TelegramChatFileLoader",
}

# Create a way to dynamically look up deprecated imports.
# Used to consolidate logic for raising deprecation warnings and
# handling optional imports.
DEPRECATED_LOOKUP = {
    "AcreomLoader": "langchain_community.document_loaders",
    "AsyncHtmlLoader": "langchain_community.document_loaders",
    "AsyncChromiumLoader": "langchain_community.document_loaders",
    "AZLyricsLoader": "langchain_community.document_loaders",
    "AirbyteCDKLoader": "langchain_community.document_loaders",
    "AirbyteGongLoader": "langchain_community.document_loaders",
    "AirbyteJSONLoader": "langchain_community.document_loaders",
    "AirbyteHubspotLoader": "langchain_community.document_loaders",
    "AirbyteSalesforceLoader": "langchain_community.document_loaders",
    "AirbyteShopifyLoader": "langchain_community.document_loaders",
    "AirbyteStripeLoader": "langchain_community.document_loaders",
    "AirbyteTypeformLoader": "langchain_community.document_loaders",
    "AirbyteZendeskSupportLoader": "langchain_community.document_loaders",
    "AirtableLoader": "langchain_community.document_loaders",
    "AmazonTextractPDFLoader": "langchain_community.document_loaders",
    "ApifyDatasetLoader": "langchain_community.document_loaders",
    "ArcGISLoader": "langchain_community.document_loaders",
    "ArxivLoader": "langchain_community.document_loaders",
    "AssemblyAIAudioTranscriptLoader": "langchain_community.document_loaders",
    "AzureAIDataLoader": "langchain_community.document_loaders",
    "AzureBlobStorageContainerLoader": "langchain_community.document_loaders",
    "AzureBlobStorageFileLoader": "langchain_community.document_loaders",
    "BSHTMLLoader": "langchain_community.document_loaders",
    "BibtexLoader": "langchain_community.document_loaders",
    "BigQueryLoader": "langchain_community.document_loaders",
    "BiliBiliLoader": "langchain_community.document_loaders",
    "BlackboardLoader": "langchain_community.document_loaders",
    "Blob": "langchain_community.document_loaders",
    "BlobLoader": "langchain_community.document_loaders",
    "BlockchainDocumentLoader": "langchain_community.document_loaders",
    "BraveSearchLoader": "langchain_community.document_loaders",
    "BrowserlessLoader": "langchain_community.document_loaders",
    "CSVLoader": "langchain_community.document_loaders",
    "ChatGPTLoader": "langchain_community.document_loaders",
    "CoNLLULoader": "langchain_community.document_loaders",
    "CollegeConfidentialLoader": "langchain_community.document_loaders",
    "ConcurrentLoader": "langchain_community.document_loaders",
    "ConfluenceLoader": "langchain_community.document_loaders",
    "CouchbaseLoader": "langchain_community.document_loaders",
    "CubeSemanticLoader": "langchain_community.document_loaders",
    "DataFrameLoader": "langchain_community.document_loaders",
    "DatadogLogsLoader": "langchain_community.document_loaders",
    "DiffbotLoader": "langchain_community.document_loaders",
    "DirectoryLoader": "langchain_community.document_loaders",
    "DiscordChatLoader": "langchain_community.document_loaders",
    "DocugamiLoader": "langchain_community.document_loaders",
    "DocusaurusLoader": "langchain_community.document_loaders",
    "Docx2txtLoader": "langchain_community.document_loaders",
    "DropboxLoader": "langchain_community.document_loaders",
    "DuckDBLoader": "langchain_community.document_loaders",
    "EtherscanLoader": "langchain_community.document_loaders",
    "EverNoteLoader": "langchain_community.document_loaders",
    "FacebookChatLoader": "langchain_community.document_loaders",
    "FaunaLoader": "langchain_community.document_loaders",
    "FigmaFileLoader": "langchain_community.document_loaders",
    "FileSystemBlobLoader": "langchain_community.document_loaders",
    "GCSDirectoryLoader": "langchain_community.document_loaders",
    "GCSFileLoader": "langchain_community.document_loaders",
    "GeoDataFrameLoader": "langchain_community.document_loaders",
    "GitHubIssuesLoader": "langchain_community.document_loaders",
    "GitLoader": "langchain_community.document_loaders",
    "GithubFileLoader": "langchain_community.document_loaders",
    "GitbookLoader": "langchain_community.document_loaders",
    "GoogleApiClient": "langchain_community.document_loaders",
    "GoogleApiYoutubeLoader": "langchain_community.document_loaders",
    "GoogleSpeechToTextLoader": "langchain_community.document_loaders",
    "GoogleDriveLoader": "langchain_community.document_loaders",
    "GutenbergLoader": "langchain_community.document_loaders",
    "HNLoader": "langchain_community.document_loaders",
    "HuggingFaceDatasetLoader": "langchain_community.document_loaders",
    "IFixitLoader": "langchain_community.document_loaders",
    "IMSDbLoader": "langchain_community.document_loaders",
    "ImageCaptionLoader": "langchain_community.document_loaders",
    "IuguLoader": "langchain_community.document_loaders",
    "JSONLoader": "langchain_community.document_loaders",
    "JoplinLoader": "langchain_community.document_loaders",
    "LarkSuiteDocLoader": "langchain_community.document_loaders",
    "LakeFSLoader": "langchain_community.document_loaders",
    "MHTMLLoader": "langchain_community.document_loaders",
    "MWDumpLoader": "langchain_community.document_loaders",
    "MastodonTootsLoader": "langchain_community.document_loaders",
    "MathpixPDFLoader": "langchain_community.document_loaders",
    "MaxComputeLoader": "langchain_community.document_loaders",
    "MergedDataLoader": "langchain_community.document_loaders",
    "ModernTreasuryLoader": "langchain_community.document_loaders",
    "MongodbLoader": "langchain_community.document_loaders",
    "NewsURLLoader": "langchain_community.document_loaders",
    "NotebookLoader": "langchain_community.document_loaders",
    "NotionDBLoader": "langchain_community.document_loaders",
    "NotionDirectoryLoader": "langchain_community.document_loaders",
    "OBSDirectoryLoader": "langchain_community.document_loaders",
    "OBSFileLoader": "langchain_community.document_loaders",
    "ObsidianLoader": "langchain_community.document_loaders",
    "OneDriveFileLoader": "langchain_community.document_loaders",
    "OneDriveLoader": "langchain_community.document_loaders",
    "OnlinePDFLoader": "langchain_community.document_loaders",
    "OpenCityDataLoader": "langchain_community.document_loaders",
    "OutlookMessageLoader": "langchain_community.document_loaders",
    "PagedPDFSplitter": "langchain_community.document_loaders",
    "PDFMinerLoader": "langchain_community.document_loaders",
    "PDFMinerPDFasHTMLLoader": "langchain_community.document_loaders",
    "PDFPlumberLoader": "langchain_community.document_loaders",
    "PlaywrightURLLoader": "langchain_community.document_loaders",
    "PolarsDataFrameLoader": "langchain_community.document_loaders",
    "PsychicLoader": "langchain_community.document_loaders",
    "PubMedLoader": "langchain_community.document_loaders",
    "PyMuPDFLoader": "langchain_community.document_loaders",
    "PyPDFDirectoryLoader": "langchain_community.document_loaders",
    "PyPDFium2Loader": "langchain_community.document_loaders",
    "PyPDFLoader": "langchain_community.document_loaders",
    "PySparkDataFrameLoader": "langchain_community.document_loaders",
    "PythonLoader": "langchain_community.document_loaders",
    "ReadTheDocsLoader": "langchain_community.document_loaders",
    "RecursiveUrlLoader": "langchain_community.document_loaders",
    "RedditPostsLoader": "langchain_community.document_loaders",
    "RSSFeedLoader": "langchain_community.document_loaders",
    "RoamLoader": "langchain_community.document_loaders",
    "RocksetLoader": "langchain_community.document_loaders",
    "S3DirectoryLoader": "langchain_community.document_loaders",
    "S3FileLoader": "langchain_community.document_loaders",
    "SRTLoader": "langchain_community.document_loaders",
    "SeleniumURLLoader": "langchain_community.document_loaders",
    "SharePointLoader": "langchain_community.document_loaders",
    "SitemapLoader": "langchain_community.document_loaders",
    "SlackDirectoryLoader": "langchain_community.document_loaders",
    "SnowflakeLoader": "langchain_community.document_loaders",
    "SpreedlyLoader": "langchain_community.document_loaders",
    "StripeLoader": "langchain_community.document_loaders",
    "TelegramChatLoader": "langchain_community.document_loaders",
    "TelegramChatApiLoader": "langchain_community.document_loaders",
    "TelegramChatFileLoader": "langchain_community.document_loaders",
    "TensorflowDatasetLoader": "langchain_community.document_loaders",
    "TencentCOSDirectoryLoader": "langchain_community.document_loaders",
    "TencentCOSFileLoader": "langchain_community.document_loaders",
    "TextLoader": "langchain_community.document_loaders",
    "ToMarkdownLoader": "langchain_community.document_loaders",
    "TomlLoader": "langchain_community.document_loaders",
    "TrelloLoader": "langchain_community.document_loaders",
    "TwitterTweetLoader": "langchain_community.document_loaders",
    "UnstructuredAPIFileIOLoader": "langchain_community.document_loaders",
    "UnstructuredAPIFileLoader": "langchain_community.document_loaders",
    "UnstructuredCSVLoader": "langchain_community.document_loaders",
    "UnstructuredEPubLoader": "langchain_community.document_loaders",
    "UnstructuredEmailLoader": "langchain_community.document_loaders",
    "UnstructuredExcelLoader": "langchain_community.document_loaders",
    "UnstructuredFileIOLoader": "langchain_community.document_loaders",
    "UnstructuredFileLoader": "langchain_community.document_loaders",
    "UnstructuredHTMLLoader": "langchain_community.document_loaders",
    "UnstructuredImageLoader": "langchain_community.document_loaders",
    "UnstructuredMarkdownLoader": "langchain_community.document_loaders",
    "UnstructuredODTLoader": "langchain_community.document_loaders",
    "UnstructuredOrgModeLoader": "langchain_community.document_loaders",
    "UnstructuredPDFLoader": "langchain_community.document_loaders",
    "UnstructuredPowerPointLoader": "langchain_community.document_loaders",
    "UnstructuredRSTLoader": "langchain_community.document_loaders",
    "UnstructuredRTFLoader": "langchain_community.document_loaders",
    "UnstructuredTSVLoader": "langchain_community.document_loaders",
    "UnstructuredURLLoader": "langchain_community.document_loaders",
    "UnstructuredWordDocumentLoader": "langchain_community.document_loaders",
    "UnstructuredXMLLoader": "langchain_community.document_loaders",
    "WeatherDataLoader": "langchain_community.document_loaders",
    "WebBaseLoader": "langchain_community.document_loaders",
    "WhatsAppChatLoader": "langchain_community.document_loaders",
    "WikipediaLoader": "langchain_community.document_loaders",
    "XorbitsLoader": "langchain_community.document_loaders",
    "YoutubeAudioLoader": "langchain_community.document_loaders",
    "YoutubeLoader": "langchain_community.document_loaders",
    "YuqueLoader": "langchain_community.document_loaders",
}

<<<<<<< HEAD
def __getattr__(name: str) -> Any:
    from langchain_community import document_loaders

    # If not in interactive env, raise warning.
    if not is_interactive_env():
        warnings.warn(
            "Importing document loaders from langchain is deprecated. Importing from "
            "langchain will no longer be supported as of langchain==0.2.0. "
            "Please import from langchain-community instead:\n\n"
            f"`from langchain_community.document_loaders import {name}`.\n\n"
            "To install gigachain-community run `pip install -U gigachain-community`.",
            category=LangChainDeprecationWarning,
        )
=======
_import_attribute = create_importer(__package__, deprecated_lookups=DEPRECATED_LOOKUP)
>>>>>>> cd4c5428


def __getattr__(name: str) -> Any:
    """Look up attributes dynamically."""
    return _import_attribute(name)


__all__ = [
    "AcreomLoader",
    "AsyncHtmlLoader",
    "AsyncChromiumLoader",
    "AZLyricsLoader",
    "AcreomLoader",
    "AirbyteCDKLoader",
    "AirbyteGongLoader",
    "AirbyteJSONLoader",
    "AirbyteHubspotLoader",
    "AirbyteSalesforceLoader",
    "AirbyteShopifyLoader",
    "AirbyteStripeLoader",
    "AirbyteTypeformLoader",
    "AirbyteZendeskSupportLoader",
    "AirtableLoader",
    "AmazonTextractPDFLoader",
    "ApifyDatasetLoader",
    "ArcGISLoader",
    "ArxivLoader",
    "AssemblyAIAudioTranscriptLoader",
    "AsyncHtmlLoader",
    "AzureAIDataLoader",
    "AzureBlobStorageContainerLoader",
    "AzureBlobStorageFileLoader",
    "BSHTMLLoader",
    "BibtexLoader",
    "BigQueryLoader",
    "BiliBiliLoader",
    "BlackboardLoader",
    "Blob",
    "BlobLoader",
    "BlockchainDocumentLoader",
    "BraveSearchLoader",
    "BrowserlessLoader",
    "CSVLoader",
    "ChatGPTLoader",
    "CoNLLULoader",
    "CollegeConfidentialLoader",
    "ConcurrentLoader",
    "ConfluenceLoader",
    "CouchbaseLoader",
    "CubeSemanticLoader",
    "DataFrameLoader",
    "DatadogLogsLoader",
    "DiffbotLoader",
    "DirectoryLoader",
    "DiscordChatLoader",
    "DocugamiLoader",
    "DocusaurusLoader",
    "Docx2txtLoader",
    "DropboxLoader",
    "DuckDBLoader",
    "EtherscanLoader",
    "EverNoteLoader",
    "FacebookChatLoader",
    "FaunaLoader",
    "FigmaFileLoader",
    "FileSystemBlobLoader",
    "GCSDirectoryLoader",
    "GCSFileLoader",
    "GeoDataFrameLoader",
    "GithubFileLoader",
    "GitHubIssuesLoader",
    "GitLoader",
    "GitbookLoader",
    "GoogleApiClient",
    "GoogleApiYoutubeLoader",
    "GoogleSpeechToTextLoader",
    "GoogleDriveLoader",
    "GutenbergLoader",
    "HNLoader",
    "HuggingFaceDatasetLoader",
    "IFixitLoader",
    "IMSDbLoader",
    "ImageCaptionLoader",
    "IuguLoader",
    "JSONLoader",
    "JoplinLoader",
    "LarkSuiteDocLoader",
    "LakeFSLoader",
    "MHTMLLoader",
    "MWDumpLoader",
    "MastodonTootsLoader",
    "MathpixPDFLoader",
    "MaxComputeLoader",
    "MergedDataLoader",
    "ModernTreasuryLoader",
    "MongodbLoader",
    "NewsURLLoader",
    "NotebookLoader",
    "NotionDBLoader",
    "NotionDirectoryLoader",
    "OBSDirectoryLoader",
    "OBSFileLoader",
    "ObsidianLoader",
    "OneDriveFileLoader",
    "OneDriveLoader",
    "OnlinePDFLoader",
    "OpenCityDataLoader",
    "OutlookMessageLoader",
    "PDFMinerLoader",
    "PDFMinerPDFasHTMLLoader",
    "PDFPlumberLoader",
    "PlaywrightURLLoader",
    "PolarsDataFrameLoader",
    "PsychicLoader",
    "PubMedLoader",
    "PyMuPDFLoader",
    "PyPDFDirectoryLoader",
    "PagedPDFSplitter",
    "PyPDFLoader",
    "PyPDFium2Loader",
    "PySparkDataFrameLoader",
    "PythonLoader",
    "RSSFeedLoader",
    "ReadTheDocsLoader",
    "RecursiveUrlLoader",
    "RedditPostsLoader",
    "RoamLoader",
    "RocksetLoader",
    "S3DirectoryLoader",
    "S3FileLoader",
    "SRTLoader",
    "SeleniumURLLoader",
    "SharePointLoader",
    "SitemapLoader",
    "SlackDirectoryLoader",
    "SnowflakeLoader",
    "SpreedlyLoader",
    "StripeLoader",
    "TelegramChatApiLoader",
    "TelegramChatFileLoader",
    "TelegramChatLoader",
    "TensorflowDatasetLoader",
    "TencentCOSDirectoryLoader",
    "TencentCOSFileLoader",
    "TextLoader",
    "ToMarkdownLoader",
    "TomlLoader",
    "TrelloLoader",
    "TwitterTweetLoader",
    "UnstructuredAPIFileIOLoader",
    "UnstructuredAPIFileLoader",
    "UnstructuredCSVLoader",
    "UnstructuredEPubLoader",
    "UnstructuredEmailLoader",
    "UnstructuredExcelLoader",
    "UnstructuredFileIOLoader",
    "UnstructuredFileLoader",
    "UnstructuredHTMLLoader",
    "UnstructuredImageLoader",
    "UnstructuredMarkdownLoader",
    "UnstructuredODTLoader",
    "UnstructuredOrgModeLoader",
    "UnstructuredPDFLoader",
    "UnstructuredPowerPointLoader",
    "UnstructuredRSTLoader",
    "UnstructuredRTFLoader",
    "UnstructuredTSVLoader",
    "UnstructuredURLLoader",
    "UnstructuredWordDocumentLoader",
    "UnstructuredXMLLoader",
    "WeatherDataLoader",
    "WebBaseLoader",
    "WhatsAppChatLoader",
    "WikipediaLoader",
    "XorbitsLoader",
    "YoutubeAudioLoader",
    "YoutubeLoader",
]<|MERGE_RESOLUTION|>--- conflicted
+++ resolved
@@ -14,13 +14,7 @@
 
     Document, <name>TextSplitter
 """
-<<<<<<< HEAD
-
-import warnings
-from typing import Any
-=======
 from typing import TYPE_CHECKING, Any
->>>>>>> cd4c5428
 
 from langchain._api import create_importer
 
@@ -191,7 +185,6 @@
         XorbitsLoader,
         YoutubeAudioLoader,
         YoutubeLoader,
-        YuqueLoader,
     )
 
 from langchain_core.document_loaders import Blob, BlobLoader
@@ -376,23 +369,7 @@
     "YuqueLoader": "langchain_community.document_loaders",
 }
 
-<<<<<<< HEAD
-def __getattr__(name: str) -> Any:
-    from langchain_community import document_loaders
-
-    # If not in interactive env, raise warning.
-    if not is_interactive_env():
-        warnings.warn(
-            "Importing document loaders from langchain is deprecated. Importing from "
-            "langchain will no longer be supported as of langchain==0.2.0. "
-            "Please import from langchain-community instead:\n\n"
-            f"`from langchain_community.document_loaders import {name}`.\n\n"
-            "To install gigachain-community run `pip install -U gigachain-community`.",
-            category=LangChainDeprecationWarning,
-        )
-=======
 _import_attribute = create_importer(__package__, deprecated_lookups=DEPRECATED_LOOKUP)
->>>>>>> cd4c5428
 
 
 def __getattr__(name: str) -> Any:
