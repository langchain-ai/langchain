from __future__ import annotations

import logging
from typing import TYPE_CHECKING, Dict, List, Optional

from langchain.schema import (
    BaseChatMessageHistory,
)
from langchain.schema.messages import (
    BaseMessage,
    _message_to_dict,
    messages_from_dict,
    messages_to_dict,
)

if TYPE_CHECKING:
    from boto3.session import Session

logger = logging.getLogger(__name__)


class DynamoDBChatMessageHistory(BaseChatMessageHistory):
    """Chat message history that stores history in AWS DynamoDB.

    This class expects that a DynamoDB table with name `table_name`
    and a partition Key of `SessionId` is present.

    Args:
        table_name: name of the DynamoDB table
        session_id: arbitrary key that is used to store the messages
            of a single chat session.
        endpoint_url: URL of the AWS endpoint to connect to. This argument
            is optional and useful for test purposes, like using Localstack.
            If you plan to use AWS cloud service, you normally don't have to
            worry about setting the endpoint_url.
    """

    def __init__(
        self,
        table_name: str,
        session_id: str,
        endpoint_url: Optional[str] = None,
        primary_key_name: str = "SessionId",
        key: Optional[Dict[str, str]] = None,
        boto3_session: Optional[Session] = None,
    ):
        if boto3_session:
            client = boto3_session.resource("dynamodb")
        else:
            try:
                import boto3
            except ImportError as e:
                raise ImportError(
                    "Unable to import boto3, please install with `pip install boto3`."
                ) from e
            if endpoint_url:
                client = boto3.resource("dynamodb", endpoint_url=endpoint_url)
            else:
                client = boto3.resource("dynamodb")
        self.table = client.Table(table_name)
        self.session_id = session_id

    @property
    def messages(self) -> List[BaseMessage]:  # type: ignore
        """Retrieve the messages from DynamoDB"""
        try:
            from botocore.exceptions import ClientError
        except ImportError as e:
            raise ImportError(
                "Unable to import botocore, please install with `pip install botocore`."
            ) from e

        response = None
        try:
            response = self.table.get_item(Key={"SessionId": self.session_id})
        except ClientError as error:
            if error.response["Error"]["Code"] == "ResourceNotFoundException":
                logger.warning("No record found with session id: %s", self.session_id)
            else:
                logger.error(error)

        if response and "Item" in response:
            items = response["Item"]["History"]
        else:
            items = []

        messages = messages_from_dict(items)
        return messages

    def add_message(self, message: BaseMessage) -> None:
        """Append the message to the record in DynamoDB"""
        try:
            from botocore.exceptions import ClientError
        except ImportError as e:
            raise ImportError(
                "Unable to import botocore, please install with `pip install botocore`."
            ) from e

        messages = messages_to_dict(self.messages)
        _message = _message_to_dict(message)
        messages.append(_message)

        try:
            self.table.put_item(
                Item={"SessionId": self.session_id, "History": messages}
            )
        except ClientError as err:
            logger.error(err)

    def clear(self) -> None:
        """Clear session memory from DynamoDB"""
        try:
            from botocore.exceptions import ClientError
        except ImportError as e:
            raise ImportError(
                "Unable to import botocore, please install with `pip install botocore`."
            ) from e

        try:
<<<<<<< HEAD
            self.table.delete_item(Key={"SessionId": self.session_id})
=======
            self.table.delete_item(Key=self.key)
>>>>>>> 65981783
        except ClientError as err:
            logger.error(err)<|MERGE_RESOLUTION|>--- conflicted
+++ resolved
@@ -117,10 +117,6 @@
             ) from e
 
         try:
-<<<<<<< HEAD
-            self.table.delete_item(Key={"SessionId": self.session_id})
-=======
             self.table.delete_item(Key=self.key)
->>>>>>> 65981783
         except ClientError as err:
             logger.error(err)