--- conflicted
+++ resolved
@@ -49,9 +49,6 @@
     "ChatAnyscale",
     "ChatLiteLLM",
     "ErnieBotChat",
-<<<<<<< HEAD
     "GigaChat",
-=======
     "ChatKonko",
->>>>>>> 65e1606d
 ]