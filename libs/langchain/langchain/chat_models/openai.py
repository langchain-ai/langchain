"""OpenAI chat wrapper."""
from __future__ import annotations

import logging
import sys
from importlib.metadata import version
from typing import (
    TYPE_CHECKING,
    Any,
    AsyncIterator,
    Callable,
    Dict,
    Iterator,
    List,
    Mapping,
    Optional,
    Sequence,
    Tuple,
    Type,
    Union,
)

from packaging.version import Version, parse

from langchain.adapters.openai import convert_dict_to_message, convert_message_to_dict
from langchain.callbacks.manager import (
    AsyncCallbackManagerForLLMRun,
    CallbackManagerForLLMRun,
)
from langchain.chat_models.base import (
    BaseChatModel,
    _agenerate_from_stream,
    _generate_from_stream,
)
from langchain.llms.base import create_base_retry_decorator
from langchain.pydantic_v1 import BaseModel, Field, root_validator
from langchain.schema import ChatGeneration, ChatResult
from langchain.schema.language_model import LanguageModelInput
from langchain.schema.messages import (
    AIMessageChunk,
    BaseMessage,
    BaseMessageChunk,
    ChatMessageChunk,
    FunctionMessageChunk,
    HumanMessageChunk,
    SystemMessageChunk,
)
from langchain.schema.output import ChatGenerationChunk
from langchain.schema.runnable import Runnable
from langchain.utils import (
    get_from_dict_or_env,
    get_pydantic_field_names,
)

if TYPE_CHECKING:
    import httpx
    import tiktoken


logger = logging.getLogger(__name__)


def _import_tiktoken() -> Any:
    try:
        import tiktoken
    except ImportError:
        raise ValueError(
            "Could not import tiktoken python package. "
            "This is needed in order to calculate get_token_ids. "
            "Please install it with `pip install tiktoken`."
        )
    return tiktoken


def _create_retry_decorator(
    llm: ChatOpenAI,
    run_manager: Optional[
        Union[AsyncCallbackManagerForLLMRun, CallbackManagerForLLMRun]
    ] = None,
) -> Callable[[Any], Any]:
    import openai

    errors = [
        openai.error.Timeout,
        openai.error.APIError,
        openai.error.APIConnectionError,
        openai.error.RateLimitError,
        openai.error.ServiceUnavailableError,
    ]
    return create_base_retry_decorator(
        error_types=errors, max_retries=llm.max_retries, run_manager=run_manager
    )


async def acompletion_with_retry(
    llm: ChatOpenAI,
    run_manager: Optional[AsyncCallbackManagerForLLMRun] = None,
    **kwargs: Any,
) -> Any:
    """Use tenacity to retry the async completion call."""
    if _is_openai_v1():
        return await llm.async_client.create(**kwargs)

    retry_decorator = _create_retry_decorator(llm, run_manager=run_manager)

    @retry_decorator
    async def _completion_with_retry(**kwargs: Any) -> Any:
        # Use OpenAI's async api https://github.com/openai/openai-python#async-api
        return await llm.client.acreate(**kwargs)

    return await _completion_with_retry(**kwargs)


def _convert_delta_to_message_chunk(
    _dict: Mapping[str, Any], default_class: Type[BaseMessageChunk]
) -> BaseMessageChunk:
    role = _dict.get("role")
    content = _dict.get("content") or ""
    if _dict.get("function_call"):
        additional_kwargs = {"function_call": dict(_dict["function_call"])}
        if (
            "name" in additional_kwargs["function_call"]
            and additional_kwargs["function_call"]["name"] is None
        ):
            additional_kwargs["function_call"]["name"] = ""
    else:
        additional_kwargs = {}

    if role == "user" or default_class == HumanMessageChunk:
        return HumanMessageChunk(content=content)
    elif role == "assistant" or default_class == AIMessageChunk:
        return AIMessageChunk(content=content, additional_kwargs=additional_kwargs)
    elif role == "system" or default_class == SystemMessageChunk:
        return SystemMessageChunk(content=content)
    elif role == "function" or default_class == FunctionMessageChunk:
        return FunctionMessageChunk(content=content, name=_dict["name"])
    elif role or default_class == ChatMessageChunk:
        return ChatMessageChunk(content=content, role=role)
    else:
        return default_class(content=content)


def _is_openai_v1() -> bool:
    _version = parse(version("openai"))
    return _version >= Version("1.0.0")


class ChatOpenAI(BaseChatModel):
    """`OpenAI` Chat large language models API.

    To use, you should have the ``openai`` python package installed, and the
    environment variable ``OPENAI_API_KEY`` set with your API key.

    Any parameters that are valid to be passed to the openai.create call can be passed
    in, even if not explicitly saved on this class.

    Example:
        .. code-block:: python

            from langchain.chat_models import ChatOpenAI
            openai = ChatOpenAI(model_name="gpt-3.5-turbo")
    """

    @property
    def lc_secrets(self) -> Dict[str, str]:
        return {"openai_api_key": "OPENAI_API_KEY"}

    @property
    def lc_attributes(self) -> Dict[str, Any]:
        attributes: Dict[str, Any] = {}

        if self.openai_organization != "":
            attributes["openai_organization"] = self.openai_organization

        if self.openai_api_base != "":
            attributes["openai_api_base"] = self.openai_api_base

        if self.openai_proxy != "":
            attributes["openai_proxy"] = self.openai_proxy

        return attributes

    @classmethod
    def is_lc_serializable(cls) -> bool:
        """Return whether this model can be serialized by Langchain."""
        return True

    client: Any = None  #: :meta private:
    async_client: Any = None  #: :meta private:
    model_name: str = Field(default="gpt-3.5-turbo", alias="model")
    """Model name to use."""
    temperature: float = 0.7
    """What sampling temperature to use."""
    model_kwargs: Dict[str, Any] = Field(default_factory=dict)
    """Holds any model parameters valid for `create` call not explicitly specified."""
    # When updating this to use a SecretStr
    # Check for classes that derive from this class (as some of them
    # may assume openai_api_key is a str)
    openai_api_key: Optional[str] = Field(default=None, alias="api_key")
    """Base URL path for API requests, 
    leave blank if not using a proxy or service emulator."""
    openai_api_base: Optional[str] = Field(default=None, alias="base_url")
    openai_organization: Optional[str] = Field(default=None, alias="organization")
    # to support explicit proxy for OpenAI
    openai_proxy: Optional[str] = None
    request_timeout: Union[float, Tuple[float, float], httpx.Timeout, None] = Field(
        default=None, alias="timeout"
    )
    """Timeout for requests to OpenAI completion API. Default is 600 seconds."""
    max_retries: int = 2
    """Maximum number of retries to make when generating."""
    streaming: bool = False
    """Whether to stream the results or not."""
    n: int = 1
    """Number of chat completions to generate for each prompt."""
    max_tokens: Optional[int] = None
    """Maximum number of tokens to generate."""
    tiktoken_model_name: Optional[str] = None
    """The model name to pass to tiktoken when using this class. 
    Tiktoken is used to count the number of tokens in documents to constrain 
    them to be under a certain limit. By default, when set to None, this will 
    be the same as the embedding model name. However, there are some cases 
    where you may want to use this Embedding class with a model name not 
    supported by tiktoken. This can include when using Azure embeddings or 
    when using one of the many model providers that expose an OpenAI-like 
    API but with different models. In those cases, in order to avoid erroring 
    when tiktoken is called, you can specify a model name to use here."""

    class Config:
        """Configuration for this pydantic object."""

        allow_population_by_field_name = True

    @root_validator(pre=True)
    def build_extra(cls, values: Dict[str, Any]) -> Dict[str, Any]:
        """Build extra kwargs from additional params that were passed in."""
        all_required_field_names = get_pydantic_field_names(cls)
        extra = values.get("model_kwargs", {})
        for field_name in list(values):
            if field_name in extra:
                raise ValueError(f"Found {field_name} supplied twice.")
            if field_name not in all_required_field_names:
                logger.warning(
                    f"""WARNING! {field_name} is not default parameter.
                    {field_name} was transferred to model_kwargs.
                    Please confirm that {field_name} is what you intended."""
                )
                extra[field_name] = values.pop(field_name)

        invalid_model_kwargs = all_required_field_names.intersection(extra.keys())
        if invalid_model_kwargs:
            raise ValueError(
                f"Parameters {invalid_model_kwargs} should be specified explicitly. "
                f"Instead they were passed in as part of `model_kwargs` parameter."
            )

        values["model_kwargs"] = extra
        return values

    @root_validator()
    def validate_environment(cls, values: Dict) -> Dict:
        """Validate that api key and python package exists in environment."""
        values["openai_api_key"] = get_from_dict_or_env(
            values, "openai_api_key", "OPENAI_API_KEY"
        )
        values["openai_organization"] = get_from_dict_or_env(
            values,
            "openai_organization",
            "OPENAI_ORGANIZATION",
            default="",
        )
        values["openai_api_base"] = get_from_dict_or_env(
            values,
            "openai_api_base",
            "OPENAI_API_BASE",
            default="",
        )
        values["openai_proxy"] = get_from_dict_or_env(
            values,
            "openai_proxy",
            "OPENAI_PROXY",
            default="",
        )
        try:
            import openai

        except ImportError:
            raise ValueError(
                "Could not import openai python package. "
                "Please install it with `pip install openai`."
            )

        if _is_openai_v1():
            values["client"] = openai.OpenAI(
                api_key=values["openai_api_key"],
                timeout=values["request_timeout"],
                max_retries=values["max_retries"],
                organization=values["openai_organization"],
                base_url=values["openai_api_base"] or None,
            ).chat.completions
            values["async_client"] = openai.AsyncOpenAI(
                api_key=values["openai_api_key"],
                timeout=values["request_timeout"],
                max_retries=values["max_retries"],
                organization=values["openai_organization"],
                base_url=values["openai_api_base"] or None,
            ).chat.completions
        else:
            values["client"] = openai.ChatCompletion
        if values["n"] < 1:
            raise ValueError("n must be at least 1.")
        if values["n"] > 1 and values["streaming"]:
            raise ValueError("n must be 1 when streaming.")
        return values

    @property
    def _default_params(self) -> Dict[str, Any]:
        """Get the default parameters for calling OpenAI API."""
        params = {
            "model": self.model_name,
<<<<<<< HEAD
            "max_tokens": self.max_tokens,
=======
>>>>>>> a9002a82
            "stream": self.streaming,
            "n": self.n,
            "temperature": self.temperature,
            **self.model_kwargs,
        }
        if "vision" not in self.model_name:
            params["max_tokens"] = self.max_tokens
        return params

    def completion_with_retry(
        self, run_manager: Optional[CallbackManagerForLLMRun] = None, **kwargs: Any
    ) -> Any:
        """Use tenacity to retry the completion call."""
        if _is_openai_v1():
            return self.client.create(**kwargs)

        retry_decorator = _create_retry_decorator(self, run_manager=run_manager)

        @retry_decorator
        def _completion_with_retry(**kwargs: Any) -> Any:
            return self.client.create(**kwargs)

        return _completion_with_retry(**kwargs)

    def _combine_llm_outputs(self, llm_outputs: List[Optional[dict]]) -> dict:
        overall_token_usage: dict = {}
        system_fingerprint = None
        for output in llm_outputs:
            if output is None:
                # Happens in streaming
                continue
            token_usage = output["token_usage"]
            for k, v in token_usage.items():
                if k in overall_token_usage:
                    overall_token_usage[k] += v
                else:
                    overall_token_usage[k] = v
            if system_fingerprint is None:
                system_fingerprint = output.get("system_fingerprint")
        combined = {"token_usage": overall_token_usage, "model_name": self.model_name}
        if system_fingerprint:
            combined["system_fingerprint"] = system_fingerprint
        return combined

    def _stream(
        self,
        messages: List[BaseMessage],
        stop: Optional[List[str]] = None,
        run_manager: Optional[CallbackManagerForLLMRun] = None,
        **kwargs: Any,
    ) -> Iterator[ChatGenerationChunk]:
        message_dicts, params = self._create_message_dicts(messages, stop)
        params = {**params, **kwargs, "stream": True}

        default_chunk_class = AIMessageChunk
        for chunk in self.completion_with_retry(
            messages=message_dicts, run_manager=run_manager, **params
        ):
            if not isinstance(chunk, dict):
                chunk = chunk.dict()
            if len(chunk["choices"]) == 0:
                continue
            choice = chunk["choices"][0]
            chunk = _convert_delta_to_message_chunk(
                choice["delta"], default_chunk_class
            )
            finish_reason = choice.get("finish_reason")
            generation_info = (
                dict(finish_reason=finish_reason) if finish_reason is not None else None
            )
            default_chunk_class = chunk.__class__
            chunk = ChatGenerationChunk(message=chunk, generation_info=generation_info)
            yield chunk
            if run_manager:
                run_manager.on_llm_new_token(chunk.text, chunk=chunk)

    def _generate(
        self,
        messages: List[BaseMessage],
        stop: Optional[List[str]] = None,
        run_manager: Optional[CallbackManagerForLLMRun] = None,
        stream: Optional[bool] = None,
        **kwargs: Any,
    ) -> ChatResult:
        should_stream = stream if stream is not None else self.streaming
        if should_stream:
            stream_iter = self._stream(
                messages, stop=stop, run_manager=run_manager, **kwargs
            )
            return _generate_from_stream(stream_iter)
        message_dicts, params = self._create_message_dicts(messages, stop)
        params = {**params, **kwargs}
        response = self.completion_with_retry(
            messages=message_dicts, run_manager=run_manager, **params
        )
        return self._create_chat_result(response)

    def _create_message_dicts(
        self, messages: List[BaseMessage], stop: Optional[List[str]]
    ) -> Tuple[List[Dict[str, Any]], Dict[str, Any]]:
        params = self._client_params
        if stop is not None:
            if "stop" in params:
                raise ValueError("`stop` found in both the input and default params.")
            params["stop"] = stop
        message_dicts = [convert_message_to_dict(m) for m in messages]
        return message_dicts, params

    def _create_chat_result(self, response: Union[dict, BaseModel]) -> ChatResult:
        generations = []
        if not isinstance(response, dict):
            response = response.dict()
        for res in response["choices"]:
            message = convert_dict_to_message(res["message"])
            gen = ChatGeneration(
                message=message,
                generation_info=dict(finish_reason=res.get("finish_reason")),
            )
            generations.append(gen)
        token_usage = response.get("usage", {})
        llm_output = {
            "token_usage": token_usage,
            "model_name": self.model_name,
            "system_fingerprint": response.get("system_fingerprint", ""),
        }
        return ChatResult(generations=generations, llm_output=llm_output)

    async def _astream(
        self,
        messages: List[BaseMessage],
        stop: Optional[List[str]] = None,
        run_manager: Optional[AsyncCallbackManagerForLLMRun] = None,
        **kwargs: Any,
    ) -> AsyncIterator[ChatGenerationChunk]:
        message_dicts, params = self._create_message_dicts(messages, stop)
        params = {**params, **kwargs, "stream": True}

        default_chunk_class = AIMessageChunk
        async for chunk in await acompletion_with_retry(
            self, messages=message_dicts, run_manager=run_manager, **params
        ):
            if not isinstance(chunk, dict):
                chunk = chunk.dict()
            if len(chunk["choices"]) == 0:
                continue
            choice = chunk["choices"][0]
            chunk = _convert_delta_to_message_chunk(
                choice["delta"], default_chunk_class
            )
            finish_reason = choice.get("finish_reason")
            generation_info = (
                dict(finish_reason=finish_reason) if finish_reason is not None else None
            )
            default_chunk_class = chunk.__class__
            chunk = ChatGenerationChunk(message=chunk, generation_info=generation_info)
            yield chunk
            if run_manager:
                await run_manager.on_llm_new_token(token=chunk.text, chunk=chunk)

    async def _agenerate(
        self,
        messages: List[BaseMessage],
        stop: Optional[List[str]] = None,
        run_manager: Optional[AsyncCallbackManagerForLLMRun] = None,
        stream: Optional[bool] = None,
        **kwargs: Any,
    ) -> ChatResult:
        should_stream = stream if stream is not None else self.streaming
        if should_stream:
            stream_iter = self._astream(
                messages, stop=stop, run_manager=run_manager, **kwargs
            )
            return await _agenerate_from_stream(stream_iter)

        message_dicts, params = self._create_message_dicts(messages, stop)
        params = {**params, **kwargs}
        response = await acompletion_with_retry(
            self, messages=message_dicts, run_manager=run_manager, **params
        )
        return self._create_chat_result(response)

    @property
    def _identifying_params(self) -> Dict[str, Any]:
        """Get the identifying parameters."""
        return {**{"model_name": self.model_name}, **self._default_params}

    @property
    def _client_params(self) -> Dict[str, Any]:
        """Get the parameters used for the openai client."""
        openai_creds: Dict[str, Any] = {
            "model": self.model_name,
        }
        if not _is_openai_v1():
            openai_creds.update(
                {
                    "api_key": self.openai_api_key,
                    "api_base": self.openai_api_base,
                    "organization": self.openai_organization,
                }
            )
        if self.openai_proxy:
            import openai

            openai.proxy = {"http": self.openai_proxy, "https": self.openai_proxy}  # type: ignore[assignment]  # noqa: E501
        return {**self._default_params, **openai_creds}

    def _get_invocation_params(
        self, stop: Optional[List[str]] = None, **kwargs: Any
    ) -> Dict[str, Any]:
        """Get the parameters used to invoke the model."""
        return {
            "model": self.model_name,
            **super()._get_invocation_params(stop=stop),
            **self._default_params,
            **kwargs,
        }

    @property
    def _llm_type(self) -> str:
        """Return type of chat model."""
        return "openai-chat"

    def _get_encoding_model(self) -> Tuple[str, tiktoken.Encoding]:
        tiktoken_ = _import_tiktoken()
        if self.tiktoken_model_name is not None:
            model = self.tiktoken_model_name
        else:
            model = self.model_name
            if model == "gpt-3.5-turbo":
                # gpt-3.5-turbo may change over time.
                # Returning num tokens assuming gpt-3.5-turbo-0301.
                model = "gpt-3.5-turbo-0301"
            elif model == "gpt-4":
                # gpt-4 may change over time.
                # Returning num tokens assuming gpt-4-0314.
                model = "gpt-4-0314"
        # Returns the number of tokens used by a list of messages.
        try:
            encoding = tiktoken_.encoding_for_model(model)
        except KeyError:
            logger.warning("Warning: model not found. Using cl100k_base encoding.")
            model = "cl100k_base"
            encoding = tiktoken_.get_encoding(model)
        return model, encoding

    def get_token_ids(self, text: str) -> List[int]:
        """Get the tokens present in the text with tiktoken package."""
        # tiktoken NOT supported for Python 3.7 or below
        if sys.version_info[1] <= 7:
            return super().get_token_ids(text)
        _, encoding_model = self._get_encoding_model()
        return encoding_model.encode(text)

    def get_num_tokens_from_messages(self, messages: List[BaseMessage]) -> int:
        """Calculate num tokens for gpt-3.5-turbo and gpt-4 with tiktoken package.

        Official documentation: https://github.com/openai/openai-cookbook/blob/
        main/examples/How_to_format_inputs_to_ChatGPT_models.ipynb"""
        if sys.version_info[1] <= 7:
            return super().get_num_tokens_from_messages(messages)
        model, encoding = self._get_encoding_model()
        if model.startswith("gpt-3.5-turbo-0301"):
            # every message follows <im_start>{role/name}\n{content}<im_end>\n
            tokens_per_message = 4
            # if there's a name, the role is omitted
            tokens_per_name = -1
        elif model.startswith("gpt-3.5-turbo") or model.startswith("gpt-4"):
            tokens_per_message = 3
            tokens_per_name = 1
        else:
            raise NotImplementedError(
                f"get_num_tokens_from_messages() is not presently implemented "
                f"for model {model}."
                "See https://github.com/openai/openai-python/blob/main/chatml.md for "
                "information on how messages are converted to tokens."
            )
        num_tokens = 0
        messages_dict = [convert_message_to_dict(m) for m in messages]
        for message in messages_dict:
            num_tokens += tokens_per_message
            for key, value in message.items():
                # Cast str(value) in case the message value is not a string
                # This occurs with function messages
                num_tokens += len(encoding.encode(str(value)))
                if key == "name":
                    num_tokens += tokens_per_name
        # every reply is primed with <im_start>assistant
        num_tokens += 3
        return num_tokens

    def bind_functions(
        self,
        functions: Sequence[Union[Dict[str, Any], Type[BaseModel], Callable]],
        function_call: Optional[str] = None,
        **kwargs: Any,
    ) -> Runnable[LanguageModelInput, BaseMessage]:
        """Bind functions (and other objects) to this chat model.

        Args:
            functions: A list of function definitions to bind to this chat model.
                Can be  a dictionary, pydantic model, or callable. Pydantic
                models and callables will be automatically converted to
                their schema dictionary representation.
            function_call: Which function to require the model to call.
                Must be the name of the single provided function or
                "auto" to automatically determine which function to call
                (if any).
            kwargs: Any additional parameters to pass to the
                :class:`~langchain.runnable.Runnable` constructor.
        """
        from langchain.chains.openai_functions.base import convert_to_openai_function

        formatted_functions = [convert_to_openai_function(fn) for fn in functions]
        function_call_ = None
        if function_call is not None:
            if len(formatted_functions) != 1:
                raise ValueError(
                    "When specifying `function_call`, you must provide exactly one "
                    "function."
                )
            if formatted_functions[0]["name"] != function_call:
                raise ValueError(
                    f"Function call {function_call} was specified, but the only "
                    f"provided function was {formatted_functions[0]['name']}."
                )
            function_call_ = {"name": function_call}
            kwargs = {**kwargs, "function_call": function_call_}
        return super().bind(
            functions=formatted_functions,
            **kwargs,
        )<|MERGE_RESOLUTION|>--- conflicted
+++ resolved
@@ -318,10 +318,6 @@
         """Get the default parameters for calling OpenAI API."""
         params = {
             "model": self.model_name,
-<<<<<<< HEAD
-            "max_tokens": self.max_tokens,
-=======
->>>>>>> a9002a82
             "stream": self.streaming,
             "n": self.n,
             "temperature": self.temperature,
