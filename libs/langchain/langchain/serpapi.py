"""For backwards compatibility."""
<<<<<<< HEAD

from langchain_community.utilities.serpapi import SerpAPIWrapper
=======
from typing import TYPE_CHECKING, Any
>>>>>>> cd4c5428

from langchain._api import create_importer

if TYPE_CHECKING:
    from langchain_community.utilities import SerpAPIWrapper

# Create a way to dynamically look up deprecated imports.
# Used to consolidate logic for raising deprecation warnings and
# handling optional imports.
DEPRECATED_LOOKUP = {"SerpAPIWrapper": "langchain_community.utilities"}

_import_attribute = create_importer(__package__, deprecated_lookups=DEPRECATED_LOOKUP)


def __getattr__(name: str) -> Any:
    """Look up attributes dynamically."""
    return _import_attribute(name)


__all__ = [
    "SerpAPIWrapper",
]<|MERGE_RESOLUTION|>--- conflicted
+++ resolved
@@ -1,10 +1,5 @@
 """For backwards compatibility."""
-<<<<<<< HEAD
-
-from langchain_community.utilities.serpapi import SerpAPIWrapper
-=======
 from typing import TYPE_CHECKING, Any
->>>>>>> cd4c5428
 
 from langchain._api import create_importer
 
