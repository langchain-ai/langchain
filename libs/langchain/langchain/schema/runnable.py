--- conflicted
+++ resolved
@@ -220,7 +220,6 @@
             )
             return output
 
-<<<<<<< HEAD
     def _stream_with_config(
         self,
         input: Iterator[Output],
@@ -306,7 +305,7 @@
             await run_manager.on_chain_end(
                 final if isinstance(final, dict) else {"output": final}
             )
-=======
+
     def with_fallbacks(
         self,
         fallbacks: Sequence[Runnable[Input, Output]],
@@ -547,7 +546,6 @@
             raise ValueError("No error stored at end of fallbacks.")
         await asyncio.gather(*(rm.on_chain_error(first_error) for rm in run_managers))
         raise first_error
->>>>>>> 5a9765b1
 
 
 class RunnableSequence(Serializable, Runnable[Input, Output]):
