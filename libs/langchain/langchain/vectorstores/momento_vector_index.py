--- conflicted
+++ resolved
@@ -12,14 +12,9 @@
 )
 from uuid import uuid4
 
-<<<<<<< HEAD
 import numpy as np
-from langchain_core.schema.embeddings import Embeddings
-from langchain_core.schema.vectorstore import VectorStore
-=======
 from langchain_core.embeddings import Embeddings
 from langchain_core.vectorstores import VectorStore
->>>>>>> 11614700
 
 from langchain.docstore.document import Document
 from langchain.utils import get_from_env
