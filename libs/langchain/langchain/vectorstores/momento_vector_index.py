--- conflicted
+++ resolved
@@ -12,10 +12,7 @@
 )
 from uuid import uuid4
 
-<<<<<<< HEAD
-=======
 import numpy as np
->>>>>>> e042e5df
 from langchain_core.documents import Document
 from langchain_core.embeddings import Embeddings
 from langchain_core.vectorstores import VectorStore
