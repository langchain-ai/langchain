"""Experiment with different models."""

from __future__ import annotations

from collections.abc import Sequence
from typing import Optional

from langchain_core.language_models.llms import BaseLLM
from langchain_core.prompts.prompt import PromptTemplate
from langchain_core.utils.input import get_color_mapping, print_text

from langchain.chains.base import Chain
from langchain.chains.llm import LLMChain


class ModelLaboratory:
    """A utility to experiment with and compare the performance of different models."""

    def __init__(self, chains: Sequence[Chain], names: Optional[list[str]] = None):
        """Initialize the ModelLaboratory with chains to experiment with.

        Args:
            chains (Sequence[Chain]): A sequence of chains to experiment with.
            Each chain must have exactly one input and one output variable.
        names (Optional[List[str]]): Optional list of names corresponding to each chain.
            If provided, its length must match the number of chains.


        Raises:
            ValueError: If any chain is not an instance of `Chain`.
            ValueError: If a chain does not have exactly one input variable.
            ValueError: If a chain does not have exactly one output variable.
            ValueError: If the length of `names` does not match the number of chains.
        """
        for chain in chains:
            if not isinstance(chain, Chain):
                msg = (
                    "ModelLaboratory should now be initialized with Chains. "
                    "If you want to initialize with LLMs, use the `from_llms` method "
                    "instead (`ModelLaboratory.from_llms(...)`)"
                )
                raise ValueError(msg)
            if len(chain.input_keys) != 1:
                msg = (
                    "Currently only support chains with one input variable, "
                    f"got {chain.input_keys}"
                )
                raise ValueError(msg)
            if len(chain.output_keys) != 1:
                msg = (
                    "Currently only support chains with one output variable, "
                    f"got {chain.output_keys}"
                )
<<<<<<< HEAD
        if names is not None and len(names) != len(chains):
            raise ValueError("Length of chains does not match length of names.")
=======
                raise ValueError(msg)
        if names is not None:
            if len(names) != len(chains):
                msg = "Length of chains does not match length of names."
                raise ValueError(msg)
>>>>>>> f0638051
        self.chains = chains
        chain_range = [str(i) for i in range(len(self.chains))]
        self.chain_colors = get_color_mapping(chain_range)
        self.names = names

    @classmethod
    def from_llms(
        cls, llms: list[BaseLLM], prompt: Optional[PromptTemplate] = None
    ) -> ModelLaboratory:
        """Initialize the ModelLaboratory with LLMs and an optional prompt.

        Args:
            llms (List[BaseLLM]): A list of LLMs to experiment with.
            prompt (Optional[PromptTemplate]): An optional prompt to use with the LLMs.
                If provided, the prompt must contain exactly one input variable.

        Returns:
            ModelLaboratory: An instance of `ModelLaboratory` initialized with LLMs.
        """
        if prompt is None:
            prompt = PromptTemplate(input_variables=["_input"], template="{_input}")
        chains = [LLMChain(llm=llm, prompt=prompt) for llm in llms]
        names = [str(llm) for llm in llms]
        return cls(chains, names=names)

    def compare(self, text: str) -> None:
        """Compare model outputs on an input text.

        If a prompt was provided with starting the laboratory, then this text will be
        fed into the prompt. If no prompt was provided, then the input text is the
        entire prompt.

        Args:
            text: input text to run all models on.
        """
        print(f"\033[1mInput:\033[0m\n{text}\n")  # noqa: T201
        for i, chain in enumerate(self.chains):
            name = self.names[i] if self.names is not None else str(chain)
            print_text(name, end="\n")
            output = chain.run(text)
            print_text(output, color=self.chain_colors[str(i)], end="\n\n")<|MERGE_RESOLUTION|>--- conflicted
+++ resolved
@@ -51,16 +51,9 @@
                     "Currently only support chains with one output variable, "
                     f"got {chain.output_keys}"
                 )
-<<<<<<< HEAD
         if names is not None and len(names) != len(chains):
-            raise ValueError("Length of chains does not match length of names.")
-=======
-                raise ValueError(msg)
-        if names is not None:
-            if len(names) != len(chains):
-                msg = "Length of chains does not match length of names."
-                raise ValueError(msg)
->>>>>>> f0638051
+            msg = "Length of chains does not match length of names."
+            raise ValueError(msg)
         self.chains = chains
         chain_range = [str(i) for i in range(len(self.chains))]
         self.chain_colors = get_color_mapping(chain_range)
