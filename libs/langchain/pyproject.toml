[build-system]
requires = ["pdm-backend"]
build-backend = "pdm.backend"

[project]
authors = []
license = { text = "MIT" }
requires-python = ">=3.9"
dependencies = [
    "langchain-core<1.0.0,>=0.3.66",
    "langchain-text-splitters<1.0.0,>=0.3.8",
    "langsmith>=0.1.17",
    "pydantic<3.0.0,>=2.7.4",
    "SQLAlchemy<3,>=1.4",
    "requests<3,>=2",
    "PyYAML>=5.3",
    "async-timeout<5.0.0,>=4.0.0; python_version < \"3.11\"",
]
name = "langchain"
version = "0.3.26"
description = "Building applications with LLMs through composability"
readme = "README.md"

[project.optional-dependencies]
community = ["langchain-community"]
anthropic = ["langchain-anthropic"]
openai = ["langchain-openai"]
azure-ai = ["langchain-azure-ai"]
cohere = ["langchain-cohere"]
google-vertexai = ["langchain-google-vertexai"]
google-genai = ["langchain-google-genai"]
fireworks = ["langchain-fireworks"]
ollama = ["langchain-ollama"]
together = ["langchain-together"]
mistralai = ["langchain-mistralai"]
huggingface = ["langchain-huggingface"]
groq = ["langchain-groq"]
aws = ["langchain-aws"]
deepseek = ["langchain-deepseek"]
xai = ["langchain-xai"]
perplexity = ["langchain-perplexity"]

[project.urls]
"Source Code" = "https://github.com/langchain-ai/langchain/tree/master/libs/langchain"
"Release Notes" = "https://github.com/langchain-ai/langchain/releases?q=tag%3A%22langchain%3D%3D0%22&expanded=true"
repository = "https://github.com/langchain-ai/langchain"

[dependency-groups]
test = [
    "pytest<9,>=8",
    "pytest-cov<5.0.0,>=4.0.0",
    "pytest-dotenv<1.0.0,>=0.5.2",
    "duckdb-engine<1.0.0,>=0.9.2",
    "pytest-watcher<1.0.0,>=0.2.6",
    "freezegun<2.0.0,>=1.2.2",
    "responses<1.0.0,>=0.22.0",
    "pytest-asyncio<1.0.0,>=0.23.2",
    "lark<2.0.0,>=1.1.5",
    "pandas<3.0.0,>=2.0.0",
    "pytest-mock<4.0.0,>=3.10.0",
    "pytest-socket<1.0.0,>=0.6.0",
    "syrupy<5.0.0,>=4.0.2",
    "requests-mock<2.0.0,>=1.11.0",
    "pytest-xdist<4.0.0,>=3.6.1",
    "blockbuster<1.6,>=1.5.18",
    "cffi<1.17.1; python_version < \"3.10\"",
    "cffi; python_version >= \"3.10\"",
    "langchain-tests",
    "langchain-core",
    "langchain-text-splitters",
    "langchain-openai",
    "toml>=0.10.2",
    "packaging>=24.2",
    "numpy>=1.26.4; python_version<'3.13'",
    "numpy>=2.1.0; python_version>='3.13'",
]
codespell = ["codespell<3.0.0,>=2.2.0"]
test_integration = [
    "vcrpy>=7.0",
    "urllib3<2; python_version < \"3.10\"",
    "wrapt<2.0.0,>=1.15.0",
    "python-dotenv<2.0.0,>=1.0.0",
    "cassio<1.0.0,>=0.1.0",
    "langchainhub<1.0.0,>=0.1.16",
    "langchain-core",
    "langchain-text-splitters",
]
lint = [
    "ruff<0.13,>=0.12.2",
    "cffi<1.17.1; python_version < \"3.10\"",
    "cffi; python_version >= \"3.10\"",
]
typing = [
    "mypy<1.16,>=1.15",
    "types-pyyaml<7.0.0.0,>=6.0.12.2",
    "types-requests<3.0.0.0,>=2.28.11.5",
    "types-toml<1.0.0.0,>=0.10.8.1",
    "types-redis<5.0.0.0,>=4.3.21.6",
    "types-pytz<2024.0.0.0,>=2023.3.0.0",
    "types-chardet<6.0.0.0,>=5.0.4.6",
    "mypy-protobuf<4.0.0,>=3.0.0",
    "langchain-core",
    "langchain-text-splitters",
    "numpy>=1.26.4; python_version < '3.13'",
    "numpy>=2.1.0; python_version >= '3.13'",
]
dev = [
    "jupyter<2.0.0,>=1.0.0",
    "playwright<2.0.0,>=1.28.0",
    "setuptools<68.0.0,>=67.6.1",
    "langchain-core",
    "langchain-text-splitters",
]


[tool.uv.sources]
langchain-core = { path = "../core", editable = true }
langchain-tests = { path = "../standard-tests", editable = true }
langchain-text-splitters = { path = "../text-splitters", editable = true }
langchain-openai = { path = "../partners/openai", editable = true }

[tool.ruff]
target-version = "py39"
exclude = ["tests/integration_tests/examples/non-utf8-encoding.py"]

[tool.mypy]
strict = "True"
strict_bytes = "True"
ignore_missing_imports = "True"
enable_error_code = "deprecated"
report_deprecated_as_note = "True"

# TODO: activate for 'strict' checking
disallow_untyped_calls = "False"
disallow_any_generics = "False"
disallow_untyped_decorators = "False"
warn_return_any = "False"
strict_equality = "False"

[tool.codespell]
skip = ".git,*.pdf,*.svg,*.pdf,*.yaml,*.ipynb,poetry.lock,*.min.js,*.css,package-lock.json,example_data,_dist,examples,*.trig"
ignore-regex = ".*(Stati Uniti|Tense=Pres).*"
ignore-words-list = "momento,collison,ned,foor,reworkd,parth,whats,aapply,mysogyny,unsecure,damon,crate,aadd,symbl,precesses,accademia,nin"

[tool.ruff.lint]
<<<<<<< HEAD
select = ["E", "F", "I", "PGH003", "SIM", "T201", "D", "UP", "S", "W"]
=======
select = ["A", "E", "F", "I", "EM", "PGH003", "PIE", "T201", "D", "UP", "S", "W"]
>>>>>>> f0638051
pydocstyle.convention = "google"
pyupgrade.keep-runtime-typing = true

[tool.ruff.lint.per-file-ignores]
"tests/*" = ["D"]
"!langchain/indexes/vectorstore.py" = ["D"]

[tool.ruff.lint.extend-per-file-ignores]
"tests/**/*.py" = [
    "S101", # Tests need assertions
    "S311", # Standard pseudo-random generators are not suitable for cryptographic purposes
]

[tool.coverage.run]
omit = ["tests/*"]

[tool.pytest.ini_options]
addopts = "--strict-markers --strict-config --durations=5 --snapshot-warn-unused -vv"
markers = [
    "requires: mark tests as requiring a specific library",
    "scheduled: mark tests to run in scheduled testing",
    "compile: mark placeholder test used to compile integration tests without running them",
]
asyncio_mode = "auto"
filterwarnings = [
    "ignore::langchain_core._api.beta_decorator.LangChainBetaWarning",
    "ignore::langchain_core._api.deprecation.LangChainDeprecationWarning:tests",
    "ignore::langchain_core._api.deprecation.LangChainPendingDeprecationWarning:tests",
]<|MERGE_RESOLUTION|>--- conflicted
+++ resolved
@@ -143,11 +143,7 @@
 ignore-words-list = "momento,collison,ned,foor,reworkd,parth,whats,aapply,mysogyny,unsecure,damon,crate,aadd,symbl,precesses,accademia,nin"
 
 [tool.ruff.lint]
-<<<<<<< HEAD
-select = ["E", "F", "I", "PGH003", "SIM", "T201", "D", "UP", "S", "W"]
-=======
-select = ["A", "E", "F", "I", "EM", "PGH003", "PIE", "T201", "D", "UP", "S", "W"]
->>>>>>> f0638051
+select = ["A", "E", "F", "I", "EM", "PGH003", "PIE", "SIM", "T201", "D", "UP", "S", "W"]
 pydocstyle.convention = "google"
 pyupgrade.keep-runtime-typing = true
 
