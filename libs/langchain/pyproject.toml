--- conflicted
+++ resolved
@@ -134,11 +134,8 @@
 anyio = "<4.0"
 jsonpatch = "^1.33"
 timescale-vector = {version = "^0.0.1", optional = true}
-<<<<<<< HEAD
 typer = "^0.9.0"
-=======
 anthropic = {version = "^0.3.11", optional = true}
->>>>>>> f9b565fa
 
 
 [tool.poetry.group.test.dependencies]
