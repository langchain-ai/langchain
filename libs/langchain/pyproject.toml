[build-system]
requires = ["pdm-backend"]
build-backend = "pdm.backend"

[project]
authors = []
license = { text = "MIT" }
requires-python = ">=3.9"
dependencies = [
    "langchain-core<1.0.0,>=0.3.66",
    "langchain-text-splitters<1.0.0,>=0.3.8",
    "langsmith>=0.1.17",
    "pydantic<3.0.0,>=2.7.4",
    "SQLAlchemy<3,>=1.4",
    "requests<3,>=2",
    "PyYAML>=5.3",
    "async-timeout<5.0.0,>=4.0.0; python_version < \"3.11\"",
]
name = "langchain"
version = "0.3.26"
description = "Building applications with LLMs through composability"
readme = "README.md"

[project.optional-dependencies]
community = ["langchain-community"]
anthropic = ["langchain-anthropic"]
openai = ["langchain-openai"]
azure-ai = ["langchain-azure-ai"]
cohere = ["langchain-cohere"]
google-vertexai = ["langchain-google-vertexai"]
google-genai = ["langchain-google-genai"]
fireworks = ["langchain-fireworks"]
ollama = ["langchain-ollama"]
together = ["langchain-together"]
mistralai = ["langchain-mistralai"]
huggingface = ["langchain-huggingface"]
groq = ["langchain-groq"]
aws = ["langchain-aws"]
deepseek = ["langchain-deepseek"]
xai = ["langchain-xai"]
perplexity = ["langchain-perplexity"]

[project.urls]
"Source Code" = "https://github.com/langchain-ai/langchain/tree/master/libs/langchain"
"Release Notes" = "https://github.com/langchain-ai/langchain/releases?q=tag%3A%22langchain%3D%3D0%22&expanded=true"
repository = "https://github.com/langchain-ai/langchain"

[dependency-groups]
test = [
    "pytest<9,>=8",
    "pytest-cov<5.0.0,>=4.0.0",
    "pytest-dotenv<1.0.0,>=0.5.2",
    "duckdb-engine<1.0.0,>=0.9.2",
    "pytest-watcher<1.0.0,>=0.2.6",
    "freezegun<2.0.0,>=1.2.2",
    "responses<1.0.0,>=0.22.0",
    "pytest-asyncio<1.0.0,>=0.23.2",
    "lark<2.0.0,>=1.1.5",
    "pandas<3.0.0,>=2.0.0",
    "pytest-mock<4.0.0,>=3.10.0",
    "pytest-socket<1.0.0,>=0.6.0",
    "syrupy<5.0.0,>=4.0.2",
    "requests-mock<2.0.0,>=1.11.0",
    "pytest-xdist<4.0.0,>=3.6.1",
    "blockbuster<1.6,>=1.5.18",
    "cffi<1.17.1; python_version < \"3.10\"",
    "cffi; python_version >= \"3.10\"",
    "langchain-tests",
    "langchain-core",
    "langchain-text-splitters",
    "langchain-openai",
    "toml>=0.10.2",
    "packaging>=24.2",
    "numpy>=1.26.4; python_version<'3.13'",
    "numpy>=2.1.0; python_version>='3.13'",
]
codespell = ["codespell<3.0.0,>=2.2.0"]
test_integration = [
    "vcrpy>=7.0",
    "urllib3<2; python_version < \"3.10\"",
    "wrapt<2.0.0,>=1.15.0",
    "python-dotenv<2.0.0,>=1.0.0",
    "cassio<1.0.0,>=0.1.0",
    "langchainhub<1.0.0,>=0.1.16",
    "langchain-core",
    "langchain-text-splitters",
]
lint = [
    "ruff<0.13,>=0.12.2",
    "cffi<1.17.1; python_version < \"3.10\"",
    "cffi; python_version >= \"3.10\"",
]
typing = [
    "mypy<1.16,>=1.15",
    "types-pyyaml<7.0.0.0,>=6.0.12.2",
    "types-requests<3.0.0.0,>=2.28.11.5",
    "types-toml<1.0.0.0,>=0.10.8.1",
    "types-redis<5.0.0.0,>=4.3.21.6",
    "types-pytz<2024.0.0.0,>=2023.3.0.0",
    "types-chardet<6.0.0.0,>=5.0.4.6",
    "mypy-protobuf<4.0.0,>=3.0.0",
    "langchain-core",
    "langchain-text-splitters",
    "numpy>=1.26.4; python_version < '3.13'",
    "numpy>=2.1.0; python_version >= '3.13'",
]
dev = [
    "jupyter<2.0.0,>=1.0.0",
    "playwright<2.0.0,>=1.28.0",
    "setuptools<68.0.0,>=67.6.1",
    "langchain-core",
    "langchain-text-splitters",
]


[tool.uv.sources]
langchain-core = { path = "../core", editable = true }
langchain-tests = { path = "../standard-tests", editable = true }
langchain-text-splitters = { path = "../text-splitters", editable = true }
langchain-openai = { path = "../partners/openai", editable = true }

[tool.ruff]
target-version = "py39"
exclude = ["tests/integration_tests/examples/non-utf8-encoding.py"]

[tool.mypy]
strict = "True"
strict_bytes = "True"
ignore_missing_imports = "True"
enable_error_code = "deprecated"
report_deprecated_as_note = "True"

# TODO: activate for 'strict' checking
disallow_untyped_calls = "False"
disallow_any_generics = "False"
disallow_untyped_decorators = "False"
warn_return_any = "False"
strict_equality = "False"

[tool.codespell]
skip = ".git,*.pdf,*.svg,*.pdf,*.yaml,*.ipynb,poetry.lock,*.min.js,*.css,package-lock.json,example_data,_dist,examples,*.trig"
ignore-regex = ".*(Stati Uniti|Tense=Pres).*"
ignore-words-list = "momento,collison,ned,foor,reworkd,parth,whats,aapply,mysogyny,unsecure,damon,crate,aadd,symbl,precesses,accademia,nin"

[tool.ruff.lint]
<<<<<<< HEAD
select = ["E", "F", "I", "PGH003", "T201", "D", "UP", "S", "W293"]
ignore = ["UP007", ]
pydocstyle = { convention = "google" }
=======
select = ["E", "F", "I", "PGH003", "T201", "D", "UP", "S", "W"]
pydocstyle.convention = "google"
pyupgrade.keep-runtime-typing = true
>>>>>>> 73552883

[tool.ruff.lint.per-file-ignores]
"tests/*" = ["D"]
"!langchain/indexes/vectorstore.py" = ["D"]

[tool.ruff.lint.extend-per-file-ignores]
"tests/**/*.py" = [
    "S101", # Tests need assertions
    "S311", # Standard pseudo-random generators are not suitable for cryptographic purposes
]

[tool.coverage.run]
omit = ["tests/*"]

[tool.pytest.ini_options]
addopts = "--strict-markers --strict-config --durations=5 --snapshot-warn-unused -vv"
markers = [
    "requires: mark tests as requiring a specific library",
    "scheduled: mark tests to run in scheduled testing",
    "compile: mark placeholder test used to compile integration tests without running them",
]
asyncio_mode = "auto"
filterwarnings = [
    "ignore::langchain_core._api.beta_decorator.LangChainBetaWarning",
    "ignore::langchain_core._api.deprecation.LangChainDeprecationWarning:tests",
    "ignore::langchain_core._api.deprecation.LangChainPendingDeprecationWarning:tests",
]<|MERGE_RESOLUTION|>--- conflicted
+++ resolved
@@ -143,15 +143,9 @@
 ignore-words-list = "momento,collison,ned,foor,reworkd,parth,whats,aapply,mysogyny,unsecure,damon,crate,aadd,symbl,precesses,accademia,nin"
 
 [tool.ruff.lint]
-<<<<<<< HEAD
-select = ["E", "F", "I", "PGH003", "T201", "D", "UP", "S", "W293"]
-ignore = ["UP007", ]
-pydocstyle = { convention = "google" }
-=======
 select = ["E", "F", "I", "PGH003", "T201", "D", "UP", "S", "W"]
 pydocstyle.convention = "google"
 pyupgrade.keep-runtime-typing = true
->>>>>>> 73552883
 
 [tool.ruff.lint.per-file-ignores]
 "tests/*" = ["D"]
