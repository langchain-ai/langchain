[tool.poetry]
name = "langchain"
version = "0.0.327"
description = "Building applications with LLMs through composability"
authors = []
license = "MIT"
readme = "README.md"
repository = "https://github.com/langchain-ai/langchain"

[tool.poetry.scripts]
langchain-server = "langchain.server:main"

[tool.poetry.dependencies]
python = ">=3.8.1,<4.0"
pydantic = ">=1,<3"
SQLAlchemy = ">=1.4,<3"
requests = "^2"
PyYAML = ">=5.3"
numpy = "^1"
azure-core = {version = "^1.26.4", optional=true}
tqdm = {version = ">=4.48.0", optional = true}
openapi-pydantic = {version = "^0.3.2", optional = true}
faiss-cpu = {version = "^1", optional = true}
wikipedia = {version = "^1", optional = true}
elasticsearch = {version = "^8", optional = true}
opensearch-py = {version = "^2.0.0", optional = true}
redis = {version = "^4", optional = true}
manifest-ml = {version = "^0.0.1", optional = true}
nltk = {version = "^3", optional = true}
transformers = {version = "^4", optional = true}
beautifulsoup4 = {version = "^4", optional = true}
torch = {version = ">=1,<3", optional = true}
jinja2 = {version = "^3", optional = true}
tiktoken = {version = ">=0.3.2,<0.6.0", optional = true, python=">=3.9"}
pinecone-client = {version = "^2", optional = true}
pinecone-text = {version = "^0.4.2", optional = true}
pymongo = {version = "^4.3.3", optional = true}
clickhouse-connect = {version="^0.5.14", optional=true}
weaviate-client = {version = "^3", optional = true}
marqo = {version = "^1.2.4", optional=true}
google-api-python-client = {version = "2.70.0", optional = true}
google-auth = {version = "^2.18.1", optional = true}
wolframalpha = {version = "5.0.0", optional = true}
qdrant-client = {version = "^1.3.1", optional = true, python = ">=3.8.1,<3.12"}
dataclasses-json = ">= 0.5.7, < 0.7"
tensorflow-text = {version = "^2.11.0", optional = true, python = "^3.10, <3.12"}
tenacity = "^8.1.0"
cohere = {version = "^4", optional = true}
openai = {version = "^0", optional = true}
nlpcloud = {version = "^1", optional = true}
nomic = {version = "^1.0.43", optional = true}
huggingface_hub = {version = "^0", optional = true}
google-search-results = {version = "^2", optional = true}
sentence-transformers = {version = "^2", optional = true}
aiohttp = "^3.8.3"
arxiv = {version = "^1.4", optional = true}
pypdf = {version = "^3.4.0", optional = true}
networkx = {version=">=2.6.3, <4", optional = true}
aleph-alpha-client = {version="^2.15.0", optional = true}
deeplake = {version = "^3.8.3", optional = true}
pgvector = {version = "^0.1.6", optional = true}
psycopg2-binary = {version = "^2.9.5", optional = true}
pyowm = {version = "^3.3.0", optional = true}
async-timeout = {version = "^4.0.0", python = "<3.11"}
azure-identity = {version = "^1.12.0", optional=true}
gptcache = {version = ">=0.1.7", optional = true}
atlassian-python-api = {version = "^3.36.0", optional=true}
pytesseract = {version = "^0.3.10", optional=true}
html2text = {version="^2020.1.16", optional=true}
numexpr = {version="^2.8.6", optional=true}
duckduckgo-search = {version="^3.8.3", optional=true}
azure-cosmos = {version="^4.4.0b1", optional=true}
lark = {version="^1.1.5", optional=true}
lancedb = {version = "^0.1", optional = true}
pexpect = {version = "^4.8.0", optional = true}
pyvespa = {version = "^0.33.0", optional = true}
O365 = {version = "^2.0.26", optional = true}
jq = {version = "^1.4.1", optional = true}
pdfminer-six = {version = "^20221105", optional = true}
docarray = {version="^0.32.0", extras=["hnswlib"], optional=true}
lxml = {version = "^4.9.2", optional = true}
pymupdf = {version = "^1.22.3", optional = true}
rapidocr-onnxruntime = {version = "^1.3.2", optional = true, python = ">=3.8.1,<3.12"}
pypdfium2 = {version = "^4.10.0", optional = true}
gql = {version = "^3.4.1", optional = true}
pandas = {version = "^2.0.1", optional = true}
telethon = {version = "^1.28.5", optional = true}
neo4j = {version = "^5.8.1", optional = true}
langkit = {version = ">=0.0.6, <0.1.0", optional = true}
chardet = {version="^5.1.0", optional=true}
requests-toolbelt = {version = "^1.0.0", optional = true}
openlm = {version = "^0.0.5", optional = true}
scikit-learn = {version = "^1.2.2", optional = true}
azure-ai-formrecognizer = {version = "^3.2.1", optional = true}
azure-ai-vision = {version = "^0.11.1b1", optional = true}
azure-cognitiveservices-speech = {version = "^1.28.0", optional = true}
py-trello = {version = "^0.19.0", optional = true}
momento = {version = "^1.10.1", optional = true}
bibtexparser = {version = "^1.4.0", optional = true}
singlestoredb = {version = "^0.7.1", optional = true}
pyspark = {version = "^3.4.0", optional = true}
clarifai = {version = ">=9.1.0", optional = true}
tigrisdb = {version = "^1.0.0b6", optional = true}
nebula3-python = {version = "^3.4.0", optional = true}
mwparserfromhell = {version = "^0.6.4", optional = true}
mwxml = {version = "^0.3.3", optional = true}
awadb = {version = "^0.3.9", optional = true}
azure-search-documents = {version = "11.4.0b8", optional = true}
esprima = {version = "^4.0.1", optional = true}
streamlit = {version = "^1.18.0", optional = true, python = ">=3.8.1,<3.9.7 || >3.9.7,<4.0"}
psychicapi = {version = "^0.8.0", optional = true}
cassio = {version = "^0.1.0", optional = true}
rdflib = {version = "^6.3.2", optional = true}
sympy = {version = "^1.12", optional = true}
rapidfuzz = {version = "^3.1.1", optional = true}
jsonschema = {version = ">1", optional = true}
langsmith = "~0.0.52"
rank-bm25 = {version = "^0.2.2", optional = true}
amadeus = {version = ">=8.1.0", optional = true}
geopandas = {version = "^0.13.1", optional = true}
python-arango = {version = "^7.5.9", optional = true}
gitpython = {version = "^3.1.32", optional = true}
librosa = {version="^0.10.0.post2", optional = true }
feedparser = {version = "^6.0.10", optional = true}
newspaper3k = {version = "^0.2.8", optional = true}
xata = {version = "^1.0.0a7", optional = true}
xmltodict = {version = "^0.13.0", optional = true}
markdownify = {version = "^0.11.6", optional = true}
assemblyai = {version = "^0.17.0", optional = true}
dashvector = {version = "^1.0.1", optional = true}
sqlite-vss = {version = "^0.1.2", optional = true}
motor = {version = "^3.3.1", optional = true}
anyio = "<4.0"
jsonpatch = "^1.33"
timescale-vector = {version = "^0.0.1", optional = true}
typer = {version= "^0.9.0", optional = true}
anthropic = {version = "^0.3.11", optional = true}
aiosqlite = {version = "^0.19.0", optional = true}
rspace_client = {version = "^2.5.0", optional = true}
upstash-redis = {version = "^0.15.0", optional = true}
google-cloud-documentai = {version = "^2.20.1", optional = true}
<<<<<<< HEAD
fireworks-ai = {version = "^0.6.0", optional = true, python = ">=3.9,<4.0"}
=======
konko = {version = "^0.4.1", optional = true}
>>>>>>> 75e64340


[tool.poetry.group.test.dependencies]
# The only dependencies that should be added are
# dependencies used for running tests (e.g., pytest, freezegun, response).
# Any dependencies that do not meet that criteria will be removed.
pytest = "^7.3.0"
pytest-cov = "^4.0.0"
pytest-dotenv = "^0.5.2"
duckdb-engine = "^0.9.2"
pytest-watcher = "^0.2.6"
freezegun = "^1.2.2"
responses = "^0.22.0"
pytest-asyncio = "^0.20.3"
lark = "^1.1.5"
pandas = "^2.0.0"
pytest-mock  = "^3.10.0"
pytest-socket = "^0.6.0"
syrupy = "^4.0.2"
requests-mock = "^1.11.0"


[tool.poetry.group.codespell.dependencies]
codespell = "^2.2.0"

[tool.poetry.group.test_integration]
optional = true

[tool.poetry.group.test_integration.dependencies]
# Do not add dependencies in the test_integration group
# Instead:
# 1. Add an optional dependency to the main group
#       poetry add --optional [package name]
# 2. Add the package name to the extended_testing extra (find it below)
# 3. Relock the poetry file
#       poetry lock --no-update
# 4. Favor unit tests not integration tests.
#    Use the @pytest.mark.requires(pkg_name) decorator in unit_tests.
#    Your tests should not rely on network access, as it prevents other
#    developers from being able to easily run them.
#    Instead write unit tests that use the `responses` library or mock.patch with
#    fixtures. Keep the fixtures minimal.
# See CONTRIBUTING.md for more instructions on working with optional dependencies.
# https://github.com/langchain-ai/langchain/blob/master/.github/CONTRIBUTING.md#working-with-optional-dependencies
pytest-vcr = "^1.0.2"
wrapt = "^1.15.0"
openai = "^0.27.4"
python-dotenv = "^1.0.0"
cassio = "^0.1.0"
tiktoken = "^0.3.2"
anthropic = "^0.3.11"

[tool.poetry.group.lint.dependencies]
ruff = "^0.1.3"
types-toml = "^0.10.8.1"
types-redis = "^4.3.21.6"
types-pytz = "^2023.3.0.0"
types-chardet = "^5.0.4.6"
mypy-protobuf = "^3.0.0"

[tool.poetry.group.typing.dependencies]
mypy = "^0.991"
types-pyyaml = "^6.0.12.2"
types-requests = "^2.28.11.5"

[tool.poetry.group.dev]
optional = true

[tool.poetry.group.dev.dependencies]
jupyter = "^1.0.0"
playwright = "^1.28.0"
setuptools = "^67.6.1"

[tool.poetry.extras]
llms = ["clarifai", "cohere", "openai", "openlm", "nlpcloud", "huggingface_hub", "manifest-ml", "torch", "transformers"]
qdrant = ["qdrant-client"]
openai = ["openai", "tiktoken"]
text_helpers = ["chardet"]
clarifai = ["clarifai"]
cohere = ["cohere"]
docarray = ["docarray"]
embeddings = ["sentence-transformers"]
javascript = ["esprima"]
azure = [
    "azure-identity",
    "azure-cosmos",
    "openai",
    "azure-core",
    "azure-ai-formrecognizer",
    "azure-ai-vision",
    "azure-cognitiveservices-speech",
    "azure-search-documents",
]
all = [
    "clarifai",
    "cohere",
    "openai",
    "nlpcloud",
    "huggingface_hub",
    "manifest-ml",
    "elasticsearch",
    "opensearch-py",
    "google-search-results",
    "faiss-cpu",
    "sentence-transformers",
    "transformers",
    "nltk",
    "wikipedia",
    "beautifulsoup4",
    "tiktoken",
    "torch",
    "jinja2",
    "pinecone-client",
    "pinecone-text",
    "marqo",
    "pymongo",
    "weaviate-client",
    "redis",
    "google-api-python-client",
    "google-auth",
    "wolframalpha",
    "qdrant-client",
    "tensorflow-text",
    "pypdf",
    "networkx",
    "nomic",
    "aleph-alpha-client",
    "deeplake",
    "pgvector",
    "psycopg2-binary",
    "pyowm",
    "pytesseract",
    "html2text",
    "atlassian-python-api",
    "gptcache",
    "duckduckgo-search",
    "arxiv",
    "azure-identity",
    "clickhouse-connect",
    "azure-cosmos",
    "lancedb",
    "langkit",
    "lark",
    "pexpect",
    "pyvespa",
    "O365",
    "jq",
    "docarray",
    "pdfminer-six",
    "lxml",
    "requests-toolbelt",
    "neo4j",
    "openlm",
    "azure-ai-formrecognizer",
    "azure-ai-vision",
    "azure-cognitiveservices-speech",
    "momento",
    "singlestoredb",
    "tigrisdb",
    "nebula3-python",
    "awadb",
    "esprima",
    "rdflib",
    "amadeus",
    "librosa",
    "python-arango",
]

cli = [
  "typer"
]

# An extra used to be able to add extended testing.
# Please use new-line on formatting to make it easier to add new packages without
# merge-conflicts
extended_testing = [
 "aleph-alpha-client",
 "aiosqlite",
 "assemblyai",
 "beautifulsoup4",
 "bibtexparser",
 "cassio",
 "chardet",
 "google-cloud-documentai",
 "esprima",
 "jq",
 "pdfminer-six",
 "pgvector",
 "pypdf",
 "pymupdf",
 "pypdfium2",
 "tqdm",
 "lxml",
 "atlassian-python-api",
 "mwparserfromhell",
 "mwxml",
 "pandas",
 "telethon",
 "psychicapi",
 "gql",
 "requests-toolbelt",
 "html2text",
 "numexpr",
 "py-trello",
 "scikit-learn",
 "streamlit",
 "pyspark",
 "openai",
 "sympy",
 "rapidfuzz",
 "jsonschema",
 "openai",
 "rank-bm25",
 "geopandas",
 "jinja2",
 "gitpython",
 "newspaper3k",
 "feedparser",
 "xata",
 "xmltodict",
 "faiss-cpu",
 "openapi-pydantic",
 "markdownify",
 "arxiv",
 "dashvector",
 "sqlite-vss",
 "rapidocr-onnxruntime",
 "motor",
 "timescale-vector",
 "anthropic",
 "upstash-redis",
 "rspace_client",
<<<<<<< HEAD
 "fireworks-ai",
=======
 "konko",
>>>>>>> 75e64340
]

[tool.ruff]
select = [
  "E",  # pycodestyle
  "F",  # pyflakes
  "I",  # isort
]
exclude = [
  "tests/integration_tests/examples/non-utf8-encoding.py",
]

[tool.mypy]
ignore_missing_imports = "True"
disallow_untyped_defs = "True"
exclude = ["notebooks", "examples", "example_data"]

[tool.coverage.run]
omit = [
    "tests/*",
]

[build-system]
requires = ["poetry-core>=1.0.0"]
build-backend = "poetry.core.masonry.api"

[tool.pytest.ini_options]
# --strict-markers will raise errors on unknown marks.
# https://docs.pytest.org/en/7.1.x/how-to/mark.html#raising-errors-on-unknown-marks
#
# https://docs.pytest.org/en/7.1.x/reference/reference.html
# --strict-config       any warnings encountered while parsing the `pytest`
#                       section of the configuration file raise errors.
#
# https://github.com/tophat/syrupy
# --snapshot-warn-unused    Prints a warning on unused snapshots rather than fail the test suite.
addopts = "--strict-markers --strict-config --durations=5 --snapshot-warn-unused -vv"
# Registering custom markers.
# https://docs.pytest.org/en/7.1.x/example/markers.html#registering-markers
markers = [
  "requires: mark tests as requiring a specific library",
  "scheduled: mark tests to run in scheduled testing",
  "compile: mark placeholder test used to compile integration tests without running them"
]

[tool.codespell]
skip = '.git,*.pdf,*.svg,*.pdf,*.yaml,*.ipynb,poetry.lock,*.min.js,*.css,package-lock.json,example_data,_dist,examples'
# Ignore latin etc
ignore-regex = '.*(Stati Uniti|Tense=Pres).*'
# whats is a typo but used frequently in queries so kept as is
# aapply - async apply
# unsecure - typo but part of API, decided to not bother for now
ignore-words-list = 'momento,collison,ned,foor,reworkd,parth,whats,aapply,mysogyny,unsecure,damon,crate,aadd,symbl,precesses,accademia,nin'<|MERGE_RESOLUTION|>--- conflicted
+++ resolved
@@ -139,11 +139,8 @@
 rspace_client = {version = "^2.5.0", optional = true}
 upstash-redis = {version = "^0.15.0", optional = true}
 google-cloud-documentai = {version = "^2.20.1", optional = true}
-<<<<<<< HEAD
 fireworks-ai = {version = "^0.6.0", optional = true, python = ">=3.9,<4.0"}
-=======
 konko = {version = "^0.4.1", optional = true}
->>>>>>> 75e64340
 
 
 [tool.poetry.group.test.dependencies]
@@ -376,11 +373,8 @@
  "anthropic",
  "upstash-redis",
  "rspace_client",
-<<<<<<< HEAD
  "fireworks-ai",
-=======
  "konko",
->>>>>>> 75e64340
 ]
 
 [tool.ruff]
