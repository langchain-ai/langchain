--- conflicted
+++ resolved
@@ -4,77 +4,6 @@
 from importlib import util
 
 import pytest
-<<<<<<< HEAD
-from blockbuster import blockbuster_ctx
-
-
-@pytest.fixture(autouse=True)
-def blockbuster() -> Iterator[None]:
-    with blockbuster_ctx("langchain_classic") as bb:
-        bb.functions["io.TextIOWrapper.read"].can_block_in(
-            "langchain_classic/__init__.py",
-            "<module>",
-        )
-
-        # Allow write operations triggered by the SQLRecordManager used in indexing
-        # tests. These operations legitimately perform DB writes (sync/async) and
-        # can trip blockbuster's IO guards inside the event loop.
-        for write_func in [
-            "io.BufferedWriter.write",
-            "io.TextIOWrapper.write",
-        ]:
-            (
-                bb.functions[write_func]
-                .can_block_in(
-                    "langchain_classic/indexes/_sql_record_manager.py",
-                    "create_schema",
-                )
-                .can_block_in(
-                    "langchain_classic/indexes/_sql_record_manager.py",
-                    "acreate_schema",
-                )
-                .can_block_in(
-                    "langchain_classic/indexes/_sql_record_manager.py",
-                    "update",
-                )
-                .can_block_in(
-                    "langchain_classic/indexes/_sql_record_manager.py",
-                    "aupdate",
-                )
-                .can_block_in(
-                    "langchain_classic/indexes/_sql_record_manager.py",
-                    "delete_keys",
-                )
-                .can_block_in(
-                    "langchain_classic/indexes/_sql_record_manager.py",
-                    "adelete_keys",
-                )
-            )
-
-        for func in ["os.stat", "os.path.abspath"]:
-            (
-                bb.functions[func]
-                .can_block_in("langchain_core/runnables/base.py", "__repr__")
-                .can_block_in(
-                    "langchain_core/beta/runnables/context.py",
-                    "aconfig_with_context",
-                )
-            )
-
-        for func in ["os.stat", "io.TextIOWrapper.read"]:
-            bb.functions[func].can_block_in(
-                "langsmith/client.py",
-                "_default_retry_config",
-            )
-
-        for bb_function in bb.functions.values():
-            bb_function.can_block_in(
-                "freezegun/api.py",
-                "_get_cached_module_attributes",
-            )
-        yield
-=======
->>>>>>> 28727618
 
 
 def pytest_addoption(parser: pytest.Parser) -> None:
