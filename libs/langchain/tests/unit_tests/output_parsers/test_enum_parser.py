from enum import Enum

import pytest
from langchain_core.exceptions import OutputParserException

from langchain.output_parsers.enum import EnumOutputParser


class Colors(Enum):
    RED = "red"
    GREEN = "green"
    BLUE = "blue"


def test_enum_output_parser_parse() -> None:
    parser = EnumOutputParser(enum=Colors)

    # Test valid inputs
    result = parser.parse("red")
    assert result == Colors.RED

    result = parser.parse("green")
    assert result == Colors.GREEN

    result = parser.parse("blue")
    assert result == Colors.BLUE

    # Test invalid input
    with pytest.raises(OutputParserException):
        parser.parse("INVALID")
<<<<<<< HEAD
        msg = "Should have raised OutputParserException"
        raise AssertionError(msg)
    except OutputParserException:
        pass
=======
>>>>>>> 65b09832


def test_enum_output_parser_output_type() -> None:
    """Test the output type of the enum output parser is the expected enum."""
    assert EnumOutputParser(enum=Colors).OutputType is Colors<|MERGE_RESOLUTION|>--- conflicted
+++ resolved
@@ -28,13 +28,6 @@
     # Test invalid input
     with pytest.raises(OutputParserException):
         parser.parse("INVALID")
-<<<<<<< HEAD
-        msg = "Should have raised OutputParserException"
-        raise AssertionError(msg)
-    except OutputParserException:
-        pass
-=======
->>>>>>> 65b09832
 
 
 def test_enum_output_parser_output_type() -> None:
