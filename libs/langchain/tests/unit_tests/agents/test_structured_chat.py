--- conflicted
+++ resolved
@@ -4,17 +4,13 @@
 
 from langchain.agents.structured_chat.base import StructuredChatAgent
 from langchain.agents.structured_chat.output_parser import StructuredChatOutputParser
-<<<<<<< HEAD
 from langchain.prompts.chat import (
     ChatPromptTemplate,
     HumanMessagePromptTemplate,
     SystemMessagePromptTemplate,
 )
-from langchain.schema import AgentAction
+from langchain.schema import AgentAction, AgentFinish
 from langchain.tools import Tool
-=======
-from langchain.schema import AgentAction, AgentFinish
->>>>>>> be854225
 
 output_parser = StructuredChatOutputParser()
 
@@ -61,7 +57,62 @@
     assert action_input == "bar"
 
 
-<<<<<<< HEAD
+def test_parse_with_language_and_spaces() -> None:
+    llm_output = """I can use the `foo` tool to achieve the goal.
+
+    Action:
+    ```json     
+
+    {
+      "action": "foo",
+      "action_input": "bar"
+    }
+    ```
+    """
+    action, action_input = get_action_and_input(llm_output)
+    assert action == "foo"
+    assert action_input == "bar"
+
+
+def test_parse_without_language_without_a_new_line() -> None:
+    llm_output = """I can use the `foo` tool to achieve the goal.
+
+    Action:
+    ```{"action": "foo", "action_input": "bar"}```
+    """
+    action, action_input = get_action_and_input(llm_output)
+    assert action == "foo"
+    assert action_input == "bar"
+
+
+def test_parse_with_language_without_a_new_line() -> None:
+    llm_output = """I can use the `foo` tool to achieve the goal.
+
+    Action:
+    ```json{"action": "foo", "action_input": "bar"}```
+    """
+    # TODO: How should this be handled?
+    output, log = get_action_and_input(llm_output)
+    assert output == llm_output
+    assert log == llm_output
+
+
+def test_parse_case_matched_and_final_answer() -> None:
+    llm_output = """I can use the `foo` tool to achieve the goal.
+
+    Action:
+    ```json
+    {
+      "action": "Final Answer",
+      "action_input": "This is the final answer"
+    }
+    ```
+    """
+    output, log = get_action_and_input(llm_output)
+    assert output == "This is the final answer"
+    assert log == llm_output
+
+
 # TODO: add more tests.
 # Test: StructuredChatAgent.create_prompt() method.
 class TestCreatePrompt:
@@ -193,60 +244,4 @@
             """  # noqa: E501
         ).strip()
 
-        assert actual == expected
-=======
-def test_parse_with_language_and_spaces() -> None:
-    llm_output = """I can use the `foo` tool to achieve the goal.
-
-    Action:
-    ```json     
-
-    {
-      "action": "foo",
-      "action_input": "bar"
-    }
-    ```
-    """
-    action, action_input = get_action_and_input(llm_output)
-    assert action == "foo"
-    assert action_input == "bar"
-
-
-def test_parse_without_language_without_a_new_line() -> None:
-    llm_output = """I can use the `foo` tool to achieve the goal.
-
-    Action:
-    ```{"action": "foo", "action_input": "bar"}```
-    """
-    action, action_input = get_action_and_input(llm_output)
-    assert action == "foo"
-    assert action_input == "bar"
-
-
-def test_parse_with_language_without_a_new_line() -> None:
-    llm_output = """I can use the `foo` tool to achieve the goal.
-
-    Action:
-    ```json{"action": "foo", "action_input": "bar"}```
-    """
-    # TODO: How should this be handled?
-    output, log = get_action_and_input(llm_output)
-    assert output == llm_output
-    assert log == llm_output
-
-
-def test_parse_case_matched_and_final_answer() -> None:
-    llm_output = """I can use the `foo` tool to achieve the goal.
-
-    Action:
-    ```json
-    {
-      "action": "Final Answer",
-      "action_input": "This is the final answer"
-    }
-    ```
-    """
-    output, log = get_action_and_input(llm_output)
-    assert output == "This is the final answer"
-    assert log == llm_output
->>>>>>> be854225
+        assert actual == expected