--- conflicted
+++ resolved
@@ -7,14 +7,11 @@
     from sqlalchemy.ext.declarative import declarative_base
 
 from langchain_core.outputs import Generation, LLMResult
+from langchain_core.tracers.context import collect_runs
 
 from langchain.cache import InMemoryCache, SQLAlchemyCache
 from langchain.globals import get_llm_cache, set_llm_cache
-<<<<<<< HEAD
-from langchain.schema.callbacks.manager import collect_runs
-=======
 from langchain.llms.base import __all__
->>>>>>> 2bc5bd67
 from tests.unit_tests.llms.fake_llm import FakeLLM
 
 EXPECTED_ALL = [
@@ -92,7 +89,6 @@
         generations=expected_generations,
         llm_output=None,
     )
-<<<<<<< HEAD
     assert output == expected_output
 
 
@@ -141,7 +137,6 @@
         assert (cb.traced_runs[0].extra or {}).get("batch_size") == 1
 
 
-@pytest.mark.asyncio
 async def test_async_batch_size() -> None:
     llm = FakeLLM()
     with collect_runs() as cb:
@@ -162,7 +157,4 @@
         async for _ in llm.astream("foo"):
             pass
         assert len(cb.traced_runs) == 1
-        assert (cb.traced_runs[0].extra or {}).get("batch_size") == 1
-=======
-    assert output == expected_output
->>>>>>> 2bc5bd67
+        assert (cb.traced_runs[0].extra or {}).get("batch_size") == 1