import ast
import importlib
import warnings
from pathlib import Path
from typing import Any, Optional

# Attempt to recursively import all modules in langchain
PKG_ROOT = Path(__file__).parent.parent.parent

COMMUNITY_NOT_INSTALLED = importlib.util.find_spec("langchain_community") is None


def test_import_all() -> None:
    """Generate the public API for this package."""
    with warnings.catch_warnings():
        warnings.filterwarnings(action="ignore", category=UserWarning)
        library_code = PKG_ROOT / "langchain"
        for path in library_code.rglob("*.py"):
            # Calculate the relative path to the module
            module_name = (
                path.relative_to(PKG_ROOT).with_suffix("").as_posix().replace("/", ".")
            )
            if module_name.endswith("__init__"):
                # Without init
                module_name = module_name.rsplit(".", 1)[0]

            mod = importlib.import_module(module_name)

            all_attrs = getattr(mod, "__all__", [])

            for name in all_attrs:
                # Attempt to import the name from the module
                try:
                    obj = getattr(mod, name)
                    assert obj is not None
                except ModuleNotFoundError as e:
                    # If the module is not installed, we suppress the error
                    if (
                        "Module langchain_community" in str(e)
                        and COMMUNITY_NOT_INSTALLED
                    ):
                        pass
                except Exception as e:
                    msg = f"Could not import {module_name}.{name}"
                    raise AssertionError(msg) from e


def test_import_all_using_dir() -> None:
    """Generate the public API for this package."""
    library_code = PKG_ROOT / "langchain"
    for path in library_code.rglob("*.py"):
        # Calculate the relative path to the module
        module_name = (
            path.relative_to(PKG_ROOT).with_suffix("").as_posix().replace("/", ".")
        )
        if module_name.endswith("__init__"):
            # Without init
            module_name = module_name.rsplit(".", 1)[0]

        if module_name.startswith("langchain_community.") and COMMUNITY_NOT_INSTALLED:
            continue

        try:
            mod = importlib.import_module(module_name)
        except ModuleNotFoundError as e:
            msg = f"Could not import {module_name}"
            raise ModuleNotFoundError(msg) from e
        attributes = dir(mod)

        for name in attributes:
            if name.strip().startswith("_"):
                continue
            # Attempt to import the name from the module
            getattr(mod, name)


def test_no_more_changes_to_proxy_community() -> None:
    """This test is meant to catch any changes to the proxy community module.

    Imports from langchain to community are officially DEPRECATED. Contributors
    should not be adding new imports from langchain to community. This test
    is meant to catch any new changes to the proxy community module.
    """
    library_code = PKG_ROOT / "langchain"
    hash_ = 0
    for path in library_code.rglob("*.py"):
        # Calculate the relative path to the module
        if not str(path).endswith("__init__.py"):
            continue

        deprecated_lookup = extract_deprecated_lookup(str(path))
        if deprecated_lookup is None:
            continue

        # This uses a very simple hash, so it's not foolproof, but it should catch
        # most cases.
        hash_ += len(str(sorted(deprecated_lookup.items())))

    evil_magic_number = 38620

    assert hash_ == evil_magic_number, (
        "If you're triggering this test, you're likely adding a new import "
        "to the langchain package that is importing something from "
        "langchain_community. This test is meant to catch such such imports "
        "as they are officially DEPRECATED. Please do not add any new imports "
        "from langchain_community to the langchain package. "
    )


def extract_deprecated_lookup(file_path: str) -> Optional[dict[str, Any]]:
    """Detect and extracts the value of a dictionary named DEPRECATED_LOOKUP

    This variable is located in the global namespace of a Python file.

    Args:
        file_path (str): The path to the Python file.

    Returns:
        dict or None: The value of DEPRECATED_LOOKUP if it exists, None otherwise.
    """
    with open(file_path) as file:
        tree = ast.parse(file.read(), filename=file_path)

    for node in ast.walk(tree):
        if isinstance(node, ast.Assign):
            for target in node.targets:
                if (
                    isinstance(target, ast.Name)
                    and target.id == "DEPRECATED_LOOKUP"
                    and isinstance(node.value, ast.Dict)
                ):
                    return _dict_from_ast(node.value)
    return None


def _dict_from_ast(node: ast.Dict) -> dict[str, str]:
    """Convert an AST dict node to a Python dictionary, assuming str to str format.

    Args:
        node (ast.Dict): The AST node representing a dictionary.

    Returns:
        dict: The corresponding Python dictionary.
    """
    result: dict[str, str] = {}
    for key, value in zip(node.keys, node.values):
        py_key = _literal_eval_str(key)  # type: ignore[arg-type]
        py_value = _literal_eval_str(value)
        result[py_key] = py_value
    return result


def _literal_eval_str(node: ast.AST) -> str:
    """Evaluate an AST literal node to its corresponding string value.

    Args:
        node (ast.AST): The AST node representing a literal value.

    Returns:
        str: The corresponding string value.
    """
<<<<<<< HEAD
    if (
        isinstance(node, ast.Constant)  # Python 3.8+
        and isinstance(node.value, str)
    ):
        return node.value
    raise AssertionError(
        f"Invalid DEPRECATED_LOOKUP format: expected str, got {type(node).__name__}"
    )
=======
    if isinstance(node, ast.Constant):  # Python 3.8+
        if isinstance(node.value, str):
            return node.value
    msg = f"Invalid DEPRECATED_LOOKUP format: expected str, got {type(node).__name__}"
    raise AssertionError(msg)
>>>>>>> f0638051
<|MERGE_RESOLUTION|>--- conflicted
+++ resolved
@@ -159,19 +159,10 @@
     Returns:
         str: The corresponding string value.
     """
-<<<<<<< HEAD
     if (
         isinstance(node, ast.Constant)  # Python 3.8+
         and isinstance(node.value, str)
     ):
         return node.value
-    raise AssertionError(
-        f"Invalid DEPRECATED_LOOKUP format: expected str, got {type(node).__name__}"
-    )
-=======
-    if isinstance(node, ast.Constant):  # Python 3.8+
-        if isinstance(node.value, str):
-            return node.value
     msg = f"Invalid DEPRECATED_LOOKUP format: expected str, got {type(node).__name__}"
-    raise AssertionError(msg)
->>>>>>> f0638051
+    raise AssertionError(msg)