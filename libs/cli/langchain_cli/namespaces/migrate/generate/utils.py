"""Generate migrations utilities."""

import ast
import inspect
import os
import pathlib
from pathlib import Path
from types import ModuleType
from typing import Any, Optional

from typing_extensions import override

HERE = Path(__file__).parent
# Should bring us to [root]/src
PKGS_ROOT = HERE.parent.parent.parent.parent.parent

LANGCHAIN_PKG = PKGS_ROOT / "langchain"
COMMUNITY_PKG = PKGS_ROOT / "community"
PARTNER_PKGS = PKGS_ROOT / "partners"


class ImportExtractor(ast.NodeVisitor):
    """Import extractor"""

    def __init__(self, *, from_package: Optional[str] = None) -> None:
        """Extract all imports from the given code, optionally filtering by package."""
        self.imports: list = []
        self.package = from_package

<<<<<<< HEAD
    def visit_ImportFrom(self, node: ast.ImportFrom) -> None:  # noqa: N802
=======
    @override
    def visit_ImportFrom(self, node) -> None:
>>>>>>> 09a616fe
        if node.module and (
            self.package is None or str(node.module).startswith(self.package)
        ):
            for alias in node.names:
                self.imports.append((node.module, alias.name))
        self.generic_visit(node)


def _get_class_names(code: str) -> list[str]:
    """Extract class names from a code string."""
    # Parse the content of the file into an AST
    tree = ast.parse(code)

    # Initialize a list to hold all class names
    class_names = []

    # Define a node visitor class to collect class names
    class ClassVisitor(ast.NodeVisitor):
        def visit_ClassDef(self, node: ast.ClassDef) -> None:  # noqa: N802
            class_names.append(node.name)
            self.generic_visit(node)

    # Create an instance of the visitor and visit the AST
    visitor = ClassVisitor()
    visitor.visit(tree)
    return class_names


def is_subclass(class_obj: Any, classes_: list[type]) -> bool:
    """Check if the given class object is a subclass of any class in list classes."""
    return any(
        issubclass(class_obj, kls)
        for kls in classes_
        if inspect.isclass(class_obj) and inspect.isclass(kls)
    )


def find_subclasses_in_module(module: ModuleType, classes_: list[type]) -> list[str]:
    """Find all classes in the module that inherit from one of the classes."""
    subclasses = []
    # Iterate over all attributes of the module that are classes
    for _name, obj in inspect.getmembers(module, inspect.isclass):
        if is_subclass(obj, classes_):
            subclasses.append(obj.__name__)
    return subclasses


def _get_all_classnames_from_file(file: Path, pkg: str) -> list[tuple[str, str]]:
    """Extract all class names from a file."""
    code = Path(file).read_text(encoding="utf-8")
    module_name = _get_current_module(file, pkg)
    class_names = _get_class_names(code)

    return [(module_name, class_name) for class_name in class_names]


def identify_all_imports_in_file(
    file: str,
    *,
    from_package: Optional[str] = None,
) -> list[tuple[str, str]]:
    """Let's also identify all the imports in the given file."""
    code = Path(file).read_text(encoding="utf-8")
    return find_imports_from_package(code, from_package=from_package)


def identify_pkg_source(pkg_root: str) -> pathlib.Path:
    """Identify the source of the package.

    Args:
        pkg_root: the root of the package. This contains source + tests, and other
            things like pyproject.toml, lock files etc

    Returns:
        Returns the path to the source code for the package.

    """
    dirs = [d for d in Path(pkg_root).iterdir() if d.is_dir()]
    matching_dirs = [d for d in dirs if d.name.startswith("langchain_")]
    if len(matching_dirs) != 1:
        msg = "There should be only one langchain package."
        raise ValueError(msg)
    return matching_dirs[0]


def list_classes_by_package(pkg_root: str) -> list[tuple[str, str]]:
    """List all classes in a package."""
    module_classes = []
    pkg_source = identify_pkg_source(pkg_root)
    files = list(pkg_source.rglob("*.py"))

    for file in files:
        rel_path = os.path.relpath(file, pkg_root)
        if rel_path.startswith("tests"):
            continue
        module_classes.extend(_get_all_classnames_from_file(file, pkg_root))
    return module_classes


def list_init_imports_by_package(pkg_root: str) -> list[tuple[str, str]]:
    """List all the things that are being imported in a package by module."""
    imports = []
    pkg_source = identify_pkg_source(pkg_root)
    # Scan all the files in the package
    files = list(Path(pkg_source).rglob("*.py"))

    for file in files:
        if file.name != "__init__.py":
            continue
        import_in_file = identify_all_imports_in_file(str(file))
        module_name = _get_current_module(file, pkg_root)
        imports.extend([(module_name, item) for _, item in import_in_file])
    return imports


def find_imports_from_package(
    code: str,
    *,
    from_package: Optional[str] = None,
) -> list[tuple[str, str]]:
    """Find imports in code."""
    # Parse the code into an AST
    tree = ast.parse(code)
    # Create an instance of the visitor
    extractor = ImportExtractor(from_package=from_package)
    # Use the visitor to update the imports list
    extractor.visit(tree)
    return extractor.imports


def _get_current_module(path: Path, pkg_root: str) -> str:
    """Convert a path to a module name."""
    relative_path = path.relative_to(pkg_root).with_suffix("")
    posix_path = relative_path.as_posix()
    norm_path = os.path.normpath(str(posix_path))
    fully_qualified_module = norm_path.replace("/", ".")
    # Strip __init__ if present
    if fully_qualified_module.endswith(".__init__"):
        return fully_qualified_module[:-9]
    return fully_qualified_module<|MERGE_RESOLUTION|>--- conflicted
+++ resolved
@@ -27,12 +27,7 @@
         self.imports: list = []
         self.package = from_package
 
-<<<<<<< HEAD
     def visit_ImportFrom(self, node: ast.ImportFrom) -> None:  # noqa: N802
-=======
-    @override
-    def visit_ImportFrom(self, node) -> None:
->>>>>>> 09a616fe
         if node.module and (
             self.package is None or str(node.module).startswith(self.package)
         ):
