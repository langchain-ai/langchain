[tool.poetry]
name = "__package_name__"
version = "0.0.1"
description = "An integration package connecting __ModuleName__ and LangChain"
authors = []
readme = "README.md"
repository = "https://github.com/langchain-ai/langchain"
license = "MIT"

[tool.poetry.urls]
"Source Code" = "https://github.com/langchain-ai/langchain/tree/master/libs/partners/__package_name_short__"

[tool.poetry.dependencies]
python = ">=3.8.1,<4.0"
<<<<<<< HEAD
gigachain-core = ">=0.0.12"
=======
langchain-core = "^0.1"
>>>>>>> 3925071d

[tool.poetry.group.test]
optional = true

[tool.poetry.group.test.dependencies]
<<<<<<< HEAD
pytest = "^7.3.0"
freezegun = "^1.2.2"
pytest-mock  = "^3.10.0"
syrupy = "^4.0.2"
pytest-watcher = "^0.3.4"
pytest-asyncio = "^0.21.1"
gigachain-core = {path = "../../core", develop = true}
=======
pytest = "^7.4.3"
pytest-asyncio = "^0.23.2"
langchain-core = {path = "../../core", develop = true}
>>>>>>> 3925071d

[tool.poetry.group.codespell]
optional = true

[tool.poetry.group.codespell.dependencies]
codespell = "^2.2.6"

[tool.poetry.group.test_integration]
optional = true

[tool.poetry.group.test_integration.dependencies]

[tool.poetry.group.lint]
optional = true

[tool.poetry.group.lint.dependencies]
ruff = "^0.1.8"

[tool.poetry.group.typing.dependencies]
<<<<<<< HEAD
mypy = "^0.991"
gigachain-core = {path = "../../core", develop = true}
=======
mypy = "^1.7.1"
langchain-core = {path = "../../core", develop = true}
>>>>>>> 3925071d

[tool.poetry.group.dev]
optional = true

[tool.poetry.group.dev.dependencies]
gigachain-core = {path = "../../core", develop = true}

[tool.ruff.lint]
select = [
  "E",  # pycodestyle
  "F",  # pyflakes
  "I",  # isort
  "T201", # print
]

[tool.mypy]
disallow_untyped_defs = "True"

[tool.coverage.run]
omit = [
    "tests/*",
]

[build-system]
requires = ["poetry-core>=1.0.0"]
build-backend = "poetry.core.masonry.api"

[tool.pytest.ini_options]
# --strict-markers will raise errors on unknown marks.
# https://docs.pytest.org/en/7.1.x/how-to/mark.html#raising-errors-on-unknown-marks
#
# https://docs.pytest.org/en/7.1.x/reference/reference.html
# --strict-config       any warnings encountered while parsing the `pytest`
#                       section of the configuration file raise errors.
#
# https://github.com/tophat/syrupy
# --snapshot-warn-unused    Prints a warning on unused snapshots rather than fail the test suite.
addopts = "--snapshot-warn-unused --strict-markers --strict-config --durations=5"
# Registering custom markers.
# https://docs.pytest.org/en/7.1.x/example/markers.html#registering-markers
markers = [
  "compile: mark placeholder test used to compile integration tests without running them",
]
asyncio_mode = "auto"<|MERGE_RESOLUTION|>--- conflicted
+++ resolved
@@ -12,29 +12,15 @@
 
 [tool.poetry.dependencies]
 python = ">=3.8.1,<4.0"
-<<<<<<< HEAD
-gigachain-core = ">=0.0.12"
-=======
-langchain-core = "^0.1"
->>>>>>> 3925071d
+gigachain-core = "^0.1"
 
 [tool.poetry.group.test]
 optional = true
 
 [tool.poetry.group.test.dependencies]
-<<<<<<< HEAD
-pytest = "^7.3.0"
-freezegun = "^1.2.2"
-pytest-mock  = "^3.10.0"
-syrupy = "^4.0.2"
-pytest-watcher = "^0.3.4"
-pytest-asyncio = "^0.21.1"
-gigachain-core = {path = "../../core", develop = true}
-=======
 pytest = "^7.4.3"
 pytest-asyncio = "^0.23.2"
-langchain-core = {path = "../../core", develop = true}
->>>>>>> 3925071d
+gigachain-core = {path = "../../core", develop = true}
 
 [tool.poetry.group.codespell]
 optional = true
@@ -54,13 +40,8 @@
 ruff = "^0.1.8"
 
 [tool.poetry.group.typing.dependencies]
-<<<<<<< HEAD
-mypy = "^0.991"
+mypy = "^1.7.1"
 gigachain-core = {path = "../../core", develop = true}
-=======
-mypy = "^1.7.1"
-langchain-core = {path = "../../core", develop = true}
->>>>>>> 3925071d
 
 [tool.poetry.group.dev]
 optional = true
