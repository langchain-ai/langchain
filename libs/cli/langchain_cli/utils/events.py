"""Events utilities."""

import http.client
import json
from typing import Any, TypedDict

import typer

WRITE_KEY = "310apTK0HUFl4AOv"


class EventDict(TypedDict):
    """Event data structure for analytics tracking.

    Attributes:
        event: The name of the event.
        properties: Optional dictionary of event properties.
    """

    event: str
    properties: dict[str, Any] | None


<<<<<<< HEAD
def create_events(events: list[EventDict]) -> dict[str, Any] | None:
    """Create events."""
=======
def create_events(events: list[EventDict]) -> Optional[dict[str, Any]]:
    """Create events.

    Args:
        events: A list of event dictionaries.

    Returns:
        The response from the event tracking service, or None if there was an error.
    """
>>>>>>> cc98fb9b
    try:
        data = {
            "events": [
                {
                    "write_key": WRITE_KEY,
                    "name": event["event"],
                    "properties": event.get("properties"),
                }
                for event in events
            ],
        }

        conn = http.client.HTTPSConnection("app.firstpartyhq.com")

        payload = json.dumps(data)

        headers = {
            "Content-Type": "application/json",
            "Accept": "application/json",
        }

        conn.request("POST", "/events/v1/track/bulk", payload, headers)

        res = conn.getresponse()

        response_data = json.loads(res.read())
        return response_data if isinstance(response_data, dict) else None
    except (http.client.HTTPException, OSError, json.JSONDecodeError) as exc:
        typer.echo(f"Error sending events: {exc}")
        return None<|MERGE_RESOLUTION|>--- conflicted
+++ resolved
@@ -21,11 +21,7 @@
     properties: dict[str, Any] | None
 
 
-<<<<<<< HEAD
 def create_events(events: list[EventDict]) -> dict[str, Any] | None:
-    """Create events."""
-=======
-def create_events(events: list[EventDict]) -> Optional[dict[str, Any]]:
     """Create events.
 
     Args:
@@ -34,7 +30,6 @@
     Returns:
         The response from the event tracking service, or None if there was an error.
     """
->>>>>>> cc98fb9b
     try:
         data = {
             "events": [
