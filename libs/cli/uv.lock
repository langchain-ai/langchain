--- conflicted
+++ resolved
@@ -351,11 +351,7 @@
     { name = "langchain-openai", marker = "extra == 'openai'", editable = "../partners/openai" },
     { name = "langchain-text-splitters", editable = "../text-splitters" },
     { name = "langchain-together", marker = "extra == 'together'" },
-<<<<<<< HEAD
-    { name = "langsmith", specifier = ">=0.1.17" },
-=======
     { name = "langsmith", specifier = ">=0.1.17,<1.0.0" },
->>>>>>> d07cb63c
     { name = "pydantic", specifier = ">=2.7.4,<3.0.0" },
     { name = "pyyaml", specifier = ">=5.3" },
     { name = "requests", specifier = ">=2,<3" },
@@ -487,11 +483,7 @@
 
 [[package]]
 name = "langchain-core"
-<<<<<<< HEAD
-version = "1.0.0a4"
-=======
 version = "1.0.0a5"
->>>>>>> d07cb63c
 source = { editable = "../core" }
 dependencies = [
     { name = "jsonpatch" },
