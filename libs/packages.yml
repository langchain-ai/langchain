# this file is used to define the packages that are used in the project
# it is EXPERIMENTAL and may be removed in the future

packages:
- name: langchain-core
  path: libs/core
  repo: langchain-ai/langchain
  downloads: 27722594
  downloads_updated_at: '2025-02-13T20:29:06.035211+00:00'
- name: langchain-text-splitters
  path: libs/text-splitters
  repo: langchain-ai/langchain
  downloads: 12866727
  downloads_updated_at: '2025-02-13T20:29:06.035211+00:00'
- name: langchain
  path: libs/langchain
  repo: langchain-ai/langchain
  downloads: 32917727
  downloads_updated_at: '2025-02-13T20:29:06.035211+00:00'
- name: langchain-community
  path: libs/community
  repo: langchain-ai/langchain
  downloads: 21967466
  downloads_updated_at: '2025-02-13T20:29:06.035211+00:00'
- name: langchain-experimental
  path: libs/experimental
  repo: langchain-ai/langchain-experimental
  downloads: 1960508
  downloads_updated_at: '2025-02-13T20:29:06.035211+00:00'
- name: langchain-cli
  path: libs/cli
  repo: langchain-ai/langchain
  downloads: 84415
  downloads_updated_at: '2025-02-13T20:29:06.035211+00:00'
- name: langchain-ai21
  path: libs/ai21
  repo: langchain-ai/langchain-ai21
  downloads: 13100
  downloads_updated_at: '2025-02-13T20:29:06.035211+00:00'
- name: langchain-anthropic
  path: libs/partners/anthropic
  repo: langchain-ai/langchain
  js: '@langchain/anthropic'
  downloads: 1549411
  downloads_updated_at: '2025-02-13T20:29:06.035211+00:00'
- name: langchain-chroma
  path: libs/partners/chroma
  repo: langchain-ai/langchain
  downloads: 553991
  downloads_updated_at: '2025-02-13T20:29:06.035211+00:00'
- name: langchain-exa
  path: libs/partners/exa
  repo: langchain-ai/langchain
  provider_page: exa_search
  js: '@langchain/exa'
  downloads: 5817
  downloads_updated_at: '2025-02-13T20:29:06.035211+00:00'
- name: langchain-fireworks
  path: libs/partners/fireworks
  repo: langchain-ai/langchain
  downloads: 264866
  downloads_updated_at: '2025-02-13T20:29:06.035211+00:00'
- name: langchain-groq
  path: libs/partners/groq
  repo: langchain-ai/langchain
  js: '@langchain/groq'
  downloads: 452801
  downloads_updated_at: '2025-02-13T20:29:06.035211+00:00'
- name: langchain-huggingface
  path: libs/partners/huggingface
  repo: langchain-ai/langchain
  downloads: 403346
  downloads_updated_at: '2025-02-13T20:29:06.035211+00:00'
- name: langchain-ibm
  path: libs/ibm
  repo: langchain-ai/langchain-ibm
  js: '@langchain/ibm'
  downloads: 95572
  downloads_updated_at: '2025-02-13T20:29:06.035211+00:00'
- name: langchain-localai
  path: libs/localai
  repo: mkhludnev/langchain-localai
  downloads: 306
  downloads_updated_at: '2025-02-13T20:29:06.035211+00:00'
- name: langchain-milvus
  path: libs/milvus
  repo: langchain-ai/langchain-milvus
  downloads: 162619
  downloads_updated_at: '2025-02-13T20:29:06.035211+00:00'
- name: langchain-mistralai
  path: libs/partners/mistralai
  repo: langchain-ai/langchain
  js: '@langchain/mistralai'
  downloads: 315149
  downloads_updated_at: '2025-02-13T20:29:06.035211+00:00'
- name: langchain-mongodb
  path: libs/langchain-mongodb
  repo: langchain-ai/langchain-mongodb
  provider_page: mongodb_atlas
  js: '@langchain/mongodb'
  downloads: 160711
  downloads_updated_at: '2025-02-13T20:29:06.035211+00:00'
- name: langchain-nomic
  path: libs/partners/nomic
  repo: langchain-ai/langchain
  js: '@langchain/nomic'
  downloads: 10335
  downloads_updated_at: '2025-02-13T20:29:06.035211+00:00'
- name: langchain-openai
  path: libs/partners/openai
  repo: langchain-ai/langchain
  js: '@langchain/openai'
  downloads: 9823331
  downloads_updated_at: '2025-02-13T20:29:06.035211+00:00'
- name: langchain-pinecone
  path: libs/pinecone
  repo: langchain-ai/langchain-pinecone
  js: '@langchain/pinecone'
  downloads: 393153
  downloads_updated_at: '2025-02-13T20:29:06.035211+00:00'
- name: langchain-prompty
  path: libs/partners/prompty
  repo: langchain-ai/langchain
  provider_page: microsoft
  downloads: 1216
  downloads_updated_at: '2025-02-13T20:29:06.035211+00:00'
- name: langchain-qdrant
  path: libs/partners/qdrant
  repo: langchain-ai/langchain
  js: '@langchain/qdrant'
  downloads: 125551
  downloads_updated_at: '2025-02-13T20:29:06.035211+00:00'
- name: langchain-scrapegraph
  path: .
  repo: ScrapeGraphAI/langchain-scrapegraph
  downloads: 851
  downloads_updated_at: '2025-02-13T20:29:06.035211+00:00'
- name: langchain-sema4
  path: libs/sema4
  repo: langchain-ai/langchain-sema4
  provider_page: robocorp
  downloads: 1647
  downloads_updated_at: '2025-02-13T20:29:06.035211+00:00'
- name: langchain-together
  path: libs/together
  repo: langchain-ai/langchain-together
  downloads: 53987
  downloads_updated_at: '2025-02-13T20:29:06.035211+00:00'
- name: langchain-upstage
  path: libs/upstage
  repo: langchain-ai/langchain-upstage
  downloads: 29553
  downloads_updated_at: '2025-02-13T20:29:06.035211+00:00'
- name: langchain-voyageai
  path: libs/partners/voyageai
  repo: langchain-ai/langchain
  downloads: 17269
  downloads_updated_at: '2025-02-13T20:29:06.035211+00:00'
- name: langchain-aws
  name_title: AWS
  path: libs/aws
  repo: langchain-ai/langchain-aws
  js: '@langchain/aws'
  downloads: 2133380
  downloads_updated_at: '2025-02-13T20:29:06.035211+00:00'
- name: langchain-astradb
  path: libs/astradb
  repo: langchain-ai/langchain-datastax
  downloads: 83037
  downloads_updated_at: '2025-02-13T20:29:06.035211+00:00'
- name: langchain-google-genai
  name_title: Google Generative AI
  path: libs/genai
  repo: langchain-ai/langchain-google
  provider_page: google
  js: '@langchain/google-genai'
  downloads: 1019707
  downloads_updated_at: '2025-02-13T20:29:06.035211+00:00'
- name: langchain-google-vertexai
  path: libs/vertexai
  repo: langchain-ai/langchain-google
  provider_page: google
  js: '@langchain/google-vertexai'
  downloads: 13033464
  downloads_updated_at: '2025-02-13T20:29:06.035211+00:00'
- name: langchain-google-community
  path: libs/community
  repo: langchain-ai/langchain-google
  provider_page: google
  downloads: 3787822
  downloads_updated_at: '2025-02-13T20:29:06.035211+00:00'
- name: langchain-weaviate
  path: libs/weaviate
  repo: langchain-ai/langchain-weaviate
  js: '@langchain/weaviate'
  downloads: 31199
  downloads_updated_at: '2025-02-13T20:29:06.035211+00:00'
- name: langchain-cohere
  path: libs/cohere
  repo: langchain-ai/langchain-cohere
  js: '@langchain/cohere'
  downloads: 653329
  downloads_updated_at: '2025-02-13T20:29:06.035211+00:00'
- name: langchain-elasticsearch
  path: libs/elasticsearch
  repo: langchain-ai/langchain-elastic
  downloads: 137212
  downloads_updated_at: '2025-02-13T20:29:06.035211+00:00'
- name: langchain-nvidia-ai-endpoints
  path: libs/ai-endpoints
  repo: langchain-ai/langchain-nvidia
  provider_page: nvidia
  downloads: 157267
  downloads_updated_at: '2025-02-13T20:29:06.035211+00:00'
- name: langchain-postgres
  path: .
  repo: langchain-ai/langchain-postgres
  provider_page: pgvector
  downloads: 320831
  downloads_updated_at: '2025-02-13T20:29:06.035211+00:00'
- name: langchain-redis
  path: libs/redis
  repo: langchain-ai/langchain-redis
  js: '@langchain/redis'
  downloads: 22787
  downloads_updated_at: '2025-02-13T20:29:06.035211+00:00'
- name: langchain-unstructured
  path: libs/unstructured
  repo: langchain-ai/langchain-unstructured
  downloads: 118888
  downloads_updated_at: '2025-02-13T20:29:06.035211+00:00'
- name: langchain-azure-ai
  path: libs/azure-ai
  repo: langchain-ai/langchain-azure
  provider_page: azure_ai
  downloads: 5835
  js: '@langchain/openai'
- name: langchain-azure-dynamic-sessions
  path: libs/azure-dynamic-sessions
  repo: langchain-ai/langchain-azure
  provider_page: microsoft
  js: '@langchain/azure-dynamic-sessions'
  downloads: 7401
  downloads_updated_at: '2025-02-13T20:29:06.035211+00:00'
- name: langchain-sqlserver
  path: libs/sqlserver
  repo: langchain-ai/langchain-azure
  provider_page: microsoft
  downloads: 2298
  downloads_updated_at: '2025-02-13T20:29:06.035211+00:00'
- name: langchain-cerebras
  path: libs/cerebras
  repo: langchain-ai/langchain-cerebras
  downloads: 26690
  downloads_updated_at: '2025-02-13T20:29:06.035211+00:00'
- name: langchain-snowflake
  path: libs/snowflake
  repo: langchain-ai/langchain-snowflake
  downloads: 1905
  downloads_updated_at: '2025-02-13T20:29:06.035211+00:00'
- name: databricks-langchain
  name_title: Databricks
  path: integrations/langchain
  repo: databricks/databricks-ai-bridge
  provider_page: databricks
  downloads: 36221
  downloads_updated_at: '2025-02-13T20:29:06.035211+00:00'
- name: langchain-couchbase
  path: .
  repo: Couchbase-Ecosystem/langchain-couchbase
  downloads: 725
  downloads_updated_at: '2025-02-13T20:29:06.035211+00:00'
- name: langchain-ollama
  path: libs/partners/ollama
  repo: langchain-ai/langchain
  js: '@langchain/ollama'
  downloads: 623011
  downloads_updated_at: '2025-02-13T20:29:06.035211+00:00'
- name: langchain-box
  path: libs/box
  repo: box-community/langchain-box
  downloads: 730
  downloads_updated_at: '2025-02-13T20:29:06.035211+00:00'
- name: langchain-tests
  path: libs/standard-tests
  repo: langchain-ai/langchain
  downloads: 180354
  downloads_updated_at: '2025-02-13T20:29:06.035211+00:00'
- name: langchain-neo4j
  path: libs/neo4j
  repo: langchain-ai/langchain-neo4j
  downloads: 30320
  downloads_updated_at: '2025-02-13T20:29:06.035211+00:00'
- name: langchain-linkup
  path: .
  repo: LinkupPlatform/langchain-linkup
  downloads: 532
  downloads_updated_at: '2025-02-13T20:29:06.035211+00:00'
- name: langchain-yt-dlp
  path: .
  repo: aqib0770/langchain-yt-dlp
  downloads: 461
  downloads_updated_at: '2025-02-13T20:29:06.035211+00:00'
- name: langchain-oceanbase
  path: .
  repo: oceanbase/langchain-oceanbase
  downloads: 58
  downloads_updated_at: '2025-02-13T20:29:06.035211+00:00'
- name: langchain-predictionguard
  path: .
  repo: predictionguard/langchain-predictionguard
  downloads: 422
  downloads_updated_at: '2025-02-13T20:29:06.035211+00:00'
- name: langchain-cratedb
  path: .
  repo: crate/langchain-cratedb
  downloads: 417
  downloads_updated_at: '2025-02-13T20:29:06.035211+00:00'
- name: langchain-modelscope
  path: .
  repo: modelscope/langchain-modelscope
  downloads: 131
  downloads_updated_at: '2025-02-13T20:29:06.035211+00:00'
- name: langchain-falkordb
  path: .
  repo: kingtroga/langchain-falkordb
  downloads: 178
  downloads_updated_at: '2025-02-13T20:29:06.035211+00:00'
- name: langchain-dappier
  path: .
  repo: DappierAI/langchain-dappier
  downloads: 353
  downloads_updated_at: '2025-02-13T20:29:06.035211+00:00'
- name: langchain-pull-md
  path: .
  repo: chigwell/langchain-pull-md
  downloads: 161
  downloads_updated_at: '2025-02-13T20:29:06.035211+00:00'
- name: langchain-kuzu
  path: .
  repo: kuzudb/langchain-kuzu
  downloads: 426
  downloads_updated_at: '2025-02-13T20:29:06.035211+00:00'
- name: langchain-docling
  path: .
  repo: DS4SD/docling-langchain
  downloads: 6800
  downloads_updated_at: '2025-02-13T20:29:06.035211+00:00'
- name: langchain-lindorm-integration
  path: .
  repo: AlwaysBluer/langchain-lindorm-integration
  provider_page: lindorm
  downloads: 79
  downloads_updated_at: '2025-02-13T20:30:13.814314+00:00'
- name: langchain-hyperbrowser
  path: .
  repo: hyperbrowserai/langchain-hyperbrowser
  downloads: 371
  downloads_updated_at: '2025-02-13T20:30:13.814314+00:00'
- name: langchain-fmp-data
  path: .
  repo: MehdiZare/langchain-fmp-data
  downloads: 366
  downloads_updated_at: '2025-02-13T20:30:13.814314+00:00'
- name: tilores-langchain
  name_title: Tilores
  path: .
  repo: tilotech/tilores-langchain
  provider_page: tilores
  downloads: 121
  downloads_updated_at: '2025-02-13T20:30:13.814314+00:00'
- name: langchain-pipeshift
  path: .
  repo: pipeshift-org/langchain-pipeshift
  downloads: 133
  downloads_updated_at: '2025-02-13T20:30:13.814314+00:00'
- name: langchain-payman-tool
  path: .
  repo: paymanai/langchain-payman-tool
  downloads: 685
  downloads_updated_at: '2025-02-13T20:30:13.814314+00:00'
- name: langchain-sambanova
  path: .
  repo: sambanova/langchain-sambanova
  downloads: 1313
  downloads_updated_at: '2025-02-13T20:30:13.814314+00:00'
- name: langchain-deepseek
  path: libs/partners/deepseek
  repo: langchain-ai/langchain
  provider_page: deepseek
  js: '@langchain/deepseek'
  downloads: 6871
  downloads_updated_at: '2025-02-13T20:30:13.814314+00:00'
- name: langchain-jenkins
  path: .
  repo: Amitgb14/langchain_jenkins
  downloads: 386
  downloads_updated_at: '2025-02-13T20:30:13.814314+00:00'
- name: langchain-goodfire
  path: .
  repo: keenanpepper/langchain-goodfire
  downloads: 585
  downloads_updated_at: '2025-02-13T20:30:13.814314+00:00'
- name: langchain-nimble
  path: .
  repo: Nimbleway/langchain-nimble
  downloads: 388
  downloads_updated_at: '2025-02-13T20:30:13.814314+00:00'
- name: langchain-apify
  path: .
  repo: apify/langchain-apify
  downloads: 443
  downloads_updated_at: '2025-02-13T20:30:13.814314+00:00'
- name: langfair
  name_title: LangFair
  path: .
  repo: cvs-health/langfair
  downloads: 901
  downloads_updated_at: '2025-02-13T20:30:13.814314+00:00'
- name: langchain-abso
  path: .
  repo: lunary-ai/langchain-abso
  downloads: 0
  downloads_updated_at: '2025-02-13T20:30:13.814314+00:00'
- name: langchain-graph-retriever
  name_title: Graph RAG
  path: packages/langchain-graph-retriever
  repo: datastax/graph-rag
  provider_page: graph_rag
  downloads: 2093
  downloads_updated_at: '2025-02-13T20:32:23.744801+00:00'
- name: langchain-xai
  path: libs/partners/xai
  repo: langchain-ai/langchain
  downloads: 9521
  downloads_updated_at: '2025-02-13T23:35:48.490391+00:00'
- name: langchain-salesforce
  path: .
  repo: colesmcintosh/langchain-salesforce
  downloads: 0
  downloads_updated_at: '2025-02-13T23:35:48.490391+00:00'
- name: langchain-discord-shikenso
  path: .
  repo: Shikenso-Analytics/langchain-discord
  downloads: 1
  downloads_updated_at: '2025-02-15T16:00:00.000000+00:00'
- name: langchain-vdms
  repo: IntelLabs/langchain-vdms
  path: .
  name_title: VDMS
- name: langchain-deeplake
  path: .
  repo: activeloopai/langchain-deeplake
- name: langchain-cognee
  repo: topoteretes/langchain-cognee
  path: .
- name: langchain-prolog
  path: .
  repo: apisani1/langchain-prolog
  downloads: 0
  downloads_updated_at: '2025-02-15T16:00:00.000000+00:00'
- name: langchain-permit
  path: .
  repo: permitio/langchain-permit
- name: langchain-pymupdf4llm
  path: .
  repo: lakinduboteju/langchain-pymupdf4llm
- name: langchain-writer
  path: .
  repo: writer/langchain-writer
  downloads: 0
  downloads_updated_at: '2025-02-24T13:19:19.816059+00:00'
- name: langchain-taiga
  name_title: Taiga
  path: .
  repo: Shikenso-Analytics/langchain-taiga
<<<<<<< HEAD
- name: langchain-opengradient
  path: .
  repo: OpenGradient/og-langchain
=======
- name: langchain-tableau
  name_title: Tableau
  path: .
  repo: Tab-SE/tableau_langchain
>>>>>>> 3c258194
<|MERGE_RESOLUTION|>--- conflicted
+++ resolved
@@ -474,13 +474,10 @@
   name_title: Taiga
   path: .
   repo: Shikenso-Analytics/langchain-taiga
-<<<<<<< HEAD
-- name: langchain-opengradient
-  path: .
-  repo: OpenGradient/og-langchain
-=======
 - name: langchain-tableau
   name_title: Tableau
   path: .
   repo: Tab-SE/tableau_langchain
->>>>>>> 3c258194
+- name: langchain-opengradient
+  path: .
+  repo: OpenGradient/og-langchain