--- conflicted
+++ resolved
@@ -700,18 +700,15 @@
 - name: langchain-tensorlake
   path: .
   repo: tensorlakeai/langchain-tensorlake
-<<<<<<< HEAD
-- name: langchain-cloudsway
-  repo: Cloudsway-AI/langchain-cloudsway
-  path: .
-=======
   downloads: 781
   downloads_updated_at: '2025-08-10T21:38:36.795416+00:00'
->>>>>>> 9259eea8
 - name: langchain-gradient
   provider_page: gradientai
   name_title: DigitalOcean Gradient
   path: .
   repo: digitalocean/langchain-gradient
   downloads: 576
-  downloads_updated_at: '2025-08-10T21:38:36.795416+00:00'+  downloads_updated_at: '2025-08-10T21:38:36.795416+00:00'
+  - name: langchain-cloudsway
+  repo: Cloudsway-AI/langchain-cloudsway
+  path: .