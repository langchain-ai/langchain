--- conflicted
+++ resolved
@@ -729,11 +729,9 @@
 - name: langchain-scrapeless
   repo: scrapeless-ai/langchain-scrapeless
   path: .
-<<<<<<< HEAD
 - name: langchain-google-bigtable
   name_title: Bigtable
   repo: googleapis/langchain-google-bigtable-python
-=======
 - name: langchain-timbr
   provider_page: timbr
   path: .
@@ -744,5 +742,4 @@
 - name: langchain-oci
   name_title: Oracle Cloud Infrastructure (OCI)
   repo: oracle/langchain-oracle
->>>>>>> c9eed530
   path: .