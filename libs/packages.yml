--- conflicted
+++ resolved
@@ -498,11 +498,10 @@
   path: libs/python-sdk/ads4gpts-langchain
   repo: ADS4GPTs/ads4gpts
   downloads: 733
-<<<<<<< HEAD
+  downloads_updated_at: '2025-03-09T00:15:16.651181+00:00'
 - name: langchain-contextual
   name_title: Contextual AI
   path: langchain-contextual
   repo: ContextualAI//langchain-contextual
-=======
-  downloads_updated_at: '2025-03-09T00:15:16.651181+00:00'
->>>>>>> cee0fecb
+  downloads: 432
+  downloads_updated_at: '2025-03-09T01:40:49.430540+00:00'