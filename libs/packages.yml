--- conflicted
+++ resolved
@@ -2,7 +2,6 @@
 # it is EXPERIMENTAL and may be removed in the future
 
 packages:
-<<<<<<< HEAD
   - name: langchain-core
     path: libs/core
     repo: langchain-ai/langchain
@@ -115,8 +114,8 @@
     downloads: 9823331
     downloads_updated_at: "2025-02-13T20:29:06.035211+00:00"
   - name: langchain-pinecone
-    path: libs/partners/pinecone
-    repo: langchain-ai/langchain
+    path: libs/pinecone
+    repo: langchain-ai/langchain-pinecone
     js: "@langchain/pinecone"
     downloads: 393153
     downloads_updated_at: "2025-02-13T20:29:06.035211+00:00"
@@ -439,446 +438,4 @@
     path: .
     repo: Shikenso-Analytics/langchain-discord
     downloads: 1
-    downloads_updated_at: "2025-02-15T16:00:00.000000+00:00"
-  - name: langchain-permit
-    path: .
-    repo: permitio/langchain-permit
-=======
-- name: langchain-core
-  path: libs/core
-  repo: langchain-ai/langchain
-  downloads: 27722594
-  downloads_updated_at: '2025-02-13T20:29:06.035211+00:00'
-- name: langchain-text-splitters
-  path: libs/text-splitters
-  repo: langchain-ai/langchain
-  downloads: 12866727
-  downloads_updated_at: '2025-02-13T20:29:06.035211+00:00'
-- name: langchain
-  path: libs/langchain
-  repo: langchain-ai/langchain
-  downloads: 32917727
-  downloads_updated_at: '2025-02-13T20:29:06.035211+00:00'
-- name: langchain-community
-  path: libs/community
-  repo: langchain-ai/langchain
-  downloads: 21967466
-  downloads_updated_at: '2025-02-13T20:29:06.035211+00:00'
-- name: langchain-experimental
-  path: libs/experimental
-  repo: langchain-ai/langchain-experimental
-  downloads: 1960508
-  downloads_updated_at: '2025-02-13T20:29:06.035211+00:00'
-- name: langchain-cli
-  path: libs/cli
-  repo: langchain-ai/langchain
-  downloads: 84415
-  downloads_updated_at: '2025-02-13T20:29:06.035211+00:00'
-- name: langchain-ai21
-  path: libs/ai21
-  repo: langchain-ai/langchain-ai21
-  downloads: 13100
-  downloads_updated_at: '2025-02-13T20:29:06.035211+00:00'
-- name: langchain-anthropic
-  path: libs/partners/anthropic
-  repo: langchain-ai/langchain
-  js: '@langchain/anthropic'
-  downloads: 1549411
-  downloads_updated_at: '2025-02-13T20:29:06.035211+00:00'
-- name: langchain-chroma
-  path: libs/partners/chroma
-  repo: langchain-ai/langchain
-  downloads: 553991
-  downloads_updated_at: '2025-02-13T20:29:06.035211+00:00'
-- name: langchain-exa
-  path: libs/partners/exa
-  repo: langchain-ai/langchain
-  provider_page: exa_search
-  js: '@langchain/exa'
-  downloads: 5817
-  downloads_updated_at: '2025-02-13T20:29:06.035211+00:00'
-- name: langchain-fireworks
-  path: libs/partners/fireworks
-  repo: langchain-ai/langchain
-  downloads: 264866
-  downloads_updated_at: '2025-02-13T20:29:06.035211+00:00'
-- name: langchain-groq
-  path: libs/partners/groq
-  repo: langchain-ai/langchain
-  js: '@langchain/groq'
-  downloads: 452801
-  downloads_updated_at: '2025-02-13T20:29:06.035211+00:00'
-- name: langchain-huggingface
-  path: libs/partners/huggingface
-  repo: langchain-ai/langchain
-  downloads: 403346
-  downloads_updated_at: '2025-02-13T20:29:06.035211+00:00'
-- name: langchain-ibm
-  path: libs/ibm
-  repo: langchain-ai/langchain-ibm
-  js: '@langchain/ibm'
-  downloads: 95572
-  downloads_updated_at: '2025-02-13T20:29:06.035211+00:00'
-- name: langchain-localai
-  path: libs/localai
-  repo: mkhludnev/langchain-localai
-  downloads: 306
-  downloads_updated_at: '2025-02-13T20:29:06.035211+00:00'
-- name: langchain-milvus
-  path: libs/milvus
-  repo: langchain-ai/langchain-milvus
-  downloads: 162619
-  downloads_updated_at: '2025-02-13T20:29:06.035211+00:00'
-- name: langchain-mistralai
-  path: libs/partners/mistralai
-  repo: langchain-ai/langchain
-  js: '@langchain/mistralai'
-  downloads: 315149
-  downloads_updated_at: '2025-02-13T20:29:06.035211+00:00'
-- name: langchain-mongodb
-  path: libs/langchain-mongodb
-  repo: langchain-ai/langchain-mongodb
-  provider_page: mongodb_atlas
-  js: '@langchain/mongodb'
-  downloads: 160711
-  downloads_updated_at: '2025-02-13T20:29:06.035211+00:00'
-  disabled: true
-- name: langchain-nomic
-  path: libs/partners/nomic
-  repo: langchain-ai/langchain
-  js: '@langchain/nomic'
-  downloads: 10335
-  downloads_updated_at: '2025-02-13T20:29:06.035211+00:00'
-- name: langchain-openai
-  path: libs/partners/openai
-  repo: langchain-ai/langchain
-  js: '@langchain/openai'
-  downloads: 9823331
-  downloads_updated_at: '2025-02-13T20:29:06.035211+00:00'
-- name: langchain-pinecone
-  path: libs/pinecone
-  repo: langchain-ai/langchain-pinecone
-  js: '@langchain/pinecone'
-  downloads: 393153
-  downloads_updated_at: '2025-02-13T20:29:06.035211+00:00'
-- name: langchain-prompty
-  path: libs/partners/prompty
-  repo: langchain-ai/langchain
-  provider_page: microsoft
-  downloads: 1216
-  downloads_updated_at: '2025-02-13T20:29:06.035211+00:00'
-- name: langchain-qdrant
-  path: libs/partners/qdrant
-  repo: langchain-ai/langchain
-  js: '@langchain/qdrant'
-  downloads: 125551
-  downloads_updated_at: '2025-02-13T20:29:06.035211+00:00'
-- name: langchain-scrapegraph
-  path: .
-  repo: ScrapeGraphAI/langchain-scrapegraph
-  downloads: 851
-  downloads_updated_at: '2025-02-13T20:29:06.035211+00:00'
-- name: langchain-sema4
-  path: libs/sema4
-  repo: langchain-ai/langchain-sema4
-  provider_page: robocorp
-  downloads: 1647
-  downloads_updated_at: '2025-02-13T20:29:06.035211+00:00'
-- name: langchain-together
-  path: libs/together
-  repo: langchain-ai/langchain-together
-  downloads: 53987
-  downloads_updated_at: '2025-02-13T20:29:06.035211+00:00'
-- name: langchain-upstage
-  path: libs/upstage
-  repo: langchain-ai/langchain-upstage
-  downloads: 29553
-  downloads_updated_at: '2025-02-13T20:29:06.035211+00:00'
-- name: langchain-voyageai
-  path: libs/partners/voyageai
-  repo: langchain-ai/langchain
-  downloads: 17269
-  downloads_updated_at: '2025-02-13T20:29:06.035211+00:00'
-- name: langchain-aws
-  name_title: AWS
-  path: libs/aws
-  repo: langchain-ai/langchain-aws
-  js: '@langchain/aws'
-  downloads: 2133380
-  downloads_updated_at: '2025-02-13T20:29:06.035211+00:00'
-- name: langchain-astradb
-  path: libs/astradb
-  repo: langchain-ai/langchain-datastax
-  downloads: 83037
-  downloads_updated_at: '2025-02-13T20:29:06.035211+00:00'
-- name: langchain-google-genai
-  name_title: Google Generative AI
-  path: libs/genai
-  repo: langchain-ai/langchain-google
-  provider_page: google
-  js: '@langchain/google-genai'
-  downloads: 1019707
-  downloads_updated_at: '2025-02-13T20:29:06.035211+00:00'
-- name: langchain-google-vertexai
-  path: libs/vertexai
-  repo: langchain-ai/langchain-google
-  provider_page: google
-  js: '@langchain/google-vertexai'
-  downloads: 13033464
-  downloads_updated_at: '2025-02-13T20:29:06.035211+00:00'
-- name: langchain-google-community
-  path: libs/community
-  repo: langchain-ai/langchain-google
-  provider_page: google
-  downloads: 3787822
-  downloads_updated_at: '2025-02-13T20:29:06.035211+00:00'
-- name: langchain-weaviate
-  path: libs/weaviate
-  repo: langchain-ai/langchain-weaviate
-  js: '@langchain/weaviate'
-  downloads: 31199
-  downloads_updated_at: '2025-02-13T20:29:06.035211+00:00'
-- name: langchain-cohere
-  path: libs/cohere
-  repo: langchain-ai/langchain-cohere
-  js: '@langchain/cohere'
-  downloads: 653329
-  downloads_updated_at: '2025-02-13T20:29:06.035211+00:00'
-- name: langchain-elasticsearch
-  path: libs/elasticsearch
-  repo: langchain-ai/langchain-elastic
-  downloads: 137212
-  downloads_updated_at: '2025-02-13T20:29:06.035211+00:00'
-- name: langchain-nvidia-ai-endpoints
-  path: libs/ai-endpoints
-  repo: langchain-ai/langchain-nvidia
-  provider_page: nvidia
-  downloads: 157267
-  downloads_updated_at: '2025-02-13T20:29:06.035211+00:00'
-- name: langchain-postgres
-  path: .
-  repo: langchain-ai/langchain-postgres
-  provider_page: pgvector
-  downloads: 320831
-  downloads_updated_at: '2025-02-13T20:29:06.035211+00:00'
-- name: langchain-redis
-  path: libs/redis
-  repo: langchain-ai/langchain-redis
-  js: '@langchain/redis'
-  downloads: 22787
-  downloads_updated_at: '2025-02-13T20:29:06.035211+00:00'
-- name: langchain-unstructured
-  path: libs/unstructured
-  repo: langchain-ai/langchain-unstructured
-  downloads: 118888
-  downloads_updated_at: '2025-02-13T20:29:06.035211+00:00'
-- name: langchain-azure-dynamic-sessions
-  path: libs/azure-dynamic-sessions
-  repo: langchain-ai/langchain-azure
-  provider_page: microsoft
-  js: '@langchain/azure-dynamic-sessions'
-  downloads: 7401
-  downloads_updated_at: '2025-02-13T20:29:06.035211+00:00'
-- name: langchain-sqlserver
-  path: libs/sqlserver
-  repo: langchain-ai/langchain-azure
-  provider_page: microsoft
-  downloads: 2298
-  downloads_updated_at: '2025-02-13T20:29:06.035211+00:00'
-- name: langchain-cerebras
-  path: libs/cerebras
-  repo: langchain-ai/langchain-cerebras
-  downloads: 26690
-  downloads_updated_at: '2025-02-13T20:29:06.035211+00:00'
-- name: langchain-snowflake
-  path: libs/snowflake
-  repo: langchain-ai/langchain-snowflake
-  downloads: 1905
-  downloads_updated_at: '2025-02-13T20:29:06.035211+00:00'
-- name: databricks-langchain
-  name_title: Databricks
-  path: integrations/langchain
-  repo: databricks/databricks-ai-bridge
-  provider_page: databricks
-  downloads: 36221
-  downloads_updated_at: '2025-02-13T20:29:06.035211+00:00'
-- name: langchain-couchbase
-  path: .
-  repo: Couchbase-Ecosystem/langchain-couchbase
-  downloads: 725
-  downloads_updated_at: '2025-02-13T20:29:06.035211+00:00'
-- name: langchain-ollama
-  path: libs/partners/ollama
-  repo: langchain-ai/langchain
-  js: '@langchain/ollama'
-  downloads: 623011
-  downloads_updated_at: '2025-02-13T20:29:06.035211+00:00'
-- name: langchain-box
-  path: libs/box
-  repo: box-community/langchain-box
-  downloads: 730
-  downloads_updated_at: '2025-02-13T20:29:06.035211+00:00'
-- name: langchain-tests
-  path: libs/standard-tests
-  repo: langchain-ai/langchain
-  downloads: 180354
-  downloads_updated_at: '2025-02-13T20:29:06.035211+00:00'
-- name: langchain-neo4j
-  path: libs/neo4j
-  repo: langchain-ai/langchain-neo4j
-  downloads: 30320
-  downloads_updated_at: '2025-02-13T20:29:06.035211+00:00'
-- name: langchain-linkup
-  path: .
-  repo: LinkupPlatform/langchain-linkup
-  downloads: 532
-  downloads_updated_at: '2025-02-13T20:29:06.035211+00:00'
-- name: langchain-yt-dlp
-  path: .
-  repo: aqib0770/langchain-yt-dlp
-  downloads: 461
-  downloads_updated_at: '2025-02-13T20:29:06.035211+00:00'
-- name: langchain-oceanbase
-  path: .
-  repo: oceanbase/langchain-oceanbase
-  downloads: 58
-  downloads_updated_at: '2025-02-13T20:29:06.035211+00:00'
-- name: langchain-predictionguard
-  path: .
-  repo: predictionguard/langchain-predictionguard
-  downloads: 422
-  downloads_updated_at: '2025-02-13T20:29:06.035211+00:00'
-- name: langchain-cratedb
-  path: .
-  repo: crate/langchain-cratedb
-  downloads: 417
-  downloads_updated_at: '2025-02-13T20:29:06.035211+00:00'
-- name: langchain-modelscope
-  path: .
-  repo: modelscope/langchain-modelscope
-  downloads: 131
-  downloads_updated_at: '2025-02-13T20:29:06.035211+00:00'
-- name: langchain-falkordb
-  path: .
-  repo: kingtroga/langchain-falkordb
-  downloads: 178
-  downloads_updated_at: '2025-02-13T20:29:06.035211+00:00'
-- name: langchain-dappier
-  path: .
-  repo: DappierAI/langchain-dappier
-  downloads: 353
-  downloads_updated_at: '2025-02-13T20:29:06.035211+00:00'
-- name: langchain-pull-md
-  path: .
-  repo: chigwell/langchain-pull-md
-  downloads: 161
-  downloads_updated_at: '2025-02-13T20:29:06.035211+00:00'
-- name: langchain-kuzu
-  path: .
-  repo: kuzudb/langchain-kuzu
-  downloads: 426
-  downloads_updated_at: '2025-02-13T20:29:06.035211+00:00'
-- name: langchain-docling
-  path: .
-  repo: DS4SD/docling-langchain
-  downloads: 6800
-  downloads_updated_at: '2025-02-13T20:29:06.035211+00:00'
-- name: langchain-lindorm-integration
-  path: .
-  repo: AlwaysBluer/langchain-lindorm-integration
-  provider_page: lindorm
-  downloads: 79
-  downloads_updated_at: '2025-02-13T20:30:13.814314+00:00'
-- name: langchain-hyperbrowser
-  path: .
-  repo: hyperbrowserai/langchain-hyperbrowser
-  downloads: 371
-  downloads_updated_at: '2025-02-13T20:30:13.814314+00:00'
-- name: langchain-fmp-data
-  path: .
-  repo: MehdiZare/langchain-fmp-data
-  downloads: 366
-  downloads_updated_at: '2025-02-13T20:30:13.814314+00:00'
-- name: tilores-langchain
-  name_title: Tilores
-  path: .
-  repo: tilotech/tilores-langchain
-  provider_page: tilores
-  downloads: 121
-  downloads_updated_at: '2025-02-13T20:30:13.814314+00:00'
-- name: langchain-pipeshift
-  path: .
-  repo: pipeshift-org/langchain-pipeshift
-  downloads: 133
-  downloads_updated_at: '2025-02-13T20:30:13.814314+00:00'
-- name: langchain-payman-tool
-  path: .
-  repo: paymanai/langchain-payman-tool
-  downloads: 685
-  downloads_updated_at: '2025-02-13T20:30:13.814314+00:00'
-- name: langchain-sambanova
-  path: .
-  repo: sambanova/langchain-sambanova
-  downloads: 1313
-  downloads_updated_at: '2025-02-13T20:30:13.814314+00:00'
-- name: langchain-deepseek
-  path: libs/partners/deepseek
-  repo: langchain-ai/langchain
-  provider_page: deepseek
-  js: '@langchain/deepseek'
-  downloads: 6871
-  downloads_updated_at: '2025-02-13T20:30:13.814314+00:00'
-- name: langchain-jenkins
-  path: .
-  repo: Amitgb14/langchain_jenkins
-  downloads: 386
-  downloads_updated_at: '2025-02-13T20:30:13.814314+00:00'
-- name: langchain-goodfire
-  path: .
-  repo: keenanpepper/langchain-goodfire
-  downloads: 585
-  downloads_updated_at: '2025-02-13T20:30:13.814314+00:00'
-- name: langchain-nimble
-  path: .
-  repo: Nimbleway/langchain-nimble
-  downloads: 388
-  downloads_updated_at: '2025-02-13T20:30:13.814314+00:00'
-- name: langchain-apify
-  path: .
-  repo: apify/langchain-apify
-  downloads: 443
-  downloads_updated_at: '2025-02-13T20:30:13.814314+00:00'
-- name: langfair
-  name_title: LangFair
-  path: .
-  repo: cvs-health/langfair
-  downloads: 901
-  downloads_updated_at: '2025-02-13T20:30:13.814314+00:00'
-- name: langchain-abso
-  path: .
-  repo: lunary-ai/langchain-abso
-  downloads: 0
-  downloads_updated_at: '2025-02-13T20:30:13.814314+00:00'
-- name: langchain-graph-retriever
-  name_title: Graph RAG
-  path: packages/langchain-graph-retriever
-  repo: datastax/graph-rag
-  provider_page: graph_rag
-  downloads: 2093
-  downloads_updated_at: '2025-02-13T20:32:23.744801+00:00'
-- name: langchain-xai
-  path: libs/partners/xai
-  repo: langchain-ai/langchain
-  downloads: 9521
-  downloads_updated_at: '2025-02-13T23:35:48.490391+00:00'
-- name: langchain-salesforce
-  path: .
-  repo: colesmcintosh/langchain-salesforce
-  downloads: 0
-  downloads_updated_at: '2025-02-13T23:35:48.490391+00:00'
-- name: langchain-discord-shikenso
-  path: .
-  repo: Shikenso-Analytics/langchain-discord
-  downloads: 1
-  downloads_updated_at: '2025-02-15T16:00:00.000000+00:00'
->>>>>>> ffd61940
+    downloads_updated_at: "2025-02-15T16:00:00.000000+00:00"