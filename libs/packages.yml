# this file is used to define the packages that are used in the project
# it is EXPERIMENTAL and may be removed in the future

packages:
- name: langchain-core
  path: libs/core
  repo: langchain-ai/langchain
  downloads: 27728892
  downloads_updated_at: '2024-12-23T20:10:11.816059+00:00'
- name: langchain-text-splitters
  path: libs/text-splitters
  repo: langchain-ai/langchain
  downloads: 10343427
  downloads_updated_at: '2024-12-23T20:10:11.816059+00:00'
- name: langchain
  path: libs/langchain
  repo: langchain-ai/langchain
  downloads: 27515102
  downloads_updated_at: '2024-12-23T20:10:11.816059+00:00'
- name: langchain-community
  path: libs/community
  repo: langchain-ai/langchain
  downloads: 17505668
  downloads_updated_at: '2024-12-23T20:10:11.816059+00:00'
- name: langchain-experimental
  path: libs/experimental
  repo: langchain-ai/langchain-experimental
  downloads: 1710421
  downloads_updated_at: '2024-12-23T20:10:11.816059+00:00'
- name: langchain-cli
  path: libs/cli
  repo: langchain-ai/langchain
  downloads: 55505
  downloads_updated_at: '2024-12-23T20:10:11.816059+00:00'
- name: langchain-ai21
  path: libs/ai21
  repo: langchain-ai/langchain-ai21
  downloads: 3453
  downloads_updated_at: '2024-12-23T20:10:11.816059+00:00'
- name: langchain-anthropic
  path: libs/partners/anthropic
  repo: langchain-ai/langchain
  js: '@langchain/anthropic'
  downloads: 1163020
  downloads_updated_at: '2024-12-23T20:10:11.816059+00:00'
- name: langchain-chroma
  path: libs/partners/chroma
  repo: langchain-ai/langchain
  downloads: 450092
  downloads_updated_at: '2024-12-23T20:10:11.816059+00:00'
- name: langchain-exa
  path: libs/partners/exa
  repo: langchain-ai/langchain
  provider_page: exa_search
  js: '@langchain/exa'
  downloads: 4560
  downloads_updated_at: '2024-12-23T20:10:11.816059+00:00'
- name: langchain-fireworks
  path: libs/partners/fireworks
  repo: langchain-ai/langchain
  downloads: 73179
  downloads_updated_at: '2024-12-23T20:10:11.816059+00:00'
- name: langchain-groq
  path: libs/partners/groq
  repo: langchain-ai/langchain
  js: '@langchain/groq'
  downloads: 370373
  downloads_updated_at: '2024-12-23T20:10:11.816059+00:00'
- name: langchain-huggingface
  path: libs/partners/huggingface
  repo: langchain-ai/langchain
  downloads: 375151
  downloads_updated_at: '2024-12-23T20:10:11.816059+00:00'
- name: langchain-ibm
  path: libs/ibm
  repo: langchain-ai/langchain-ibm
  js: '@langchain/ibm'
  downloads: 261091
  downloads_updated_at: '2024-12-23T20:10:11.816059+00:00'
- name: langchain-localai
  path: libs/localai
  repo: mkhludnev/langchain-localai
  downloads: 510
  downloads_updated_at: '2024-12-23T20:10:11.816059+00:00'
- name: langchain-milvus
  path: libs/milvus
  repo: langchain-ai/langchain-milvus
  downloads: 111126
  downloads_updated_at: '2024-12-23T20:10:11.816059+00:00'
- name: langchain-mistralai
  path: libs/partners/mistralai
  repo: langchain-ai/langchain
  js: '@langchain/mistralai'
  downloads: 232463
  downloads_updated_at: '2024-12-23T20:10:11.816059+00:00'
- name: langchain-mongodb
  path: libs/langchain-mongodb
  repo: langchain-ai/langchain-mongodb
  provider_page: mongodb_atlas
  js: '@langchain/mongodb'
  downloads: 113328
  downloads_updated_at: '2024-12-23T20:10:11.816059+00:00'
  disabled: true
- name: langchain-nomic
  path: libs/partners/nomic
  repo: langchain-ai/langchain
  js: '@langchain/nomic'
  downloads: 10175
  downloads_updated_at: '2024-12-23T20:10:11.816059+00:00'
- name: langchain-openai
  path: libs/partners/openai
  repo: langchain-ai/langchain
  js: '@langchain/openai'
  downloads: 7994138
  downloads_updated_at: '2024-12-23T20:10:11.816059+00:00'
- name: langchain-pinecone
  path: libs/partners/pinecone
  repo: langchain-ai/langchain
  js: '@langchain/pinecone'
  downloads: 345657
  downloads_updated_at: '2024-12-23T20:10:11.816059+00:00'
- name: langchain-prompty
  path: libs/partners/prompty
  repo: langchain-ai/langchain
  provider_page: microsoft
  downloads: 976
  downloads_updated_at: '2024-12-23T20:10:11.816059+00:00'
- name: langchain-qdrant
  path: libs/partners/qdrant
  repo: langchain-ai/langchain
  js: '@langchain/qdrant'
  downloads: 77743
  downloads_updated_at: '2024-12-23T20:10:11.816059+00:00'
- name: langchain-scrapegraph
  path: .
  repo: ScrapeGraphAI/langchain-scrapegraph
  downloads: 907
  downloads_updated_at: '2024-12-23T20:10:11.816059+00:00'
- name: langchain-sema4
  path: libs/sema4
  repo: langchain-ai/langchain-sema4
  provider_page: robocorp
  downloads: 987
  downloads_updated_at: '2024-12-23T20:10:11.816059+00:00'
- name: langchain-together
  path: libs/together
  repo: langchain-ai/langchain-together
  downloads: 44887
  downloads_updated_at: '2024-12-23T20:10:11.816059+00:00'
- name: langchain-upstage
  path: libs/upstage
  repo: langchain-ai/langchain-upstage
  downloads: 20951
  downloads_updated_at: '2024-12-23T20:10:11.816059+00:00'
- name: langchain-voyageai
  path: libs/partners/voyageai
  repo: langchain-ai/langchain
  downloads: 11253
  downloads_updated_at: '2024-12-23T20:10:11.816059+00:00'
- name: langchain-aws
  name_title: AWS
  path: libs/aws
  repo: langchain-ai/langchain-aws
  js: '@langchain/aws'
  downloads: 1507701
  downloads_updated_at: '2024-12-23T20:10:11.816059+00:00'
- name: langchain-astradb
  path: libs/astradb
  repo: langchain-ai/langchain-datastax
  downloads: 64185
  downloads_updated_at: '2024-12-23T20:10:11.816059+00:00'
- name: langchain-google-genai
  name_title: Google Generative AI
  path: libs/genai
  repo: langchain-ai/langchain-google
  provider_page: google
  js: '@langchain/google-genai'
  downloads: 732265
  downloads_updated_at: '2024-12-23T20:10:11.816059+00:00'
- name: langchain-google-vertexai
  path: libs/vertexai
  repo: langchain-ai/langchain-google
  provider_page: google
  js: '@langchain/google-vertexai'
  downloads: 7668881
  downloads_updated_at: '2024-12-23T20:10:11.816059+00:00'
- name: langchain-google-community
  path: libs/community
  repo: langchain-ai/langchain-google
  provider_page: google
  downloads: 3055901
  downloads_updated_at: '2024-12-23T20:10:11.816059+00:00'
- name: langchain-weaviate
  path: libs/weaviate
  repo: langchain-ai/langchain-weaviate
  js: '@langchain/weaviate'
  downloads: 26639
  downloads_updated_at: '2024-12-23T20:10:11.816059+00:00'
- name: langchain-cohere
  path: libs/cohere
  repo: langchain-ai/langchain-cohere
  js: '@langchain/cohere'
  downloads: 513053
  downloads_updated_at: '2024-12-23T20:10:11.816059+00:00'
- name: langchain-elasticsearch
  path: libs/elasticsearch
  repo: langchain-ai/langchain-elastic
  downloads: 108874
  downloads_updated_at: '2024-12-23T20:10:11.816059+00:00'
- name: langchain-nvidia-ai-endpoints
  path: libs/ai-endpoints
  repo: langchain-ai/langchain-nvidia
  provider_page: nvidia
  downloads: 129677
  downloads_updated_at: '2024-12-23T20:10:11.816059+00:00'
- name: langchain-postgres
  path: .
  repo: langchain-ai/langchain-postgres
  provider_page: pgvector
  downloads: 293866
  downloads_updated_at: '2024-12-23T20:10:11.816059+00:00'
- name: langchain-redis
  path: libs/redis
  repo: langchain-ai/langchain-redis
  js: '@langchain/redis'
  downloads: 17549
  downloads_updated_at: '2024-12-23T20:10:11.816059+00:00'
- name: langchain-unstructured
  path: libs/unstructured
  repo: langchain-ai/langchain-unstructured
  downloads: 88721
  downloads_updated_at: '2024-12-23T20:10:11.816059+00:00'
- name: langchain-azure-dynamic-sessions
  path: libs/azure-dynamic-sessions
  repo: langchain-ai/langchain-azure
  provider_page: microsoft
  js: '@langchain/azure-dynamic-sessions'
  downloads: 7285
  downloads_updated_at: '2024-12-23T20:10:11.816059+00:00'
- name: langchain-sqlserver
  path: libs/sqlserver
  repo: langchain-ai/langchain-azure
  provider_page: microsoft
  downloads: 1489
  downloads_updated_at: '2024-12-23T20:10:11.816059+00:00'
- name: langchain-cerebras
  path: libs/cerebras
  repo: langchain-ai/langchain-cerebras
  downloads: 9426
  downloads_updated_at: '2024-12-23T20:10:11.816059+00:00'
- name: langchain-snowflake
  path: libs/snowflake
  repo: langchain-ai/langchain-snowflake
  downloads: 2374
  downloads_updated_at: '2024-12-23T20:10:11.816059+00:00'
- name: langchain-databricks
  path: libs/databricks
  repo: langchain-ai/langchain-databricks
  downloads: 35495
  downloads_updated_at: '2024-12-23T20:10:11.816059+00:00'
- name: langchain-couchbase
  path: .
  repo: Couchbase-Ecosystem/langchain-couchbase
  downloads: 347
  downloads_updated_at: '2024-12-23T20:10:11.816059+00:00'
- name: langchain-ollama
  path: libs/partners/ollama
  repo: langchain-ai/langchain
  js: '@langchain/ollama'
  downloads: 310741
  downloads_updated_at: '2024-12-23T20:10:11.816059+00:00'
- name: langchain-box
  path: libs/box
  repo: box-community/langchain-box
  downloads: 2749
  downloads_updated_at: '2024-12-23T20:10:11.816059+00:00'
- name: langchain-tests
  path: libs/standard-tests
  repo: langchain-ai/langchain
  downloads: 3691
  downloads_updated_at: '2024-12-23T20:10:11.816059+00:00'
- name: langchain-neo4j
  path: libs/neo4j
  repo: langchain-ai/langchain-neo4j
  downloads: 8871
  downloads_updated_at: '2024-12-23T20:10:11.816059+00:00'
- name: langchain-linkup
  path: .
  repo: LinkupPlatform/langchain-linkup
  downloads: 818
  downloads_updated_at: '2024-12-23T20:10:11.816059+00:00'
- name: langchain-yt-dlp
  path: .
  repo: aqib0770/langchain-yt-dlp
  downloads: 776
  downloads_updated_at: '2024-12-23T20:10:11.816059+00:00'
- name: langchain-oceanbase
  path: .
  repo: oceanbase/langchain-oceanbase
  downloads: 322
  downloads_updated_at: '2024-12-23T20:10:11.816059+00:00'
- name: langchain-predictionguard
  path: .
  repo: predictionguard/langchain-predictionguard
  downloads: 156
  downloads_updated_at: '2024-12-23T20:10:11.816059+00:00'
- name: langchain-cratedb
  path: .
  repo: crate/langchain-cratedb
  downloads: 362
  downloads_updated_at: '2024-12-23T20:53:27.001852+00:00'
- name: langchain-modelscope
  path: .
  repo: modelscope/langchain-modelscope
  downloads: 0
- name: langchain-falkordb
  path: .
  repo: kingtroga/langchain-falkordb
  downloads: 610
  downloads_updated_at: '2025-01-02T20:23:02.544257+00:00'
- name: langchain-dappier
  path: .
  repo: DappierAI/langchain-dappier
  downloads: 0
- name: langchain-pull-md
  path: .
  repo: chigwell/langchain-pull-md
  downloads: 0
- name: langchain-kuzu
  path: .
  repo: kuzudb/langchain-kuzu
  downloads: 0
- name: langchain-docling
  path: .
  repo: DS4SD/docling-langchain
  downloads: 0
- name: langchain-lindorm
  path: .
  repo: AlwaysBluer/langchain-lindorm-integration
  downloads: 0
- name: langchain-hyperbrowser
  path: .
  repo: hyperbrowserai/langchain-hyperbrowser
  downloads: 0
<<<<<<< HEAD
- name: tilores-langchain
  path: .
  repo: tilotech/tilores-langchain
  provider_page: tilores
=======
- name: langchain-fmp-data
  path: .
  repo: MehdiZare/langchain-fmp-data
>>>>>>> 536b44a4
  downloads: 0<|MERGE_RESOLUTION|>--- conflicted
+++ resolved
@@ -342,14 +342,12 @@
   path: .
   repo: hyperbrowserai/langchain-hyperbrowser
   downloads: 0
-<<<<<<< HEAD
+- name: langchain-fmp-data
+  path: .
+  repo: MehdiZare/langchain-fmp-data
+  downloads: 0
 - name: tilores-langchain
   path: .
   repo: tilotech/tilores-langchain
   provider_page: tilores
-=======
-- name: langchain-fmp-data
-  path: .
-  repo: MehdiZare/langchain-fmp-data
->>>>>>> 536b44a4
   downloads: 0