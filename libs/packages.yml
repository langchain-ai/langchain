# this file is used to define the packages that are used in the project
# it is EXPERIMENTAL and may be removed in the future

packages:
- name: langchain-core
  path: libs/core
  repo: langchain-ai/langchain
  downloads: 54043949
  downloads_updated_at: '2025-06-25T19:50:54.884652+00:00'
- name: langchain-text-splitters
  path: libs/text-splitters
  repo: langchain-ai/langchain
  downloads: 20168416
  downloads_updated_at: '2025-06-25T19:50:54.884652+00:00'
- name: langchain
  path: libs/langchain
  repo: langchain-ai/langchain
  downloads: 74614310
  downloads_updated_at: '2025-06-25T19:50:54.884652+00:00'
- name: langchain-community
  path: libs/community
  repo: langchain-ai/langchain-community
  downloads: 23596067
  downloads_updated_at: '2025-06-25T19:50:54.884652+00:00'
- name: langchain-experimental
  path: libs/experimental
  repo: langchain-ai/langchain-experimental
  downloads: 1588811
  downloads_updated_at: '2025-06-25T19:50:54.884652+00:00'
- name: langchain-cli
  path: libs/cli
  repo: langchain-ai/langchain
  downloads: 45703
  downloads_updated_at: '2025-06-25T19:50:54.884652+00:00'
- name: langchain-ai21
  path: libs/ai21
  repo: langchain-ai/langchain-ai21
  downloads: 2676
  downloads_updated_at: '2025-06-25T19:50:54.884652+00:00'
- name: langchain-anthropic
  path: libs/partners/anthropic
  repo: langchain-ai/langchain
  js: '@langchain/anthropic'
  downloads: 2484049
  downloads_updated_at: '2025-06-25T19:50:54.884652+00:00'
- name: langchain-chroma
  path: libs/partners/chroma
  repo: langchain-ai/langchain
  downloads: 758316
  downloads_updated_at: '2025-06-25T19:50:54.884652+00:00'
- name: langchain-exa
  path: libs/partners/exa
  repo: langchain-ai/langchain
  provider_page: exa_search
  js: '@langchain/exa'
  downloads: 5802
  downloads_updated_at: '2025-06-25T19:50:54.884652+00:00'
- name: langchain-fireworks
  path: libs/partners/fireworks
  repo: langchain-ai/langchain
  downloads: 329459
  downloads_updated_at: '2025-06-25T19:50:54.884652+00:00'
- name: langchain-groq
  path: libs/partners/groq
  repo: langchain-ai/langchain
  js: '@langchain/groq'
  downloads: 718005
  downloads_updated_at: '2025-06-25T19:50:54.884652+00:00'
- name: langchain-huggingface
  path: libs/partners/huggingface
  repo: langchain-ai/langchain
  downloads: 670729
  downloads_updated_at: '2025-06-25T19:50:54.884652+00:00'
- name: langchain-ibm
  path: libs/ibm
  repo: langchain-ai/langchain-ibm
  js: '@langchain/ibm'
  downloads: 323790
  downloads_updated_at: '2025-06-25T19:50:54.884652+00:00'
- name: langchain-localai
  path: libs/localai
  repo: mkhludnev/langchain-localai
  downloads: 596
  downloads_updated_at: '2025-06-25T19:50:54.884652+00:00'
- name: langchain-milvus
  path: libs/milvus
  repo: langchain-ai/langchain-milvus
  downloads: 228613
  downloads_updated_at: '2025-06-25T19:50:54.884652+00:00'
- name: langchain-mistralai
  path: libs/partners/mistralai
  repo: langchain-ai/langchain
  js: '@langchain/mistralai'
  downloads: 339492
  downloads_updated_at: '2025-06-25T19:50:54.884652+00:00'
- name: langchain-mongodb
  path: libs/langchain-mongodb
  repo: langchain-ai/langchain-mongodb
  provider_page: mongodb_atlas
  js: '@langchain/mongodb'
  downloads: 224305
  downloads_updated_at: '2025-06-25T19:50:54.884652+00:00'
- name: langchain-nomic
  path: libs/partners/nomic
  repo: langchain-ai/langchain
  js: '@langchain/nomic'
  downloads: 11285
  downloads_updated_at: '2025-06-25T19:50:54.884652+00:00'
- name: langchain-openai
  path: libs/partners/openai
  repo: langchain-ai/langchain
  js: '@langchain/openai'
  downloads: 16495514
  downloads_updated_at: '2025-06-25T19:50:54.884652+00:00'
- name: langchain-pinecone
  path: libs/pinecone
  repo: langchain-ai/langchain-pinecone
  js: '@langchain/pinecone'
  downloads: 408810
  downloads_updated_at: '2025-06-25T19:50:54.884652+00:00'
- name: langchain-prompty
  path: libs/partners/prompty
  repo: langchain-ai/langchain
  provider_page: microsoft
  downloads: 1537
  downloads_updated_at: '2025-06-25T19:50:54.884652+00:00'
- name: langchain-qdrant
  path: libs/partners/qdrant
  repo: langchain-ai/langchain
  js: '@langchain/qdrant'
  downloads: 160309
  downloads_updated_at: '2025-06-25T19:50:54.884652+00:00'
- name: langchain-scrapegraph
  path: .
  repo: ScrapeGraphAI/langchain-scrapegraph
  downloads: 795
  downloads_updated_at: '2025-06-25T19:50:54.884652+00:00'
- name: langchain-sema4
  path: libs/sema4
  repo: langchain-ai/langchain-sema4
  provider_page: robocorp
  downloads: 1083
  downloads_updated_at: '2025-06-25T19:50:54.884652+00:00'
- name: langchain-together
  path: libs/together
  repo: langchain-ai/langchain-together
  downloads: 83472
  downloads_updated_at: '2025-06-25T19:50:54.884652+00:00'
- name: langchain-upstage
  path: libs/upstage
  repo: langchain-ai/langchain-upstage
  downloads: 19583
  downloads_updated_at: '2025-06-25T19:50:54.884652+00:00'
- name: langchain-voyageai
  path: libs/voyageai
  repo: voyage-ai/langchain-voyageai
  downloads: 27843
  downloads_updated_at: '2025-06-25T19:50:54.884652+00:00'
- name: langchain-aws
  name_title: AWS
  path: libs/aws
  repo: langchain-ai/langchain-aws
  js: '@langchain/aws'
  downloads: 4222486
  downloads_updated_at: '2025-06-25T19:50:54.884652+00:00'
- name: langchain-astradb
  name_title: DataStax Astra DB
  path: libs/astradb
  repo: langchain-ai/langchain-datastax
  downloads: 115416
  downloads_updated_at: '2025-06-25T19:50:54.884652+00:00'
- name: langchain-google-genai
  name_title: Google Generative AI
  path: libs/genai
  repo: langchain-ai/langchain-google
  provider_page: google
  js: '@langchain/google-genai'
  downloads: 2591536
  downloads_updated_at: '2025-06-25T19:50:54.884652+00:00'
- name: langchain-google-vertexai
  path: libs/vertexai
  repo: langchain-ai/langchain-google
  provider_page: google
  js: '@langchain/google-vertexai'
  downloads: 17662547
  downloads_updated_at: '2025-06-25T19:50:54.884652+00:00'
- name: langchain-google-community
  path: libs/community
  repo: langchain-ai/langchain-google
  provider_page: google
  downloads: 4278409
  downloads_updated_at: '2025-06-25T19:50:54.884652+00:00'
- name: langchain-weaviate
  path: libs/weaviate
  repo: langchain-ai/langchain-weaviate
  js: '@langchain/weaviate'
  downloads: 41753
  downloads_updated_at: '2025-06-25T19:50:54.884652+00:00'
- name: langchain-cohere
  path: libs/cohere
  repo: langchain-ai/langchain-cohere
  js: '@langchain/cohere'
  downloads: 805326
  downloads_updated_at: '2025-06-25T19:50:54.884652+00:00'
- name: langchain-elasticsearch
  path: libs/elasticsearch
  repo: langchain-ai/langchain-elastic
  downloads: 197412
  downloads_updated_at: '2025-06-25T19:50:54.884652+00:00'
- name: langchain-nvidia-ai-endpoints
  path: libs/ai-endpoints
  repo: langchain-ai/langchain-nvidia
  provider_page: nvidia
  downloads: 218674
  downloads_updated_at: '2025-06-25T19:50:54.884652+00:00'
- name: langchain-postgres
  path: .
  repo: langchain-ai/langchain-postgres
  provider_page: pgvector
  downloads: 481613
  downloads_updated_at: '2025-06-25T19:50:54.884652+00:00'
- name: langchain-redis
  path: libs/redis
  repo: langchain-ai/langchain-redis
  js: '@langchain/redis'
  downloads: 56292
  downloads_updated_at: '2025-06-25T19:50:54.884652+00:00'
- name: langchain-unstructured
  path: libs/unstructured
  repo: langchain-ai/langchain-unstructured
  downloads: 152984
  downloads_updated_at: '2025-06-25T19:50:54.884652+00:00'
- name: langchain-azure-ai
  path: libs/azure-ai
  repo: langchain-ai/langchain-azure
  provider_page: azure_ai
  js: '@langchain/openai'
  downloads: 55813
  downloads_updated_at: '2025-06-25T19:50:54.884652+00:00'
- name: langchain-azure-dynamic-sessions
  path: libs/azure-dynamic-sessions
  repo: langchain-ai/langchain-azure
  provider_page: microsoft
  js: '@langchain/azure-dynamic-sessions'
  downloads: 14186
  downloads_updated_at: '2025-06-25T19:50:54.884652+00:00'
- name: langchain-sqlserver
  path: libs/sqlserver
  repo: langchain-ai/langchain-azure
  provider_page: microsoft
  downloads: 2008
  downloads_updated_at: '2025-06-25T19:50:54.884652+00:00'
- name: langchain-cerebras
  path: libs/cerebras
  repo: langchain-ai/langchain-cerebras
  downloads: 30056
  downloads_updated_at: '2025-06-25T19:50:54.884652+00:00'
- name: langchain-snowflake
  path: libs/snowflake
  repo: langchain-ai/langchain-snowflake
  downloads: 1325
  downloads_updated_at: '2025-06-25T19:50:54.884652+00:00'
- name: databricks-langchain
  name_title: Databricks
  path: integrations/langchain
  repo: databricks/databricks-ai-bridge
  provider_page: databricks
  downloads: 166357
  downloads_updated_at: '2025-06-25T19:50:54.884652+00:00'
- name: langchain-couchbase
  path: .
  repo: Couchbase-Ecosystem/langchain-couchbase
  downloads: 640
  downloads_updated_at: '2025-06-25T19:50:54.884652+00:00'
- name: langchain-ollama
  path: libs/partners/ollama
  repo: langchain-ai/langchain
  js: '@langchain/ollama'
  downloads: 1109380
  downloads_updated_at: '2025-06-25T19:50:54.884652+00:00'
- name: langchain-box
  path: libs/box
  repo: box-community/langchain-box
  downloads: 930
  downloads_updated_at: '2025-06-25T19:50:54.884652+00:00'
- name: langchain-tests
  path: libs/standard-tests
  repo: langchain-ai/langchain
  downloads: 336055
  downloads_updated_at: '2025-06-25T19:50:54.884652+00:00'
- name: langchain-neo4j
  path: libs/neo4j
  repo: langchain-ai/langchain-neo4j
  downloads: 71355
  downloads_updated_at: '2025-06-25T19:50:54.884652+00:00'
- name: langchain-linkup
  path: .
  repo: LinkupPlatform/langchain-linkup
  downloads: 568
  downloads_updated_at: '2025-06-25T19:50:54.884652+00:00'
- name: langchain-yt-dlp
  path: .
  repo: aqib0770/langchain-yt-dlp
  downloads: 8523
  downloads_updated_at: '2025-06-25T19:50:54.884652+00:00'
- name: langchain-oceanbase
  path: .
  repo: oceanbase/langchain-oceanbase
  downloads: 37
  downloads_updated_at: '2025-06-25T19:50:54.884652+00:00'
- name: langchain-predictionguard
  path: .
  repo: predictionguard/langchain-predictionguard
  downloads: 3731
  downloads_updated_at: '2025-06-25T19:50:54.884652+00:00'
- name: langchain-cratedb
  path: .
  repo: crate/langchain-cratedb
  downloads: 119
  downloads_updated_at: '2025-06-25T19:50:54.884652+00:00'
- name: langchain-modelscope
  path: .
  repo: modelscope/langchain-modelscope
  downloads: 51
  downloads_updated_at: '2025-06-25T19:51:13.393705+00:00'
- name: langchain-falkordb
  path: .
  repo: kingtroga/langchain-falkordb
  downloads: 38
  downloads_updated_at: '2025-06-25T19:51:13.393705+00:00'
- name: langchain-dappier
  path: .
  repo: DappierAI/langchain-dappier
  downloads: 46
  downloads_updated_at: '2025-06-25T19:51:13.393705+00:00'
- name: langchain-pull-md
  path: .
  repo: chigwell/langchain-pull-md
  downloads: 23
  downloads_updated_at: '2025-06-25T19:51:13.393705+00:00'
- name: langchain-kuzu
  path: .
  repo: kuzudb/langchain-kuzu
  downloads: 971
  downloads_updated_at: '2025-06-25T19:51:13.393705+00:00'
- name: langchain-docling
  path: .
  repo: DS4SD/docling-langchain
  downloads: 25294
  downloads_updated_at: '2025-06-25T19:51:13.393705+00:00'
- name: langchain-lindorm-integration
  path: .
  repo: AlwaysBluer/langchain-lindorm-integration
  provider_page: lindorm
  downloads: 16
  downloads_updated_at: '2025-06-25T19:51:13.393705+00:00'
- name: langchain-hyperbrowser
  path: .
  repo: hyperbrowserai/langchain-hyperbrowser
  downloads: 379
  downloads_updated_at: '2025-06-25T19:51:13.393705+00:00'
- name: langchain-fmp-data
  path: .
  repo: MehdiZare/langchain-fmp-data
  downloads: 24
  downloads_updated_at: '2025-06-25T19:51:13.393705+00:00'
- name: tilores-langchain
  name_title: Tilores
  path: .
  repo: tilotech/tilores-langchain
  provider_page: tilores
  downloads: 29
  downloads_updated_at: '2025-06-25T19:51:13.393705+00:00'
- name: langchain-pipeshift
  path: .
  repo: pipeshift-org/langchain-pipeshift
  downloads: 19
  downloads_updated_at: '2025-06-25T19:51:13.393705+00:00'
- name: langchain-payman-tool
  path: .
  repo: paymanai/langchain-payman-tool
  downloads: 7
  downloads_updated_at: '2025-06-25T19:51:13.393705+00:00'
- name: langchain-sambanova
  path: .
  repo: sambanova/langchain-sambanova
  downloads: 74988
  downloads_updated_at: '2025-06-25T19:51:13.393705+00:00'
- name: langchain-deepseek
  path: libs/partners/deepseek
  repo: langchain-ai/langchain
  provider_page: deepseek
  js: '@langchain/deepseek'
  downloads: 357329
  downloads_updated_at: '2025-06-25T19:51:13.393705+00:00'
- name: langchain-jenkins
  path: .
  repo: Amitgb14/langchain_jenkins
  downloads: 55
  downloads_updated_at: '2025-06-25T19:51:13.393705+00:00'
- name: langchain-goodfire
  path: .
  repo: keenanpepper/langchain-goodfire
  downloads: 31
  downloads_updated_at: '2025-06-25T19:51:13.393705+00:00'
- name: langchain-nimble
  path: .
  repo: Nimbleway/langchain-nimble
  downloads: 81
  downloads_updated_at: '2025-06-25T19:51:13.393705+00:00'
- name: langchain-apify
  path: .
  repo: apify/langchain-apify
  downloads: 2415
  downloads_updated_at: '2025-06-25T19:51:13.393705+00:00'
- name: langfair
  name_title: LangFair
  path: .
  repo: cvs-health/langfair
  downloads: 1086
  downloads_updated_at: '2025-06-25T19:51:13.393705+00:00'
- name: langchain-abso
  path: .
  repo: lunary-ai/langchain-abso
  downloads: 44
  downloads_updated_at: '2025-06-25T19:51:13.393705+00:00'
- name: langchain-graph-retriever
  name_title: Graph RAG
  path: packages/langchain-graph-retriever
  repo: datastax/graph-rag
  provider_page: graph_rag
  downloads: 72939
  downloads_updated_at: '2025-06-25T19:51:13.393705+00:00'
- name: langchain-xai
  path: libs/partners/xai
  repo: langchain-ai/langchain
  downloads: 47996
  downloads_updated_at: '2025-06-25T19:51:13.393705+00:00'
- name: langchain-salesforce
  path: .
  repo: colesmcintosh/langchain-salesforce
  downloads: 761
  downloads_updated_at: '2025-06-25T19:51:13.393705+00:00'
- name: langchain-discord-shikenso
  path: .
  repo: Shikenso-Analytics/langchain-discord
  downloads: 37
  downloads_updated_at: '2025-06-25T19:51:13.393705+00:00'
- name: langchain-vdms
  name_title: VDMS
  path: .
  repo: IntelLabs/langchain-vdms
  downloads: 9185
  downloads_updated_at: '2025-06-25T19:51:13.393705+00:00'
- name: langchain-deeplake
  path: .
  repo: activeloopai/langchain-deeplake
  downloads: 114
  downloads_updated_at: '2025-06-25T19:51:13.393705+00:00'
- name: langchain-cognee
  path: .
  repo: topoteretes/langchain-cognee
  downloads: 57
  downloads_updated_at: '2025-06-25T19:51:13.393705+00:00'
- name: langchain-prolog
  path: .
  repo: apisani1/langchain-prolog
  downloads: 352
  downloads_updated_at: '2025-06-25T19:51:13.393705+00:00'
- name: langchain-permit
  path: .
  repo: permitio/langchain-permit
  downloads: 33
  downloads_updated_at: '2025-06-25T19:51:13.393705+00:00'
- name: langchain-pymupdf4llm
  path: .
  repo: lakinduboteju/langchain-pymupdf4llm
  downloads: 9835
  downloads_updated_at: '2025-06-25T19:51:13.393705+00:00'
- name: langchain-writer
  path: .
  repo: writer/langchain-writer
  downloads: 5140
  downloads_updated_at: '2025-06-25T19:51:13.393705+00:00'
- name: langchain-taiga
  name_title: Taiga
  path: .
  repo: Shikenso-Analytics/langchain-taiga
  downloads: 61
  downloads_updated_at: '2025-06-25T19:51:13.393705+00:00'
- name: langchain-tableau
  name_title: Tableau
  path: .
  repo: Tab-SE/tableau_langchain
  downloads: 423
  downloads_updated_at: '2025-06-25T19:51:13.393705+00:00'
- name: ads4gpts-langchain
  name_title: ADS4GPTs
  path: libs/python-sdk/ads4gpts-langchain
  repo: ADS4GPTs/ads4gpts
  provider_page: ads4gpts
  downloads: 188
  downloads_updated_at: '2025-06-25T19:51:13.393705+00:00'
- name: langchain-contextual
  name_title: Contextual AI
  path: langchain-contextual
  repo: ContextualAI//langchain-contextual
  downloads: 183
  downloads_updated_at: '2025-06-25T19:51:13.393705+00:00'
- name: langchain-valthera
  name_title: Valthera
  path: .
  repo: valthera/langchain-valthera
  downloads: 29
  downloads_updated_at: '2025-06-25T19:51:13.393705+00:00'
- name: langchain-opengradient
  path: .
  repo: OpenGradient/og-langchain
  downloads: 26
  downloads_updated_at: '2025-06-25T19:51:13.393705+00:00'
- name: goat-sdk-adapter-langchain
  name_title: GOAT SDK
  path: python/src/adapters/langchain
  repo: goat-sdk/goat
  provider_page: goat
  downloads: 351
  downloads_updated_at: '2025-06-25T19:51:13.393705+00:00'
- name: langchain-netmind
  path: .
  repo: protagolabs/langchain-netmind
  downloads: 18
  downloads_updated_at: '2025-06-25T19:51:13.393705+00:00'
- name: langchain-agentql
  path: langchain
  repo: tinyfish-io/agentql-integrations
  downloads: 261
  downloads_updated_at: '2025-06-25T19:51:13.393705+00:00'
- name: langchain-xinference
  path: .
  repo: TheSongg/langchain-xinference
  downloads: 182
  downloads_updated_at: '2025-06-25T19:51:13.393705+00:00'
- name: powerscale-rag-connector
  name_title: PowerScale RAG Connector
  path: .
  repo: dell/powerscale-rag-connector
  provider_page: dell
  downloads: 16
  downloads_updated_at: '2025-06-25T19:51:13.393705+00:00'
- name: langchain-tavily
  path: .
  repo: tavily-ai/langchain-tavily
  js: '@langchain/tavily'
  downloads: 114209
  downloads_updated_at: '2025-06-25T19:51:13.393705+00:00'
  include_in_api_ref: true
- name: langchain-zotero-retriever
  name_title: Zotero
  path: .
  repo: TimBMK/langchain-zotero-retriever
  provider_page: zotero
  downloads: 27
  downloads_updated_at: '2025-06-25T19:51:13.393705+00:00'
- name: langchain-naver
  name_title: Naver
  path: .
  repo: NaverCloudPlatform/langchain-naver
  provider_page: naver
  downloads: 717
  downloads_updated_at: '2025-06-25T19:51:13.393705+00:00'
- name: langchain-naver-community
  name_title: Naver (community-maintained)
  path: .
  repo: e7217/langchain-naver-community
  provider_page: naver
  downloads: 289
  downloads_updated_at: '2025-06-25T19:51:13.393705+00:00'
- name: langchain-memgraph
  path: .
  repo: memgraph/langchain-memgraph
  downloads: 2053
  downloads_updated_at: '2025-06-25T19:51:13.393705+00:00'
- name: langchain-vectara
  path: libs/vectara
  repo: vectara/langchain-vectara
  downloads: 43
  downloads_updated_at: '2025-06-25T19:51:13.393705+00:00'
- name: langchain-oxylabs
  path: .
  repo: oxylabs/langchain-oxylabs
  downloads: 71
  downloads_updated_at: '2025-06-25T19:51:29.817767+00:00'
- name: langchain-perplexity
  path: libs/partners/perplexity
  repo: langchain-ai/langchain
  downloads: 115089
  downloads_updated_at: '2025-06-25T19:51:29.817767+00:00'
- name: langchain-runpod
  name_title: RunPod
  path: .
  repo: runpod/langchain-runpod
  provider_page: runpod
  downloads: 270
  downloads_updated_at: '2025-06-25T19:51:52.533704+00:00'
- name: langchain-mariadb
  path: .
  repo: mariadb-corporation/langchain-mariadb
  downloads: 9075
  downloads_updated_at: '2025-06-25T19:52:06.942587+00:00'
- name: langchain-qwq
  path: .
  repo: yigit353/langchain-qwq
  provider_page: alibaba_cloud
  downloads: 2028
  downloads_updated_at: '2025-06-25T19:52:06.942587+00:00'
- name: langchain-litellm
  path: .
  repo: akshay-dongare/langchain-litellm
  downloads: 16022
  downloads_updated_at: '2025-06-25T19:52:06.942587+00:00'
- name: langchain-cloudflare
  path: libs/langchain-cloudflare
  repo: cloudflare/langchain-cloudflare
  downloads: 381
  downloads_updated_at: '2025-06-25T19:52:06.942587+00:00'
- name: langchain-ydb
  path: .
  repo: ydb-platform/langchain-ydb
  downloads: 27
  downloads_updated_at: '2025-06-25T19:52:06.942587+00:00'
- name: langchain-singlestore
  name_title: SingleStore
  path: .
  repo: singlestore-labs/langchain-singlestore
  downloads: 89
  downloads_updated_at: '2025-06-25T19:52:06.942587+00:00'
- name: langchain-galaxia-retriever
  path: .
  repo: rrozanski-smabbler/galaxia-langchain
  provider_page: galaxia
  downloads: 24
  downloads_updated_at: '2025-06-25T19:52:06.942587+00:00'
- name: langchain-valyu
  path: .
  repo: valyu-network/langchain-valyu
  downloads: 129
  downloads_updated_at: '2025-06-25T19:52:06.942587+00:00'
- name: langchain-hana
  name_title: SAP HANA Cloud
  path: .
  repo: SAP/langchain-integration-for-sap-hana-cloud
  provider_page: sap
  downloads: 1814
  downloads_updated_at: '2025-06-25T19:52:06.942587+00:00'
- name: langchain-gel
  path: .
  repo: geldata/langchain-gel
  provider_page: gel
  downloads: 32
  downloads_updated_at: '2025-06-25T19:52:06.942587+00:00'
- name: langchain-aerospike
  path: .
  repo: aerospike/langchain-aerospike
  downloads: 20
  downloads_updated_at: '2025-06-25T19:52:06.942587+00:00'
- name: langchain-brightdata
  path: .
  repo: luminati-io/langchain-brightdata
  downloads: 124
  downloads_updated_at: '2025-06-25T19:52:06.942587+00:00'
- name: langchain-featherless-ai
  path: .
  repo: featherlessai/langchain-featherless-ai
  downloads: 64
  downloads_updated_at: '2025-06-25T19:52:06.942587+00:00'
- name: langchain-nebius
  path: libs/nebius
  repo: nebius/langchain-nebius
<<<<<<< HEAD
- name: langchain-scraperapi
  path: .
  repo: scraperapi/langchain-scraperapi
=======
  downloads: 96
  downloads_updated_at: '2025-06-25T19:52:06.942587+00:00'
- name: langchain-surrealdb
  path: .
  repo: surrealdb/langchain-surrealdb
  downloads: 291
  downloads_updated_at: '2025-06-25T20:06:46.206625+00:00'
- name: langchain-db2
  path: libs/langchain-db2
  repo: langchain-ai/langchain-ibm
  provider_page: ibm
>>>>>>> 428c2769
<|MERGE_RESOLUTION|>--- conflicted
+++ resolved
@@ -676,11 +676,6 @@
 - name: langchain-nebius
   path: libs/nebius
   repo: nebius/langchain-nebius
-<<<<<<< HEAD
-- name: langchain-scraperapi
-  path: .
-  repo: scraperapi/langchain-scraperapi
-=======
   downloads: 96
   downloads_updated_at: '2025-06-25T19:52:06.942587+00:00'
 - name: langchain-surrealdb
@@ -692,4 +687,6 @@
   path: libs/langchain-db2
   repo: langchain-ai/langchain-ibm
   provider_page: ibm
->>>>>>> 428c2769
+- name: langchain-scraperapi
+  path: .
+  repo: scraperapi/langchain-scraperapi