# this file is used to define the packages that are used in the project
# it is EXPERIMENTAL and may be removed in the future

packages:
- name: langchain-core
  path: libs/core
  repo: langchain-ai/langchain
  downloads: 31474865
  downloads_updated_at: '2025-03-09T00:13:44.336850+00:00'
- name: langchain-text-splitters
  path: libs/text-splitters
  repo: langchain-ai/langchain
  downloads: 13175905
  downloads_updated_at: '2025-03-09T00:13:44.336850+00:00'
- name: langchain
  path: libs/langchain
  repo: langchain-ai/langchain
  downloads: 36537062
  downloads_updated_at: '2025-03-09T00:13:44.336850+00:00'
- name: langchain-community
  path: libs/community
  repo: langchain-ai/langchain
  downloads: 16293675
  downloads_updated_at: '2025-03-09T00:13:44.336850+00:00'
- name: langchain-experimental
  path: libs/experimental
  repo: langchain-ai/langchain-experimental
  downloads: 1678730
  downloads_updated_at: '2025-03-09T00:13:44.336850+00:00'
- name: langchain-cli
  path: libs/cli
  repo: langchain-ai/langchain
  downloads: 71921
  downloads_updated_at: '2025-03-09T00:13:44.336850+00:00'
- name: langchain-ai21
  path: libs/ai21
  repo: langchain-ai/langchain-ai21
  downloads: 15340
  downloads_updated_at: '2025-03-09T00:13:44.336850+00:00'
- name: langchain-anthropic
  path: libs/partners/anthropic
  repo: langchain-ai/langchain
  js: '@langchain/anthropic'
  downloads: 1769640
  downloads_updated_at: '2025-03-09T00:13:44.336850+00:00'
- name: langchain-chroma
  path: libs/partners/chroma
  repo: langchain-ai/langchain
  downloads: 560965
  downloads_updated_at: '2025-03-09T00:13:44.336850+00:00'
- name: langchain-exa
  path: libs/partners/exa
  repo: langchain-ai/langchain
  provider_page: exa_search
  js: '@langchain/exa'
  downloads: 6330
  downloads_updated_at: '2025-03-09T00:13:44.336850+00:00'
- name: langchain-fireworks
  path: libs/partners/fireworks
  repo: langchain-ai/langchain
  downloads: 305028
  downloads_updated_at: '2025-03-09T00:13:44.336850+00:00'
- name: langchain-groq
  path: libs/partners/groq
  repo: langchain-ai/langchain
  js: '@langchain/groq'
  downloads: 535446
  downloads_updated_at: '2025-03-09T00:13:44.336850+00:00'
- name: langchain-huggingface
  path: libs/partners/huggingface
  repo: langchain-ai/langchain
  downloads: 475998
  downloads_updated_at: '2025-03-09T00:13:44.336850+00:00'
- name: langchain-ibm
  path: libs/ibm
  repo: langchain-ai/langchain-ibm
  js: '@langchain/ibm'
  downloads: 143800
  downloads_updated_at: '2025-03-09T00:13:44.336850+00:00'
- name: langchain-localai
  path: libs/localai
  repo: mkhludnev/langchain-localai
  downloads: 272
  downloads_updated_at: '2025-03-09T00:13:44.336850+00:00'
- name: langchain-milvus
  path: libs/milvus
  repo: langchain-ai/langchain-milvus
  downloads: 198722
  downloads_updated_at: '2025-03-09T00:13:44.336850+00:00'
- name: langchain-mistralai
  path: libs/partners/mistralai
  repo: langchain-ai/langchain
  js: '@langchain/mistralai'
  downloads: 375450
  downloads_updated_at: '2025-03-09T00:14:08.178061+00:00'
- name: langchain-mongodb
  path: libs/langchain-mongodb
  repo: langchain-ai/langchain-mongodb
  provider_page: mongodb_atlas
  js: '@langchain/mongodb'
  downloads: 209228
  downloads_updated_at: '2025-03-09T00:14:08.178061+00:00'
- name: langchain-nomic
  path: libs/partners/nomic
  repo: langchain-ai/langchain
  js: '@langchain/nomic'
  downloads: 12028
  downloads_updated_at: '2025-03-09T00:14:08.178061+00:00'
- name: langchain-openai
  path: libs/partners/openai
  repo: langchain-ai/langchain
  js: '@langchain/openai'
  downloads: 10724437
  downloads_updated_at: '2025-03-09T00:14:08.178061+00:00'
- name: langchain-pinecone
  path: libs/pinecone
  repo: langchain-ai/langchain-pinecone
  js: '@langchain/pinecone'
  downloads: 434487
  downloads_updated_at: '2025-03-09T00:14:08.178061+00:00'
- name: langchain-prompty
  path: libs/partners/prompty
  repo: langchain-ai/langchain
  provider_page: microsoft
  downloads: 1232
  downloads_updated_at: '2025-03-09T00:14:08.178061+00:00'
- name: langchain-qdrant
  path: libs/partners/qdrant
  repo: langchain-ai/langchain
  js: '@langchain/qdrant'
  downloads: 180502
  downloads_updated_at: '2025-03-09T00:14:08.178061+00:00'
- name: langchain-scrapegraph
  path: .
  repo: ScrapeGraphAI/langchain-scrapegraph
  downloads: 1304
  downloads_updated_at: '2025-03-09T00:14:08.178061+00:00'
- name: langchain-sema4
  path: libs/sema4
  repo: langchain-ai/langchain-sema4
  provider_page: robocorp
  downloads: 1686
  downloads_updated_at: '2025-03-09T00:14:08.178061+00:00'
- name: langchain-together
  path: libs/together
  repo: langchain-ai/langchain-together
  downloads: 68030
  downloads_updated_at: '2025-03-09T00:14:08.178061+00:00'
- name: langchain-upstage
  path: libs/upstage
  repo: langchain-ai/langchain-upstage
  downloads: 26348
  downloads_updated_at: '2025-03-09T00:14:08.178061+00:00'
- name: langchain-voyageai
  path: libs/partners/voyageai
  repo: langchain-ai/langchain
  downloads: 26785
  downloads_updated_at: '2025-03-09T00:14:08.178061+00:00'
- name: langchain-aws
  name_title: AWS
  path: libs/aws
  repo: langchain-ai/langchain-aws
  js: '@langchain/aws'
  downloads: 2093475
  downloads_updated_at: '2025-03-09T00:14:08.178061+00:00'
- name: langchain-astradb
  path: libs/astradb
  repo: langchain-ai/langchain-datastax
  downloads: 96896
  downloads_updated_at: '2025-03-09T00:14:08.178061+00:00'
- name: langchain-google-genai
  name_title: Google Generative AI
  path: libs/genai
  repo: langchain-ai/langchain-google
  provider_page: google
  js: '@langchain/google-genai'
  downloads: 1262954
  downloads_updated_at: '2025-03-09T00:14:08.178061+00:00'
- name: langchain-google-vertexai
  path: libs/vertexai
  repo: langchain-ai/langchain-google
  provider_page: google
  js: '@langchain/google-vertexai'
  downloads: 15029525
  downloads_updated_at: '2025-03-09T00:14:08.178061+00:00'
- name: langchain-google-community
  path: libs/community
  repo: langchain-ai/langchain-google
  provider_page: google
  downloads: 4073551
  downloads_updated_at: '2025-03-09T00:14:08.178061+00:00'
- name: langchain-weaviate
  path: libs/weaviate
  repo: langchain-ai/langchain-weaviate
  js: '@langchain/weaviate'
  downloads: 45674
  downloads_updated_at: '2025-03-09T00:14:08.178061+00:00'
- name: langchain-cohere
  path: libs/cohere
  repo: langchain-ai/langchain-cohere
  js: '@langchain/cohere'
  downloads: 737369
  downloads_updated_at: '2025-03-09T00:14:08.178061+00:00'
- name: langchain-elasticsearch
  path: libs/elasticsearch
  repo: langchain-ai/langchain-elastic
  downloads: 161979
  downloads_updated_at: '2025-03-09T00:14:08.178061+00:00'
- name: langchain-nvidia-ai-endpoints
  path: libs/ai-endpoints
  repo: langchain-ai/langchain-nvidia
  provider_page: nvidia
  downloads: 183435
  downloads_updated_at: '2025-03-09T00:14:08.178061+00:00'
- name: langchain-postgres
  path: .
  repo: langchain-ai/langchain-postgres
  provider_page: pgvector
  downloads: 338324
  downloads_updated_at: '2025-03-09T00:14:08.178061+00:00'
- name: langchain-redis
  path: libs/redis
  repo: langchain-ai/langchain-redis
  js: '@langchain/redis'
  downloads: 25789
  downloads_updated_at: '2025-03-09T00:14:08.178061+00:00'
- name: langchain-unstructured
  path: libs/unstructured
  repo: langchain-ai/langchain-unstructured
  downloads: 157291
  downloads_updated_at: '2025-03-09T00:14:08.178061+00:00'
- name: langchain-azure-ai
  path: libs/azure-ai
  repo: langchain-ai/langchain-azure
  provider_page: azure_ai
  js: '@langchain/openai'
  downloads: 10985
  downloads_updated_at: '2025-03-09T00:14:08.178061+00:00'
- name: langchain-azure-dynamic-sessions
  path: libs/azure-dynamic-sessions
  repo: langchain-ai/langchain-azure
  provider_page: microsoft
  js: '@langchain/azure-dynamic-sessions'
  downloads: 9336
  downloads_updated_at: '2025-03-09T00:14:08.178061+00:00'
- name: langchain-sqlserver
  path: libs/sqlserver
  repo: langchain-ai/langchain-azure
  provider_page: microsoft
  downloads: 1945
  downloads_updated_at: '2025-03-09T00:14:08.178061+00:00'
- name: langchain-cerebras
  path: libs/cerebras
  repo: langchain-ai/langchain-cerebras
  downloads: 27854
  downloads_updated_at: '2025-03-09T00:14:08.178061+00:00'
- name: langchain-snowflake
  path: libs/snowflake
  repo: langchain-ai/langchain-snowflake
  downloads: 1769
  downloads_updated_at: '2025-03-09T00:14:08.178061+00:00'
- name: databricks-langchain
  name_title: Databricks
  path: integrations/langchain
  repo: databricks/databricks-ai-bridge
  provider_page: databricks
  downloads: 64671
  downloads_updated_at: '2025-03-09T00:14:08.178061+00:00'
- name: langchain-couchbase
  path: .
  repo: Couchbase-Ecosystem/langchain-couchbase
  downloads: 777
  downloads_updated_at: '2025-03-09T00:14:08.178061+00:00'
- name: langchain-ollama
  path: libs/partners/ollama
  repo: langchain-ai/langchain
  js: '@langchain/ollama'
  downloads: 805025
  downloads_updated_at: '2025-03-09T00:14:08.178061+00:00'
- name: langchain-box
  path: libs/box
  repo: box-community/langchain-box
  downloads: 479
  downloads_updated_at: '2025-03-09T00:14:08.178061+00:00'
- name: langchain-tests
  path: libs/standard-tests
  repo: langchain-ai/langchain
  downloads: 245012
  downloads_updated_at: '2025-03-09T00:14:08.178061+00:00'
- name: langchain-neo4j
  path: libs/neo4j
  repo: langchain-ai/langchain-neo4j
  downloads: 41410
  downloads_updated_at: '2025-03-09T00:14:08.178061+00:00'
- name: langchain-linkup
  path: .
  repo: LinkupPlatform/langchain-linkup
  downloads: 477
  downloads_updated_at: '2025-03-09T00:14:08.178061+00:00'
- name: langchain-yt-dlp
  path: .
  repo: aqib0770/langchain-yt-dlp
  downloads: 1333
  downloads_updated_at: '2025-03-09T00:14:08.178061+00:00'
- name: langchain-oceanbase
  path: .
  repo: oceanbase/langchain-oceanbase
  downloads: 74
  downloads_updated_at: '2025-03-09T00:14:08.178061+00:00'
- name: langchain-predictionguard
  path: .
  repo: predictionguard/langchain-predictionguard
  downloads: 1082
  downloads_updated_at: '2025-03-09T00:14:08.178061+00:00'
- name: langchain-cratedb
  path: .
  repo: crate/langchain-cratedb
  downloads: 403
  downloads_updated_at: '2025-03-09T00:14:08.178061+00:00'
- name: langchain-modelscope
  path: .
  repo: modelscope/langchain-modelscope
  downloads: 139
  downloads_updated_at: '2025-03-09T00:14:08.178061+00:00'
- name: langchain-falkordb
  path: .
  repo: kingtroga/langchain-falkordb
  downloads: 140
  downloads_updated_at: '2025-03-09T00:14:08.178061+00:00'
- name: langchain-dappier
  path: .
  repo: DappierAI/langchain-dappier
  downloads: 236
  downloads_updated_at: '2025-03-09T00:14:08.178061+00:00'
- name: langchain-pull-md
  path: .
  repo: chigwell/langchain-pull-md
  downloads: 146
  downloads_updated_at: '2025-03-09T00:14:08.178061+00:00'
- name: langchain-kuzu
  path: .
  repo: kuzudb/langchain-kuzu
  downloads: 395
  downloads_updated_at: '2025-03-09T00:14:08.178061+00:00'
- name: langchain-docling
  path: .
  repo: DS4SD/docling-langchain
  downloads: 11289
  downloads_updated_at: '2025-03-09T00:14:08.178061+00:00'
- name: langchain-lindorm-integration
  path: .
  repo: AlwaysBluer/langchain-lindorm-integration
  provider_page: lindorm
  downloads: 68
  downloads_updated_at: '2025-03-09T00:14:08.178061+00:00'
- name: langchain-hyperbrowser
  path: .
  repo: hyperbrowserai/langchain-hyperbrowser
  downloads: 315
  downloads_updated_at: '2025-03-09T00:14:08.178061+00:00'
- name: langchain-fmp-data
  path: .
  repo: MehdiZare/langchain-fmp-data
  downloads: 145
  downloads_updated_at: '2025-03-09T00:14:08.178061+00:00'
- name: tilores-langchain
  name_title: Tilores
  path: .
  repo: tilotech/tilores-langchain
  provider_page: tilores
  downloads: 83
  downloads_updated_at: '2025-03-09T00:14:08.178061+00:00'
- name: langchain-pipeshift
  path: .
  repo: pipeshift-org/langchain-pipeshift
  downloads: 101
  downloads_updated_at: '2025-03-09T00:14:08.178061+00:00'
- name: langchain-payman-tool
  path: .
  repo: paymanai/langchain-payman-tool
  downloads: 236
  downloads_updated_at: '2025-03-09T00:14:08.178061+00:00'
- name: langchain-sambanova
  path: .
  repo: sambanova/langchain-sambanova
  downloads: 26848
  downloads_updated_at: '2025-03-09T00:14:08.178061+00:00'
- name: langchain-deepseek
  path: libs/partners/deepseek
  repo: langchain-ai/langchain
  provider_page: deepseek
  js: '@langchain/deepseek'
  downloads: 25597
  downloads_updated_at: '2025-03-09T00:14:08.178061+00:00'
- name: langchain-jenkins
  path: .
  repo: Amitgb14/langchain_jenkins
  downloads: 362
  downloads_updated_at: '2025-03-09T00:14:08.178061+00:00'
- name: langchain-goodfire
  path: .
  repo: keenanpepper/langchain-goodfire
  downloads: 297
  downloads_updated_at: '2025-03-09T00:14:08.178061+00:00'
- name: langchain-nimble
  path: .
  repo: Nimbleway/langchain-nimble
  downloads: 498
  downloads_updated_at: '2025-03-09T00:14:08.178061+00:00'
- name: langchain-apify
  path: .
  repo: apify/langchain-apify
  downloads: 679
  downloads_updated_at: '2025-03-09T00:14:08.178061+00:00'
- name: langfair
  name_title: LangFair
  path: .
  repo: cvs-health/langfair
  downloads: 894
  downloads_updated_at: '2025-03-09T00:14:08.178061+00:00'
- name: langchain-abso
  path: .
  repo: lunary-ai/langchain-abso
  downloads: 264
  downloads_updated_at: '2025-03-09T00:14:08.178061+00:00'
- name: langchain-graph-retriever
  name_title: Graph RAG
  path: packages/langchain-graph-retriever
  repo: datastax/graph-rag
  provider_page: graph_rag
  downloads: 2342
  downloads_updated_at: '2025-03-09T00:14:08.178061+00:00'
- name: langchain-xai
  path: libs/partners/xai
  repo: langchain-ai/langchain
  downloads: 11326
  downloads_updated_at: '2025-03-09T00:14:08.178061+00:00'
- name: langchain-salesforce
  path: .
  repo: colesmcintosh/langchain-salesforce
  downloads: 343
  downloads_updated_at: '2025-03-09T00:14:08.178061+00:00'
- name: langchain-discord-shikenso
  path: .
  repo: Shikenso-Analytics/langchain-discord
  downloads: 255
  downloads_updated_at: '2025-03-09T00:14:08.178061+00:00'
- name: langchain-vdms
  name_title: VDMS
  path: .
  repo: IntelLabs/langchain-vdms
  downloads: 590
  downloads_updated_at: '2025-03-09T00:14:08.178061+00:00'
- name: langchain-deeplake
  path: .
  repo: activeloopai/langchain-deeplake
  downloads: 72
  downloads_updated_at: '2025-03-09T00:14:08.178061+00:00'
- name: langchain-cognee
  path: .
  repo: topoteretes/langchain-cognee
  downloads: 238
  downloads_updated_at: '2025-03-09T00:14:08.178061+00:00'
- name: langchain-prolog
  path: .
  repo: apisani1/langchain-prolog
  downloads: 171
  downloads_updated_at: '2025-03-09T00:14:08.178061+00:00'
- name: langchain-permit
  path: .
  repo: permitio/langchain-permit
  downloads: 228
  downloads_updated_at: '2025-03-09T00:14:08.178061+00:00'
- name: langchain-pymupdf4llm
  path: .
  repo: lakinduboteju/langchain-pymupdf4llm
  downloads: 334
  downloads_updated_at: '2025-03-09T00:14:26.697616+00:00'
- name: langchain-writer
  path: .
  repo: writer/langchain-writer
  downloads: 444
  downloads_updated_at: '2025-03-09T00:14:26.697616+00:00'
- name: langchain-taiga
  name_title: Taiga
  path: .
  repo: Shikenso-Analytics/langchain-taiga
  downloads: 206
  downloads_updated_at: '2025-03-09T00:14:26.697616+00:00'
- name: langchain-tableau
  name_title: Tableau
  path: .
  repo: Tab-SE/tableau_langchain
  downloads: 278
  downloads_updated_at: '2025-03-09T00:14:26.697616+00:00'
- name: ads4gpts-langchain
  name_title: ADS4GPTs
  provider_page: ads4gpts
  path: libs/python-sdk/ads4gpts-langchain
  repo: ADS4GPTs/ads4gpts
  downloads: 733
  downloads_updated_at: '2025-03-09T00:15:16.651181+00:00'
- name: langchain-contextual
  name_title: Contextual AI
  path: langchain-contextual
  repo: ContextualAI//langchain-contextual
  downloads: 432
  downloads_updated_at: '2025-03-09T01:40:49.430540+00:00'
- name: langchain-valthera
  name_title: Valthera
  path: .
  repo: valthera/langchain-valthera
- name: langchain-opengradient
  path: .
  repo: OpenGradient/og-langchain
<<<<<<< HEAD
- name: langchain-zotero-retriever
  path: .
  repo: TimBMK/langchain-zotero-retriever
  name_title: Zotero
  provider_page: zotero
=======
- name: langchain-agentql
  path: langchain
  repo: tinyfish-io/agentql-integrations
- name: langchain-xinference
  path: .
  repo: TheSongg/langchain-xinference
- name: powerscale-rag-connector
  name_title: PowerScale RAG Connector
  path: .
  repo: dell/powerscale-rag-connector
  provider_page: dell
- name: langchain-tavily
  path: .
  repo: tavily-ai/langchain-tavily
>>>>>>> 4346aca5
<|MERGE_RESOLUTION|>--- conflicted
+++ resolved
@@ -513,13 +513,6 @@
 - name: langchain-opengradient
   path: .
   repo: OpenGradient/og-langchain
-<<<<<<< HEAD
-- name: langchain-zotero-retriever
-  path: .
-  repo: TimBMK/langchain-zotero-retriever
-  name_title: Zotero
-  provider_page: zotero
-=======
 - name: langchain-agentql
   path: langchain
   repo: tinyfish-io/agentql-integrations
@@ -534,4 +527,8 @@
 - name: langchain-tavily
   path: .
   repo: tavily-ai/langchain-tavily
->>>>>>> 4346aca5
+- name: langchain-zotero-retriever
+  path: .
+  repo: TimBMK/langchain-zotero-retriever
+  name_title: Zotero
+  provider_page: zotero