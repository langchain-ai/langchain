# this file is used to define the packages that are used in the project
# it is EXPERIMENTAL and may be removed in the future

packages:
- name: langchain-core
  path: libs/core
  repo: langchain-ai/langchain
  downloads: 31474865
  downloads_updated_at: '2025-03-09T00:13:44.336850+00:00'
- name: langchain-text-splitters
  path: libs/text-splitters
  repo: langchain-ai/langchain
  downloads: 13175905
  downloads_updated_at: '2025-03-09T00:13:44.336850+00:00'
- name: langchain
  path: libs/langchain
  repo: langchain-ai/langchain
  downloads: 36537062
  downloads_updated_at: '2025-03-09T00:13:44.336850+00:00'
- name: langchain-community
  path: libs/community
  repo: langchain-ai/langchain
  downloads: 16293675
  downloads_updated_at: '2025-03-09T00:13:44.336850+00:00'
- name: langchain-experimental
  path: libs/experimental
  repo: langchain-ai/langchain-experimental
  downloads: 1678730
  downloads_updated_at: '2025-03-09T00:13:44.336850+00:00'
- name: langchain-cli
  path: libs/cli
  repo: langchain-ai/langchain
  downloads: 71921
  downloads_updated_at: '2025-03-09T00:13:44.336850+00:00'
- name: langchain-ai21
  path: libs/ai21
  repo: langchain-ai/langchain-ai21
  downloads: 15340
  downloads_updated_at: '2025-03-09T00:13:44.336850+00:00'
- name: langchain-anthropic
  path: libs/partners/anthropic
  repo: langchain-ai/langchain
  js: '@langchain/anthropic'
  downloads: 1769640
  downloads_updated_at: '2025-03-09T00:13:44.336850+00:00'
- name: langchain-chroma
  path: libs/partners/chroma
  repo: langchain-ai/langchain
  downloads: 560965
  downloads_updated_at: '2025-03-09T00:13:44.336850+00:00'
- name: langchain-exa
  path: libs/partners/exa
  repo: langchain-ai/langchain
  provider_page: exa_search
  js: '@langchain/exa'
  downloads: 6330
  downloads_updated_at: '2025-03-09T00:13:44.336850+00:00'
- name: langchain-fireworks
  path: libs/partners/fireworks
  repo: langchain-ai/langchain
  downloads: 305028
  downloads_updated_at: '2025-03-09T00:13:44.336850+00:00'
- name: langchain-groq
  path: libs/partners/groq
  repo: langchain-ai/langchain
  js: '@langchain/groq'
  downloads: 535446
  downloads_updated_at: '2025-03-09T00:13:44.336850+00:00'
- name: langchain-huggingface
  path: libs/partners/huggingface
  repo: langchain-ai/langchain
  downloads: 475998
  downloads_updated_at: '2025-03-09T00:13:44.336850+00:00'
- name: langchain-ibm
  path: libs/ibm
  repo: langchain-ai/langchain-ibm
  js: '@langchain/ibm'
  downloads: 143800
  downloads_updated_at: '2025-03-09T00:13:44.336850+00:00'
- name: langchain-localai
  path: libs/localai
  repo: mkhludnev/langchain-localai
  downloads: 272
  downloads_updated_at: '2025-03-09T00:13:44.336850+00:00'
- name: langchain-milvus
  path: libs/milvus
  repo: langchain-ai/langchain-milvus
  downloads: 198722
  downloads_updated_at: '2025-03-09T00:13:44.336850+00:00'
- name: langchain-mistralai
  path: libs/partners/mistralai
  repo: langchain-ai/langchain
  js: '@langchain/mistralai'
  downloads: 375450
  downloads_updated_at: '2025-03-09T00:14:08.178061+00:00'
- name: langchain-mongodb
  path: libs/langchain-mongodb
  repo: langchain-ai/langchain-mongodb
  provider_page: mongodb_atlas
  js: '@langchain/mongodb'
  downloads: 209228
  downloads_updated_at: '2025-03-09T00:14:08.178061+00:00'
- name: langchain-nomic
  path: libs/partners/nomic
  repo: langchain-ai/langchain
  js: '@langchain/nomic'
  downloads: 12028
  downloads_updated_at: '2025-03-09T00:14:08.178061+00:00'
- name: langchain-openai
  path: libs/partners/openai
  repo: langchain-ai/langchain
  js: '@langchain/openai'
  downloads: 10724437
  downloads_updated_at: '2025-03-09T00:14:08.178061+00:00'
- name: langchain-pinecone
  path: libs/pinecone
  repo: langchain-ai/langchain-pinecone
  js: '@langchain/pinecone'
  downloads: 434487
  downloads_updated_at: '2025-03-09T00:14:08.178061+00:00'
- name: langchain-prompty
  path: libs/partners/prompty
  repo: langchain-ai/langchain
  provider_page: microsoft
  downloads: 1232
  downloads_updated_at: '2025-03-09T00:14:08.178061+00:00'
- name: langchain-qdrant
  path: libs/partners/qdrant
  repo: langchain-ai/langchain
  js: '@langchain/qdrant'
  downloads: 180502
  downloads_updated_at: '2025-03-09T00:14:08.178061+00:00'
- name: langchain-scrapegraph
  path: .
  repo: ScrapeGraphAI/langchain-scrapegraph
  downloads: 1304
  downloads_updated_at: '2025-03-09T00:14:08.178061+00:00'
- name: langchain-sema4
  path: libs/sema4
  repo: langchain-ai/langchain-sema4
  provider_page: robocorp
  downloads: 1686
  downloads_updated_at: '2025-03-09T00:14:08.178061+00:00'
- name: langchain-together
  path: libs/together
  repo: langchain-ai/langchain-together
  downloads: 68030
  downloads_updated_at: '2025-03-09T00:14:08.178061+00:00'
- name: langchain-upstage
  path: libs/upstage
  repo: langchain-ai/langchain-upstage
  downloads: 26348
  downloads_updated_at: '2025-03-09T00:14:08.178061+00:00'
- name: langchain-voyageai
  path: libs/partners/voyageai
  repo: langchain-ai/langchain
  downloads: 26785
  downloads_updated_at: '2025-03-09T00:14:08.178061+00:00'
- name: langchain-aws
  name_title: AWS
  path: libs/aws
  repo: langchain-ai/langchain-aws
  js: '@langchain/aws'
  downloads: 2093475
  downloads_updated_at: '2025-03-09T00:14:08.178061+00:00'
- name: langchain-astradb
  path: libs/astradb
  repo: langchain-ai/langchain-datastax
  downloads: 96896
  downloads_updated_at: '2025-03-09T00:14:08.178061+00:00'
- name: langchain-google-genai
  name_title: Google Generative AI
  path: libs/genai
  repo: langchain-ai/langchain-google
  provider_page: google
  js: '@langchain/google-genai'
  downloads: 1262954
  downloads_updated_at: '2025-03-09T00:14:08.178061+00:00'
- name: langchain-google-vertexai
  path: libs/vertexai
  repo: langchain-ai/langchain-google
  provider_page: google
  js: '@langchain/google-vertexai'
  downloads: 15029525
  downloads_updated_at: '2025-03-09T00:14:08.178061+00:00'
- name: langchain-google-community
  path: libs/community
  repo: langchain-ai/langchain-google
  provider_page: google
  downloads: 4073551
  downloads_updated_at: '2025-03-09T00:14:08.178061+00:00'
- name: langchain-weaviate
  path: libs/weaviate
  repo: langchain-ai/langchain-weaviate
  js: '@langchain/weaviate'
  downloads: 45674
  downloads_updated_at: '2025-03-09T00:14:08.178061+00:00'
- name: langchain-cohere
  path: libs/cohere
  repo: langchain-ai/langchain-cohere
  js: '@langchain/cohere'
  downloads: 737369
  downloads_updated_at: '2025-03-09T00:14:08.178061+00:00'
- name: langchain-elasticsearch
  path: libs/elasticsearch
  repo: langchain-ai/langchain-elastic
  downloads: 161979
  downloads_updated_at: '2025-03-09T00:14:08.178061+00:00'
- name: langchain-nvidia-ai-endpoints
  path: libs/ai-endpoints
  repo: langchain-ai/langchain-nvidia
  provider_page: nvidia
  downloads: 183435
  downloads_updated_at: '2025-03-09T00:14:08.178061+00:00'
- name: langchain-postgres
  path: .
  repo: langchain-ai/langchain-postgres
  provider_page: pgvector
  downloads: 338324
  downloads_updated_at: '2025-03-09T00:14:08.178061+00:00'
- name: langchain-redis
  path: libs/redis
  repo: langchain-ai/langchain-redis
  js: '@langchain/redis'
  downloads: 25789
  downloads_updated_at: '2025-03-09T00:14:08.178061+00:00'
- name: langchain-unstructured
  path: libs/unstructured
  repo: langchain-ai/langchain-unstructured
  downloads: 157291
  downloads_updated_at: '2025-03-09T00:14:08.178061+00:00'
- name: langchain-azure-ai
  path: libs/azure-ai
  repo: langchain-ai/langchain-azure
  provider_page: azure_ai
  js: '@langchain/openai'
  downloads: 10985
  downloads_updated_at: '2025-03-09T00:14:08.178061+00:00'
- name: langchain-azure-dynamic-sessions
  path: libs/azure-dynamic-sessions
  repo: langchain-ai/langchain-azure
  provider_page: microsoft
  js: '@langchain/azure-dynamic-sessions'
  downloads: 9336
  downloads_updated_at: '2025-03-09T00:14:08.178061+00:00'
- name: langchain-sqlserver
  path: libs/sqlserver
  repo: langchain-ai/langchain-azure
  provider_page: microsoft
  downloads: 1945
  downloads_updated_at: '2025-03-09T00:14:08.178061+00:00'
- name: langchain-cerebras
  path: libs/cerebras
  repo: langchain-ai/langchain-cerebras
  downloads: 27854
  downloads_updated_at: '2025-03-09T00:14:08.178061+00:00'
- name: langchain-snowflake
  path: libs/snowflake
  repo: langchain-ai/langchain-snowflake
  downloads: 1769
  downloads_updated_at: '2025-03-09T00:14:08.178061+00:00'
- name: databricks-langchain
  name_title: Databricks
  path: integrations/langchain
  repo: databricks/databricks-ai-bridge
  provider_page: databricks
  downloads: 64671
  downloads_updated_at: '2025-03-09T00:14:08.178061+00:00'
- name: langchain-couchbase
  path: .
  repo: Couchbase-Ecosystem/langchain-couchbase
  downloads: 777
  downloads_updated_at: '2025-03-09T00:14:08.178061+00:00'
- name: langchain-ollama
  path: libs/partners/ollama
  repo: langchain-ai/langchain
  js: '@langchain/ollama'
  downloads: 805025
  downloads_updated_at: '2025-03-09T00:14:08.178061+00:00'
- name: langchain-box
  path: libs/box
  repo: box-community/langchain-box
  downloads: 479
  downloads_updated_at: '2025-03-09T00:14:08.178061+00:00'
- name: langchain-tests
  path: libs/standard-tests
  repo: langchain-ai/langchain
  downloads: 245012
  downloads_updated_at: '2025-03-09T00:14:08.178061+00:00'
- name: langchain-neo4j
  path: libs/neo4j
  repo: langchain-ai/langchain-neo4j
  downloads: 41410
  downloads_updated_at: '2025-03-09T00:14:08.178061+00:00'
- name: langchain-linkup
  path: .
  repo: LinkupPlatform/langchain-linkup
  downloads: 477
  downloads_updated_at: '2025-03-09T00:14:08.178061+00:00'
- name: langchain-yt-dlp
  path: .
  repo: aqib0770/langchain-yt-dlp
  downloads: 1333
  downloads_updated_at: '2025-03-09T00:14:08.178061+00:00'
- name: langchain-oceanbase
  path: .
  repo: oceanbase/langchain-oceanbase
  downloads: 74
  downloads_updated_at: '2025-03-09T00:14:08.178061+00:00'
- name: langchain-predictionguard
  path: .
  repo: predictionguard/langchain-predictionguard
  downloads: 1082
  downloads_updated_at: '2025-03-09T00:14:08.178061+00:00'
- name: langchain-cratedb
  path: .
  repo: crate/langchain-cratedb
  downloads: 403
  downloads_updated_at: '2025-03-09T00:14:08.178061+00:00'
- name: langchain-modelscope
  path: .
  repo: modelscope/langchain-modelscope
  downloads: 139
  downloads_updated_at: '2025-03-09T00:14:08.178061+00:00'
- name: langchain-falkordb
  path: .
  repo: kingtroga/langchain-falkordb
  downloads: 140
  downloads_updated_at: '2025-03-09T00:14:08.178061+00:00'
- name: langchain-dappier
  path: .
  repo: DappierAI/langchain-dappier
  downloads: 236
  downloads_updated_at: '2025-03-09T00:14:08.178061+00:00'
- name: langchain-pull-md
  path: .
  repo: chigwell/langchain-pull-md
  downloads: 146
  downloads_updated_at: '2025-03-09T00:14:08.178061+00:00'
- name: langchain-kuzu
  path: .
  repo: kuzudb/langchain-kuzu
  downloads: 395
  downloads_updated_at: '2025-03-09T00:14:08.178061+00:00'
- name: langchain-docling
  path: .
  repo: DS4SD/docling-langchain
  downloads: 11289
  downloads_updated_at: '2025-03-09T00:14:08.178061+00:00'
- name: langchain-lindorm-integration
  path: .
  repo: AlwaysBluer/langchain-lindorm-integration
  provider_page: lindorm
  downloads: 68
  downloads_updated_at: '2025-03-09T00:14:08.178061+00:00'
- name: langchain-hyperbrowser
  path: .
  repo: hyperbrowserai/langchain-hyperbrowser
  downloads: 315
  downloads_updated_at: '2025-03-09T00:14:08.178061+00:00'
- name: langchain-fmp-data
  path: .
  repo: MehdiZare/langchain-fmp-data
  downloads: 145
  downloads_updated_at: '2025-03-09T00:14:08.178061+00:00'
- name: tilores-langchain
  name_title: Tilores
  path: .
  repo: tilotech/tilores-langchain
  provider_page: tilores
  downloads: 83
  downloads_updated_at: '2025-03-09T00:14:08.178061+00:00'
- name: langchain-pipeshift
  path: .
  repo: pipeshift-org/langchain-pipeshift
  downloads: 101
  downloads_updated_at: '2025-03-09T00:14:08.178061+00:00'
- name: langchain-payman-tool
  path: .
  repo: paymanai/langchain-payman-tool
  downloads: 236
  downloads_updated_at: '2025-03-09T00:14:08.178061+00:00'
- name: langchain-sambanova
  path: .
  repo: sambanova/langchain-sambanova
  downloads: 26848
  downloads_updated_at: '2025-03-09T00:14:08.178061+00:00'
- name: langchain-deepseek
  path: libs/partners/deepseek
  repo: langchain-ai/langchain
  provider_page: deepseek
  js: '@langchain/deepseek'
  downloads: 25597
  downloads_updated_at: '2025-03-09T00:14:08.178061+00:00'
- name: langchain-jenkins
  path: .
  repo: Amitgb14/langchain_jenkins
  downloads: 362
  downloads_updated_at: '2025-03-09T00:14:08.178061+00:00'
- name: langchain-goodfire
  path: .
  repo: keenanpepper/langchain-goodfire
  downloads: 297
  downloads_updated_at: '2025-03-09T00:14:08.178061+00:00'
- name: langchain-nimble
  path: .
  repo: Nimbleway/langchain-nimble
  downloads: 498
  downloads_updated_at: '2025-03-09T00:14:08.178061+00:00'
- name: langchain-apify
  path: .
  repo: apify/langchain-apify
  downloads: 679
  downloads_updated_at: '2025-03-09T00:14:08.178061+00:00'
- name: langfair
  name_title: LangFair
  path: .
  repo: cvs-health/langfair
  downloads: 894
  downloads_updated_at: '2025-03-09T00:14:08.178061+00:00'
- name: langchain-abso
  path: .
  repo: lunary-ai/langchain-abso
  downloads: 264
  downloads_updated_at: '2025-03-09T00:14:08.178061+00:00'
- name: langchain-graph-retriever
  name_title: Graph RAG
  path: packages/langchain-graph-retriever
  repo: datastax/graph-rag
  provider_page: graph_rag
  downloads: 2342
  downloads_updated_at: '2025-03-09T00:14:08.178061+00:00'
- name: langchain-xai
  path: libs/partners/xai
  repo: langchain-ai/langchain
  downloads: 11326
  downloads_updated_at: '2025-03-09T00:14:08.178061+00:00'
- name: langchain-salesforce
  path: .
  repo: colesmcintosh/langchain-salesforce
  downloads: 343
  downloads_updated_at: '2025-03-09T00:14:08.178061+00:00'
- name: langchain-discord-shikenso
  path: .
  repo: Shikenso-Analytics/langchain-discord
  downloads: 255
  downloads_updated_at: '2025-03-09T00:14:08.178061+00:00'
- name: langchain-vdms
  name_title: VDMS
  path: .
  repo: IntelLabs/langchain-vdms
  downloads: 590
  downloads_updated_at: '2025-03-09T00:14:08.178061+00:00'
- name: langchain-deeplake
  path: .
  repo: activeloopai/langchain-deeplake
  downloads: 72
  downloads_updated_at: '2025-03-09T00:14:08.178061+00:00'
- name: langchain-cognee
  path: .
  repo: topoteretes/langchain-cognee
  downloads: 238
  downloads_updated_at: '2025-03-09T00:14:08.178061+00:00'
- name: langchain-prolog
  path: .
  repo: apisani1/langchain-prolog
  downloads: 171
  downloads_updated_at: '2025-03-09T00:14:08.178061+00:00'
- name: langchain-permit
  path: .
  repo: permitio/langchain-permit
  downloads: 228
  downloads_updated_at: '2025-03-09T00:14:08.178061+00:00'
- name: langchain-pymupdf4llm
  path: .
  repo: lakinduboteju/langchain-pymupdf4llm
  downloads: 334
  downloads_updated_at: '2025-03-09T00:14:26.697616+00:00'
- name: langchain-writer
  path: .
  repo: writer/langchain-writer
  downloads: 444
  downloads_updated_at: '2025-03-09T00:14:26.697616+00:00'
- name: langchain-taiga
  name_title: Taiga
  path: .
  repo: Shikenso-Analytics/langchain-taiga
  downloads: 206
  downloads_updated_at: '2025-03-09T00:14:26.697616+00:00'
- name: langchain-tableau
  name_title: Tableau
  path: .
  repo: Tab-SE/tableau_langchain
  downloads: 278
  downloads_updated_at: '2025-03-09T00:14:26.697616+00:00'
- name: ads4gpts-langchain
  name_title: ADS4GPTs
  provider_page: ads4gpts
  path: libs/python-sdk/ads4gpts-langchain
  repo: ADS4GPTs/ads4gpts
  downloads: 733
<<<<<<< HEAD
- name: langchain-opengradient
  path: .
  repo: OpenGradient/og-langchain
=======
  downloads_updated_at: '2025-03-09T00:15:16.651181+00:00'
- name: langchain-contextual
  name_title: Contextual AI
  path: langchain-contextual
  repo: ContextualAI//langchain-contextual
  downloads: 432
  downloads_updated_at: '2025-03-09T01:40:49.430540+00:00'
- name: langchain-valthera
  name_title: Valthera
  path: .
  repo: valthera/langchain-valthera
>>>>>>> b209d46e
<|MERGE_RESOLUTION|>--- conflicted
+++ resolved
@@ -499,11 +499,6 @@
   path: libs/python-sdk/ads4gpts-langchain
   repo: ADS4GPTs/ads4gpts
   downloads: 733
-<<<<<<< HEAD
-- name: langchain-opengradient
-  path: .
-  repo: OpenGradient/og-langchain
-=======
   downloads_updated_at: '2025-03-09T00:15:16.651181+00:00'
 - name: langchain-contextual
   name_title: Contextual AI
@@ -515,4 +510,6 @@
   name_title: Valthera
   path: .
   repo: valthera/langchain-valthera
->>>>>>> b209d46e
+- name: langchain-opengradient
+  path: .
+  repo: OpenGradient/og-langchain