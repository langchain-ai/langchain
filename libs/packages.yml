--- conflicted
+++ resolved
@@ -478,14 +478,11 @@
   name_title: Tableau
   path: .
   repo: Tab-SE/tableau_langchain
-<<<<<<< HEAD
-- name: langchain-opengradient
-  path: .
-  repo: OpenGradient/og-langchain
-=======
 - name: ads4gpts
   name_title: ADS4GPTs
   path: libs/python-sdk/ads4gpts-langchain
   repo: ADS4GPTs/ads4gpts
   downloads: 733
->>>>>>> 3444e587
+- name: langchain-opengradient
+  path: .
+  repo: OpenGradient/og-langchain