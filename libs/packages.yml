--- conflicted
+++ resolved
@@ -716,12 +716,9 @@
 - name: toolbox-langchain
   repo: googleapis/mcp-toolbox-sdk-python
   path: packages/toolbox-langchain
-<<<<<<< HEAD
 - name: langchain-aimlapi
   path: libs/aimlapi
   repo: D1m7asis/langchain-aimlapi
-=======
 - name: langchain-scrapeless
   repo: scrapeless-ai/langchain-scrapeless
-  path: .
->>>>>>> 7f259863
+  path: .