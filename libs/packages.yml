--- conflicted
+++ resolved
@@ -2,7 +2,6 @@
 # it is EXPERIMENTAL and may be removed in the future
 
 packages:
-<<<<<<< HEAD
   - name: langchain-core
     path: libs/core
     repo: langchain-ai/langchain
@@ -443,7 +442,6 @@
   - name: langchain-permit
     path: .
     repo: permitio/langchain-permit
-=======
 - name: langchain-core
   path: libs/core
   repo: langchain-ai/langchain
@@ -880,5 +878,4 @@
   path: .
   repo: Shikenso-Analytics/langchain-discord
   downloads: 1
-  downloads_updated_at: '2025-02-15T16:00:00.000000+00:00'
->>>>>>> ffd61940
+  downloads_updated_at: '2025-02-15T16:00:00.000000+00:00'