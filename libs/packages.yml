# this file is used to define the packages that are used in the project
# it is EXPERIMENTAL and may be removed in the future

packages:
- name: langchain-core
  path: libs/core
  repo: langchain-ai/langchain
  downloads: 27722594
  downloads_updated_at: '2025-02-13T20:29:06.035211+00:00'
- name: langchain-text-splitters
  path: libs/text-splitters
  repo: langchain-ai/langchain
  downloads: 12866727
  downloads_updated_at: '2025-02-13T20:29:06.035211+00:00'
- name: langchain
  path: libs/langchain
  repo: langchain-ai/langchain
  downloads: 32917727
  downloads_updated_at: '2025-02-13T20:29:06.035211+00:00'
- name: langchain-community
  path: libs/community
  repo: langchain-ai/langchain
  downloads: 21967466
  downloads_updated_at: '2025-02-13T20:29:06.035211+00:00'
- name: langchain-experimental
  path: libs/experimental
  repo: langchain-ai/langchain-experimental
  downloads: 1960508
  downloads_updated_at: '2025-02-13T20:29:06.035211+00:00'
- name: langchain-cli
  path: libs/cli
  repo: langchain-ai/langchain
  downloads: 84415
  downloads_updated_at: '2025-02-13T20:29:06.035211+00:00'
- name: langchain-ai21
  path: libs/ai21
  repo: langchain-ai/langchain-ai21
  downloads: 13100
  downloads_updated_at: '2025-02-13T20:29:06.035211+00:00'
- name: langchain-anthropic
  path: libs/partners/anthropic
  repo: langchain-ai/langchain
  js: '@langchain/anthropic'
  downloads: 1549411
  downloads_updated_at: '2025-02-13T20:29:06.035211+00:00'
- name: langchain-chroma
  path: libs/partners/chroma
  repo: langchain-ai/langchain
  downloads: 553991
  downloads_updated_at: '2025-02-13T20:29:06.035211+00:00'
- name: langchain-exa
  path: libs/partners/exa
  repo: langchain-ai/langchain
  provider_page: exa_search
  js: '@langchain/exa'
  downloads: 5817
  downloads_updated_at: '2025-02-13T20:29:06.035211+00:00'
- name: langchain-fireworks
  path: libs/partners/fireworks
  repo: langchain-ai/langchain
  downloads: 264866
  downloads_updated_at: '2025-02-13T20:29:06.035211+00:00'
- name: langchain-groq
  path: libs/partners/groq
  repo: langchain-ai/langchain
  js: '@langchain/groq'
  downloads: 452801
  downloads_updated_at: '2025-02-13T20:29:06.035211+00:00'
- name: langchain-huggingface
  path: libs/partners/huggingface
  repo: langchain-ai/langchain
  downloads: 403346
  downloads_updated_at: '2025-02-13T20:29:06.035211+00:00'
- name: langchain-ibm
  path: libs/ibm
  repo: langchain-ai/langchain-ibm
  js: '@langchain/ibm'
  downloads: 95572
  downloads_updated_at: '2025-02-13T20:29:06.035211+00:00'
- name: langchain-localai
  path: libs/localai
  repo: mkhludnev/langchain-localai
  downloads: 306
  downloads_updated_at: '2025-02-13T20:29:06.035211+00:00'
- name: langchain-milvus
  path: libs/milvus
  repo: langchain-ai/langchain-milvus
  downloads: 162619
  downloads_updated_at: '2025-02-13T20:29:06.035211+00:00'
- name: langchain-mistralai
  path: libs/partners/mistralai
  repo: langchain-ai/langchain
  js: '@langchain/mistralai'
  downloads: 315149
  downloads_updated_at: '2025-02-13T20:29:06.035211+00:00'
- name: langchain-mongodb
  path: libs/langchain-mongodb
  repo: langchain-ai/langchain-mongodb
  provider_page: mongodb_atlas
  js: '@langchain/mongodb'
  downloads: 160711
  downloads_updated_at: '2025-02-13T20:29:06.035211+00:00'
  disabled: true
- name: langchain-nomic
  path: libs/partners/nomic
  repo: langchain-ai/langchain
  js: '@langchain/nomic'
  downloads: 10335
  downloads_updated_at: '2025-02-13T20:29:06.035211+00:00'
- name: langchain-openai
  path: libs/partners/openai
  repo: langchain-ai/langchain
  js: '@langchain/openai'
  downloads: 9823331
  downloads_updated_at: '2025-02-13T20:29:06.035211+00:00'
- name: langchain-pinecone
  path: libs/partners/pinecone
  repo: langchain-ai/langchain
  js: '@langchain/pinecone'
  downloads: 393153
  downloads_updated_at: '2025-02-13T20:29:06.035211+00:00'
- name: langchain-prompty
  path: libs/partners/prompty
  repo: langchain-ai/langchain
  provider_page: microsoft
  downloads: 1216
  downloads_updated_at: '2025-02-13T20:29:06.035211+00:00'
- name: langchain-qdrant
  path: libs/partners/qdrant
  repo: langchain-ai/langchain
  js: '@langchain/qdrant'
  downloads: 125551
  downloads_updated_at: '2025-02-13T20:29:06.035211+00:00'
- name: langchain-scrapegraph
  path: .
  repo: ScrapeGraphAI/langchain-scrapegraph
  downloads: 851
  downloads_updated_at: '2025-02-13T20:29:06.035211+00:00'
- name: langchain-sema4
  path: libs/sema4
  repo: langchain-ai/langchain-sema4
  provider_page: robocorp
  downloads: 1647
  downloads_updated_at: '2025-02-13T20:29:06.035211+00:00'
- name: langchain-together
  path: libs/together
  repo: langchain-ai/langchain-together
  downloads: 53987
  downloads_updated_at: '2025-02-13T20:29:06.035211+00:00'
- name: langchain-upstage
  path: libs/upstage
  repo: langchain-ai/langchain-upstage
  downloads: 29553
  downloads_updated_at: '2025-02-13T20:29:06.035211+00:00'
- name: langchain-voyageai
  path: libs/partners/voyageai
  repo: langchain-ai/langchain
  downloads: 17269
  downloads_updated_at: '2025-02-13T20:29:06.035211+00:00'
- name: langchain-aws
  name_title: AWS
  path: libs/aws
  repo: langchain-ai/langchain-aws
  js: '@langchain/aws'
  downloads: 2133380
  downloads_updated_at: '2025-02-13T20:29:06.035211+00:00'
- name: langchain-astradb
  path: libs/astradb
  repo: langchain-ai/langchain-datastax
  downloads: 83037
  downloads_updated_at: '2025-02-13T20:29:06.035211+00:00'
- name: langchain-google-genai
  name_title: Google Generative AI
  path: libs/genai
  repo: langchain-ai/langchain-google
  provider_page: google
  js: '@langchain/google-genai'
  downloads: 1019707
  downloads_updated_at: '2025-02-13T20:29:06.035211+00:00'
- name: langchain-google-vertexai
  path: libs/vertexai
  repo: langchain-ai/langchain-google
  provider_page: google
  js: '@langchain/google-vertexai'
  downloads: 13033464
  downloads_updated_at: '2025-02-13T20:29:06.035211+00:00'
- name: langchain-google-community
  path: libs/community
  repo: langchain-ai/langchain-google
  provider_page: google
  downloads: 3787822
  downloads_updated_at: '2025-02-13T20:29:06.035211+00:00'
- name: langchain-weaviate
  path: libs/weaviate
  repo: langchain-ai/langchain-weaviate
  js: '@langchain/weaviate'
  downloads: 31199
  downloads_updated_at: '2025-02-13T20:29:06.035211+00:00'
- name: langchain-cohere
  path: libs/cohere
  repo: langchain-ai/langchain-cohere
  js: '@langchain/cohere'
  downloads: 653329
  downloads_updated_at: '2025-02-13T20:29:06.035211+00:00'
- name: langchain-elasticsearch
  path: libs/elasticsearch
  repo: langchain-ai/langchain-elastic
  downloads: 137212
  downloads_updated_at: '2025-02-13T20:29:06.035211+00:00'
- name: langchain-nvidia-ai-endpoints
  path: libs/ai-endpoints
  repo: langchain-ai/langchain-nvidia
  provider_page: nvidia
  downloads: 157267
  downloads_updated_at: '2025-02-13T20:29:06.035211+00:00'
- name: langchain-postgres
  path: .
  repo: langchain-ai/langchain-postgres
  provider_page: pgvector
  downloads: 320831
  downloads_updated_at: '2025-02-13T20:29:06.035211+00:00'
- name: langchain-redis
  path: libs/redis
  repo: langchain-ai/langchain-redis
  js: '@langchain/redis'
  downloads: 22787
  downloads_updated_at: '2025-02-13T20:29:06.035211+00:00'
- name: langchain-unstructured
  path: libs/unstructured
  repo: langchain-ai/langchain-unstructured
  downloads: 118888
  downloads_updated_at: '2025-02-13T20:29:06.035211+00:00'
- name: langchain-azure-dynamic-sessions
  path: libs/azure-dynamic-sessions
  repo: langchain-ai/langchain-azure
  provider_page: microsoft
  js: '@langchain/azure-dynamic-sessions'
  downloads: 7401
  downloads_updated_at: '2025-02-13T20:29:06.035211+00:00'
- name: langchain-sqlserver
  path: libs/sqlserver
  repo: langchain-ai/langchain-azure
  provider_page: microsoft
  downloads: 2298
  downloads_updated_at: '2025-02-13T20:29:06.035211+00:00'
- name: langchain-cerebras
  path: libs/cerebras
  repo: langchain-ai/langchain-cerebras
  downloads: 26690
  downloads_updated_at: '2025-02-13T20:29:06.035211+00:00'
- name: langchain-snowflake
  path: libs/snowflake
  repo: langchain-ai/langchain-snowflake
  downloads: 1905
  downloads_updated_at: '2025-02-13T20:29:06.035211+00:00'
- name: databricks-langchain
  name_title: Databricks
  path: integrations/langchain
  repo: databricks/databricks-ai-bridge
  provider_page: databricks
  downloads: 36221
  downloads_updated_at: '2025-02-13T20:29:06.035211+00:00'
- name: langchain-couchbase
  path: .
  repo: Couchbase-Ecosystem/langchain-couchbase
  downloads: 725
  downloads_updated_at: '2025-02-13T20:29:06.035211+00:00'
- name: langchain-ollama
  path: libs/partners/ollama
  repo: langchain-ai/langchain
  js: '@langchain/ollama'
  downloads: 623011
  downloads_updated_at: '2025-02-13T20:29:06.035211+00:00'
- name: langchain-box
  path: libs/box
  repo: box-community/langchain-box
  downloads: 730
  downloads_updated_at: '2025-02-13T20:29:06.035211+00:00'
- name: langchain-tests
  path: libs/standard-tests
  repo: langchain-ai/langchain
  downloads: 180354
  downloads_updated_at: '2025-02-13T20:29:06.035211+00:00'
- name: langchain-neo4j
  path: libs/neo4j
  repo: langchain-ai/langchain-neo4j
  downloads: 30320
  downloads_updated_at: '2025-02-13T20:29:06.035211+00:00'
- name: langchain-linkup
  path: .
  repo: LinkupPlatform/langchain-linkup
  downloads: 532
  downloads_updated_at: '2025-02-13T20:29:06.035211+00:00'
- name: langchain-yt-dlp
  path: .
  repo: aqib0770/langchain-yt-dlp
  downloads: 461
  downloads_updated_at: '2025-02-13T20:29:06.035211+00:00'
- name: langchain-oceanbase
  path: .
  repo: oceanbase/langchain-oceanbase
  downloads: 58
  downloads_updated_at: '2025-02-13T20:29:06.035211+00:00'
- name: langchain-predictionguard
  path: .
  repo: predictionguard/langchain-predictionguard
  downloads: 422
  downloads_updated_at: '2025-02-13T20:29:06.035211+00:00'
- name: langchain-cratedb
  path: .
  repo: crate/langchain-cratedb
  downloads: 417
  downloads_updated_at: '2025-02-13T20:29:06.035211+00:00'
- name: langchain-modelscope
  path: .
  repo: modelscope/langchain-modelscope
  downloads: 131
  downloads_updated_at: '2025-02-13T20:29:06.035211+00:00'
- name: langchain-falkordb
  path: .
  repo: kingtroga/langchain-falkordb
  downloads: 178
  downloads_updated_at: '2025-02-13T20:29:06.035211+00:00'
- name: langchain-dappier
  path: .
  repo: DappierAI/langchain-dappier
  downloads: 353
  downloads_updated_at: '2025-02-13T20:29:06.035211+00:00'
- name: langchain-pull-md
  path: .
  repo: chigwell/langchain-pull-md
  downloads: 161
  downloads_updated_at: '2025-02-13T20:29:06.035211+00:00'
- name: langchain-kuzu
  path: .
  repo: kuzudb/langchain-kuzu
  downloads: 426
  downloads_updated_at: '2025-02-13T20:29:06.035211+00:00'
- name: langchain-docling
  path: .
  repo: DS4SD/docling-langchain
  downloads: 6800
  downloads_updated_at: '2025-02-13T20:29:06.035211+00:00'
- name: langchain-lindorm-integration
  path: .
  repo: AlwaysBluer/langchain-lindorm-integration
  provider_page: lindorm
  downloads: 79
  downloads_updated_at: '2025-02-13T20:30:13.814314+00:00'
- name: langchain-hyperbrowser
  path: .
  repo: hyperbrowserai/langchain-hyperbrowser
  downloads: 371
  downloads_updated_at: '2025-02-13T20:30:13.814314+00:00'
- name: langchain-fmp-data
  path: .
  repo: MehdiZare/langchain-fmp-data
  downloads: 366
  downloads_updated_at: '2025-02-13T20:30:13.814314+00:00'
- name: tilores-langchain
  name_title: Tilores
  path: .
  repo: tilotech/tilores-langchain
  provider_page: tilores
  downloads: 121
  downloads_updated_at: '2025-02-13T20:30:13.814314+00:00'
- name: langchain-pipeshift
  path: .
  repo: pipeshift-org/langchain-pipeshift
  downloads: 133
  downloads_updated_at: '2025-02-13T20:30:13.814314+00:00'
- name: langchain-payman-tool
  path: .
  repo: paymanai/langchain-payman-tool
  downloads: 685
  downloads_updated_at: '2025-02-13T20:30:13.814314+00:00'
- name: langchain-sambanova
  path: .
  repo: sambanova/langchain-sambanova
  downloads: 1313
  downloads_updated_at: '2025-02-13T20:30:13.814314+00:00'
- name: langchain-deepseek
  path: libs/partners/deepseek
  repo: langchain-ai/langchain
  provider_page: deepseek
  js: '@langchain/deepseek'
  downloads: 6871
  downloads_updated_at: '2025-02-13T20:30:13.814314+00:00'
- name: langchain-jenkins
  path: .
  repo: Amitgb14/langchain_jenkins
  downloads: 386
  downloads_updated_at: '2025-02-13T20:30:13.814314+00:00'
- name: langchain-goodfire
  path: .
  repo: keenanpepper/langchain-goodfire
  downloads: 585
  downloads_updated_at: '2025-02-13T20:30:13.814314+00:00'
- name: langchain-nimble
  path: .
  repo: Nimbleway/langchain-nimble
  downloads: 388
  downloads_updated_at: '2025-02-13T20:30:13.814314+00:00'
- name: langchain-apify
  path: .
  repo: apify/langchain-apify
  downloads: 443
  downloads_updated_at: '2025-02-13T20:30:13.814314+00:00'
- name: langfair
  name_title: LangFair
  path: .
<<<<<<< HEAD
  downloads: 0
- name: langchain-vdms
  repo: IntelLabs/langchain-vdms
  path: .
=======
  repo: cvs-health/langfair
  downloads: 901
  downloads_updated_at: '2025-02-13T20:30:13.814314+00:00'
- name: langchain-abso
  path: .
  repo: lunary-ai/langchain-abso
  downloads: 0
  downloads_updated_at: '2025-02-13T20:30:13.814314+00:00'
- name: langchain-graph-retriever
  name_title: Graph RAG
  path: packages/langchain-graph-retriever
  repo: datastax/graph-rag
  provider_page: graph_rag
  downloads: 2093
  downloads_updated_at: '2025-02-13T20:32:23.744801+00:00'
- name: langchain-xai
  path: libs/partners/xai
  repo: langchain-ai/langchain
  downloads: 9521
  downloads_updated_at: '2025-02-13T23:35:48.490391+00:00'
>>>>>>> 3dffee3d
<|MERGE_RESOLUTION|>--- conflicted
+++ resolved
@@ -409,12 +409,6 @@
 - name: langfair
   name_title: LangFair
   path: .
-<<<<<<< HEAD
-  downloads: 0
-- name: langchain-vdms
-  repo: IntelLabs/langchain-vdms
-  path: .
-=======
   repo: cvs-health/langfair
   downloads: 901
   downloads_updated_at: '2025-02-13T20:30:13.814314+00:00'
@@ -434,5 +428,4 @@
   path: libs/partners/xai
   repo: langchain-ai/langchain
   downloads: 9521
-  downloads_updated_at: '2025-02-13T23:35:48.490391+00:00'
->>>>>>> 3dffee3d
+  downloads_updated_at: '2025-02-13T23:35:48.490391+00:00'