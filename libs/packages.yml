--- conflicted
+++ resolved
@@ -684,16 +684,8 @@
 - name: langchain-surrealdb
   path: .
   repo: surrealdb/langchain-surrealdb
-<<<<<<< HEAD
-  downloads: 291
-  downloads_updated_at: '2025-06-25T20:06:46.206625+00:00'
-- name: langchain-zenrows
-  path: .
-  repo: ZenRows-Hub/langchain-zenrows
-=======
   downloads: 742
   downloads_updated_at: '2025-08-10T21:38:36.795416+00:00'
->>>>>>> 1e38fd2c
 - name: langchain-db2
   path: libs/langchain-db2
   repo: langchain-ai/langchain-ibm
@@ -720,3 +712,6 @@
 - name: toolbox-langchain
   repo: googleapis/mcp-toolbox-sdk-python
   path: packages/toolbox-langchain
+- name: langchain-zenrows
+  path: .
+  repo: ZenRows-Hub/langchain-zenrows
