--- conflicted
+++ resolved
@@ -731,8 +731,6 @@
   repo: D1m7asis/langchain-aimlapi
 - name: langchain-scrapeless
   repo: scrapeless-ai/langchain-scrapeless
-<<<<<<< HEAD
-=======
   path: .
 - name: langchain-google-bigtable
   name_title: Bigtable
@@ -747,5 +745,4 @@
 - name: langchain-oci
   name_title: Oracle Cloud Infrastructure (OCI)
   repo: oracle/langchain-oracle
->>>>>>> e6b5ff21
   path: .