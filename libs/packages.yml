# this file is used to define the packages that are used in the project
# it is EXPERIMENTAL and may be removed in the future

packages:
- name: langchain-core
  path: libs/core
  repo: langchain-ai/langchain
  downloads: 66000000
  downloads_updated_at: '2025-08-10T21:38:36.795416+00:00'
- name: langchain-text-splitters
  path: libs/text-splitters
  repo: langchain-ai/langchain
  downloads: 25000000
  downloads_updated_at: '2025-08-10T21:38:36.795416+00:00'
- name: langchain
  path: libs/langchain
  repo: langchain-ai/langchain
  downloads: 84000000
  downloads_updated_at: '2025-08-10T21:38:36.795416+00:00'
- name: langchain-community
  path: libs/community
  repo: langchain-ai/langchain-community
  downloads: 26000000
  downloads_updated_at: '2025-08-10T21:38:36.795416+00:00'
- name: langchain-experimental
  path: libs/experimental
  repo: langchain-ai/langchain-experimental
  downloads: 2000000
  downloads_updated_at: '2025-08-10T21:38:36.795416+00:00'
- name: langchain-cli
  path: libs/cli
  repo: langchain-ai/langchain
  downloads: 54000
  downloads_updated_at: '2025-08-10T21:38:36.795416+00:00'
- name: langchain-ai21
  path: libs/ai21
  repo: langchain-ai/langchain-ai21
  downloads: 11000
  downloads_updated_at: '2025-08-10T21:38:36.795416+00:00'
- name: langchain-anthropic
  path: libs/partners/anthropic
  repo: langchain-ai/langchain
  js: '@langchain/anthropic'
  downloads: 4000000
  downloads_updated_at: '2025-08-10T21:38:36.795416+00:00'
- name: langchain-chroma
  path: libs/partners/chroma
  repo: langchain-ai/langchain
  js: '@langchain/community'
  downloads: 892000
  downloads_updated_at: '2025-08-10T21:38:36.795416+00:00'
- name: langchain-exa
  path: libs/partners/exa
  repo: langchain-ai/langchain
  provider_page: exa_search
  js: '@langchain/exa'
  downloads: 9000
  downloads_updated_at: '2025-08-10T21:38:36.795416+00:00'
- name: langchain-fireworks
  path: libs/partners/fireworks
  repo: langchain-ai/langchain
  js: '@langchain/community'
  downloads: 238000
  downloads_updated_at: '2025-08-10T21:38:36.795416+00:00'
- name: langchain-groq
  path: libs/partners/groq
  repo: langchain-ai/langchain
  js: '@langchain/groq'
  downloads: 923000
  downloads_updated_at: '2025-08-10T21:38:36.795416+00:00'
- name: langchain-huggingface
  path: libs/partners/huggingface
  repo: langchain-ai/langchain
  js: '@langchain/community'
  downloads: 793000
  downloads_updated_at: '2025-08-10T21:38:36.795416+00:00'
- name: langchain-ibm
  path: libs/ibm
  repo: langchain-ai/langchain-ibm
  js: '@langchain/ibm'
  downloads: 327000
  downloads_updated_at: '2025-08-10T21:38:36.795416+00:00'
- name: langchain-localai
  path: libs/localai
  repo: mkhludnev/langchain-localai
  downloads: 1000
  downloads_updated_at: '2025-08-10T21:38:36.795416+00:00'
- name: langchain-milvus
  path: libs/milvus
  repo: langchain-ai/langchain-milvus
  downloads: 322000
  downloads_updated_at: '2025-08-10T21:38:36.795416+00:00'
- name: langchain-mistralai
  path: libs/partners/mistralai
  repo: langchain-ai/langchain
  js: '@langchain/mistralai'
  downloads: 557000
  downloads_updated_at: '2025-08-10T21:38:36.795416+00:00'
- name: langchain-mongodb
  path: libs/langchain-mongodb
  repo: langchain-ai/langchain-mongodb
  provider_page: mongodb_atlas
  js: '@langchain/mongodb'
  downloads: 303000
  downloads_updated_at: '2025-08-10T21:38:36.795416+00:00'
- name: langchain-nomic
  path: libs/partners/nomic
  repo: langchain-ai/langchain
  js: '@langchain/nomic'
  downloads: 19000
  downloads_updated_at: '2025-08-10T21:38:36.795416+00:00'
- name: langchain-openai
  path: libs/partners/openai
  repo: langchain-ai/langchain
  js: '@langchain/openai'
  downloads: 23000000
  downloads_updated_at: '2025-08-10T21:38:36.795416+00:00'
- name: langchain-pinecone
  path: libs/pinecone
  repo: langchain-ai/langchain-pinecone
  js: '@langchain/pinecone'
  downloads: 478000
  downloads_updated_at: '2025-08-10T21:38:36.795416+00:00'
- name: langchain-prompty
  path: libs/partners/prompty
  repo: langchain-ai/langchain
  provider_page: microsoft
  downloads: 3000
  downloads_updated_at: '2025-08-10T21:38:36.795416+00:00'
- name: langchain-qdrant
  path: libs/partners/qdrant
  repo: langchain-ai/langchain
  js: '@langchain/qdrant'
  downloads: 247000
  downloads_updated_at: '2025-08-10T21:38:36.795416+00:00'
- name: langchain-scrapegraph
  path: .
  repo: ScrapeGraphAI/langchain-scrapegraph
  downloads: 2000
  downloads_updated_at: '2025-08-10T21:38:36.795416+00:00'
- name: langchain-sema4
  path: libs/sema4
  repo: langchain-ai/langchain-sema4
  provider_page: robocorp
  downloads: 2000
  downloads_updated_at: '2025-08-10T21:38:36.795416+00:00'
- name: langchain-together
  path: libs/together
  repo: langchain-ai/langchain-together
  js: '@langchain/community'
  downloads: 89000
  downloads_updated_at: '2025-08-10T21:38:36.795416+00:00'
- name: langchain-upstage
  path: libs/upstage
  repo: langchain-ai/langchain-upstage
  downloads: 25000
  downloads_updated_at: '2025-08-10T21:38:36.795416+00:00'
- name: langchain-voyageai
  path: libs/voyageai
  repo: voyage-ai/langchain-voyageai
  downloads: 42000
  downloads_updated_at: '2025-08-10T21:38:36.795416+00:00'
- name: langchain-aws
  name_title: AWS
  path: libs/aws
  repo: langchain-ai/langchain-aws
  js: '@langchain/aws'
  downloads: 5000000
  downloads_updated_at: '2025-08-10T21:38:36.795416+00:00'
- name: langchain-astradb
  name_title: DataStax Astra DB
  path: libs/astradb
  repo: langchain-ai/langchain-datastax
  js: '@langchain/community'
  downloads: 117000
  downloads_updated_at: '2025-08-10T21:38:36.795416+00:00'
- name: langchain-google-genai
  name_title: Google Generative AI
  path: libs/genai
  repo: langchain-ai/langchain-google
  provider_page: google
  js: '@langchain/google-genai'
  downloads: 4000000
  downloads_updated_at: '2025-08-10T21:38:36.795416+00:00'
- name: langchain-google-vertexai
  path: libs/vertexai
  repo: langchain-ai/langchain-google
  provider_page: google
  js: '@langchain/google-vertexai'
  downloads: 20000000
  downloads_updated_at: '2025-08-10T21:38:36.795416+00:00'
- name: langchain-google-community
  path: libs/community
  repo: langchain-ai/langchain-google
  provider_page: google
  downloads: 4000000
  downloads_updated_at: '2025-08-10T21:38:36.795416+00:00'
- name: langchain-weaviate
  path: libs/weaviate
  repo: langchain-ai/langchain-weaviate
  js: '@langchain/weaviate'
  downloads: 46000
  downloads_updated_at: '2025-08-10T21:38:36.795416+00:00'
- name: langchain-cohere
  path: libs/cohere
  repo: langchain-ai/langchain-cohere
  js: '@langchain/cohere'
  downloads: 857000
  downloads_updated_at: '2025-08-10T21:38:36.795416+00:00'
- name: langchain-elasticsearch
  path: libs/elasticsearch
  repo: langchain-ai/langchain-elastic
  js: '@langchain/community'
  downloads: 218000
  downloads_updated_at: '2025-08-10T21:38:36.795416+00:00'
- name: langchain-nvidia-ai-endpoints
  path: libs/ai-endpoints
  repo: langchain-ai/langchain-nvidia
  provider_page: nvidia
  downloads: 336000
  downloads_updated_at: '2025-08-10T21:38:36.795416+00:00'
- name: langchain-postgres
  path: .
  repo: langchain-ai/langchain-postgres
  provider_page: pgvector
  downloads: 542000
  downloads_updated_at: '2025-08-10T21:38:36.795416+00:00'
- name: langchain-redis
  path: libs/redis
  repo: langchain-ai/langchain-redis
  js: '@langchain/redis'
  downloads: 88000
  downloads_updated_at: '2025-08-10T21:38:36.795416+00:00'
- name: langchain-unstructured
  path: libs/unstructured
  repo: langchain-ai/langchain-unstructured
  downloads: 174000
  downloads_updated_at: '2025-08-10T21:38:36.795416+00:00'
- name: langchain-azure-ai
  path: libs/azure-ai
  repo: langchain-ai/langchain-azure
  provider_page: azure_ai
  js: '@langchain/openai'
  downloads: 63000
  downloads_updated_at: '2025-08-10T21:38:36.795416+00:00'
- name: langchain-azure-dynamic-sessions
  path: libs/azure-dynamic-sessions
  repo: langchain-ai/langchain-azure
  provider_page: microsoft
  js: '@langchain/azure-dynamic-sessions'
  downloads: 18000
  downloads_updated_at: '2025-08-10T21:38:36.795416+00:00'
- name: langchain-sqlserver
  path: libs/sqlserver
  repo: langchain-ai/langchain-azure
  provider_page: microsoft
  downloads: 3000
  downloads_updated_at: '2025-08-10T21:38:36.795416+00:00'
- name: langchain-cerebras
  path: libs/cerebras
  repo: langchain-ai/langchain-cerebras
  js: '@langchain/cerebras'
  downloads: 36000
  downloads_updated_at: '2025-08-10T21:38:36.795416+00:00'
- name: langchain-snowflake
  path: libs/snowflake
  repo: langchain-ai/langchain-snowflake
  downloads: 2000
  downloads_updated_at: '2025-08-10T21:38:36.795416+00:00'
- name: databricks-langchain
  name_title: Databricks
  path: integrations/langchain
  repo: databricks/databricks-ai-bridge
  provider_page: databricks
  downloads: 278000
  downloads_updated_at: '2025-08-10T21:38:36.795416+00:00'
- name: langchain-couchbase
  path: .
  repo: Couchbase-Ecosystem/langchain-couchbase
  downloads: 2000
  downloads_updated_at: '2025-08-10T21:38:36.795416+00:00'
- name: langchain-ollama
  path: libs/partners/ollama
  repo: langchain-ai/langchain
  js: '@langchain/ollama'
  downloads: 1000000
  downloads_updated_at: '2025-08-10T21:38:36.795416+00:00'
- name: langchain-box
  path: libs/box
  repo: box-community/langchain-box
  downloads: 944
  downloads_updated_at: '2025-08-10T21:38:36.795416+00:00'
- name: langchain-tests
  path: libs/standard-tests
  repo: langchain-ai/langchain
  downloads: 372000
  downloads_updated_at: '2025-08-10T21:38:36.795416+00:00'
- name: langchain-neo4j
  path: libs/neo4j
  repo: langchain-ai/langchain-neo4j
  js: '@langchain/community'
  downloads: 100000
  downloads_updated_at: '2025-08-10T21:38:36.795416+00:00'
- name: langchain-linkup
  path: .
  repo: LinkupPlatform/langchain-linkup
  downloads: 2000
  downloads_updated_at: '2025-08-10T21:38:36.795416+00:00'
- name: langchain-yt-dlp
  path: .
  repo: aqib0770/langchain-yt-dlp
  downloads: 8000
  downloads_updated_at: '2025-08-10T21:38:36.795416+00:00'
- name: langchain-oceanbase
  path: .
  repo: oceanbase/langchain-oceanbase
  downloads: 223
  downloads_updated_at: '2025-08-10T21:38:36.795416+00:00'
- name: langchain-predictionguard
  path: .
  repo: predictionguard/langchain-predictionguard
  downloads: 9000
  downloads_updated_at: '2025-08-10T21:38:36.795416+00:00'
- name: langchain-cratedb
  path: .
  repo: crate/langchain-cratedb
  downloads: 258
  downloads_updated_at: '2025-08-10T21:38:36.795416+00:00'
- name: langchain-modelscope
  path: .
  repo: modelscope/langchain-modelscope
  downloads: 130
  downloads_updated_at: '2025-08-10T21:38:36.795416+00:00'
- name: langchain-falkordb
  path: .
  repo: kingtroga/langchain-falkordb
  downloads: 139
  downloads_updated_at: '2025-08-10T21:38:36.795416+00:00'
- name: langchain-dappier
  path: .
  repo: DappierAI/langchain-dappier
  downloads: 377
  downloads_updated_at: '2025-08-10T21:38:36.795416+00:00'
- name: langchain-pull-md
  path: .
  repo: chigwell/langchain-pull-md
  downloads: 206
  downloads_updated_at: '2025-08-10T21:38:36.795416+00:00'
- name: langchain-kuzu
  path: .
  repo: kuzudb/langchain-kuzu
  downloads: 734
  downloads_updated_at: '2025-08-10T21:38:36.795416+00:00'
- name: langchain-docling
  path: .
  repo: DS4SD/docling-langchain
  downloads: 31000
  downloads_updated_at: '2025-08-10T21:38:36.795416+00:00'
- name: langchain-lindorm-integration
  name_title: Lindorm
  path: .
  repo: AlwaysBluer/langchain-lindorm-integration
  provider_page: lindorm
  downloads: 66
  downloads_updated_at: '2025-08-10T21:38:36.795416+00:00'
- name: langchain-hyperbrowser
  path: .
  repo: hyperbrowserai/langchain-hyperbrowser
  downloads: 3000
  downloads_updated_at: '2025-08-10T21:38:36.795416+00:00'
- name: langchain-fmp-data
  path: .
  repo: MehdiZare/langchain-fmp-data
  downloads: 99
  downloads_updated_at: '2025-08-10T21:38:36.795416+00:00'
- name: tilores-langchain
  name_title: Tilores
  path: .
  repo: tilotech/tilores-langchain
  provider_page: tilores
  downloads: 820
  downloads_updated_at: '2025-08-10T21:38:36.795416+00:00'
- name: langchain-pipeshift
  path: .
  repo: pipeshift-org/langchain-pipeshift
  downloads: 118
  downloads_updated_at: '2025-08-10T21:38:36.795416+00:00'
- name: langchain-payman-tool
  path: .
  repo: paymanai/langchain-payman-tool
  downloads: 2
  downloads_updated_at: '2025-08-10T21:38:36.795416+00:00'
- name: langchain-sambanova
  path: .
  repo: sambanova/langchain-sambanova
  downloads: 75000
  downloads_updated_at: '2025-08-10T21:38:36.795416+00:00'
- name: langchain-deepseek
  path: libs/partners/deepseek
  repo: langchain-ai/langchain
  provider_page: deepseek
  js: '@langchain/deepseek'
  downloads: 419000
  downloads_updated_at: '2025-08-10T21:38:36.795416+00:00'
- name: langchain-jenkins
  path: .
  repo: Amitgb14/langchain_jenkins
  downloads: 295
  downloads_updated_at: '2025-08-10T21:38:36.795416+00:00'
- name: langchain-goodfire
  path: .
  repo: keenanpepper/langchain-goodfire
  downloads: 359
  downloads_updated_at: '2025-08-10T21:38:36.795416+00:00'
- name: langchain-nimble
  path: .
  repo: Nimbleway/langchain-nimble
  downloads: 408
  downloads_updated_at: '2025-08-10T21:38:36.795416+00:00'
- name: langchain-apify
  path: .
  repo: apify/langchain-apify
  downloads: 3000
  downloads_updated_at: '2025-08-10T21:38:36.795416+00:00'
- name: langfair
  name_title: LangFair
  path: .
  repo: cvs-health/langfair
  downloads: 3000
  downloads_updated_at: '2025-08-10T21:38:36.795416+00:00'
- name: langchain-abso
  path: .
  repo: lunary-ai/langchain-abso
  downloads: 231
  downloads_updated_at: '2025-08-10T21:38:36.795416+00:00'
- name: langchain-graph-retriever
  name_title: Graph RAG
  path: packages/langchain-graph-retriever
  repo: datastax/graph-rag
  provider_page: graph_rag
  downloads: 73000
  downloads_updated_at: '2025-08-10T21:38:36.795416+00:00'
- name: langchain-xai
  path: libs/partners/xai
  repo: langchain-ai/langchain
  js: '@langchain/xai'
  downloads: 78000
  downloads_updated_at: '2025-08-10T21:38:36.795416+00:00'
- name: langchain-salesforce
  path: .
  repo: colesmcintosh/langchain-salesforce
  downloads: 1000
  downloads_updated_at: '2025-08-10T21:38:36.795416+00:00'
- name: langchain-discord-shikenso
  name_title: Discord (Shikenso)
  path: .
  repo: Shikenso-Analytics/langchain-discord
  downloads: 138
  downloads_updated_at: '2025-08-10T21:38:36.795416+00:00'
- name: langchain-vdms
  name_title: VDMS
  path: .
  repo: IntelLabs/langchain-vdms
  downloads: 3000
  downloads_updated_at: '2025-08-10T21:38:36.795416+00:00'
- name: langchain-deeplake
  path: .
  repo: activeloopai/langchain-deeplake
  downloads: 1000
  downloads_updated_at: '2025-08-10T21:38:36.795416+00:00'
- name: langchain-cognee
  path: .
  repo: topoteretes/langchain-cognee
  downloads: 236
  downloads_updated_at: '2025-08-10T21:38:36.795416+00:00'
- name: langchain-prolog
  path: .
  repo: apisani1/langchain-prolog
  downloads: 1000
  downloads_updated_at: '2025-08-10T21:38:36.795416+00:00'
- name: langchain-permit
  path: .
  repo: permitio/langchain-permit
  downloads: 180
  downloads_updated_at: '2025-08-10T21:38:36.795416+00:00'
- name: langchain-pymupdf4llm
  path: .
  repo: lakinduboteju/langchain-pymupdf4llm
  downloads: 14000
  downloads_updated_at: '2025-08-10T21:38:36.795416+00:00'
- name: langchain-writer
  path: .
  repo: writer/langchain-writer
  downloads: 6000
  downloads_updated_at: '2025-08-10T21:38:36.795416+00:00'
- name: langchain-taiga
  name_title: Taiga
  path: .
  repo: Shikenso-Analytics/langchain-taiga
  downloads: 309
  downloads_updated_at: '2025-08-10T21:38:36.795416+00:00'
- name: langchain-tableau
  name_title: Tableau
  path: .
  repo: Tab-SE/tableau_langchain
  downloads: 1000
  downloads_updated_at: '2025-08-10T21:38:36.795416+00:00'
- name: ads4gpts-langchain
  name_title: ADS4GPTs
  path: libs/python-sdk/ads4gpts-langchain
  repo: ADS4GPTs/ads4gpts
  provider_page: ads4gpts
  downloads: 2000
  downloads_updated_at: '2025-08-10T21:38:36.795416+00:00'
- name: langchain-contextual
  name_title: Contextual AI
  path: langchain-contextual
  repo: ContextualAI//langchain-contextual
  downloads: 1000
  downloads_updated_at: '2025-08-10T21:38:36.795416+00:00'
- name: langchain-valthera
  name_title: Valthera
  path: .
  repo: valthera/langchain-valthera
  downloads: 230
  downloads_updated_at: '2025-08-10T21:38:36.795416+00:00'
- name: langchain-opengradient
  path: .
  repo: OpenGradient/og-langchain
  downloads: 182
  downloads_updated_at: '2025-08-10T21:38:36.795416+00:00'
- name: goat-sdk-adapter-langchain
  name_title: GOAT SDK
  path: python/src/adapters/langchain
  repo: goat-sdk/goat
  provider_page: goat
  downloads: 293
  downloads_updated_at: '2025-08-10T21:38:36.795416+00:00'
- name: langchain-netmind
  path: .
  repo: protagolabs/langchain-netmind
  downloads: 89
  downloads_updated_at: '2025-08-10T21:38:36.795416+00:00'
- name: langchain-agentql
  path: langchain
  repo: tinyfish-io/agentql-integrations
  downloads: 486
  downloads_updated_at: '2025-08-10T21:38:36.795416+00:00'
- name: langchain-xinference
  path: .
  repo: TheSongg/langchain-xinference
  downloads: 300
  downloads_updated_at: '2025-08-10T21:38:36.795416+00:00'
- name: powerscale-rag-connector
  name_title: PowerScale RAG Connector
  path: .
  repo: dell/powerscale-rag-connector
  provider_page: dell
  downloads: 68
  downloads_updated_at: '2025-08-10T21:38:36.795416+00:00'
- name: langchain-tavily
  path: .
  repo: tavily-ai/langchain-tavily
  js: '@langchain/tavily'
  downloads: 226000
  downloads_updated_at: '2025-08-10T21:38:36.795416+00:00'
  include_in_api_ref: true
- name: langchain-zotero-retriever
  name_title: Zotero
  path: .
  repo: TimBMK/langchain-zotero-retriever
  provider_page: zotero
  downloads: 82
  downloads_updated_at: '2025-08-10T21:38:36.795416+00:00'
- name: langchain-naver
  name_title: Naver
  path: .
  repo: NaverCloudPlatform/langchain-naver
  provider_page: naver
  downloads: 3000
  downloads_updated_at: '2025-08-10T21:38:36.795416+00:00'
- name: langchain-naver-community
  name_title: Naver
  path: .
  repo: e7217/langchain-naver-community
  provider_page: naver
  downloads: 691
  downloads_updated_at: '2025-08-10T21:38:36.795416+00:00'
- name: langchain-memgraph
  path: .
  repo: memgraph/langchain-memgraph
  downloads: 4000
  downloads_updated_at: '2025-08-10T21:38:36.795416+00:00'
- name: langchain-vectara
  path: libs/vectara
  repo: vectara/langchain-vectara
  downloads: 190
  downloads_updated_at: '2025-08-10T21:38:36.795416+00:00'
- name: langchain-oxylabs
  path: .
  repo: oxylabs/langchain-oxylabs
  downloads: 285
  downloads_updated_at: '2025-08-10T21:38:36.795416+00:00'
- name: langchain-perplexity
  path: libs/partners/perplexity
  repo: langchain-ai/langchain
  js: '@langchain/community'
  downloads: 348000
  downloads_updated_at: '2025-08-10T21:38:36.795416+00:00'
- name: langchain-runpod
  name_title: RunPod
  path: .
  repo: runpod/langchain-runpod
  provider_page: runpod
  downloads: 363
  downloads_updated_at: '2025-08-10T21:38:36.795416+00:00'
- name: langchain-mariadb
  path: .
  repo: mariadb-corporation/langchain-mariadb
  downloads: 3000
  downloads_updated_at: '2025-08-10T21:38:36.795416+00:00'
- name: langchain-qwq
  path: .
  repo: yigit353/langchain-qwq
  provider_page: alibaba_cloud
  downloads: 4000
  downloads_updated_at: '2025-08-10T21:38:36.795416+00:00'
- name: langchain-litellm
  path: .
  repo: akshay-dongare/langchain-litellm
  downloads: 33000
  downloads_updated_at: '2025-08-10T21:38:36.795416+00:00'
- name: langchain-cloudflare
  path: libs/langchain-cloudflare
  repo: cloudflare/langchain-cloudflare
  js: '@langchain/cloudflare'
  downloads: 1000
  downloads_updated_at: '2025-08-10T21:38:36.795416+00:00'
- name: langchain-ydb
  path: .
  repo: ydb-platform/langchain-ydb
  downloads: 1000
  downloads_updated_at: '2025-08-10T21:38:36.795416+00:00'
- name: langchain-singlestore
  name_title: SingleStore
  path: .
  repo: singlestore-labs/langchain-singlestore
  downloads: 137
  downloads_updated_at: '2025-08-10T21:38:36.795416+00:00'
- name: langchain-galaxia-retriever
  path: .
  repo: rrozanski-smabbler/galaxia-langchain
  provider_page: galaxia
  downloads: 194
  downloads_updated_at: '2025-08-10T21:38:36.795416+00:00'
- name: langchain-valyu
  path: .
  repo: valyu-network/langchain-valyu
  downloads: 1000
  downloads_updated_at: '2025-08-10T21:38:36.795416+00:00'
- name: langchain-hana
  name_title: SAP HANA Cloud
  path: .
  repo: SAP/langchain-integration-for-sap-hana-cloud
  provider_page: sap
  downloads: 3000
  downloads_updated_at: '2025-08-10T21:38:36.795416+00:00'
- name: langchain-gel
  path: .
  repo: geldata/langchain-gel
  provider_page: gel
  downloads: 194
  downloads_updated_at: '2025-08-10T21:38:36.795416+00:00'
- name: langchain-brightdata
  path: .
  repo: luminati-io/langchain-brightdata
  downloads: 676
  downloads_updated_at: '2025-08-10T21:38:36.795416+00:00'
- name: langchain-featherless-ai
  path: .
  repo: featherlessai/langchain-featherless-ai
  downloads: 229
  downloads_updated_at: '2025-08-10T21:38:36.795416+00:00'
- name: langchain-nebius
  path: libs/nebius
  repo: nebius/langchain-nebius
  downloads: 486
  downloads_updated_at: '2025-08-10T21:38:36.795416+00:00'
- name: langchain-surrealdb
  path: .
  repo: surrealdb/langchain-surrealdb
  downloads: 742
  downloads_updated_at: '2025-08-10T21:38:36.795416+00:00'
- name: langchain-db2
  path: libs/langchain-db2
  repo: langchain-ai/langchain-ibm
  provider_page: ibm
  downloads: 4000
  downloads_updated_at: '2025-08-10T21:38:36.795416+00:00'
- name: langchain-greennode
  path: libs/greennode
  repo: greennode-ai/langchain-greennode
  downloads: 133
  downloads_updated_at: '2025-08-10T21:38:36.795416+00:00'
- name: langchain-tensorlake
  path: .
  repo: tensorlakeai/langchain-tensorlake
- name: langchain-recallio
  path: .
<<<<<<< HEAD
  repo: digitalocean/langchain-gradient
- name: langchain-scraperapi
  path: .
  repo: scraperapi/langchain-scraperapi
=======
  repo: recallio/langchain-recallio
  downloads: 781
  downloads_updated_at: '2025-08-10T21:38:36.795416+00:00'
- name: langchain-gradient
  provider_page: gradientai
  name_title: DigitalOcean Gradient
  path: .
  repo: digitalocean/langchain-gradient
  downloads: 576
  downloads_updated_at: '2025-08-10T21:38:36.795416+00:00'
- name: langchain-anchorbrowser
  provider_page: anchor_browser
  name_title: Anchor Browser
  path: .
  repo: anchorbrowser/langchain-anchorbrowser
- name: toolbox-langchain
  name_title: MCP Toolbox
  repo: googleapis/mcp-toolbox-sdk-python
  path: packages/toolbox-langchain
- name: langchain-aimlapi
  path: libs/aimlapi
  repo: D1m7asis/langchain-aimlapi
- name: langchain-scrapeless
  repo: scrapeless-ai/langchain-scrapeless
  path: .
- name: langchain-google-bigtable
  name_title: Bigtable
  repo: googleapis/langchain-google-bigtable-python
- name: langchain-oci
  name_title: Oracle Cloud Infrastructure (OCI)
  repo: oracle/langchain-oracle
  path: .
- name: langchain-timbr
  provider_page: timbr
  path: .
  repo: WPSemantix/langchain-timbr
- name: langchain-zenrows
  path: .
  repo: ZenRows-Hub/langchain-zenrows
- name: langchain-zeusdb
  repo: zeusdb/langchain-zeusdb
  path: libs/zeusdb
>>>>>>> 244c6995
<|MERGE_RESOLUTION|>--- conflicted
+++ resolved
@@ -707,12 +707,6 @@
   repo: tensorlakeai/langchain-tensorlake
 - name: langchain-recallio
   path: .
-<<<<<<< HEAD
-  repo: digitalocean/langchain-gradient
-- name: langchain-scraperapi
-  path: .
-  repo: scraperapi/langchain-scraperapi
-=======
   repo: recallio/langchain-recallio
   downloads: 781
   downloads_updated_at: '2025-08-10T21:38:36.795416+00:00'
@@ -755,4 +749,6 @@
 - name: langchain-zeusdb
   repo: zeusdb/langchain-zeusdb
   path: libs/zeusdb
->>>>>>> 244c6995
+- name: langchain-scraperapi
+  path: .
+  repo: scraperapi/langchain-scraperapi