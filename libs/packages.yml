# this file is used to define the packages that are used in the project
# it is EXPERIMENTAL and may be removed in the future

packages:
- name: langchain-core
  path: libs/core
  repo: langchain-ai/langchain
  downloads: 66000000
  downloads_updated_at: '2025-08-10T21:38:36.795416+00:00'
- name: langchain-text-splitters
  path: libs/text-splitters
  repo: langchain-ai/langchain
  downloads: 25000000
  downloads_updated_at: '2025-08-10T21:38:36.795416+00:00'
- name: langchain
  path: libs/langchain
  repo: langchain-ai/langchain
  downloads: 84000000
  downloads_updated_at: '2025-08-10T21:38:36.795416+00:00'
- name: langchain-community
  path: libs/community
  repo: langchain-ai/langchain-community
  downloads: 26000000
  downloads_updated_at: '2025-08-10T21:38:36.795416+00:00'
- name: langchain-experimental
  path: libs/experimental
  repo: langchain-ai/langchain-experimental
  downloads: 2000000
  downloads_updated_at: '2025-08-10T21:38:36.795416+00:00'
- name: langchain-cli
  path: libs/cli
  repo: langchain-ai/langchain
  downloads: 54000
  downloads_updated_at: '2025-08-10T21:38:36.795416+00:00'
- name: langchain-ai21
  path: libs/ai21
  repo: langchain-ai/langchain-ai21
  downloads: 11000
  downloads_updated_at: '2025-08-10T21:38:36.795416+00:00'
- name: langchain-anthropic
  path: libs/partners/anthropic
  repo: langchain-ai/langchain
  js: '@langchain/anthropic'
  downloads: 4000000
  downloads_updated_at: '2025-08-10T21:38:36.795416+00:00'
- name: langchain-chroma
  path: libs/partners/chroma
  repo: langchain-ai/langchain
  downloads: 892000
  downloads_updated_at: '2025-08-10T21:38:36.795416+00:00'
- name: langchain-exa
  path: libs/partners/exa
  repo: langchain-ai/langchain
  provider_page: exa_search
  js: '@langchain/exa'
  downloads: 9000
  downloads_updated_at: '2025-08-10T21:38:36.795416+00:00'
- name: langchain-fireworks
  path: libs/partners/fireworks
  repo: langchain-ai/langchain
  downloads: 238000
  downloads_updated_at: '2025-08-10T21:38:36.795416+00:00'
- name: langchain-groq
  path: libs/partners/groq
  repo: langchain-ai/langchain
  js: '@langchain/groq'
  downloads: 923000
  downloads_updated_at: '2025-08-10T21:38:36.795416+00:00'
- name: langchain-huggingface
  path: libs/partners/huggingface
  repo: langchain-ai/langchain
  downloads: 793000
  downloads_updated_at: '2025-08-10T21:38:36.795416+00:00'
- name: langchain-ibm
  path: libs/ibm
  repo: langchain-ai/langchain-ibm
  js: '@langchain/ibm'
  downloads: 327000
  downloads_updated_at: '2025-08-10T21:38:36.795416+00:00'
- name: langchain-localai
  path: libs/localai
  repo: mkhludnev/langchain-localai
  downloads: 1000
  downloads_updated_at: '2025-08-10T21:38:36.795416+00:00'
- name: langchain-milvus
  path: libs/milvus
  repo: langchain-ai/langchain-milvus
  downloads: 322000
  downloads_updated_at: '2025-08-10T21:38:36.795416+00:00'
- name: langchain-mistralai
  path: libs/partners/mistralai
  repo: langchain-ai/langchain
  js: '@langchain/mistralai'
  downloads: 557000
  downloads_updated_at: '2025-08-10T21:38:36.795416+00:00'
- name: langchain-mongodb
  path: libs/langchain-mongodb
  repo: langchain-ai/langchain-mongodb
  provider_page: mongodb_atlas
  js: '@langchain/mongodb'
  downloads: 303000
  downloads_updated_at: '2025-08-10T21:38:36.795416+00:00'
- name: langchain-nomic
  path: libs/partners/nomic
  repo: langchain-ai/langchain
  js: '@langchain/nomic'
  downloads: 19000
  downloads_updated_at: '2025-08-10T21:38:36.795416+00:00'
- name: langchain-openai
  path: libs/partners/openai
  repo: langchain-ai/langchain
  js: '@langchain/openai'
  downloads: 23000000
  downloads_updated_at: '2025-08-10T21:38:36.795416+00:00'
- name: langchain-pinecone
  path: libs/pinecone
  repo: langchain-ai/langchain-pinecone
  js: '@langchain/pinecone'
  downloads: 478000
  downloads_updated_at: '2025-08-10T21:38:36.795416+00:00'
- name: langchain-prompty
  path: libs/partners/prompty
  repo: langchain-ai/langchain
  provider_page: microsoft
  downloads: 3000
  downloads_updated_at: '2025-08-10T21:38:36.795416+00:00'
- name: langchain-qdrant
  path: libs/partners/qdrant
  repo: langchain-ai/langchain
  js: '@langchain/qdrant'
  downloads: 247000
  downloads_updated_at: '2025-08-10T21:38:36.795416+00:00'
- name: langchain-scrapegraph
  path: .
  repo: ScrapeGraphAI/langchain-scrapegraph
  downloads: 2000
  downloads_updated_at: '2025-08-10T21:38:36.795416+00:00'
- name: langchain-sema4
  path: libs/sema4
  repo: langchain-ai/langchain-sema4
  provider_page: robocorp
  downloads: 2000
  downloads_updated_at: '2025-08-10T21:38:36.795416+00:00'
- name: langchain-together
  path: libs/together
  repo: langchain-ai/langchain-together
  downloads: 89000
  downloads_updated_at: '2025-08-10T21:38:36.795416+00:00'
- name: langchain-upstage
  path: libs/upstage
  repo: langchain-ai/langchain-upstage
  downloads: 25000
  downloads_updated_at: '2025-08-10T21:38:36.795416+00:00'
- name: langchain-voyageai
  path: libs/voyageai
  repo: voyage-ai/langchain-voyageai
  downloads: 42000
  downloads_updated_at: '2025-08-10T21:38:36.795416+00:00'
- name: langchain-aws
  name_title: AWS
  path: libs/aws
  repo: langchain-ai/langchain-aws
  js: '@langchain/aws'
  downloads: 5000000
  downloads_updated_at: '2025-08-10T21:38:36.795416+00:00'
- name: langchain-astradb
  name_title: DataStax Astra DB
  path: libs/astradb
  repo: langchain-ai/langchain-datastax
  downloads: 117000
  downloads_updated_at: '2025-08-10T21:38:36.795416+00:00'
- name: langchain-google-genai
  name_title: Google Generative AI
  path: libs/genai
  repo: langchain-ai/langchain-google
  provider_page: google
  js: '@langchain/google-genai'
  downloads: 4000000
  downloads_updated_at: '2025-08-10T21:38:36.795416+00:00'
- name: langchain-google-vertexai
  path: libs/vertexai
  repo: langchain-ai/langchain-google
  provider_page: google
  js: '@langchain/google-vertexai'
  downloads: 20000000
  downloads_updated_at: '2025-08-10T21:38:36.795416+00:00'
- name: langchain-google-community
  path: libs/community
  repo: langchain-ai/langchain-google
  provider_page: google
  downloads: 4000000
  downloads_updated_at: '2025-08-10T21:38:36.795416+00:00'
- name: langchain-weaviate
  path: libs/weaviate
  repo: langchain-ai/langchain-weaviate
  js: '@langchain/weaviate'
  downloads: 46000
  downloads_updated_at: '2025-08-10T21:38:36.795416+00:00'
- name: langchain-cohere
  path: libs/cohere
  repo: langchain-ai/langchain-cohere
  js: '@langchain/cohere'
  downloads: 857000
  downloads_updated_at: '2025-08-10T21:38:36.795416+00:00'
- name: langchain-elasticsearch
  path: libs/elasticsearch
  repo: langchain-ai/langchain-elastic
  downloads: 218000
  downloads_updated_at: '2025-08-10T21:38:36.795416+00:00'
- name: langchain-nvidia-ai-endpoints
  path: libs/ai-endpoints
  repo: langchain-ai/langchain-nvidia
  provider_page: nvidia
  downloads: 336000
  downloads_updated_at: '2025-08-10T21:38:36.795416+00:00'
- name: langchain-postgres
  path: .
  repo: langchain-ai/langchain-postgres
  provider_page: pgvector
  downloads: 542000
  downloads_updated_at: '2025-08-10T21:38:36.795416+00:00'
- name: langchain-redis
  path: libs/redis
  repo: langchain-ai/langchain-redis
  js: '@langchain/redis'
  downloads: 88000
  downloads_updated_at: '2025-08-10T21:38:36.795416+00:00'
- name: langchain-unstructured
  path: libs/unstructured
  repo: langchain-ai/langchain-unstructured
  downloads: 174000
  downloads_updated_at: '2025-08-10T21:38:36.795416+00:00'
- name: langchain-azure-ai
  path: libs/azure-ai
  repo: langchain-ai/langchain-azure
  provider_page: azure_ai
  js: '@langchain/openai'
  downloads: 63000
  downloads_updated_at: '2025-08-10T21:38:36.795416+00:00'
- name: langchain-azure-dynamic-sessions
  path: libs/azure-dynamic-sessions
  repo: langchain-ai/langchain-azure
  provider_page: microsoft
  js: '@langchain/azure-dynamic-sessions'
  downloads: 18000
  downloads_updated_at: '2025-08-10T21:38:36.795416+00:00'
- name: langchain-sqlserver
  path: libs/sqlserver
  repo: langchain-ai/langchain-azure
  provider_page: microsoft
  downloads: 3000
  downloads_updated_at: '2025-08-10T21:38:36.795416+00:00'
- name: langchain-cerebras
  path: libs/cerebras
  repo: langchain-ai/langchain-cerebras
  js: '@langchain/cerebras'
  downloads: 36000
  downloads_updated_at: '2025-08-10T21:38:36.795416+00:00'
- name: langchain-snowflake
  path: libs/snowflake
  repo: langchain-ai/langchain-snowflake
  downloads: 2000
  downloads_updated_at: '2025-08-10T21:38:36.795416+00:00'
- name: databricks-langchain
  name_title: Databricks
  path: integrations/langchain
  repo: databricks/databricks-ai-bridge
  provider_page: databricks
  downloads: 278000
  downloads_updated_at: '2025-08-10T21:38:36.795416+00:00'
- name: langchain-couchbase
  path: .
  repo: Couchbase-Ecosystem/langchain-couchbase
  downloads: 2000
  downloads_updated_at: '2025-08-10T21:38:36.795416+00:00'
- name: langchain-ollama
  path: libs/partners/ollama
  repo: langchain-ai/langchain
  js: '@langchain/ollama'
  downloads: 1000000
  downloads_updated_at: '2025-08-10T21:38:36.795416+00:00'
- name: langchain-box
  path: libs/box
  repo: box-community/langchain-box
  downloads: 944
  downloads_updated_at: '2025-08-10T21:38:36.795416+00:00'
- name: langchain-tests
  path: libs/standard-tests
  repo: langchain-ai/langchain
  downloads: 372000
  downloads_updated_at: '2025-08-10T21:38:36.795416+00:00'
- name: langchain-neo4j
  path: libs/neo4j
  repo: langchain-ai/langchain-neo4j
  downloads: 100000
  downloads_updated_at: '2025-08-10T21:38:36.795416+00:00'
- name: langchain-linkup
  path: .
  repo: LinkupPlatform/langchain-linkup
  downloads: 2000
  downloads_updated_at: '2025-08-10T21:38:36.795416+00:00'
- name: langchain-yt-dlp
  path: .
  repo: aqib0770/langchain-yt-dlp
  downloads: 8000
  downloads_updated_at: '2025-08-10T21:38:36.795416+00:00'
- name: langchain-oceanbase
  path: .
  repo: oceanbase/langchain-oceanbase
  downloads: 223
  downloads_updated_at: '2025-08-10T21:38:36.795416+00:00'
- name: langchain-predictionguard
  path: .
  repo: predictionguard/langchain-predictionguard
  downloads: 9000
  downloads_updated_at: '2025-08-10T21:38:36.795416+00:00'
- name: langchain-cratedb
  path: .
  repo: crate/langchain-cratedb
  downloads: 258
  downloads_updated_at: '2025-08-10T21:38:36.795416+00:00'
- name: langchain-modelscope
  path: .
  repo: modelscope/langchain-modelscope
  downloads: 130
  downloads_updated_at: '2025-08-10T21:38:36.795416+00:00'
- name: langchain-falkordb
  path: .
  repo: kingtroga/langchain-falkordb
  downloads: 139
  downloads_updated_at: '2025-08-10T21:38:36.795416+00:00'
- name: langchain-dappier
  path: .
  repo: DappierAI/langchain-dappier
  downloads: 377
  downloads_updated_at: '2025-08-10T21:38:36.795416+00:00'
- name: langchain-pull-md
  path: .
  repo: chigwell/langchain-pull-md
  downloads: 206
  downloads_updated_at: '2025-08-10T21:38:36.795416+00:00'
- name: langchain-kuzu
  path: .
  repo: kuzudb/langchain-kuzu
  downloads: 734
  downloads_updated_at: '2025-08-10T21:38:36.795416+00:00'
- name: langchain-docling
  path: .
  repo: DS4SD/docling-langchain
  downloads: 31000
  downloads_updated_at: '2025-08-10T21:38:36.795416+00:00'
- name: langchain-lindorm-integration
  path: .
  repo: AlwaysBluer/langchain-lindorm-integration
  provider_page: lindorm
  downloads: 66
  downloads_updated_at: '2025-08-10T21:38:36.795416+00:00'
- name: langchain-hyperbrowser
  path: .
  repo: hyperbrowserai/langchain-hyperbrowser
  downloads: 3000
  downloads_updated_at: '2025-08-10T21:38:36.795416+00:00'
- name: langchain-fmp-data
  path: .
  repo: MehdiZare/langchain-fmp-data
  downloads: 99
  downloads_updated_at: '2025-08-10T21:38:36.795416+00:00'
- name: tilores-langchain
  name_title: Tilores
  path: .
  repo: tilotech/tilores-langchain
  provider_page: tilores
  downloads: 820
  downloads_updated_at: '2025-08-10T21:38:36.795416+00:00'
- name: langchain-pipeshift
  path: .
  repo: pipeshift-org/langchain-pipeshift
  downloads: 118
  downloads_updated_at: '2025-08-10T21:38:36.795416+00:00'
- name: langchain-payman-tool
  path: .
  repo: paymanai/langchain-payman-tool
  downloads: 2
  downloads_updated_at: '2025-08-10T21:38:36.795416+00:00'
- name: langchain-sambanova
  path: .
  repo: sambanova/langchain-sambanova
  downloads: 75000
  downloads_updated_at: '2025-08-10T21:38:36.795416+00:00'
- name: langchain-deepseek
  path: libs/partners/deepseek
  repo: langchain-ai/langchain
  provider_page: deepseek
  js: '@langchain/deepseek'
  downloads: 419000
  downloads_updated_at: '2025-08-10T21:38:36.795416+00:00'
- name: langchain-jenkins
  path: .
  repo: Amitgb14/langchain_jenkins
  downloads: 295
  downloads_updated_at: '2025-08-10T21:38:36.795416+00:00'
- name: langchain-goodfire
  path: .
  repo: keenanpepper/langchain-goodfire
  downloads: 359
  downloads_updated_at: '2025-08-10T21:38:36.795416+00:00'
- name: langchain-nimble
  path: .
  repo: Nimbleway/langchain-nimble
  downloads: 408
  downloads_updated_at: '2025-08-10T21:38:36.795416+00:00'
- name: langchain-apify
  path: .
  repo: apify/langchain-apify
  downloads: 3000
  downloads_updated_at: '2025-08-10T21:38:36.795416+00:00'
- name: langfair
  name_title: LangFair
  path: .
  repo: cvs-health/langfair
  downloads: 3000
  downloads_updated_at: '2025-08-10T21:38:36.795416+00:00'
- name: langchain-abso
  path: .
  repo: lunary-ai/langchain-abso
  downloads: 231
  downloads_updated_at: '2025-08-10T21:38:36.795416+00:00'
- name: langchain-graph-retriever
  name_title: Graph RAG
  path: packages/langchain-graph-retriever
  repo: datastax/graph-rag
  provider_page: graph_rag
  downloads: 73000
  downloads_updated_at: '2025-08-10T21:38:36.795416+00:00'
- name: langchain-xai
  path: libs/partners/xai
  repo: langchain-ai/langchain
  js: '@langchain/xai'
  downloads: 78000
  downloads_updated_at: '2025-08-10T21:38:36.795416+00:00'
- name: langchain-salesforce
  path: .
  repo: colesmcintosh/langchain-salesforce
  downloads: 1000
  downloads_updated_at: '2025-08-10T21:38:36.795416+00:00'
- name: langchain-discord-shikenso
  path: .
  repo: Shikenso-Analytics/langchain-discord
  downloads: 138
  downloads_updated_at: '2025-08-10T21:38:36.795416+00:00'
- name: langchain-vdms
  name_title: VDMS
  path: .
  repo: IntelLabs/langchain-vdms
  downloads: 3000
  downloads_updated_at: '2025-08-10T21:38:36.795416+00:00'
- name: langchain-deeplake
  path: .
  repo: activeloopai/langchain-deeplake
  downloads: 1000
  downloads_updated_at: '2025-08-10T21:38:36.795416+00:00'
- name: langchain-cognee
  path: .
  repo: topoteretes/langchain-cognee
  downloads: 236
  downloads_updated_at: '2025-08-10T21:38:36.795416+00:00'
- name: langchain-prolog
  path: .
  repo: apisani1/langchain-prolog
  downloads: 1000
  downloads_updated_at: '2025-08-10T21:38:36.795416+00:00'
- name: langchain-permit
  path: .
  repo: permitio/langchain-permit
  downloads: 180
  downloads_updated_at: '2025-08-10T21:38:36.795416+00:00'
- name: langchain-pymupdf4llm
  path: .
  repo: lakinduboteju/langchain-pymupdf4llm
  downloads: 14000
  downloads_updated_at: '2025-08-10T21:38:36.795416+00:00'
- name: langchain-writer
  path: .
  repo: writer/langchain-writer
  downloads: 6000
  downloads_updated_at: '2025-08-10T21:38:36.795416+00:00'
- name: langchain-taiga
  name_title: Taiga
  path: .
  repo: Shikenso-Analytics/langchain-taiga
  downloads: 309
  downloads_updated_at: '2025-08-10T21:38:36.795416+00:00'
- name: langchain-tableau
  name_title: Tableau
  path: .
  repo: Tab-SE/tableau_langchain
  downloads: 1000
  downloads_updated_at: '2025-08-10T21:38:36.795416+00:00'
- name: ads4gpts-langchain
  name_title: ADS4GPTs
  path: libs/python-sdk/ads4gpts-langchain
  repo: ADS4GPTs/ads4gpts
  provider_page: ads4gpts
  downloads: 2000
  downloads_updated_at: '2025-08-10T21:38:36.795416+00:00'
- name: langchain-contextual
  name_title: Contextual AI
  path: langchain-contextual
  repo: ContextualAI//langchain-contextual
  downloads: 1000
  downloads_updated_at: '2025-08-10T21:38:36.795416+00:00'
- name: langchain-valthera
  name_title: Valthera
  path: .
  repo: valthera/langchain-valthera
  downloads: 230
  downloads_updated_at: '2025-08-10T21:38:36.795416+00:00'
- name: langchain-opengradient
  path: .
  repo: OpenGradient/og-langchain
  downloads: 182
  downloads_updated_at: '2025-08-10T21:38:36.795416+00:00'
- name: goat-sdk-adapter-langchain
  name_title: GOAT SDK
  path: python/src/adapters/langchain
  repo: goat-sdk/goat
  provider_page: goat
  downloads: 293
  downloads_updated_at: '2025-08-10T21:38:36.795416+00:00'
- name: langchain-netmind
  path: .
  repo: protagolabs/langchain-netmind
  downloads: 89
  downloads_updated_at: '2025-08-10T21:38:36.795416+00:00'
- name: langchain-agentql
  path: langchain
  repo: tinyfish-io/agentql-integrations
  downloads: 486
  downloads_updated_at: '2025-08-10T21:38:36.795416+00:00'
- name: langchain-xinference
  path: .
  repo: TheSongg/langchain-xinference
  downloads: 300
  downloads_updated_at: '2025-08-10T21:38:36.795416+00:00'
- name: powerscale-rag-connector
  name_title: PowerScale RAG Connector
  path: .
  repo: dell/powerscale-rag-connector
  provider_page: dell
  downloads: 68
  downloads_updated_at: '2025-08-10T21:38:36.795416+00:00'
- name: langchain-tavily
  path: .
  repo: tavily-ai/langchain-tavily
  js: '@langchain/tavily'
  downloads: 226000
  downloads_updated_at: '2025-08-10T21:38:36.795416+00:00'
  include_in_api_ref: true
- name: langchain-zotero-retriever
  name_title: Zotero
  path: .
  repo: TimBMK/langchain-zotero-retriever
  provider_page: zotero
  downloads: 82
  downloads_updated_at: '2025-08-10T21:38:36.795416+00:00'
- name: langchain-naver
  name_title: Naver
  path: .
  repo: NaverCloudPlatform/langchain-naver
  provider_page: naver
  downloads: 3000
  downloads_updated_at: '2025-08-10T21:38:36.795416+00:00'
- name: langchain-naver-community
  name_title: Naver (community-maintained)
  path: .
  repo: e7217/langchain-naver-community
  provider_page: naver
  downloads: 691
  downloads_updated_at: '2025-08-10T21:38:36.795416+00:00'
- name: langchain-memgraph
  path: .
  repo: memgraph/langchain-memgraph
  downloads: 4000
  downloads_updated_at: '2025-08-10T21:38:36.795416+00:00'
- name: langchain-vectara
  path: libs/vectara
  repo: vectara/langchain-vectara
  downloads: 190
  downloads_updated_at: '2025-08-10T21:38:36.795416+00:00'
- name: langchain-oxylabs
  path: .
  repo: oxylabs/langchain-oxylabs
  downloads: 285
  downloads_updated_at: '2025-08-10T21:38:36.795416+00:00'
- name: langchain-perplexity
  path: libs/partners/perplexity
  repo: langchain-ai/langchain
  downloads: 348000
  downloads_updated_at: '2025-08-10T21:38:36.795416+00:00'
- name: langchain-runpod
  name_title: RunPod
  path: .
  repo: runpod/langchain-runpod
  provider_page: runpod
  downloads: 363
  downloads_updated_at: '2025-08-10T21:38:36.795416+00:00'
- name: langchain-mariadb
  path: .
  repo: mariadb-corporation/langchain-mariadb
  downloads: 3000
  downloads_updated_at: '2025-08-10T21:38:36.795416+00:00'
- name: langchain-qwq
  path: .
  repo: yigit353/langchain-qwq
  provider_page: alibaba_cloud
  downloads: 4000
  downloads_updated_at: '2025-08-10T21:38:36.795416+00:00'
- name: langchain-litellm
  path: .
  repo: akshay-dongare/langchain-litellm
  downloads: 33000
  downloads_updated_at: '2025-08-10T21:38:36.795416+00:00'
- name: langchain-cloudflare
  path: libs/langchain-cloudflare
  repo: cloudflare/langchain-cloudflare
  js: '@langchain/cloudflare'
  downloads: 1000
  downloads_updated_at: '2025-08-10T21:38:36.795416+00:00'
- name: langchain-ydb
  path: .
  repo: ydb-platform/langchain-ydb
  downloads: 1000
  downloads_updated_at: '2025-08-10T21:38:36.795416+00:00'
- name: langchain-singlestore
  name_title: SingleStore
  path: .
  repo: singlestore-labs/langchain-singlestore
  downloads: 137
  downloads_updated_at: '2025-08-10T21:38:36.795416+00:00'
- name: langchain-galaxia-retriever
  path: .
  repo: rrozanski-smabbler/galaxia-langchain
  provider_page: galaxia
  downloads: 194
  downloads_updated_at: '2025-08-10T21:38:36.795416+00:00'
- name: langchain-valyu
  path: .
  repo: valyu-network/langchain-valyu
  downloads: 1000
  downloads_updated_at: '2025-08-10T21:38:36.795416+00:00'
- name: langchain-hana
  name_title: SAP HANA Cloud
  path: .
  repo: SAP/langchain-integration-for-sap-hana-cloud
  provider_page: sap
  downloads: 3000
  downloads_updated_at: '2025-08-10T21:38:36.795416+00:00'
- name: langchain-gel
  path: .
  repo: geldata/langchain-gel
  provider_page: gel
  downloads: 194
  downloads_updated_at: '2025-08-10T21:38:36.795416+00:00'
- name: langchain-aerospike
  path: .
  repo: aerospike/langchain-aerospike
  downloads: 77
  downloads_updated_at: '2025-08-10T21:38:36.795416+00:00'
- name: langchain-brightdata
  path: .
  repo: luminati-io/langchain-brightdata
  downloads: 676
  downloads_updated_at: '2025-08-10T21:38:36.795416+00:00'
- name: langchain-featherless-ai
  path: .
  repo: featherlessai/langchain-featherless-ai
  downloads: 229
  downloads_updated_at: '2025-08-10T21:38:36.795416+00:00'
- name: langchain-nebius
  path: libs/nebius
  repo: nebius/langchain-nebius
  downloads: 486
  downloads_updated_at: '2025-08-10T21:38:36.795416+00:00'
- name: langchain-surrealdb
  path: .
  repo: surrealdb/langchain-surrealdb
  downloads: 742
  downloads_updated_at: '2025-08-10T21:38:36.795416+00:00'
- name: langchain-db2
  path: libs/langchain-db2
  repo: langchain-ai/langchain-ibm
  provider_page: ibm
  downloads: 4000
  downloads_updated_at: '2025-08-10T21:38:36.795416+00:00'
- name: langchain-greennode
  path: libs/greennode
  repo: greennode-ai/langchain-greennode
  downloads: 133
  downloads_updated_at: '2025-08-10T21:38:36.795416+00:00'
- name: langchain-tensorlake
  path: .
  repo: tensorlakeai/langchain-tensorlake
  downloads: 781
  downloads_updated_at: '2025-08-10T21:38:36.795416+00:00'
- name: langchain-gradient
  provider_page: gradientai
  name_title: DigitalOcean Gradient
  path: .
  repo: digitalocean/langchain-gradient
<<<<<<< HEAD
- name: toolbox-langchain
  repo: googleapis/mcp-toolbox-sdk-python
  path: .
=======
  downloads: 576
  downloads_updated_at: '2025-08-10T21:38:36.795416+00:00'
>>>>>>> afc3b182
<|MERGE_RESOLUTION|>--- conflicted
+++ resolved
@@ -707,11 +707,8 @@
   name_title: DigitalOcean Gradient
   path: .
   repo: digitalocean/langchain-gradient
-<<<<<<< HEAD
+  downloads: 576
+  downloads_updated_at: '2025-08-10T21:38:36.795416+00:00'
 - name: toolbox-langchain
   repo: googleapis/mcp-toolbox-sdk-python
   path: .
-=======
-  downloads: 576
-  downloads_updated_at: '2025-08-10T21:38:36.795416+00:00'
->>>>>>> afc3b182
