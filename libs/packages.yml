# this file is used to define the packages that are used in the project
# it is EXPERIMENTAL and may be removed in the future

packages:
- name: langchain-core
  path: libs/core
  repo: langchain-ai/langchain
  downloads: 31474865
  downloads_updated_at: '2025-03-09T00:13:44.336850+00:00'
- name: langchain-text-splitters
  path: libs/text-splitters
  repo: langchain-ai/langchain
  downloads: 13175905
  downloads_updated_at: '2025-03-09T00:13:44.336850+00:00'
- name: langchain
  path: libs/langchain
  repo: langchain-ai/langchain
  downloads: 36537062
  downloads_updated_at: '2025-03-09T00:13:44.336850+00:00'
- name: langchain-community
  path: libs/community
  repo: langchain-ai/langchain
  downloads: 16293675
  downloads_updated_at: '2025-03-09T00:13:44.336850+00:00'
- name: langchain-experimental
  path: libs/experimental
  repo: langchain-ai/langchain-experimental
  downloads: 1678730
  downloads_updated_at: '2025-03-09T00:13:44.336850+00:00'
- name: langchain-cli
  path: libs/cli
  repo: langchain-ai/langchain
  downloads: 71921
  downloads_updated_at: '2025-03-09T00:13:44.336850+00:00'
- name: langchain-ai21
  path: libs/ai21
  repo: langchain-ai/langchain-ai21
  downloads: 15340
  downloads_updated_at: '2025-03-09T00:13:44.336850+00:00'
- name: langchain-anthropic
  path: libs/partners/anthropic
  repo: langchain-ai/langchain
  js: '@langchain/anthropic'
  downloads: 1769640
  downloads_updated_at: '2025-03-09T00:13:44.336850+00:00'
- name: langchain-chroma
  path: libs/partners/chroma
  repo: langchain-ai/langchain
  downloads: 560965
  downloads_updated_at: '2025-03-09T00:13:44.336850+00:00'
- name: langchain-exa
  path: libs/partners/exa
  repo: langchain-ai/langchain
  provider_page: exa_search
  js: '@langchain/exa'
  downloads: 6330
  downloads_updated_at: '2025-03-09T00:13:44.336850+00:00'
- name: langchain-fireworks
  path: libs/partners/fireworks
  repo: langchain-ai/langchain
  downloads: 305028
  downloads_updated_at: '2025-03-09T00:13:44.336850+00:00'
- name: langchain-groq
  path: libs/partners/groq
  repo: langchain-ai/langchain
  js: '@langchain/groq'
  downloads: 535446
  downloads_updated_at: '2025-03-09T00:13:44.336850+00:00'
- name: langchain-huggingface
  path: libs/partners/huggingface
  repo: langchain-ai/langchain
  downloads: 475998
  downloads_updated_at: '2025-03-09T00:13:44.336850+00:00'
- name: langchain-ibm
  path: libs/ibm
  repo: langchain-ai/langchain-ibm
  js: '@langchain/ibm'
  downloads: 143800
  downloads_updated_at: '2025-03-09T00:13:44.336850+00:00'
- name: langchain-localai
  path: libs/localai
  repo: mkhludnev/langchain-localai
  downloads: 272
  downloads_updated_at: '2025-03-09T00:13:44.336850+00:00'
- name: langchain-milvus
  path: libs/milvus
  repo: langchain-ai/langchain-milvus
  downloads: 198722
  downloads_updated_at: '2025-03-09T00:13:44.336850+00:00'
- name: langchain-mistralai
  path: libs/partners/mistralai
  repo: langchain-ai/langchain
  js: '@langchain/mistralai'
  downloads: 375450
  downloads_updated_at: '2025-03-09T00:14:08.178061+00:00'
- name: langchain-mongodb
  path: libs/langchain-mongodb
  repo: langchain-ai/langchain-mongodb
  provider_page: mongodb_atlas
  js: '@langchain/mongodb'
  downloads: 209228
  downloads_updated_at: '2025-03-09T00:14:08.178061+00:00'
- name: langchain-nomic
  path: libs/partners/nomic
  repo: langchain-ai/langchain
  js: '@langchain/nomic'
  downloads: 12028
  downloads_updated_at: '2025-03-09T00:14:08.178061+00:00'
- name: langchain-openai
  path: libs/partners/openai
  repo: langchain-ai/langchain
  js: '@langchain/openai'
  downloads: 10724437
  downloads_updated_at: '2025-03-09T00:14:08.178061+00:00'
- name: langchain-pinecone
  path: libs/pinecone
  repo: langchain-ai/langchain-pinecone
  js: '@langchain/pinecone'
  downloads: 434487
  downloads_updated_at: '2025-03-09T00:14:08.178061+00:00'
- name: langchain-prompty
  path: libs/partners/prompty
  repo: langchain-ai/langchain
  provider_page: microsoft
  downloads: 1232
  downloads_updated_at: '2025-03-09T00:14:08.178061+00:00'
- name: langchain-qdrant
  path: libs/partners/qdrant
  repo: langchain-ai/langchain
  js: '@langchain/qdrant'
  downloads: 180502
  downloads_updated_at: '2025-03-09T00:14:08.178061+00:00'
- name: langchain-scrapegraph
  path: .
  repo: ScrapeGraphAI/langchain-scrapegraph
  downloads: 1304
  downloads_updated_at: '2025-03-09T00:14:08.178061+00:00'
- name: langchain-sema4
  path: libs/sema4
  repo: langchain-ai/langchain-sema4
  provider_page: robocorp
  downloads: 1686
  downloads_updated_at: '2025-03-09T00:14:08.178061+00:00'
- name: langchain-together
  path: libs/together
  repo: langchain-ai/langchain-together
  downloads: 68030
  downloads_updated_at: '2025-03-09T00:14:08.178061+00:00'
- name: langchain-upstage
  path: libs/upstage
  repo: langchain-ai/langchain-upstage
  downloads: 26348
  downloads_updated_at: '2025-03-09T00:14:08.178061+00:00'
- name: langchain-voyageai
  path: libs/partners/voyageai
  repo: langchain-ai/langchain
  downloads: 26785
  downloads_updated_at: '2025-03-09T00:14:08.178061+00:00'
- name: langchain-aws
  name_title: AWS
  path: libs/aws
  repo: langchain-ai/langchain-aws
  js: '@langchain/aws'
  downloads: 2093475
  downloads_updated_at: '2025-03-09T00:14:08.178061+00:00'
- name: langchain-astradb
  path: libs/astradb
  repo: langchain-ai/langchain-datastax
  downloads: 96896
  downloads_updated_at: '2025-03-09T00:14:08.178061+00:00'
- name: langchain-google-genai
  name_title: Google Generative AI
  path: libs/genai
  repo: langchain-ai/langchain-google
  provider_page: google
  js: '@langchain/google-genai'
  downloads: 1262954
  downloads_updated_at: '2025-03-09T00:14:08.178061+00:00'
- name: langchain-google-vertexai
  path: libs/vertexai
  repo: langchain-ai/langchain-google
  provider_page: google
  js: '@langchain/google-vertexai'
  downloads: 15029525
  downloads_updated_at: '2025-03-09T00:14:08.178061+00:00'
- name: langchain-google-community
  path: libs/community
  repo: langchain-ai/langchain-google
  provider_page: google
  downloads: 4073551
  downloads_updated_at: '2025-03-09T00:14:08.178061+00:00'
- name: langchain-weaviate
  path: libs/weaviate
  repo: langchain-ai/langchain-weaviate
  js: '@langchain/weaviate'
  downloads: 45674
  downloads_updated_at: '2025-03-09T00:14:08.178061+00:00'
- name: langchain-cohere
  path: libs/cohere
  repo: langchain-ai/langchain-cohere
  js: '@langchain/cohere'
  downloads: 737369
  downloads_updated_at: '2025-03-09T00:14:08.178061+00:00'
- name: langchain-elasticsearch
  path: libs/elasticsearch
  repo: langchain-ai/langchain-elastic
  downloads: 161979
  downloads_updated_at: '2025-03-09T00:14:08.178061+00:00'
- name: langchain-nvidia-ai-endpoints
  path: libs/ai-endpoints
  repo: langchain-ai/langchain-nvidia
  provider_page: nvidia
  downloads: 183435
  downloads_updated_at: '2025-03-09T00:14:08.178061+00:00'
- name: langchain-postgres
  path: .
  repo: langchain-ai/langchain-postgres
  provider_page: pgvector
  downloads: 338324
  downloads_updated_at: '2025-03-09T00:14:08.178061+00:00'
- name: langchain-redis
  path: libs/redis
  repo: langchain-ai/langchain-redis
  js: '@langchain/redis'
  downloads: 25789
  downloads_updated_at: '2025-03-09T00:14:08.178061+00:00'
- name: langchain-unstructured
  path: libs/unstructured
  repo: langchain-ai/langchain-unstructured
  downloads: 157291
  downloads_updated_at: '2025-03-09T00:14:08.178061+00:00'
- name: langchain-azure-ai
  path: libs/azure-ai
  repo: langchain-ai/langchain-azure
  provider_page: azure_ai
  js: '@langchain/openai'
  downloads: 10985
  downloads_updated_at: '2025-03-09T00:14:08.178061+00:00'
- name: langchain-azure-dynamic-sessions
  path: libs/azure-dynamic-sessions
  repo: langchain-ai/langchain-azure
  provider_page: microsoft
  js: '@langchain/azure-dynamic-sessions'
  downloads: 9336
  downloads_updated_at: '2025-03-09T00:14:08.178061+00:00'
- name: langchain-sqlserver
  path: libs/sqlserver
  repo: langchain-ai/langchain-azure
  provider_page: microsoft
  downloads: 1945
  downloads_updated_at: '2025-03-09T00:14:08.178061+00:00'
- name: langchain-cerebras
  path: libs/cerebras
  repo: langchain-ai/langchain-cerebras
  downloads: 27854
  downloads_updated_at: '2025-03-09T00:14:08.178061+00:00'
- name: langchain-snowflake
  path: libs/snowflake
  repo: langchain-ai/langchain-snowflake
  downloads: 1769
  downloads_updated_at: '2025-03-09T00:14:08.178061+00:00'
- name: databricks-langchain
  name_title: Databricks
  path: integrations/langchain
  repo: databricks/databricks-ai-bridge
  provider_page: databricks
  downloads: 64671
  downloads_updated_at: '2025-03-09T00:14:08.178061+00:00'
- name: langchain-couchbase
  path: .
  repo: Couchbase-Ecosystem/langchain-couchbase
  downloads: 777
  downloads_updated_at: '2025-03-09T00:14:08.178061+00:00'
- name: langchain-ollama
  path: libs/partners/ollama
  repo: langchain-ai/langchain
  js: '@langchain/ollama'
  downloads: 805025
  downloads_updated_at: '2025-03-09T00:14:08.178061+00:00'
- name: langchain-box
  path: libs/box
  repo: box-community/langchain-box
  downloads: 479
  downloads_updated_at: '2025-03-09T00:14:08.178061+00:00'
- name: langchain-tests
  path: libs/standard-tests
  repo: langchain-ai/langchain
  downloads: 245012
  downloads_updated_at: '2025-03-09T00:14:08.178061+00:00'
- name: langchain-neo4j
  path: libs/neo4j
  repo: langchain-ai/langchain-neo4j
  downloads: 41410
  downloads_updated_at: '2025-03-09T00:14:08.178061+00:00'
- name: langchain-linkup
  path: .
  repo: LinkupPlatform/langchain-linkup
  downloads: 477
  downloads_updated_at: '2025-03-09T00:14:08.178061+00:00'
- name: langchain-yt-dlp
  path: .
  repo: aqib0770/langchain-yt-dlp
  downloads: 1333
  downloads_updated_at: '2025-03-09T00:14:08.178061+00:00'
- name: langchain-oceanbase
  path: .
  repo: oceanbase/langchain-oceanbase
  downloads: 74
  downloads_updated_at: '2025-03-09T00:14:08.178061+00:00'
- name: langchain-predictionguard
  path: .
  repo: predictionguard/langchain-predictionguard
  downloads: 1082
  downloads_updated_at: '2025-03-09T00:14:08.178061+00:00'
- name: langchain-cratedb
  path: .
  repo: crate/langchain-cratedb
  downloads: 403
  downloads_updated_at: '2025-03-09T00:14:08.178061+00:00'
- name: langchain-modelscope
  path: .
  repo: modelscope/langchain-modelscope
  downloads: 139
  downloads_updated_at: '2025-03-09T00:14:08.178061+00:00'
- name: langchain-falkordb
  path: .
  repo: kingtroga/langchain-falkordb
  downloads: 140
  downloads_updated_at: '2025-03-09T00:14:08.178061+00:00'
- name: langchain-dappier
  path: .
  repo: DappierAI/langchain-dappier
  downloads: 236
  downloads_updated_at: '2025-03-09T00:14:08.178061+00:00'
- name: langchain-pull-md
  path: .
  repo: chigwell/langchain-pull-md
  downloads: 146
  downloads_updated_at: '2025-03-09T00:14:08.178061+00:00'
- name: langchain-kuzu
  path: .
  repo: kuzudb/langchain-kuzu
  downloads: 395
  downloads_updated_at: '2025-03-09T00:14:08.178061+00:00'
- name: langchain-docling
  path: .
  repo: DS4SD/docling-langchain
  downloads: 11289
  downloads_updated_at: '2025-03-09T00:14:08.178061+00:00'
- name: langchain-lindorm-integration
  path: .
  repo: AlwaysBluer/langchain-lindorm-integration
  provider_page: lindorm
  downloads: 68
  downloads_updated_at: '2025-03-09T00:14:08.178061+00:00'
- name: langchain-hyperbrowser
  path: .
  repo: hyperbrowserai/langchain-hyperbrowser
  downloads: 315
  downloads_updated_at: '2025-03-09T00:14:08.178061+00:00'
- name: langchain-fmp-data
  path: .
  repo: MehdiZare/langchain-fmp-data
  downloads: 145
  downloads_updated_at: '2025-03-09T00:14:08.178061+00:00'
- name: tilores-langchain
  name_title: Tilores
  path: .
  repo: tilotech/tilores-langchain
  provider_page: tilores
  downloads: 83
  downloads_updated_at: '2025-03-09T00:14:08.178061+00:00'
- name: langchain-pipeshift
  path: .
  repo: pipeshift-org/langchain-pipeshift
  downloads: 101
  downloads_updated_at: '2025-03-09T00:14:08.178061+00:00'
- name: langchain-payman-tool
  path: .
  repo: paymanai/langchain-payman-tool
  downloads: 236
  downloads_updated_at: '2025-03-09T00:14:08.178061+00:00'
- name: langchain-sambanova
  path: .
  repo: sambanova/langchain-sambanova
  downloads: 26848
  downloads_updated_at: '2025-03-09T00:14:08.178061+00:00'
- name: langchain-deepseek
  path: libs/partners/deepseek
  repo: langchain-ai/langchain
  provider_page: deepseek
  js: '@langchain/deepseek'
  downloads: 25597
  downloads_updated_at: '2025-03-09T00:14:08.178061+00:00'
- name: langchain-jenkins
  path: .
  repo: Amitgb14/langchain_jenkins
  downloads: 362
  downloads_updated_at: '2025-03-09T00:14:08.178061+00:00'
- name: langchain-goodfire
  path: .
  repo: keenanpepper/langchain-goodfire
  downloads: 297
  downloads_updated_at: '2025-03-09T00:14:08.178061+00:00'
- name: langchain-nimble
  path: .
  repo: Nimbleway/langchain-nimble
  downloads: 498
  downloads_updated_at: '2025-03-09T00:14:08.178061+00:00'
- name: langchain-apify
  path: .
  repo: apify/langchain-apify
  downloads: 679
  downloads_updated_at: '2025-03-09T00:14:08.178061+00:00'
- name: langfair
  name_title: LangFair
  path: .
  repo: cvs-health/langfair
  downloads: 894
  downloads_updated_at: '2025-03-09T00:14:08.178061+00:00'
- name: langchain-abso
  path: .
  repo: lunary-ai/langchain-abso
  downloads: 264
  downloads_updated_at: '2025-03-09T00:14:08.178061+00:00'
- name: langchain-graph-retriever
  name_title: Graph RAG
  path: packages/langchain-graph-retriever
  repo: datastax/graph-rag
  provider_page: graph_rag
  downloads: 2342
  downloads_updated_at: '2025-03-09T00:14:08.178061+00:00'
- name: langchain-xai
  path: libs/partners/xai
  repo: langchain-ai/langchain
  downloads: 11326
  downloads_updated_at: '2025-03-09T00:14:08.178061+00:00'
- name: langchain-salesforce
  path: .
  repo: colesmcintosh/langchain-salesforce
  downloads: 343
  downloads_updated_at: '2025-03-09T00:14:08.178061+00:00'
- name: langchain-discord-shikenso
  path: .
  repo: Shikenso-Analytics/langchain-discord
  downloads: 255
  downloads_updated_at: '2025-03-09T00:14:08.178061+00:00'
- name: langchain-vdms
  name_title: VDMS
  path: .
  repo: IntelLabs/langchain-vdms
  downloads: 590
  downloads_updated_at: '2025-03-09T00:14:08.178061+00:00'
- name: langchain-deeplake
  path: .
  repo: activeloopai/langchain-deeplake
  downloads: 72
  downloads_updated_at: '2025-03-09T00:14:08.178061+00:00'
- name: langchain-cognee
  path: .
  repo: topoteretes/langchain-cognee
  downloads: 238
  downloads_updated_at: '2025-03-09T00:14:08.178061+00:00'
- name: langchain-prolog
  path: .
  repo: apisani1/langchain-prolog
  downloads: 171
  downloads_updated_at: '2025-03-09T00:14:08.178061+00:00'
- name: langchain-permit
  path: .
  repo: permitio/langchain-permit
  downloads: 228
  downloads_updated_at: '2025-03-09T00:14:08.178061+00:00'
- name: langchain-pymupdf4llm
  path: .
  repo: lakinduboteju/langchain-pymupdf4llm
  downloads: 334
  downloads_updated_at: '2025-03-09T00:14:26.697616+00:00'
- name: langchain-writer
  path: .
  repo: writer/langchain-writer
  downloads: 444
  downloads_updated_at: '2025-03-09T00:14:26.697616+00:00'
- name: langchain-taiga
  name_title: Taiga
  path: .
  repo: Shikenso-Analytics/langchain-taiga
  downloads: 206
  downloads_updated_at: '2025-03-09T00:14:26.697616+00:00'
- name: langchain-tableau
  name_title: Tableau
  path: .
  repo: Tab-SE/tableau_langchain
<<<<<<< HEAD
- name: langchain-netmind
  name_title: Netmind
  path: .
  repo: protagolabs/langchain-netmind
=======
  downloads: 278
  downloads_updated_at: '2025-03-09T00:14:26.697616+00:00'
- name: ads4gpts-langchain
  name_title: ADS4GPTs
  provider_page: ads4gpts
  path: libs/python-sdk/ads4gpts-langchain
  repo: ADS4GPTs/ads4gpts
  downloads: 733
  downloads_updated_at: '2025-03-09T00:15:16.651181+00:00'
- name: langchain-contextual
  name_title: Contextual AI
  path: langchain-contextual
  repo: ContextualAI//langchain-contextual
  downloads: 432
  downloads_updated_at: '2025-03-09T01:40:49.430540+00:00'
- name: langchain-valthera
  name_title: Valthera
  path: .
  repo: valthera/langchain-valthera
- name: langchain-opengradient
  path: .
  repo: OpenGradient/og-langchain
>>>>>>> 67aff164
<|MERGE_RESOLUTION|>--- conflicted
+++ resolved
@@ -491,12 +491,6 @@
   name_title: Tableau
   path: .
   repo: Tab-SE/tableau_langchain
-<<<<<<< HEAD
-- name: langchain-netmind
-  name_title: Netmind
-  path: .
-  repo: protagolabs/langchain-netmind
-=======
   downloads: 278
   downloads_updated_at: '2025-03-09T00:14:26.697616+00:00'
 - name: ads4gpts-langchain
@@ -519,4 +513,6 @@
 - name: langchain-opengradient
   path: .
   repo: OpenGradient/og-langchain
->>>>>>> 67aff164
+- name: langchain-netmind
+  path: .
+  repo: protagolabs/langchain-netmind
