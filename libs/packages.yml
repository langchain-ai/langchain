--- conflicted
+++ resolved
@@ -687,12 +687,9 @@
   path: libs/langchain-db2
   repo: langchain-ai/langchain-ibm
   provider_page: ibm
-<<<<<<< HEAD
-- name: langchain-scraperapi
-  path: .
-  repo: scraperapi/langchain-scraperapi
-=======
 - name: langchain-greennode
   path: libs/greennode
   repo: greennode-ai/langchain-greennode
->>>>>>> 612ccf84
+- name: langchain-scraperapi
+  path: .
+  repo: scraperapi/langchain-scraperapi