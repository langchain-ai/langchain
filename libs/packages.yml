--- conflicted
+++ resolved
@@ -709,13 +709,10 @@
   repo: digitalocean/langchain-gradient
   downloads: 576
   downloads_updated_at: '2025-08-10T21:38:36.795416+00:00'
-<<<<<<< HEAD
 - name: langchain-anchorbrowser
   provider_page: anchor_browser
   path: .
   repo: anchorbrowser/langchain-anchorbrowser
-=======
 - name: toolbox-langchain
   repo: googleapis/mcp-toolbox-sdk-python
   path: packages/toolbox-langchain
->>>>>>> 1e38fd2c
