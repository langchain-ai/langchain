--- conflicted
+++ resolved
@@ -703,13 +703,6 @@
   downloads: 781
   downloads_updated_at: '2025-08-10T21:38:36.795416+00:00'
 - name: langchain-gradient
-<<<<<<< HEAD
-  path: .
-  repo: digitalocean/langchain-gradient
-- name: langchain-aimlapi
-  path: libs/aimlapi
-  repo: D1m7asis/langchain-aimlapi
-=======
   provider_page: gradientai
   name_title: DigitalOcean Gradient
   path: .
@@ -719,4 +712,6 @@
 - name: toolbox-langchain
   repo: googleapis/mcp-toolbox-sdk-python
   path: packages/toolbox-langchain
->>>>>>> 1e38fd2c
+- name: langchain-aimlapi
+  path: libs/aimlapi
+  repo: D1m7asis/langchain-aimlapi