--- conflicted
+++ resolved
@@ -462,14 +462,11 @@
 - name: langchain-permit
   path: .
   repo: permitio/langchain-permit
-<<<<<<< HEAD
 - name: langchain-pymupdf4llm
   path: .
   repo: lakinduboteju/langchain-pymupdf4llm
-=======
 - name: langchain-writer
   path: .
   repo: writer/langchain-writer
   downloads: 0
-  downloads_updated_at: '2025-02-24T13:19:19.816059+00:00'
->>>>>>> b3885c12
+  downloads_updated_at: '2025-02-24T13:19:19.816059+00:00'