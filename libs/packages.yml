# this file is used to define the packages that are used in the project
# it is EXPERIMENTAL and may be removed in the future

packages:
- name: langchain-core
  path: libs/core
  repo: langchain-ai/langchain
  downloads: 27728892
  downloads_updated_at: '2024-12-23T20:10:11.816059+00:00'
- name: langchain-text-splitters
  path: libs/text-splitters
  repo: langchain-ai/langchain
  downloads: 10343427
  downloads_updated_at: '2024-12-23T20:10:11.816059+00:00'
- name: langchain
  path: libs/langchain
  repo: langchain-ai/langchain
  downloads: 27515102
  downloads_updated_at: '2024-12-23T20:10:11.816059+00:00'
- name: langchain-community
  path: libs/community
  repo: langchain-ai/langchain
  downloads: 17505668
  downloads_updated_at: '2024-12-23T20:10:11.816059+00:00'
- name: langchain-experimental
  path: libs/experimental
  repo: langchain-ai/langchain-experimental
  downloads: 1710421
  downloads_updated_at: '2024-12-23T20:10:11.816059+00:00'
- name: langchain-cli
  path: libs/cli
  repo: langchain-ai/langchain
  downloads: 55505
  downloads_updated_at: '2024-12-23T20:10:11.816059+00:00'
- name: langchain-ai21
  path: libs/ai21
  repo: langchain-ai/langchain-ai21
  downloads: 3453
  downloads_updated_at: '2024-12-23T20:10:11.816059+00:00'
- name: langchain-anthropic
  path: libs/partners/anthropic
  repo: langchain-ai/langchain
  js: '@langchain/anthropic'
  downloads: 1163020
  downloads_updated_at: '2024-12-23T20:10:11.816059+00:00'
- name: langchain-chroma
  path: libs/partners/chroma
  repo: langchain-ai/langchain
  downloads: 450092
  downloads_updated_at: '2024-12-23T20:10:11.816059+00:00'
- name: langchain-exa
  path: libs/partners/exa
  repo: langchain-ai/langchain
  provider_page: exa_search
  js: '@langchain/exa'
  downloads: 4560
  downloads_updated_at: '2024-12-23T20:10:11.816059+00:00'
- name: langchain-fireworks
  path: libs/partners/fireworks
  repo: langchain-ai/langchain
  downloads: 73179
  downloads_updated_at: '2024-12-23T20:10:11.816059+00:00'
- name: langchain-groq
  path: libs/partners/groq
  repo: langchain-ai/langchain
  js: '@langchain/groq'
  downloads: 370373
  downloads_updated_at: '2024-12-23T20:10:11.816059+00:00'
- name: langchain-huggingface
  path: libs/partners/huggingface
  repo: langchain-ai/langchain
  downloads: 375151
  downloads_updated_at: '2024-12-23T20:10:11.816059+00:00'
- name: langchain-ibm
  path: libs/ibm
  repo: langchain-ai/langchain-ibm
  js: '@langchain/ibm'
  downloads: 261091
  downloads_updated_at: '2024-12-23T20:10:11.816059+00:00'
- name: langchain-localai
  path: libs/localai
  repo: mkhludnev/langchain-localai
  downloads: 510
  downloads_updated_at: '2024-12-23T20:10:11.816059+00:00'
- name: langchain-milvus
  path: libs/milvus
  repo: langchain-ai/langchain-milvus
  downloads: 111126
  downloads_updated_at: '2024-12-23T20:10:11.816059+00:00'
- name: langchain-mistralai
  path: libs/partners/mistralai
  repo: langchain-ai/langchain
  js: '@langchain/mistralai'
  downloads: 232463
  downloads_updated_at: '2024-12-23T20:10:11.816059+00:00'
- name: langchain-mongodb
  path: libs/mongodb
  repo: langchain-ai/langchain-mongodb
  provider_page: mongodb_atlas
  js: '@langchain/mongodb'
  downloads: 113328
  downloads_updated_at: '2024-12-23T20:10:11.816059+00:00'
- name: langchain-nomic
  path: libs/partners/nomic
  repo: langchain-ai/langchain
  js: '@langchain/nomic'
  downloads: 10175
  downloads_updated_at: '2024-12-23T20:10:11.816059+00:00'
- name: langchain-openai
  path: libs/partners/openai
  repo: langchain-ai/langchain
  js: '@langchain/openai'
  downloads: 7994138
  downloads_updated_at: '2024-12-23T20:10:11.816059+00:00'
- name: langchain-pinecone
  path: libs/partners/pinecone
  repo: langchain-ai/langchain
  js: '@langchain/pinecone'
  downloads: 345657
  downloads_updated_at: '2024-12-23T20:10:11.816059+00:00'
- name: langchain-prompty
  path: libs/partners/prompty
  repo: langchain-ai/langchain
  provider_page: microsoft
  downloads: 976
  downloads_updated_at: '2024-12-23T20:10:11.816059+00:00'
- name: langchain-qdrant
  path: libs/partners/qdrant
  repo: langchain-ai/langchain
  js: '@langchain/qdrant'
  downloads: 77743
  downloads_updated_at: '2024-12-23T20:10:11.816059+00:00'
- name: langchain-scrapegraph
  path: .
  repo: ScrapeGraphAI/langchain-scrapegraph
  downloads: 907
  downloads_updated_at: '2024-12-23T20:10:11.816059+00:00'
- name: langchain-sema4
  path: libs/sema4
  repo: langchain-ai/langchain-sema4
  provider_page: robocorp
  downloads: 987
  downloads_updated_at: '2024-12-23T20:10:11.816059+00:00'
- name: langchain-together
  path: libs/together
  repo: langchain-ai/langchain-together
  downloads: 44887
  downloads_updated_at: '2024-12-23T20:10:11.816059+00:00'
- name: langchain-upstage
  path: libs/upstage
  repo: langchain-ai/langchain-upstage
  downloads: 20951
  downloads_updated_at: '2024-12-23T20:10:11.816059+00:00'
- name: langchain-voyageai
  path: libs/partners/voyageai
  repo: langchain-ai/langchain
  downloads: 11253
  downloads_updated_at: '2024-12-23T20:10:11.816059+00:00'
- name: langchain-aws
  name_title: AWS
  path: libs/aws
  repo: langchain-ai/langchain-aws
  js: '@langchain/aws'
  downloads: 1507701
  downloads_updated_at: '2024-12-23T20:10:11.816059+00:00'
- name: langchain-astradb
  path: libs/astradb
  repo: langchain-ai/langchain-datastax
  downloads: 64185
  downloads_updated_at: '2024-12-23T20:10:11.816059+00:00'
- name: langchain-google-genai
  name_title: Google Generative AI
  path: libs/genai
  repo: langchain-ai/langchain-google
  provider_page: google
  js: '@langchain/google-genai'
  downloads: 732265
  downloads_updated_at: '2024-12-23T20:10:11.816059+00:00'
- name: langchain-google-vertexai
  path: libs/vertexai
  repo: langchain-ai/langchain-google
  provider_page: google
  js: '@langchain/google-vertexai'
  downloads: 7668881
  downloads_updated_at: '2024-12-23T20:10:11.816059+00:00'
- name: langchain-google-community
  path: libs/community
  repo: langchain-ai/langchain-google
  provider_page: google
  downloads: 3055901
  downloads_updated_at: '2024-12-23T20:10:11.816059+00:00'
- name: langchain-weaviate
  path: libs/weaviate
  repo: langchain-ai/langchain-weaviate
  js: '@langchain/weaviate'
  downloads: 26639
  downloads_updated_at: '2024-12-23T20:10:11.816059+00:00'
- name: langchain-cohere
  path: libs/cohere
  repo: langchain-ai/langchain-cohere
  js: '@langchain/cohere'
  downloads: 513053
  downloads_updated_at: '2024-12-23T20:10:11.816059+00:00'
- name: langchain-elasticsearch
  path: libs/elasticsearch
  repo: langchain-ai/langchain-elastic
  downloads: 108874
  downloads_updated_at: '2024-12-23T20:10:11.816059+00:00'
- name: langchain-nvidia-ai-endpoints
  path: libs/ai-endpoints
  repo: langchain-ai/langchain-nvidia
  provider_page: nvidia
  downloads: 129677
  downloads_updated_at: '2024-12-23T20:10:11.816059+00:00'
- name: langchain-postgres
  path: .
  repo: langchain-ai/langchain-postgres
  provider_page: pgvector
  downloads: 293866
  downloads_updated_at: '2024-12-23T20:10:11.816059+00:00'
- name: langchain-redis
  path: libs/redis
  repo: langchain-ai/langchain-redis
  js: '@langchain/redis'
  downloads: 17549
  downloads_updated_at: '2024-12-23T20:10:11.816059+00:00'
- name: langchain-unstructured
  path: libs/unstructured
  repo: langchain-ai/langchain-unstructured
  downloads: 88721
  downloads_updated_at: '2024-12-23T20:10:11.816059+00:00'
- name: langchain-azure-dynamic-sessions
  path: libs/azure-dynamic-sessions
  repo: langchain-ai/langchain-azure
  provider_page: microsoft
  js: '@langchain/azure-dynamic-sessions'
  downloads: 7285
  downloads_updated_at: '2024-12-23T20:10:11.816059+00:00'
- name: langchain-sqlserver
  path: libs/sqlserver
  repo: langchain-ai/langchain-azure
  provider_page: microsoft
  downloads: 1489
  downloads_updated_at: '2024-12-23T20:10:11.816059+00:00'
- name: langchain-cerebras
  path: libs/cerebras
  repo: langchain-ai/langchain-cerebras
  downloads: 9426
  downloads_updated_at: '2024-12-23T20:10:11.816059+00:00'
- name: langchain-snowflake
  path: libs/snowflake
  repo: langchain-ai/langchain-snowflake
  downloads: 2374
  downloads_updated_at: '2024-12-23T20:10:11.816059+00:00'
- name: langchain-databricks
  path: libs/databricks
  repo: langchain-ai/langchain-databricks
  downloads: 35495
  downloads_updated_at: '2024-12-23T20:10:11.816059+00:00'
- name: langchain-couchbase
  path: libs/partners/couchbase
  repo: langchain-ai/langchain
  downloads: 347
  downloads_updated_at: '2024-12-23T20:10:11.816059+00:00'
- name: langchain-ollama
  path: libs/partners/ollama
  repo: langchain-ai/langchain
  js: '@langchain/ollama'
  downloads: 310741
  downloads_updated_at: '2024-12-23T20:10:11.816059+00:00'
- name: langchain-box
  path: libs/box
  repo: box-community/langchain-box
  downloads: 2749
  downloads_updated_at: '2024-12-23T20:10:11.816059+00:00'
- name: langchain-tests
  path: libs/standard-tests
  repo: langchain-ai/langchain
  downloads: 3691
  downloads_updated_at: '2024-12-23T20:10:11.816059+00:00'
- name: langchain-neo4j
  path: libs/neo4j
  repo: langchain-ai/langchain-neo4j
  downloads: 8871
  downloads_updated_at: '2024-12-23T20:10:11.816059+00:00'
- name: langchain-linkup
  path: .
  repo: LinkupPlatform/langchain-linkup
  downloads: 818
  downloads_updated_at: '2024-12-23T20:10:11.816059+00:00'
- name: langchain-yt-dlp
  path: .
  repo: aqib0770/langchain-yt-dlp
  downloads: 776
  downloads_updated_at: '2024-12-23T20:10:11.816059+00:00'
- name: langchain-oceanbase
  path: .
  repo: oceanbase/langchain-oceanbase
  downloads: 322
  downloads_updated_at: '2024-12-23T20:10:11.816059+00:00'
- name: langchain-predictionguard
  path: .
  repo: predictionguard/langchain-predictionguard
  downloads: 156
  downloads_updated_at: '2024-12-23T20:10:11.816059+00:00'
- name: langchain-cratedb
  path: .
  repo: crate/langchain-cratedb
  downloads: 362
  downloads_updated_at: '2024-12-23T20:53:27.001852+00:00'
- name: langchain-modelscope
  path: .
  repo: modelscope/langchain-modelscope
  downloads: 0
- name: langchain-falkordb
  path: .
  repo: kingtroga/langchain-falkordb
  downloads: 610
  downloads_updated_at: '2025-01-02T20:23:02.544257+00:00'
- name: langchain-dappier
  path: .
  repo: DappierAI/langchain-dappier
  downloads: 0
- name: langchain-pull-md
  path: .
  repo: chigwell/langchain-pull-md
  downloads: 0
- name: langchain-kuzu
  path: .
  repo: kuzudb/langchain-kuzu
  downloads: 0
- name: langchain-docling
  path: .
  repo: DS4SD/docling-langchain
  downloads: 0
<<<<<<< HEAD
- name: langchain-pipeshift
  path: .
  repo: pipeshift-org/langchain-pipeshift
  downloads: 107
=======
- name: langchain-lindorm
  path: .
  repo: AlwaysBluer/langchain-lindorm-integration
  downloads: 0
>>>>>>> bbc3e3b2
<|MERGE_RESOLUTION|>--- conflicted
+++ resolved
@@ -333,14 +333,11 @@
   path: .
   repo: DS4SD/docling-langchain
   downloads: 0
-<<<<<<< HEAD
+- name: langchain-lindorm
+  path: .
+  repo: AlwaysBluer/langchain-lindorm-integration
+  downloads: 0
 - name: langchain-pipeshift
   path: .
   repo: pipeshift-org/langchain-pipeshift
-  downloads: 107
-=======
-- name: langchain-lindorm
-  path: .
-  repo: AlwaysBluer/langchain-lindorm-integration
-  downloads: 0
->>>>>>> bbc3e3b2
+  downloads: 107