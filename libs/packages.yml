--- conflicted
+++ resolved
@@ -695,14 +695,6 @@
 - name: langchain-greennode
   path: libs/greennode
   repo: greennode-ai/langchain-greennode
-<<<<<<< HEAD
-- name: langchain-scrapeless
-  repo: scrapeless-ai/langchain-scrapeless
-  path: .
-=======
-  downloads: 133
-  downloads_updated_at: '2025-08-10T21:38:36.795416+00:00'
->>>>>>> d46dcf4a
 - name: langchain-tensorlake
   path: .
   repo: tensorlakeai/langchain-tensorlake
@@ -718,3 +710,6 @@
 - name: toolbox-langchain
   repo: googleapis/mcp-toolbox-sdk-python
   path: packages/toolbox-langchain
+- name: langchain-scrapeless
+  repo: scrapeless-ai/langchain-scrapeless
+  path: .
