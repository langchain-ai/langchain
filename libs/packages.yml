--- conflicted
+++ resolved
@@ -729,17 +729,14 @@
 - name: langchain-scrapeless
   repo: scrapeless-ai/langchain-scrapeless
   path: .
-<<<<<<< HEAD
 - name: langchain-timbr
   provider_page: timbr
   path: .
   repo: WPSemantix/langchain-timbr
-=======
 - name: langchain-zenrows
   path: .
   repo: ZenRows-Hub/langchain-zenrows
 - name: langchain-oci
   name_title: Oracle Cloud Infrastructure (OCI)
   repo: oracle/langchain-oracle
-  path: .
->>>>>>> e6c38a04
+  path: .