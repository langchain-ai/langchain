--- conflicted
+++ resolved
@@ -614,12 +614,6 @@
 - name: langchain-litellm
   path: .
   repo: akshay-dongare/langchain-litellm
-<<<<<<< HEAD
-- name: langchain-gel
-  path: .
-  repo: geldata/langchain-gel
-  provider_page: gel
-=======
   downloads: 2114
   downloads_updated_at: '2025-04-22T15:25:24.644345+00:00'
 - name: langchain-cloudflare
@@ -656,4 +650,7 @@
   provider_page: sap
   downloads: 315
   downloads_updated_at: '2025-04-27T19:45:43.938924+00:00'
->>>>>>> 3fb0a551
+- name: langchain-gel
+  path: .
+  repo: geldata/langchain-gel
+  provider_page: gel