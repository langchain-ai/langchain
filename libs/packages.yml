--- conflicted
+++ resolved
@@ -693,15 +693,12 @@
 - name: langchain-greennode
   path: libs/greennode
   repo: greennode-ai/langchain-greennode
-<<<<<<< HEAD
-- name: langchain-scraperapi
-  path: .
-  repo: scraperapi/langchain-scraperapi
-=======
 - name: langchain-tensorlake
   path: .
   repo: tensorlakeai/langchain-tensorlake
 - name: langchain-gradient
   path: .
   repo: digitalocean/langchain-gradient
->>>>>>> 9de0892a
+- name: langchain-scraperapi
+  path: .
+  repo: scraperapi/langchain-scraperapi