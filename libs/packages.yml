# this file is used to define the packages that are used in the project
# it is EXPERIMENTAL and may be removed in the future

packages:
- name: langchain-core
  path: libs/core
  repo: langchain-ai/langchain
  downloads: 66000000
  downloads_updated_at: '2025-08-10T21:38:36.795416+00:00'
- name: langchain-text-splitters
  path: libs/text-splitters
  repo: langchain-ai/langchain
  downloads: 25000000
  downloads_updated_at: '2025-08-10T21:38:36.795416+00:00'
- name: langchain
  path: libs/langchain
  repo: langchain-ai/langchain
  downloads: 84000000
  downloads_updated_at: '2025-08-10T21:38:36.795416+00:00'
- name: langchain-community
  path: libs/community
  repo: langchain-ai/langchain-community
  downloads: 26000000
  downloads_updated_at: '2025-08-10T21:38:36.795416+00:00'
- name: langchain-experimental
  path: libs/experimental
  repo: langchain-ai/langchain-experimental
  downloads: 2000000
  downloads_updated_at: '2025-08-10T21:38:36.795416+00:00'
- name: langchain-cli
  path: libs/cli
  repo: langchain-ai/langchain
  downloads: 54000
  downloads_updated_at: '2025-08-10T21:38:36.795416+00:00'
- name: langchain-ai21
  path: libs/ai21
  repo: langchain-ai/langchain-ai21
  downloads: 11000
  downloads_updated_at: '2025-08-10T21:38:36.795416+00:00'
- name: langchain-anthropic
  path: libs/partners/anthropic
  repo: langchain-ai/langchain
  js: '@langchain/anthropic'
  downloads: 4000000
  downloads_updated_at: '2025-08-10T21:38:36.795416+00:00'
- name: langchain-chroma
  path: libs/partners/chroma
  repo: langchain-ai/langchain
  js: '@langchain/community'
  downloads: 892000
  downloads_updated_at: '2025-08-10T21:38:36.795416+00:00'
- name: langchain-exa
  path: libs/partners/exa
  repo: langchain-ai/langchain
  provider_page: exa_search
  js: '@langchain/exa'
  downloads: 9000
  downloads_updated_at: '2025-08-10T21:38:36.795416+00:00'
- name: langchain-fireworks
  path: libs/partners/fireworks
  repo: langchain-ai/langchain
  js: '@langchain/community'
  downloads: 238000
  downloads_updated_at: '2025-08-10T21:38:36.795416+00:00'
- name: langchain-groq
  path: libs/partners/groq
  repo: langchain-ai/langchain
  js: '@langchain/groq'
  downloads: 923000
  downloads_updated_at: '2025-08-10T21:38:36.795416+00:00'
- name: langchain-huggingface
  path: libs/partners/huggingface
  repo: langchain-ai/langchain
  js: '@langchain/community'
  downloads: 793000
  downloads_updated_at: '2025-08-10T21:38:36.795416+00:00'
- name: langchain-ibm
  path: libs/ibm
  repo: langchain-ai/langchain-ibm
  js: '@langchain/ibm'
  downloads: 327000
  downloads_updated_at: '2025-08-10T21:38:36.795416+00:00'
- name: langchain-localai
  path: libs/localai
  repo: mkhludnev/langchain-localai
  downloads: 1000
  downloads_updated_at: '2025-08-10T21:38:36.795416+00:00'
- name: langchain-milvus
  path: libs/milvus
  repo: langchain-ai/langchain-milvus
  downloads: 322000
  downloads_updated_at: '2025-08-10T21:38:36.795416+00:00'
- name: langchain-mistralai
  path: libs/partners/mistralai
  repo: langchain-ai/langchain
  js: '@langchain/mistralai'
  downloads: 557000
  downloads_updated_at: '2025-08-10T21:38:36.795416+00:00'
- name: langchain-mongodb
  path: libs/langchain-mongodb
  repo: langchain-ai/langchain-mongodb
  provider_page: mongodb_atlas
  js: '@langchain/mongodb'
  downloads: 303000
  downloads_updated_at: '2025-08-10T21:38:36.795416+00:00'
- name: langchain-nomic
  path: libs/partners/nomic
  repo: langchain-ai/langchain
  js: '@langchain/nomic'
  downloads: 19000
  downloads_updated_at: '2025-08-10T21:38:36.795416+00:00'
- name: langchain-openai
  path: libs/partners/openai
  repo: langchain-ai/langchain
  js: '@langchain/openai'
  downloads: 23000000
  downloads_updated_at: '2025-08-10T21:38:36.795416+00:00'
- name: langchain-pinecone
  path: libs/pinecone
  repo: langchain-ai/langchain-pinecone
  js: '@langchain/pinecone'
  downloads: 478000
  downloads_updated_at: '2025-08-10T21:38:36.795416+00:00'
- name: langchain-prompty
  path: libs/partners/prompty
  repo: langchain-ai/langchain
  provider_page: microsoft
  downloads: 3000
  downloads_updated_at: '2025-08-10T21:38:36.795416+00:00'
- name: langchain-qdrant
  path: libs/partners/qdrant
  repo: langchain-ai/langchain
  js: '@langchain/qdrant'
  downloads: 247000
  downloads_updated_at: '2025-08-10T21:38:36.795416+00:00'
- name: langchain-scrapegraph
  path: .
  repo: ScrapeGraphAI/langchain-scrapegraph
  downloads: 2000
  downloads_updated_at: '2025-08-10T21:38:36.795416+00:00'
- name: langchain-sema4
  path: libs/sema4
  repo: langchain-ai/langchain-sema4
  provider_page: robocorp
  downloads: 2000
  downloads_updated_at: '2025-08-10T21:38:36.795416+00:00'
- name: langchain-together
  path: libs/together
  repo: langchain-ai/langchain-together
  js: '@langchain/community'
  downloads: 89000
  downloads_updated_at: '2025-08-10T21:38:36.795416+00:00'
- name: langchain-upstage
  path: libs/upstage
  repo: langchain-ai/langchain-upstage
  downloads: 25000
  downloads_updated_at: '2025-08-10T21:38:36.795416+00:00'
- name: langchain-voyageai
  path: libs/voyageai
  repo: voyage-ai/langchain-voyageai
  downloads: 42000
  downloads_updated_at: '2025-08-10T21:38:36.795416+00:00'
- name: langchain-aws
  name_title: AWS
  path: libs/aws
  repo: langchain-ai/langchain-aws
  js: '@langchain/aws'
  downloads: 5000000
  downloads_updated_at: '2025-08-10T21:38:36.795416+00:00'
- name: langchain-astradb
  name_title: DataStax Astra DB
  path: libs/astradb
  repo: langchain-ai/langchain-datastax
  js: '@langchain/community'
  downloads: 117000
  downloads_updated_at: '2025-08-10T21:38:36.795416+00:00'
- name: langchain-google-genai
  name_title: Google Generative AI
  path: libs/genai
  repo: langchain-ai/langchain-google
  provider_page: google
  js: '@langchain/google-genai'
  downloads: 4000000
  downloads_updated_at: '2025-08-10T21:38:36.795416+00:00'
- name: langchain-google-vertexai
  path: libs/vertexai
  repo: langchain-ai/langchain-google
  provider_page: google
  js: '@langchain/google-vertexai'
  downloads: 20000000
  downloads_updated_at: '2025-08-10T21:38:36.795416+00:00'
- name: langchain-google-community
  path: libs/community
  repo: langchain-ai/langchain-google
  provider_page: google
  downloads: 4000000
  downloads_updated_at: '2025-08-10T21:38:36.795416+00:00'
- name: langchain-weaviate
  path: libs/weaviate
  repo: langchain-ai/langchain-weaviate
  js: '@langchain/weaviate'
  downloads: 46000
  downloads_updated_at: '2025-08-10T21:38:36.795416+00:00'
- name: langchain-cohere
  path: libs/cohere
  repo: langchain-ai/langchain-cohere
  js: '@langchain/cohere'
  downloads: 857000
  downloads_updated_at: '2025-08-10T21:38:36.795416+00:00'
- name: langchain-elasticsearch
  path: libs/elasticsearch
  repo: langchain-ai/langchain-elastic
  js: '@langchain/community'
  downloads: 218000
  downloads_updated_at: '2025-08-10T21:38:36.795416+00:00'
- name: langchain-nvidia-ai-endpoints
  path: libs/ai-endpoints
  repo: langchain-ai/langchain-nvidia
  provider_page: nvidia
  downloads: 336000
  downloads_updated_at: '2025-08-10T21:38:36.795416+00:00'
- name: langchain-postgres
  path: .
  repo: langchain-ai/langchain-postgres
  provider_page: pgvector
  downloads: 542000
  downloads_updated_at: '2025-08-10T21:38:36.795416+00:00'
- name: langchain-redis
  path: libs/redis
  repo: langchain-ai/langchain-redis
  js: '@langchain/redis'
  downloads: 88000
  downloads_updated_at: '2025-08-10T21:38:36.795416+00:00'
- name: langchain-unstructured
  path: libs/unstructured
  repo: langchain-ai/langchain-unstructured
  downloads: 174000
  downloads_updated_at: '2025-08-10T21:38:36.795416+00:00'
- name: langchain-azure-ai
  path: libs/azure-ai
  repo: langchain-ai/langchain-azure
  provider_page: azure_ai
  js: '@langchain/openai'
  downloads: 63000
  downloads_updated_at: '2025-08-10T21:38:36.795416+00:00'
- name: langchain-azure-dynamic-sessions
  path: libs/azure-dynamic-sessions
  repo: langchain-ai/langchain-azure
  provider_page: microsoft
  js: '@langchain/azure-dynamic-sessions'
  downloads: 18000
  downloads_updated_at: '2025-08-10T21:38:36.795416+00:00'
- name: langchain-sqlserver
  path: libs/sqlserver
  repo: langchain-ai/langchain-azure
  provider_page: microsoft
  downloads: 3000
  downloads_updated_at: '2025-08-10T21:38:36.795416+00:00'
- name: langchain-cerebras
  path: libs/cerebras
  repo: langchain-ai/langchain-cerebras
  js: '@langchain/cerebras'
  downloads: 36000
  downloads_updated_at: '2025-08-10T21:38:36.795416+00:00'
- name: langchain-snowflake
  path: libs/snowflake
  repo: langchain-ai/langchain-snowflake
  downloads: 2000
  downloads_updated_at: '2025-08-10T21:38:36.795416+00:00'
- name: databricks-langchain
  name_title: Databricks
  path: integrations/langchain
  repo: databricks/databricks-ai-bridge
  provider_page: databricks
  downloads: 278000
  downloads_updated_at: '2025-08-10T21:38:36.795416+00:00'
- name: langchain-couchbase
  path: .
  repo: Couchbase-Ecosystem/langchain-couchbase
  downloads: 2000
  downloads_updated_at: '2025-08-10T21:38:36.795416+00:00'
- name: langchain-ollama
  path: libs/partners/ollama
  repo: langchain-ai/langchain
  js: '@langchain/ollama'
  downloads: 1000000
  downloads_updated_at: '2025-08-10T21:38:36.795416+00:00'
- name: langchain-box
  path: libs/box
  repo: box-community/langchain-box
  downloads: 944
  downloads_updated_at: '2025-08-10T21:38:36.795416+00:00'
- name: langchain-tests
  path: libs/standard-tests
  repo: langchain-ai/langchain
  downloads: 372000
  downloads_updated_at: '2025-08-10T21:38:36.795416+00:00'
- name: langchain-neo4j
  path: libs/neo4j
  repo: langchain-ai/langchain-neo4j
  js: '@langchain/community'
  downloads: 100000
  downloads_updated_at: '2025-08-10T21:38:36.795416+00:00'
- name: langchain-linkup
  path: .
  repo: LinkupPlatform/langchain-linkup
  downloads: 2000
  downloads_updated_at: '2025-08-10T21:38:36.795416+00:00'
- name: langchain-yt-dlp
  path: .
  repo: aqib0770/langchain-yt-dlp
  downloads: 8000
  downloads_updated_at: '2025-08-10T21:38:36.795416+00:00'
- name: langchain-oceanbase
  path: .
  repo: oceanbase/langchain-oceanbase
  downloads: 223
  downloads_updated_at: '2025-08-10T21:38:36.795416+00:00'
- name: langchain-predictionguard
  path: .
  repo: predictionguard/langchain-predictionguard
  downloads: 9000
  downloads_updated_at: '2025-08-10T21:38:36.795416+00:00'
- name: langchain-cratedb
  path: .
  repo: crate/langchain-cratedb
  downloads: 258
  downloads_updated_at: '2025-08-10T21:38:36.795416+00:00'
- name: langchain-modelscope
  path: .
  repo: modelscope/langchain-modelscope
  downloads: 130
  downloads_updated_at: '2025-08-10T21:38:36.795416+00:00'
- name: langchain-falkordb
  path: .
  repo: kingtroga/langchain-falkordb
  downloads: 139
  downloads_updated_at: '2025-08-10T21:38:36.795416+00:00'
- name: langchain-dappier
  path: .
  repo: DappierAI/langchain-dappier
  downloads: 377
  downloads_updated_at: '2025-08-10T21:38:36.795416+00:00'
- name: langchain-pull-md
  path: .
  repo: chigwell/langchain-pull-md
  downloads: 206
  downloads_updated_at: '2025-08-10T21:38:36.795416+00:00'
- name: langchain-kuzu
  path: .
  repo: kuzudb/langchain-kuzu
  downloads: 734
  downloads_updated_at: '2025-08-10T21:38:36.795416+00:00'
- name: langchain-docling
  path: .
  repo: DS4SD/docling-langchain
  downloads: 31000
  downloads_updated_at: '2025-08-10T21:38:36.795416+00:00'
- name: langchain-lindorm-integration
  name_title: Lindorm
  path: .
  repo: AlwaysBluer/langchain-lindorm-integration
  provider_page: lindorm
  downloads: 66
  downloads_updated_at: '2025-08-10T21:38:36.795416+00:00'
- name: langchain-hyperbrowser
  path: .
  repo: hyperbrowserai/langchain-hyperbrowser
  downloads: 3000
  downloads_updated_at: '2025-08-10T21:38:36.795416+00:00'
- name: langchain-fmp-data
  path: .
  repo: MehdiZare/langchain-fmp-data
  downloads: 99
  downloads_updated_at: '2025-08-10T21:38:36.795416+00:00'
- name: tilores-langchain
  name_title: Tilores
  path: .
  repo: tilotech/tilores-langchain
  provider_page: tilores
  downloads: 820
  downloads_updated_at: '2025-08-10T21:38:36.795416+00:00'
- name: langchain-pipeshift
  path: .
  repo: pipeshift-org/langchain-pipeshift
  downloads: 118
  downloads_updated_at: '2025-08-10T21:38:36.795416+00:00'
- name: langchain-payman-tool
  path: .
  repo: paymanai/langchain-payman-tool
  downloads: 2
  downloads_updated_at: '2025-08-10T21:38:36.795416+00:00'
- name: langchain-sambanova
  path: .
  repo: sambanova/langchain-sambanova
  downloads: 75000
  downloads_updated_at: '2025-08-10T21:38:36.795416+00:00'
- name: langchain-deepseek
  path: libs/partners/deepseek
  repo: langchain-ai/langchain
  provider_page: deepseek
  js: '@langchain/deepseek'
  downloads: 419000
  downloads_updated_at: '2025-08-10T21:38:36.795416+00:00'
- name: langchain-jenkins
  path: .
  repo: Amitgb14/langchain_jenkins
  downloads: 295
  downloads_updated_at: '2025-08-10T21:38:36.795416+00:00'
- name: langchain-goodfire
  path: .
  repo: keenanpepper/langchain-goodfire
  downloads: 359
  downloads_updated_at: '2025-08-10T21:38:36.795416+00:00'
- name: langchain-nimble
  path: .
  repo: Nimbleway/langchain-nimble
  downloads: 408
  downloads_updated_at: '2025-08-10T21:38:36.795416+00:00'
- name: langchain-apify
  path: .
  repo: apify/langchain-apify
  downloads: 3000
  downloads_updated_at: '2025-08-10T21:38:36.795416+00:00'
- name: langfair
  name_title: LangFair
  path: .
  repo: cvs-health/langfair
  downloads: 3000
  downloads_updated_at: '2025-08-10T21:38:36.795416+00:00'
- name: langchain-abso
  path: .
  repo: lunary-ai/langchain-abso
  downloads: 231
  downloads_updated_at: '2025-08-10T21:38:36.795416+00:00'
- name: langchain-graph-retriever
  name_title: Graph RAG
  path: packages/langchain-graph-retriever
  repo: datastax/graph-rag
  provider_page: graph_rag
  downloads: 73000
  downloads_updated_at: '2025-08-10T21:38:36.795416+00:00'
- name: langchain-xai
  path: libs/partners/xai
  repo: langchain-ai/langchain
  js: '@langchain/xai'
  downloads: 78000
  downloads_updated_at: '2025-08-10T21:38:36.795416+00:00'
- name: langchain-salesforce
  path: .
  repo: colesmcintosh/langchain-salesforce
  downloads: 1000
  downloads_updated_at: '2025-08-10T21:38:36.795416+00:00'
- name: langchain-discord-shikenso
  name_title: Discord (Shikenso)
  path: .
  repo: Shikenso-Analytics/langchain-discord
  downloads: 138
  downloads_updated_at: '2025-08-10T21:38:36.795416+00:00'
- name: langchain-vdms
  name_title: VDMS
  path: .
  repo: IntelLabs/langchain-vdms
  downloads: 3000
  downloads_updated_at: '2025-08-10T21:38:36.795416+00:00'
- name: langchain-deeplake
  path: .
  repo: activeloopai/langchain-deeplake
  downloads: 1000
  downloads_updated_at: '2025-08-10T21:38:36.795416+00:00'
- name: langchain-cognee
  path: .
  repo: topoteretes/langchain-cognee
  downloads: 236
  downloads_updated_at: '2025-08-10T21:38:36.795416+00:00'
- name: langchain-prolog
  path: .
  repo: apisani1/langchain-prolog
  downloads: 1000
  downloads_updated_at: '2025-08-10T21:38:36.795416+00:00'
- name: langchain-permit
  path: .
  repo: permitio/langchain-permit
  downloads: 180
  downloads_updated_at: '2025-08-10T21:38:36.795416+00:00'
- name: langchain-pymupdf4llm
  path: .
  repo: lakinduboteju/langchain-pymupdf4llm
  downloads: 14000
  downloads_updated_at: '2025-08-10T21:38:36.795416+00:00'
- name: langchain-writer
  path: .
  repo: writer/langchain-writer
  downloads: 6000
  downloads_updated_at: '2025-08-10T21:38:36.795416+00:00'
- name: langchain-taiga
  name_title: Taiga
  path: .
  repo: Shikenso-Analytics/langchain-taiga
  downloads: 309
  downloads_updated_at: '2025-08-10T21:38:36.795416+00:00'
- name: langchain-tableau
  name_title: Tableau
  path: .
  repo: Tab-SE/tableau_langchain
  downloads: 1000
  downloads_updated_at: '2025-08-10T21:38:36.795416+00:00'
- name: ads4gpts-langchain
  name_title: ADS4GPTs
  path: libs/python-sdk/ads4gpts-langchain
  repo: ADS4GPTs/ads4gpts
  provider_page: ads4gpts
  downloads: 2000
  downloads_updated_at: '2025-08-10T21:38:36.795416+00:00'
- name: langchain-contextual
  name_title: Contextual AI
  path: langchain-contextual
  repo: ContextualAI//langchain-contextual
  downloads: 1000
  downloads_updated_at: '2025-08-10T21:38:36.795416+00:00'
- name: langchain-valthera
  name_title: Valthera
  path: .
  repo: valthera/langchain-valthera
  downloads: 230
  downloads_updated_at: '2025-08-10T21:38:36.795416+00:00'
- name: langchain-opengradient
  path: .
  repo: OpenGradient/og-langchain
  downloads: 182
  downloads_updated_at: '2025-08-10T21:38:36.795416+00:00'
- name: goat-sdk-adapter-langchain
  name_title: GOAT SDK
  path: python/src/adapters/langchain
  repo: goat-sdk/goat
  provider_page: goat
  downloads: 293
  downloads_updated_at: '2025-08-10T21:38:36.795416+00:00'
- name: langchain-netmind
  path: .
  repo: protagolabs/langchain-netmind
  downloads: 89
  downloads_updated_at: '2025-08-10T21:38:36.795416+00:00'
- name: langchain-agentql
  path: langchain
  repo: tinyfish-io/agentql-integrations
  downloads: 486
  downloads_updated_at: '2025-08-10T21:38:36.795416+00:00'
- name: langchain-xinference
  path: .
  repo: TheSongg/langchain-xinference
  downloads: 300
  downloads_updated_at: '2025-08-10T21:38:36.795416+00:00'
- name: powerscale-rag-connector
  name_title: PowerScale RAG Connector
  path: .
  repo: dell/powerscale-rag-connector
  provider_page: dell
  downloads: 68
  downloads_updated_at: '2025-08-10T21:38:36.795416+00:00'
- name: langchain-tavily
  path: .
  repo: tavily-ai/langchain-tavily
  js: '@langchain/tavily'
  downloads: 226000
  downloads_updated_at: '2025-08-10T21:38:36.795416+00:00'
  include_in_api_ref: true
- name: langchain-zotero-retriever
  name_title: Zotero
  path: .
  repo: TimBMK/langchain-zotero-retriever
  provider_page: zotero
  downloads: 82
  downloads_updated_at: '2025-08-10T21:38:36.795416+00:00'
- name: langchain-naver
  name_title: Naver
  path: .
  repo: NaverCloudPlatform/langchain-naver
  provider_page: naver
  downloads: 3000
  downloads_updated_at: '2025-08-10T21:38:36.795416+00:00'
- name: langchain-naver-community
  name_title: Naver
  path: .
  repo: e7217/langchain-naver-community
  provider_page: naver
  downloads: 691
  downloads_updated_at: '2025-08-10T21:38:36.795416+00:00'
- name: langchain-memgraph
  path: .
  repo: memgraph/langchain-memgraph
  downloads: 4000
  downloads_updated_at: '2025-08-10T21:38:36.795416+00:00'
- name: langchain-vectara
  path: libs/vectara
  repo: vectara/langchain-vectara
  downloads: 190
  downloads_updated_at: '2025-08-10T21:38:36.795416+00:00'
- name: langchain-oxylabs
  path: .
  repo: oxylabs/langchain-oxylabs
  downloads: 285
  downloads_updated_at: '2025-08-10T21:38:36.795416+00:00'
- name: langchain-perplexity
  path: libs/partners/perplexity
  repo: langchain-ai/langchain
  js: '@langchain/community'
  downloads: 348000
  downloads_updated_at: '2025-08-10T21:38:36.795416+00:00'
- name: langchain-runpod
  name_title: RunPod
  path: .
  repo: runpod/langchain-runpod
  provider_page: runpod
  downloads: 363
  downloads_updated_at: '2025-08-10T21:38:36.795416+00:00'
- name: langchain-mariadb
  path: .
  repo: mariadb-corporation/langchain-mariadb
  downloads: 3000
  downloads_updated_at: '2025-08-10T21:38:36.795416+00:00'
- name: langchain-qwq
  path: .
  repo: yigit353/langchain-qwq
  provider_page: alibaba_cloud
  downloads: 4000
  downloads_updated_at: '2025-08-10T21:38:36.795416+00:00'
- name: langchain-litellm
  path: .
  repo: akshay-dongare/langchain-litellm
  downloads: 33000
  downloads_updated_at: '2025-08-10T21:38:36.795416+00:00'
- name: langchain-cloudflare
  path: libs/langchain-cloudflare
  repo: cloudflare/langchain-cloudflare
  js: '@langchain/cloudflare'
  downloads: 1000
  downloads_updated_at: '2025-08-10T21:38:36.795416+00:00'
- name: langchain-ydb
  path: .
  repo: ydb-platform/langchain-ydb
  downloads: 1000
  downloads_updated_at: '2025-08-10T21:38:36.795416+00:00'
- name: langchain-singlestore
  name_title: SingleStore
  path: .
  repo: singlestore-labs/langchain-singlestore
  downloads: 137
  downloads_updated_at: '2025-08-10T21:38:36.795416+00:00'
- name: langchain-galaxia-retriever
  path: .
  repo: rrozanski-smabbler/galaxia-langchain
  provider_page: galaxia
  downloads: 194
  downloads_updated_at: '2025-08-10T21:38:36.795416+00:00'
- name: langchain-valyu
  path: .
  repo: valyu-network/langchain-valyu
  downloads: 1000
  downloads_updated_at: '2025-08-10T21:38:36.795416+00:00'
- name: langchain-hana
  name_title: SAP HANA Cloud
  path: .
  repo: SAP/langchain-integration-for-sap-hana-cloud
  provider_page: sap
  downloads: 3000
  downloads_updated_at: '2025-08-10T21:38:36.795416+00:00'
- name: langchain-gel
  path: .
  repo: geldata/langchain-gel
  provider_page: gel
  downloads: 194
  downloads_updated_at: '2025-08-10T21:38:36.795416+00:00'
- name: langchain-brightdata
  path: .
  repo: luminati-io/langchain-brightdata
  downloads: 676
  downloads_updated_at: '2025-08-10T21:38:36.795416+00:00'
- name: langchain-featherless-ai
  path: .
  repo: featherlessai/langchain-featherless-ai
  downloads: 229
  downloads_updated_at: '2025-08-10T21:38:36.795416+00:00'
- name: langchain-nebius
  path: libs/nebius
  repo: nebius/langchain-nebius
  downloads: 486
  downloads_updated_at: '2025-08-10T21:38:36.795416+00:00'
- name: langchain-surrealdb
  path: .
  repo: surrealdb/langchain-surrealdb
  downloads: 742
  downloads_updated_at: '2025-08-10T21:38:36.795416+00:00'
- name: langchain-db2
  path: libs/langchain-db2
  repo: langchain-ai/langchain-ibm
  provider_page: ibm
  downloads: 4000
  downloads_updated_at: '2025-08-10T21:38:36.795416+00:00'
- name: langchain-greennode
  path: libs/greennode
  repo: greennode-ai/langchain-greennode
  downloads: 133
  downloads_updated_at: '2025-08-10T21:38:36.795416+00:00'
- name: langchain-tensorlake
  path: .
  repo: tensorlakeai/langchain-tensorlake
- name: langchain-recallio
  path: .
  repo: recallio/langchain-recallio
  downloads: 781
  downloads_updated_at: '2025-08-10T21:38:36.795416+00:00'
- name: langchain-gradient
  provider_page: gradientai
  name_title: DigitalOcean Gradient
  path: .
  repo: digitalocean/langchain-gradient
  downloads: 576
  downloads_updated_at: '2025-08-10T21:38:36.795416+00:00'
- name: langchain-anchorbrowser
  provider_page: anchor_browser
  name_title: Anchor Browser
  path: .
  repo: anchorbrowser/langchain-anchorbrowser
- name: toolbox-langchain
  name_title: MCP Toolbox
  repo: googleapis/mcp-toolbox-sdk-python
  path: packages/toolbox-langchain
- name: langchain-scrapeless
  repo: scrapeless-ai/langchain-scrapeless
  path: .
<<<<<<< HEAD
- name: langchain-notion
  repo: rujeetjahagirdar/langchain-notion
  path: .
=======
- name: langchain-oci
  name_title: Oracle Cloud Infrastructure (OCI)
  repo: oracle/langchain-oracle
  path: .
>>>>>>> f11dd177
<|MERGE_RESOLUTION|>--- conflicted
+++ resolved
@@ -729,13 +729,10 @@
 - name: langchain-scrapeless
   repo: scrapeless-ai/langchain-scrapeless
   path: .
-<<<<<<< HEAD
 - name: langchain-notion
   repo: rujeetjahagirdar/langchain-notion
   path: .
-=======
 - name: langchain-oci
   name_title: Oracle Cloud Infrastructure (OCI)
   repo: oracle/langchain-oracle
-  path: .
->>>>>>> f11dd177
+  path: .