--- conflicted
+++ resolved
@@ -576,13 +576,10 @@
   path: .
   name_title: RunPod
   provider_page: runpod
-<<<<<<< HEAD
+- name: langchain-mariadb
+  path: .
+  repo: mariadb-corporation/langchain-mariadb
 - name: langchain-qwq
   path: .
   repo: yigit353/langchain-qwq
-  provider_page: alibaba_cloud
-=======
-- name: langchain-mariadb
-  path: .
-  repo: mariadb-corporation/langchain-mariadb
->>>>>>> 4e7a9a70
+  provider_page: alibaba_cloud