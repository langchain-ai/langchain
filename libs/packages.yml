--- conflicted
+++ resolved
@@ -746,20 +746,13 @@
 - name: langchain-zenrows
   path: .
   repo: ZenRows-Hub/langchain-zenrows
-<<<<<<< HEAD
-- name: langchain-oci
-  name_title: Oracle Cloud Infrastructure (OCI)
-  repo: oracle/langchain-oracle
-  path: .
-- name: langchain-polaris-ai-datainsight
-  path: .
-  repo: PolarisOffice/langchain-polaris-ai-datainsight
-  name_title: Polaris AI Data Insight
-=======
 - name: langchain-zeusdb
   repo: zeusdb/langchain-zeusdb
   path: libs/zeusdb
 - name: langchain-scraperapi
   path: .
   repo: scraperapi/langchain-scraperapi
->>>>>>> 54a9556f
+- name: langchain-polaris-ai-datainsight
+  path: .
+  repo: PolarisOffice/langchain-polaris-ai-datainsight
+  name_title: Polaris AI Data Insight