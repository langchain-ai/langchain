# this file is used to define the packages that are used in the project
# it is EXPERIMENTAL and may be removed in the future

packages:
- name: langchain-core
  path: libs/core
  repo: langchain-ai/langchain
  downloads: 30672530
  downloads_updated_at: '2025-03-22T21:59:15.663971+00:00'
- name: langchain-text-splitters
  path: libs/text-splitters
  repo: langchain-ai/langchain
  downloads: 15300412
  downloads_updated_at: '2025-03-22T21:59:15.663971+00:00'
- name: langchain
  path: libs/langchain
  repo: langchain-ai/langchain
  downloads: 49497507
  downloads_updated_at: '2025-03-22T21:59:15.663971+00:00'
- name: langchain-community
  path: libs/community
  repo: langchain-ai/langchain
  downloads: 18273282
  downloads_updated_at: '2025-03-22T21:59:15.663971+00:00'
- name: langchain-experimental
  path: libs/experimental
  repo: langchain-ai/langchain-experimental
  downloads: 2002396
  downloads_updated_at: '2025-03-22T21:59:15.663971+00:00'
- name: langchain-cli
  path: libs/cli
  repo: langchain-ai/langchain
  downloads: 56303
  downloads_updated_at: '2025-03-22T21:59:15.663971+00:00'
- name: langchain-ai21
  path: libs/ai21
  repo: langchain-ai/langchain-ai21
  downloads: 8158
  downloads_updated_at: '2025-03-22T21:59:15.663971+00:00'
- name: langchain-anthropic
  path: libs/partners/anthropic
  repo: langchain-ai/langchain
  js: '@langchain/anthropic'
  downloads: 2190322
  downloads_updated_at: '2025-03-22T21:59:15.663971+00:00'
- name: langchain-chroma
  path: libs/partners/chroma
  repo: langchain-ai/langchain
  downloads: 643057
  downloads_updated_at: '2025-03-22T21:59:15.663971+00:00'
- name: langchain-exa
  path: libs/partners/exa
  repo: langchain-ai/langchain
  provider_page: exa_search
  js: '@langchain/exa'
  downloads: 6383
  downloads_updated_at: '2025-03-22T21:59:15.663971+00:00'
- name: langchain-fireworks
  path: libs/partners/fireworks
  repo: langchain-ai/langchain
  downloads: 263161
  downloads_updated_at: '2025-03-22T21:59:15.663971+00:00'
- name: langchain-groq
  path: libs/partners/groq
  repo: langchain-ai/langchain
  js: '@langchain/groq'
  downloads: 590551
  downloads_updated_at: '2025-03-22T21:59:15.663971+00:00'
- name: langchain-huggingface
  path: libs/partners/huggingface
  repo: langchain-ai/langchain
  downloads: 523000
  downloads_updated_at: '2025-03-22T21:59:15.663971+00:00'
- name: langchain-ibm
  path: libs/ibm
  repo: langchain-ai/langchain-ibm
  js: '@langchain/ibm'
  downloads: 147462
  downloads_updated_at: '2025-03-22T21:59:15.663971+00:00'
- name: langchain-localai
  path: libs/localai
  repo: mkhludnev/langchain-localai
  downloads: 527
  downloads_updated_at: '2025-03-22T21:59:15.663971+00:00'
- name: langchain-milvus
  path: libs/milvus
  repo: langchain-ai/langchain-milvus
  downloads: 219342
  downloads_updated_at: '2025-03-22T21:59:15.663971+00:00'
- name: langchain-mistralai
  path: libs/partners/mistralai
  repo: langchain-ai/langchain
  js: '@langchain/mistralai'
  downloads: 372162
  downloads_updated_at: '2025-03-22T21:59:15.663971+00:00'
- name: langchain-mongodb
  path: libs/langchain-mongodb
  repo: langchain-ai/langchain-mongodb
  provider_page: mongodb_atlas
  js: '@langchain/mongodb'
  downloads: 202702
  downloads_updated_at: '2025-03-22T21:59:15.663971+00:00'
- name: langchain-nomic
  path: libs/partners/nomic
  repo: langchain-ai/langchain
  js: '@langchain/nomic'
  downloads: 13499
  downloads_updated_at: '2025-03-22T21:59:15.663971+00:00'
- name: langchain-openai
  path: libs/partners/openai
  repo: langchain-ai/langchain
  js: '@langchain/openai'
  downloads: 12334324
  downloads_updated_at: '2025-03-22T21:59:15.663971+00:00'
- name: langchain-pinecone
  path: libs/pinecone
  repo: langchain-ai/langchain-pinecone
  js: '@langchain/pinecone'
  downloads: 452198
  downloads_updated_at: '2025-03-22T21:59:15.663971+00:00'
- name: langchain-prompty
  path: libs/partners/prompty
  repo: langchain-ai/langchain
  provider_page: microsoft
  downloads: 1040
  downloads_updated_at: '2025-03-22T21:59:15.663971+00:00'
- name: langchain-qdrant
  path: libs/partners/qdrant
  repo: langchain-ai/langchain
  js: '@langchain/qdrant'
  downloads: 168239
  downloads_updated_at: '2025-03-22T21:59:15.663971+00:00'
- name: langchain-scrapegraph
  path: .
  repo: ScrapeGraphAI/langchain-scrapegraph
  downloads: 1484
  downloads_updated_at: '2025-03-22T21:59:15.663971+00:00'
- name: langchain-sema4
  path: libs/sema4
  repo: langchain-ai/langchain-sema4
  provider_page: robocorp
  downloads: 1709
  downloads_updated_at: '2025-03-22T21:59:15.663971+00:00'
- name: langchain-together
  path: libs/together
  repo: langchain-ai/langchain-together
  downloads: 90813
  downloads_updated_at: '2025-03-22T21:59:15.663971+00:00'
- name: langchain-upstage
  path: libs/upstage
  repo: langchain-ai/langchain-upstage
  downloads: 22260
  downloads_updated_at: '2025-03-22T21:59:15.663971+00:00'
- name: langchain-voyageai
  path: libs/partners/voyageai
  repo: langchain-ai/langchain
  downloads: 30676
  downloads_updated_at: '2025-03-22T21:59:15.663971+00:00'
- name: langchain-aws
  name_title: AWS
  path: libs/aws
  repo: langchain-ai/langchain-aws
  js: '@langchain/aws'
  downloads: 2343834
  downloads_updated_at: '2025-03-22T21:59:15.663971+00:00'
- name: langchain-astradb
  path: libs/astradb
  repo: langchain-ai/langchain-datastax
  downloads: 97025
  downloads_updated_at: '2025-03-22T21:59:15.663971+00:00'
- name: langchain-google-genai
  name_title: Google Generative AI
  path: libs/genai
  repo: langchain-ai/langchain-google
  provider_page: google
  js: '@langchain/google-genai'
  downloads: 1388636
  downloads_updated_at: '2025-03-22T21:59:15.663971+00:00'
- name: langchain-google-vertexai
  path: libs/vertexai
  repo: langchain-ai/langchain-google
  provider_page: google
  js: '@langchain/google-vertexai'
  downloads: 11960990
  downloads_updated_at: '2025-03-22T21:59:15.663971+00:00'
- name: langchain-google-community
  path: libs/community
  repo: langchain-ai/langchain-google
  provider_page: google
  downloads: 4632136
  downloads_updated_at: '2025-03-22T21:59:15.663971+00:00'
- name: langchain-weaviate
  path: libs/weaviate
  repo: langchain-ai/langchain-weaviate
  js: '@langchain/weaviate'
  downloads: 52166
  downloads_updated_at: '2025-03-22T21:59:15.663971+00:00'
- name: langchain-cohere
  path: libs/cohere
  repo: langchain-ai/langchain-cohere
  js: '@langchain/cohere'
  downloads: 841294
  downloads_updated_at: '2025-03-22T21:59:15.663971+00:00'
- name: langchain-elasticsearch
  path: libs/elasticsearch
  repo: langchain-ai/langchain-elastic
  downloads: 178698
  downloads_updated_at: '2025-03-22T21:59:15.663971+00:00'
- name: langchain-nvidia-ai-endpoints
  path: libs/ai-endpoints
  repo: langchain-ai/langchain-nvidia
  provider_page: nvidia
  downloads: 202795
  downloads_updated_at: '2025-03-22T21:59:15.663971+00:00'
- name: langchain-postgres
  path: .
  repo: langchain-ai/langchain-postgres
  provider_page: pgvector
  downloads: 430443
  downloads_updated_at: '2025-03-22T21:59:15.663971+00:00'
- name: langchain-redis
  path: libs/redis
  repo: langchain-ai/langchain-redis
  js: '@langchain/redis'
  downloads: 34464
  downloads_updated_at: '2025-03-22T21:59:15.663971+00:00'
- name: langchain-unstructured
  path: libs/unstructured
  repo: langchain-ai/langchain-unstructured
  downloads: 169880
  downloads_updated_at: '2025-03-22T21:59:15.663971+00:00'
- name: langchain-azure-ai
  path: libs/azure-ai
  repo: langchain-ai/langchain-azure
  provider_page: azure_ai
  js: '@langchain/openai'
  downloads: 22768
  downloads_updated_at: '2025-03-22T21:59:15.663971+00:00'
- name: langchain-azure-dynamic-sessions
  path: libs/azure-dynamic-sessions
  repo: langchain-ai/langchain-azure
  provider_page: microsoft
  js: '@langchain/azure-dynamic-sessions'
  downloads: 11090
  downloads_updated_at: '2025-03-22T21:59:15.663971+00:00'
- name: langchain-sqlserver
  path: libs/sqlserver
  repo: langchain-ai/langchain-azure
  provider_page: microsoft
  downloads: 2319
  downloads_updated_at: '2025-03-22T21:59:15.663971+00:00'
- name: langchain-cerebras
  path: libs/cerebras
  repo: langchain-ai/langchain-cerebras
  downloads: 45620
  downloads_updated_at: '2025-03-22T21:59:15.663971+00:00'
- name: langchain-snowflake
  path: libs/snowflake
  repo: langchain-ai/langchain-snowflake
  downloads: 1902
  downloads_updated_at: '2025-03-22T21:59:15.663971+00:00'
- name: databricks-langchain
  name_title: Databricks
  path: integrations/langchain
  repo: databricks/databricks-ai-bridge
  provider_page: databricks
  downloads: 120327
  downloads_updated_at: '2025-03-22T21:59:15.663971+00:00'
- name: langchain-couchbase
  path: .
  repo: Couchbase-Ecosystem/langchain-couchbase
  downloads: 884
  downloads_updated_at: '2025-03-22T21:59:15.663971+00:00'
- name: langchain-ollama
  path: libs/partners/ollama
  repo: langchain-ai/langchain
  js: '@langchain/ollama'
  downloads: 939222
  downloads_updated_at: '2025-03-22T21:59:15.663971+00:00'
- name: langchain-box
  path: libs/box
  repo: box-community/langchain-box
  downloads: 519
  downloads_updated_at: '2025-03-22T21:59:15.663971+00:00'
- name: langchain-tests
  path: libs/standard-tests
  repo: langchain-ai/langchain
  downloads: 248642
  downloads_updated_at: '2025-03-22T21:59:15.663971+00:00'
- name: langchain-neo4j
  path: libs/neo4j
  repo: langchain-ai/langchain-neo4j
  downloads: 52645
  downloads_updated_at: '2025-03-22T21:59:15.663971+00:00'
- name: langchain-linkup
  path: .
  repo: LinkupPlatform/langchain-linkup
  downloads: 508
  downloads_updated_at: '2025-03-22T21:59:15.663971+00:00'
- name: langchain-yt-dlp
  path: .
  repo: aqib0770/langchain-yt-dlp
  downloads: 2408
  downloads_updated_at: '2025-03-22T21:59:15.663971+00:00'
- name: langchain-oceanbase
  path: .
  repo: oceanbase/langchain-oceanbase
  downloads: 83
  downloads_updated_at: '2025-03-22T21:59:15.663971+00:00'
- name: langchain-predictionguard
  path: .
  repo: predictionguard/langchain-predictionguard
  downloads: 2468
  downloads_updated_at: '2025-03-22T21:59:15.663971+00:00'
- name: langchain-cratedb
  path: .
  repo: crate/langchain-cratedb
  downloads: 215
  downloads_updated_at: '2025-03-22T21:59:15.663971+00:00'
- name: langchain-modelscope
  path: .
  repo: modelscope/langchain-modelscope
  downloads: 122
  downloads_updated_at: '2025-03-22T21:59:15.663971+00:00'
- name: langchain-falkordb
  path: .
  repo: kingtroga/langchain-falkordb
  downloads: 128
  downloads_updated_at: '2025-03-22T21:59:15.663971+00:00'
- name: langchain-dappier
  path: .
  repo: DappierAI/langchain-dappier
  downloads: 207
  downloads_updated_at: '2025-03-22T21:59:15.663971+00:00'
- name: langchain-pull-md
  path: .
  repo: chigwell/langchain-pull-md
  downloads: 114
  downloads_updated_at: '2025-03-22T21:59:15.663971+00:00'
- name: langchain-kuzu
  path: .
  repo: kuzudb/langchain-kuzu
  downloads: 341
  downloads_updated_at: '2025-03-22T21:59:15.663971+00:00'
- name: langchain-docling
  path: .
  repo: DS4SD/docling-langchain
  downloads: 15862
  downloads_updated_at: '2025-03-22T21:59:15.663971+00:00'
- name: langchain-lindorm-integration
  path: .
  repo: AlwaysBluer/langchain-lindorm-integration
  provider_page: lindorm
  downloads: 73
  downloads_updated_at: '2025-03-22T21:59:15.663971+00:00'
- name: langchain-hyperbrowser
  path: .
  repo: hyperbrowserai/langchain-hyperbrowser
  downloads: 233
  downloads_updated_at: '2025-03-22T21:59:15.663971+00:00'
- name: langchain-fmp-data
  path: .
  repo: MehdiZare/langchain-fmp-data
  downloads: 104
  downloads_updated_at: '2025-03-22T21:59:15.663971+00:00'
- name: tilores-langchain
  name_title: Tilores
  path: .
  repo: tilotech/tilores-langchain
  provider_page: tilores
  downloads: 85
  downloads_updated_at: '2025-03-22T21:59:15.663971+00:00'
- name: langchain-pipeshift
  path: .
  repo: pipeshift-org/langchain-pipeshift
  downloads: 76
  downloads_updated_at: '2025-03-22T21:59:15.663971+00:00'
- name: langchain-payman-tool
  path: .
  repo: paymanai/langchain-payman-tool
  downloads: 210
  downloads_updated_at: '2025-03-22T21:59:15.663971+00:00'
- name: langchain-sambanova
  path: .
  repo: sambanova/langchain-sambanova
  downloads: 51598
  downloads_updated_at: '2025-03-22T21:59:15.663971+00:00'
- name: langchain-deepseek
  path: libs/partners/deepseek
  repo: langchain-ai/langchain
  provider_page: deepseek
  js: '@langchain/deepseek'
  downloads: 49610
  downloads_updated_at: '2025-03-22T21:59:15.663971+00:00'
- name: langchain-jenkins
  path: .
  repo: Amitgb14/langchain_jenkins
  downloads: 208
  downloads_updated_at: '2025-03-22T21:59:15.663971+00:00'
- name: langchain-goodfire
  path: .
  repo: keenanpepper/langchain-goodfire
  downloads: 323
  downloads_updated_at: '2025-03-22T21:59:15.663971+00:00'
- name: langchain-nimble
  path: .
  repo: Nimbleway/langchain-nimble
  downloads: 169
  downloads_updated_at: '2025-03-22T21:59:15.663971+00:00'
- name: langchain-apify
  path: .
  repo: apify/langchain-apify
  downloads: 597
  downloads_updated_at: '2025-03-22T21:59:15.663971+00:00'
- name: langfair
  name_title: LangFair
  path: .
  repo: cvs-health/langfair
  downloads: 935
  downloads_updated_at: '2025-03-22T21:59:15.663971+00:00'
- name: langchain-abso
  path: .
  repo: lunary-ai/langchain-abso
  downloads: 180
  downloads_updated_at: '2025-03-22T21:59:15.663971+00:00'
- name: langchain-graph-retriever
  name_title: Graph RAG
  path: packages/langchain-graph-retriever
  repo: datastax/graph-rag
  provider_page: graph_rag
  downloads: 7533
  downloads_updated_at: '2025-03-22T21:59:15.663971+00:00'
- name: langchain-xai
  path: libs/partners/xai
  repo: langchain-ai/langchain
  downloads: 31299
  downloads_updated_at: '2025-03-22T21:59:15.663971+00:00'
- name: langchain-salesforce
  path: .
  repo: colesmcintosh/langchain-salesforce
  downloads: 317
  downloads_updated_at: '2025-03-22T21:59:15.663971+00:00'
- name: langchain-discord-shikenso
  path: .
  repo: Shikenso-Analytics/langchain-discord
  downloads: 141
  downloads_updated_at: '2025-03-22T21:59:15.663971+00:00'
- name: langchain-vdms
  name_title: VDMS
  path: .
  repo: IntelLabs/langchain-vdms
  downloads: 960
  downloads_updated_at: '2025-03-22T21:59:15.663971+00:00'
- name: langchain-deeplake
  path: .
  repo: activeloopai/langchain-deeplake
  downloads: 188
  downloads_updated_at: '2025-03-22T21:59:15.663971+00:00'
- name: langchain-cognee
  path: .
  repo: topoteretes/langchain-cognee
  downloads: 134
  downloads_updated_at: '2025-03-22T21:59:15.663971+00:00'
- name: langchain-prolog
  path: .
  repo: apisani1/langchain-prolog
  downloads: 224
  downloads_updated_at: '2025-03-22T21:59:15.663971+00:00'
- name: langchain-permit
  path: .
  repo: permitio/langchain-permit
  downloads: 149
  downloads_updated_at: '2025-03-22T21:59:15.663971+00:00'
- name: langchain-pymupdf4llm
  path: .
  repo: lakinduboteju/langchain-pymupdf4llm
  downloads: 1670
  downloads_updated_at: '2025-03-22T21:59:15.663971+00:00'
- name: langchain-writer
  path: .
  repo: writer/langchain-writer
  downloads: 875
  downloads_updated_at: '2025-03-22T21:59:15.663971+00:00'
- name: langchain-taiga
  name_title: Taiga
  path: .
  repo: Shikenso-Analytics/langchain-taiga
  downloads: 308
  downloads_updated_at: '2025-03-22T21:59:15.663971+00:00'
- name: langchain-tableau
  name_title: Tableau
  path: .
  repo: Tab-SE/tableau_langchain
  downloads: 393
  downloads_updated_at: '2025-03-22T21:59:15.663971+00:00'
- name: ads4gpts-langchain
  name_title: ADS4GPTs
  path: libs/python-sdk/ads4gpts-langchain
  repo: ADS4GPTs/ads4gpts
  provider_page: ads4gpts
  downloads: 1102
  downloads_updated_at: '2025-03-22T21:59:15.663971+00:00'
- name: langchain-contextual
  name_title: Contextual AI
  path: langchain-contextual
  repo: ContextualAI//langchain-contextual
  downloads: 955
  downloads_updated_at: '2025-03-22T21:59:15.663971+00:00'
- name: langchain-valthera
  name_title: Valthera
  path: .
  repo: valthera/langchain-valthera
  downloads: 514
  downloads_updated_at: '2025-03-22T21:59:15.663971+00:00'
- name: langchain-opengradient
  path: .
  repo: OpenGradient/og-langchain
  downloads: 274
  downloads_updated_at: '2025-03-22T21:59:15.663971+00:00'
- name: langchain-agentql
  path: langchain
  repo: tinyfish-io/agentql-integrations
  downloads: 442
  downloads_updated_at: '2025-03-22T21:59:15.663971+00:00'
- name: langchain-xinference
  path: .
  repo: TheSongg/langchain-xinference
  downloads: 145
  downloads_updated_at: '2025-03-22T21:59:15.663971+00:00'
- name: powerscale-rag-connector
  name_title: PowerScale RAG Connector
  path: .
  repo: dell/powerscale-rag-connector
  provider_page: dell
  downloads: 126
  downloads_updated_at: '2025-03-22T21:59:15.663971+00:00'
- name: langchain-tavily
  path: .
  repo: tavily-ai/langchain-tavily
  downloads: 772
  downloads_updated_at: '2025-03-22T21:59:15.663971+00:00'
- name: langchain-zotero-retriever
  name_title: Zotero
  path: .
  repo: TimBMK/langchain-zotero-retriever
  provider_page: zotero
  downloads: 153
  downloads_updated_at: '2025-03-22T21:59:15.663971+00:00'
- name: langchain-naver-community
  name_title: Naver
  provider_page: naver
  path: .
  repo: e7217/langchain-naver-community
<<<<<<< HEAD
- name: goat-sdk-adapter-langchain
  path: python/src/adapters/langchain
  repo: goat-sdk/goat
  name_title: GOAT SDK
  provider_page: goat
=======
- name: langchain-memgraph
  path: .
  repo: memgraph/langchain-memgraph
- name: langchain-vectara
  path: libs/vectara
  repo: vectara/langchain-vectara
>>>>>>> 1cf91a23
<|MERGE_RESOLUTION|>--- conflicted
+++ resolved
@@ -2,6 +2,11 @@
 # it is EXPERIMENTAL and may be removed in the future
 
 packages:
+- name: goat-sdk-adapter-langchain
+  path: python/src/adapters/langchain
+  repo: goat-sdk/goat
+  name_title: GOAT SDK
+  provider_page: goat
 - name: langchain-core
   path: libs/core
   repo: langchain-ai/langchain
@@ -551,17 +556,9 @@
   provider_page: naver
   path: .
   repo: e7217/langchain-naver-community
-<<<<<<< HEAD
-- name: goat-sdk-adapter-langchain
-  path: python/src/adapters/langchain
-  repo: goat-sdk/goat
-  name_title: GOAT SDK
-  provider_page: goat
-=======
 - name: langchain-memgraph
   path: .
   repo: memgraph/langchain-memgraph
 - name: langchain-vectara
   path: libs/vectara
-  repo: vectara/langchain-vectara
->>>>>>> 1cf91a23
+  repo: vectara/langchain-vectara