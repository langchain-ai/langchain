--- conflicted
+++ resolved
@@ -24,16 +24,10 @@
     def __init__(
         self,
         headers_to_split_on: list[tuple[str, str]],
-<<<<<<< HEAD
-        return_each_line: bool = False,
-        strip_headers: bool = True,
-        custom_header_patterns: Optional[dict[str, int]] = None,
-    ):
-=======
         return_each_line: bool = False,  # noqa: FBT001,FBT002
         strip_headers: bool = True,  # noqa: FBT001,FBT002
+        custom_header_patterns: Optional[dict[str, int]] = None,
     ) -> None:
->>>>>>> 1e38fd2c
         """Create a new MarkdownHeaderTextSplitter.
 
         Args:
