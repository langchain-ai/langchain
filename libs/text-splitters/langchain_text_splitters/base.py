--- conflicted
+++ resolved
@@ -31,16 +31,10 @@
         chunk_size: int = 4000,
         chunk_overlap: int = 200,
         length_function: Callable[[str], int] = len,
-<<<<<<< HEAD
-        keep_separator: Union[bool, Literal["start", "end"]] = False,
-        add_start_index: bool = False,
-        add_chunk_position: bool = False,
-        strip_whitespace: bool = True,
-=======
         keep_separator: Union[bool, Literal["start", "end"]] = False,  # noqa: FBT001,FBT002
         add_start_index: bool = False,  # noqa: FBT001,FBT002
+        add_chunk_position: bool = False,  # noqa: FBT001,FBT002
         strip_whitespace: bool = True,  # noqa: FBT001,FBT002
->>>>>>> 12d370a5
     ) -> None:
         """Create a new TextSplitter.
 
