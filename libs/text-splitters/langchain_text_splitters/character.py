--- conflicted
+++ resolved
@@ -734,8 +734,7 @@
                 " ",
                 "",
             ]
-<<<<<<< HEAD
-        elif language == Language.VISUALBASIC6:
+        if language == Language.VISUALBASIC6:
             vis = r"(?:Public|Private|Friend|Global|Static)\s+"
             return [
                 # Split along definitions
@@ -761,19 +760,10 @@
                 "",
             ]
 
-        elif language in Language._value2member_map_:
-            raise ValueError(f"Language {language} is not implemented yet!")
-        else:
-            raise ValueError(
-                f"Language {language} is not supported! "
-                f"Please choose from {list(Language)}"
-            )
-=======
         if language in Language._value2member_map_:
             msg = f"Language {language} is not implemented yet!"
             raise ValueError(msg)
         msg = (
             f"Language {language} is not supported! Please choose from {list(Language)}"
         )
-        raise ValueError(msg)
->>>>>>> 4b89483f
+        raise ValueError(msg)