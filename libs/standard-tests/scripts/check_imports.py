--- conflicted
+++ resolved
@@ -1,4 +1,3 @@
-<<<<<<< HEAD
 """Import validation script.
 
 Validates that Python files can be imported without errors by dynamically
@@ -13,10 +12,7 @@
 all modules can be successfully imported in production environments.
 """
 
-import random
-=======
 import secrets
->>>>>>> 166c0274
 import string
 import sys
 import traceback
