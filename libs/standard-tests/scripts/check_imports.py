<<<<<<< HEAD
"""Check imports script."""

import random
=======
import secrets
>>>>>>> 4a2a3fcd
import string
import sys
import traceback
from importlib.machinery import SourceFileLoader

if __name__ == "__main__":
    files = sys.argv[1:]
    has_failure = False
    for file in files:
        try:
            module_name = "".join(
                secrets.choice(string.ascii_letters) for _ in range(20)
            )
            SourceFileLoader(module_name, file).load_module()
        except Exception:
            has_failure = True
            print(file)  # noqa: T201
            traceback.print_exc()
            print()  # noqa: T201

    sys.exit(1 if has_failure else 0)<|MERGE_RESOLUTION|>--- conflicted
+++ resolved
@@ -1,10 +1,6 @@
-<<<<<<< HEAD
 """Check imports script."""
 
-import random
-=======
 import secrets
->>>>>>> 4a2a3fcd
 import string
 import sys
 import traceback
