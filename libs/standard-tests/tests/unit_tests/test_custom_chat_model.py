"""Test the standard tests on the custom chat model in the docs."""

import pytest
from langchain_core.language_models.chat_models import BaseChatModel
from typing_extensions import Any

from langchain_tests.integration_tests import ChatModelIntegrationTests
from langchain_tests.unit_tests import ChatModelUnitTests

from .custom_chat_model import ChatParrotLink


class TestChatParrotLinkUnit(ChatModelUnitTests):
    @property
    def chat_model_class(self) -> type[ChatParrotLink]:
        return ChatParrotLink

    @property
    def chat_model_params(self) -> dict:
        return {"model": "bird-brain-001", "temperature": 0, "parrot_buffer_length": 50}


class TestChatParrotLinkIntegration(ChatModelIntegrationTests):
    @property
    def chat_model_class(self) -> type[ChatParrotLink]:
        return ChatParrotLink

    @property
    def chat_model_params(self) -> dict:
        return {"model": "bird-brain-001", "temperature": 0, "parrot_buffer_length": 50}

    @pytest.mark.xfail(reason="ChatParrotLink doesn't implement bind_tools method")
    def test_unicode_tool_call_integration(
        self,
        model: BaseChatModel,
<<<<<<< HEAD
        tool_choice: str | None = None,
        force_tool_call: bool = True,
=======
        **_: Any,
>>>>>>> cc98fb9b
    ) -> None:
        """Expected failure as ChatParrotLink doesn't support tool calling yet."""<|MERGE_RESOLUTION|>--- conflicted
+++ resolved
@@ -2,7 +2,6 @@
 
 import pytest
 from langchain_core.language_models.chat_models import BaseChatModel
-from typing_extensions import Any
 
 from langchain_tests.integration_tests import ChatModelIntegrationTests
 from langchain_tests.unit_tests import ChatModelUnitTests
@@ -33,11 +32,7 @@
     def test_unicode_tool_call_integration(
         self,
         model: BaseChatModel,
-<<<<<<< HEAD
-        tool_choice: str | None = None,
-        force_tool_call: bool = True,
-=======
-        **_: Any,
->>>>>>> cc98fb9b
+        tool_choice: str | None = None,  # noqa: PT028
+        force_tool_call: bool = True,  # noqa: FBT001, FBT002, PT028
     ) -> None:
         """Expected failure as ChatParrotLink doesn't support tool calling yet."""