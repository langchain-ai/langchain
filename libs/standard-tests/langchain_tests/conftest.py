"""Pytest conftest."""

from __future__ import annotations

import gzip
from pathlib import Path
from typing import TYPE_CHECKING, Any, cast

import pytest
import yaml
from langchain_core._api.deprecation import deprecated
from vcr import VCR
from vcr.persisters.filesystem import CassetteNotFoundError
from vcr.request import Request

if TYPE_CHECKING:
    from os import PathLike


class CustomSerializer:
    """Custom serializer for VCR cassettes using YAML and gzip.

    We're using a custom serializer to avoid the default yaml serializer
    used by VCR, which is not designed to be safe for untrusted input.

    This step is an extra precaution necessary because the cassette files
    are in compressed YAML format, which makes it more difficult to inspect
    their contents during development or debugging.
    """

    @staticmethod
    def serialize(cassette_dict: dict[str, Any]) -> bytes:
        """Convert cassette to YAML and compress it."""
        cassette_dict["requests"] = [
            {
                "method": request.method,
                "uri": request.uri,
                "body": request.body,
                "headers": {k: [v] for k, v in request.headers.items()},
            }
            for request in cassette_dict["requests"]
        ]
        yml = yaml.safe_dump(cassette_dict)
        return gzip.compress(yml.encode("utf-8"))

    @staticmethod
    def deserialize(data: bytes) -> dict[str, Any]:
        """Decompress data and convert it from YAML."""
        decoded_yaml = gzip.decompress(data).decode("utf-8")
        cassette = cast("dict[str, Any]", yaml.safe_load(decoded_yaml))
        cassette["requests"] = [Request(**request) for request in cassette["requests"]]
        return cassette


class CustomPersister:
    """A custom persister for VCR that uses the `CustomSerializer`."""

    @classmethod
    def load_cassette(
        cls,
        cassette_path: str | PathLike[str],
        serializer: CustomSerializer,
    ) -> tuple[list[Any], list[Any]]:
        """Load a cassette from a file."""
        # If cassette path is already Path this is a no-op
        cassette_path = Path(cassette_path)
        if not cassette_path.is_file():
            msg = f"Cassette file {cassette_path} does not exist."
            raise CassetteNotFoundError(msg)
        with cassette_path.open(mode="rb") as f:
            data = f.read()
        deser = serializer.deserialize(data)
        return deser["requests"], deser["responses"]

    @staticmethod
    def save_cassette(
        cassette_path: str | PathLike[str],
        cassette_dict: dict[str, Any],
        serializer: CustomSerializer,
    ) -> None:
        """Save a cassette to a file."""
        data = serializer.serialize(cassette_dict)
        # if cassette path is already Path this is no operation
        cassette_path = Path(cassette_path)
        cassette_folder = cassette_path.parent
        if not cassette_folder.exists():
            cassette_folder.mkdir(parents=True)
        with cassette_path.open("wb") as f:
            f.write(data)


# A list of headers that should be filtered out of the cassettes.
# These are typically associated with sensitive information and should
# not be stored in cassettes.
_BASE_FILTER_HEADERS = [
    ("authorization", "PLACEHOLDER"),
    ("x-api-key", "PLACEHOLDER"),
    ("api-key", "PLACEHOLDER"),
]


<<<<<<< HEAD
@pytest.fixture(scope="session")
def _base_vcr_config() -> dict[str, Any]:
=======
def base_vcr_config() -> dict:
>>>>>>> 15cc090e
    """Return VCR configuration that every cassette will receive.

    (Anything permitted by `vcr.VCR(**kwargs)` can be put here.)
    """
    return {
        "record_mode": "once",
        "filter_headers": _BASE_FILTER_HEADERS.copy(),
        "match_on": ["method", "uri", "body"],
        "allow_playback_repeats": True,
        "decode_compressed_response": True,
        "cassette_library_dir": "tests/cassettes",
        "path_transformer": VCR.ensure_suffix(".yaml"),
    }


@pytest.fixture(scope="session")
<<<<<<< HEAD
def vcr_config(_base_vcr_config: dict[str, Any]) -> dict[str, Any]:
=======
@deprecated("1.0.3", alternative="base_vcr_config", removal="2.0")
def _base_vcr_config() -> dict:
    return base_vcr_config()


@pytest.fixture(scope="session")
def vcr_config() -> dict:
>>>>>>> 15cc090e
    """VCR config fixture."""
    return base_vcr_config()<|MERGE_RESOLUTION|>--- conflicted
+++ resolved
@@ -99,12 +99,7 @@
 ]
 
 
-<<<<<<< HEAD
-@pytest.fixture(scope="session")
-def _base_vcr_config() -> dict[str, Any]:
-=======
-def base_vcr_config() -> dict:
->>>>>>> 15cc090e
+def base_vcr_config() -> dict[str, Any]:
     """Return VCR configuration that every cassette will receive.
 
     (Anything permitted by `vcr.VCR(**kwargs)` can be put here.)
@@ -121,16 +116,12 @@
 
 
 @pytest.fixture(scope="session")
-<<<<<<< HEAD
-def vcr_config(_base_vcr_config: dict[str, Any]) -> dict[str, Any]:
-=======
 @deprecated("1.0.3", alternative="base_vcr_config", removal="2.0")
-def _base_vcr_config() -> dict:
+def _base_vcr_config() -> dict[str, Any]:
     return base_vcr_config()
 
 
 @pytest.fixture(scope="session")
 def vcr_config() -> dict:
->>>>>>> 15cc090e
     """VCR config fixture."""
     return base_vcr_config()