"""Pytest conftest."""

import gzip
from os import PathLike
from pathlib import Path
from typing import Union

import pytest
import yaml
from vcr import VCR
from vcr.persisters.filesystem import CassetteNotFoundError
from vcr.request import Request


class CustomSerializer:
    """Custom serializer for VCR cassettes using YAML and gzip.

    We're using a custom serializer to avoid the default yaml serializer
    used by VCR, which is not designed to be safe for untrusted input.

    This step is an extra precaution necessary because the cassette files
    are in compressed YAML format, which makes it more difficult to inspect
    their contents during development or debugging.
    """

    @staticmethod
    def serialize(cassette_dict: dict) -> bytes:
        """Convert cassette to YAML and compress it."""
        cassette_dict["requests"] = [
            request._to_dict() for request in cassette_dict["requests"]
        ]
        yml = yaml.safe_dump(cassette_dict)
        return gzip.compress(yml.encode("utf-8"))

    @staticmethod
    def deserialize(data: bytes) -> dict:
        """Decompress data and convert it from YAML."""
        text = gzip.decompress(data).decode("utf-8")
        cassette = yaml.safe_load(text)
        cassette["requests"] = [
            Request._from_dict(request) for request in cassette["requests"]
        ]
        return cassette


class CustomPersister:
    """A custom persister for VCR that uses the ``CustomSerializer``."""

    @classmethod
    def load_cassette(
        cls, cassette_path: Union[str, PathLike[str]], serializer: CustomSerializer
    ) -> tuple[dict, dict]:
        """Load a cassette from a file."""
        # If cassette path is already Path this is a no-op
        cassette_path = Path(cassette_path)
        if not cassette_path.is_file():
            msg = f"Cassette file {cassette_path} does not exist."
            raise CassetteNotFoundError(msg)
        with cassette_path.open(mode="rb") as f:
            data = f.read()
        deser = serializer.deserialize(data)
        return deser["requests"], deser["responses"]

    @staticmethod
    def save_cassette(
        cassette_path: Union[str, PathLike[str]],
        cassette_dict: dict,
        serializer: CustomSerializer,
    ) -> None:
        """Save a cassette to a file."""
        data = serializer.serialize(cassette_dict)
        # if cassette path is already Path this is no operation
        cassette_path = Path(cassette_path)
        cassette_folder = cassette_path.parent
        if not cassette_folder.exists():
            cassette_folder.mkdir(parents=True)
        with cassette_path.open("wb") as f:
            f.write(data)


# A list of headers that should be filtered out of the cassettes.
# These are typically associated with sensitive information and should
# not be stored in cassettes.
_BASE_FILTER_HEADERS = [
    ("authorization", "PLACEHOLDER"),
    ("x-api-key", "PLACEHOLDER"),
    ("api-key", "PLACEHOLDER"),
]


@pytest.fixture(scope="session")
def _base_vcr_config() -> dict:
<<<<<<< HEAD
    """Return VCR configuration that every cassette will receive.
=======
    """Get configuration that every cassette will receive.
>>>>>>> 4a2a3fcd

    (Anything permitted by ``vcr.VCR(**kwargs)`` can be put here.)
    """
    return {
        "record_mode": "once",
        "filter_headers": _BASE_FILTER_HEADERS.copy(),
        "match_on": ["method", "uri", "body"],
        "allow_playback_repeats": True,
        "decode_compressed_response": True,
        "cassette_library_dir": "tests/cassettes",
        "path_transformer": VCR.ensure_suffix(".yaml"),
    }


@pytest.fixture(scope="session")
def vcr_config(_base_vcr_config: dict) -> dict:
    """VCR config fixture."""
    return _base_vcr_config<|MERGE_RESOLUTION|>--- conflicted
+++ resolved
@@ -90,11 +90,7 @@
 
 @pytest.fixture(scope="session")
 def _base_vcr_config() -> dict:
-<<<<<<< HEAD
     """Return VCR configuration that every cassette will receive.
-=======
-    """Get configuration that every cassette will receive.
->>>>>>> 4a2a3fcd
 
     (Anything permitted by ``vcr.VCR(**kwargs)`` can be put here.)
     """
