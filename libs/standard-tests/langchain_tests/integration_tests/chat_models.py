"""Integration tests for chat models."""

from __future__ import annotations

import base64
import json
import os
import warnings
from typing import TYPE_CHECKING, Annotated, Any, Literal
from unittest.mock import MagicMock

import httpx
import pytest
from langchain_core.callbacks import BaseCallbackHandler
from langchain_core.language_models import BaseChatModel, GenericFakeChatModel
from langchain_core.messages import (
    AIMessage,
    AIMessageChunk,
    BaseMessage,
    HumanMessage,
    SystemMessage,
    ToolMessage,
)
from langchain_core.output_parsers import StrOutputParser
from langchain_core.prompts import ChatPromptTemplate
from langchain_core.tools import BaseTool, tool
from langchain_core.utils.function_calling import (
    convert_to_json_schema,
    tool_example_to_messages,
)
from pydantic import BaseModel, Field
from pydantic.v1 import BaseModel as BaseModelV1
from pydantic.v1 import Field as FieldV1
from typing_extensions import TypedDict, override

from langchain_tests.unit_tests.chat_models import ChatModelTests
from langchain_tests.utils.pydantic import PYDANTIC_MAJOR_VERSION

if TYPE_CHECKING:
    from pytest_benchmark.fixture import (  # type: ignore[import-untyped]
        BenchmarkFixture,
    )
    from vcr.cassette import Cassette


def _get_joke_class(  # noqa: RET503
    schema_type: Literal["pydantic", "typeddict", "json_schema"],
) -> Any:
    class Joke(BaseModel):
        """Joke to tell user."""

        setup: str = Field(description="question to set up a joke")
        punchline: str = Field(description="answer to resolve the joke")

    def validate_joke(result: Any) -> bool:
        return isinstance(result, Joke)

    class JokeDict(TypedDict):
        """Joke to tell user."""

        setup: Annotated[str, ..., "question to set up a joke"]
        punchline: Annotated[str, ..., "answer to resolve the joke"]

    def validate_joke_dict(result: Any) -> bool:
        return all(key in {"setup", "punchline"} for key in result)

    if schema_type == "pydantic":
        return Joke, validate_joke

    if schema_type == "typeddict":
        return JokeDict, validate_joke_dict

    if schema_type == "json_schema":
        return Joke.model_json_schema(), validate_joke_dict


class _TestCallbackHandler(BaseCallbackHandler):
    options: list[dict | None]

    def __init__(self) -> None:
        super().__init__()
        self.options = []

    @override
    def on_chat_model_start(
        self,
        serialized: Any,
        messages: Any,
        *,
        options: dict[str, Any] | None = None,
        **kwargs: Any,
    ) -> None:
        self.options.append(options)


class _MagicFunctionSchema(BaseModel):
    input: int = Field(..., gt=-1000, lt=1000)


@tool(args_schema=_MagicFunctionSchema)
def magic_function(_input: int) -> int:
    """Apply a magic function to an input."""
    return _input + 2


@tool
def magic_function_no_args() -> int:
    """Calculate a magic function."""
    return 5


def _validate_tool_call_message(message: BaseMessage) -> None:
    assert isinstance(message, AIMessage)
    assert len(message.tool_calls) == 1

    tool_call = message.tool_calls[0]
    assert tool_call["name"] == "magic_function"
    assert tool_call["args"] == {"input": 3}
    assert tool_call["id"] is not None
    assert tool_call.get("type") == "tool_call"

    content_tool_calls = [
        block for block in message.content_blocks if block["type"] == "tool_call"
    ]
    assert len(content_tool_calls) == 1
    content_tool_call = content_tool_calls[0]
    assert content_tool_call["name"] == "magic_function"
    assert content_tool_call["args"] == {"input": 3}
    assert content_tool_call["id"] is not None


def _validate_tool_call_message_no_args(message: BaseMessage) -> None:
    assert isinstance(message, AIMessage)
    assert len(message.tool_calls) == 1

    tool_call = message.tool_calls[0]
    assert tool_call["name"] == "magic_function_no_args"
    assert tool_call["args"] == {}
    assert tool_call["id"] is not None
    assert tool_call.get("type") == "tool_call"


def _get_base64_from_url(url: str) -> str:
    user_agent = os.environ.get("LANGCHAIN_TESTS_USER_AGENT")
    if not user_agent:
        warning_message = (
            "LANGCHAIN_TESTS_USER_AGENT environment variable not set. "
            "langchain-tests pulls (CC0 License) audio data from wikimedia.org. "
            "Consider setting a user agent to identify your requests. See "
            "https://foundation.wikimedia.org/wiki/Policy:Wikimedia_Foundation_User-Agent_Policy"
        )
        warnings.warn(warning_message, stacklevel=2)
    headers = {"User-Agent": user_agent} if user_agent else {}
    httpx_response = httpx.get(url, headers=headers).content
    return base64.b64encode(httpx_response).decode("utf-8")


@tool
def unicode_customer(customer_name: str, description: str) -> str:
    """Tool for creating a customer with Unicode name.

    Args:
        customer_name: The customer's name in their native language.
        description: Description of the customer.

    Returns:
        A confirmation message about the customer creation.

    """
    return f"Created customer: {customer_name} - {description}"


class ChatModelIntegrationTests(ChatModelTests):
    '''Base class for chat model integration tests.

    Test subclasses must implement the `chat_model_class` and
    `chat_model_params` properties to specify what model to test and its
    initialization parameters.

    ```python
    from typing import Type

    from langchain_tests.integration_tests import ChatModelIntegrationTests
    from my_package.chat_models import MyChatModel


    class TestMyChatModelIntegration(ChatModelIntegrationTests):
        @property
        def chat_model_class(self) -> Type[MyChatModel]:
            # Return the chat model class to test here
            return MyChatModel

        @property
        def chat_model_params(self) -> dict:
            # Return initialization parameters for the model.
            return {"model": "model-001", "temperature": 0}
    ```

    !!! note
        API references for individual test methods include troubleshooting tips.


    Test subclasses **must** implement the following two properties:

    `chat_model_class`: The chat model class to test, e.g., `ChatParrotLink`.

    ```python
    @property
    def chat_model_class(self) -> Type[ChatParrotLink]:
        return ChatParrotLink
    ```

    `chat_model_params`: Initialization parameters for the chat model.

    ```python
    @property
    def chat_model_params(self) -> dict:
        return {"model": "bird-brain-001", "temperature": 0}
    ```

    In addition, test subclasses can control what features are tested (such as tool
    calling or multi-modality) by selectively overriding the following properties.

    Expand to see details:

    ??? info "`has_tool_calling`"

        Boolean property indicating whether the chat model supports tool calling.

        By default, this is determined by whether the chat model's `bind_tools` method
        is overridden. It typically does not need to be overridden on the test class.

        ```python
        @property
        def has_tool_calling(self) -> bool:
            return True
        ```

    ??? info "`tool_choice_value`"

        Value to use for tool choice when used in tests.

        !!! warning
            Deprecated since version 0.3.15.
            This property will be removed in version 0.3.20. If a model supports
            `tool_choice`, it should accept `tool_choice="any"` and
            `tool_choice=<string name of tool>`. If a model does not
            support forcing tool calling, override the `has_tool_choice` property to
            return `False`.

        ```python
        @property
        def tool_choice_value(self) -> str | None:
            return "any"
        ```

    ??? info "`has_tool_choice`"

        Boolean property indicating whether the chat model supports forcing tool
        calling via a `tool_choice` parameter.

        By default, this is determined by whether the parameter is included in the
        signature for the corresponding `bind_tools` method.

        If `True`, the minimum requirement for this feature is that
        `tool_choice="any"` will force a tool call, and `tool_choice=<tool name>`
        will force a call to a specific tool.

        ```python
        @property
        def has_tool_choice(self) -> bool:
            return False
        ```

    ??? info "`has_structured_output`"

        Boolean property indicating whether the chat model supports structured
        output.

        By default, this is determined by whether the chat model's
        `with_structured_output` method is overridden. If the base implementation is
        intended to be used, this method should be overridden.

        See docs for [Structured output](https://docs.langchain.com/oss/python/langchain/structured-output).

        ```python
        @property
        def has_structured_output(self) -> bool:
            return True
        ```

    ??? info "`structured_output_kwargs`"

        Dict property specifying additional kwargs to pass to
        `with_structured_output()` when running structured output tests.

        Override this to customize how your model generates structured output.

        The most common use case is specifying the `method` parameter:

        - `'function_calling'`: Uses tool/function calling to enforce the schema.
        - `'json_mode'`: Uses the model's JSON mode.
        - `'json_schema'`: Uses native JSON schema support (e.g., OpenAI's structured
            outputs).

        ```python
        @property
        def structured_output_kwargs(self) -> dict:
            return {"method": "json_schema"}
        ```

    ??? info "`supports_json_mode`"

        Boolean property indicating whether the chat model supports
        `method='json_mode'` in `with_structured_output`.

        JSON mode constrains the model to output valid JSON without enforcing
        a specific schema (unlike `'function_calling'` or `'json_schema'` methods).

        When using JSON mode, you must prompt the model to output JSON in your
        message.

    Example:
            ```python
            structured_llm = llm.with_structured_output(MySchema, method="json_mode")
            structured_llm.invoke("... Return the result as JSON.")
            ```

        See docs for [Structured output](https://docs.langchain.com/oss/python/langchain/structured-output).

        Defaults to `False`.

        ```python
        @property
        def supports_json_mode(self) -> bool:
            return True
        ```

    ??? info "`supports_image_inputs`"

        Boolean property indicating whether the chat model supports image inputs.

        Defaults to `False`.

        If set to `True`, the chat model will be tested by inputting an
        `ImageContentBlock` with the shape:

        ```python
        {
            "type": "image",
            "base64": "<base64 image data>",
            "mime_type": "image/jpeg",  # or appropriate MIME type
        }
        ```

        In addition to OpenAI-style content blocks:

        ```python
        {
            "type": "image_url",
            "image_url": {"url": f"data:image/jpeg;base64,{image_data}"},
        }
        ```

        See docs for [Multimodality](https://docs.langchain.com/oss/python/langchain/models#multimodal).

        ```python
        @property
        def supports_image_inputs(self) -> bool:
            return True
        ```

    ??? info "`supports_image_urls`"

        Boolean property indicating whether the chat model supports image inputs from
        URLs.

        Defaults to `False`.

        If set to `True`, the chat model will be tested using content blocks of the
        form

        ```python
        {
            "type": "image",
            "url": "https://...",
        }
        ```

        See docs for [Multimodality](https://docs.langchain.com/oss/python/langchain/models#multimodal).

        ```python
        @property
        def supports_image_urls(self) -> bool:
            return True
        ```

    ??? info "`supports_image_tool_message`"

        Boolean property indicating whether the chat model supports a `ToolMessage`
        that includes image content, e.g. in the OpenAI Chat Completions format:

        ```python
        ToolMessage(
            content=[
                {
                    "type": "image_url",
                    "image_url": {"url": f"data:image/jpeg;base64,{image_data}"},
                },
            ],
            tool_call_id="1",
            name="random_image",
        )
        ```

        ...as well as the LangChain `ImageContentBlock` format:

        ```python
        ToolMessage(
            content=[
                {
                    "type": "image",
                    "base64": image_data,
                    "mime_type": "image/jpeg",
                },
            ],
            tool_call_id="1",
            name="random_image",
        )
        ```

        If set to `True`, the chat model will be tested with message sequences that
        include `ToolMessage` objects of this form.

        ```python
        @property
        def supports_image_tool_message(self) -> bool:
            return False
        ```

    ??? info "`supports_pdf_inputs`"

        Boolean property indicating whether the chat model supports PDF inputs.

        Defaults to `False`.

        If set to `True`, the chat model will be tested by inputting a
        `FileContentBlock` with the shape:

        ```python
        {
            "type": "file",
            "base64": "<base64 file data>",
            "mime_type": "application/pdf",
        }
        ```

        See docs for [Multimodality](https://docs.langchain.com/oss/python/langchain/models#multimodal).

        ```python
        @property
        def supports_pdf_inputs(self) -> bool:
            return True
        ```

    ??? info "`supports_pdf_tool_message`"

        Boolean property indicating whether the chat model supports a `ToolMessage`
        that include PDF content using the LangChain `FileContentBlock` format:

        ```python
        ToolMessage(
            content=[
                {
                    "type": "file",
                    "base64": pdf_data,
                    "mime_type": "application/pdf",
                },
            ],
            tool_call_id="1",
            name="random_pdf",
        )
        ```

        If set to `True`, the chat model will be tested with message sequences that
        include `ToolMessage` objects of this form.

        ```python
        @property
        def supports_pdf_tool_message(self) -> bool:
            return False
        ```

    ??? info "`supports_audio_inputs`"

        Boolean property indicating whether the chat model supports audio inputs.

        Defaults to `False`.

        If set to `True`, the chat model will be tested by inputting an
        `AudioContentBlock` with the shape:

        ```python
        {
            "type": "audio",
            "base64": "<base64 audio data>",
            "mime_type": "audio/wav",  # or appropriate MIME type
        }
        ```

        See docs for [Multimodality](https://docs.langchain.com/oss/python/langchain/models#multimodal).

        ```python
        @property
        def supports_audio_inputs(self) -> bool:
            return True
        ```

        !!! warning
            This test downloads audio data from wikimedia.org. You may need to set the
            `LANGCHAIN_TESTS_USER_AGENT` environment variable to identify these tests,
            e.g.,

            ```bash
            export LANGCHAIN_TESTS_USER_AGENT="CoolBot/0.0 (https://example.org/coolbot/; coolbot@example.org) generic-library/0.0"
            ```

            Refer to the [Wikimedia Foundation User-Agent Policy](https://foundation.wikimedia.org/wiki/Policy:Wikimedia_Foundation_User-Agent_Policy).

    ??? info "`supports_video_inputs`"

        Boolean property indicating whether the chat model supports image inputs.

        Defaults to `False`.

        No current tests are written for this feature.

    ??? info "`returns_usage_metadata`"

        Boolean property indicating whether the chat model returns usage metadata
        on invoke and streaming responses.

        Defaults to `True`.

        `usage_metadata` is an optional dict attribute on `AIMessage` objects that track
        input and output tokens.

        [See more](https://reference.langchain.com/python/langchain_core/language_models/#langchain_core.messages.ai.UsageMetadata).

        ```python
        @property
        def returns_usage_metadata(self) -> bool:
            return False
        ```

        Models supporting `usage_metadata` should also return the name of the underlying
        model in the `response_metadata` of the `AIMessage`.

    ??? info "`supports_anthropic_inputs`"

        Boolean property indicating whether the chat model supports Anthropic-style
        inputs.

        Defaults to `False`.

        These inputs might feature "tool use" and "tool result" content blocks, e.g.,

        ```python
        [
            {"type": "text", "text": "Hmm let me think about that"},
            {
                "type": "tool_use",
                "input": {"fav_color": "green"},
                "id": "foo",
                "name": "color_picker",
            },
        ]
        ```

        If set to `True`, the chat model will be tested using content blocks of this
        form.

        ```python
        @property
        def supports_anthropic_inputs(self) -> bool:
            return True
        ```

<<<<<<< HEAD
=======
    ??? info "`supports_image_tool_message`"

        Boolean property indicating whether the chat model supports a `ToolMessage`
        that includes image content, e.g. in the OpenAI Chat Completions format.

        Defaults to `False`.

        ```python
        ToolMessage(
            content=[
                {
                    "type": "image_url",
                    "image_url": {"url": f"data:image/jpeg;base64,{image_data}"},
                },
            ],
            tool_call_id="1",
            name="random_image",
        )
        ```

        ...as well as the LangChain `ImageContentBlock` format:

        ```python
        ToolMessage(
            content=[
                {
                    "type": "image",
                    "base64": image_data,
                    "mime_type": "image/jpeg",
                },
            ],
            tool_call_id="1",
            name="random_image",
        )
        ```

        If set to `True`, the chat model will be tested with message sequences that
        include `ToolMessage` objects of this form.

        ```python
        @property
        def supports_image_tool_message(self) -> bool:
            return True
        ```

    ??? info "`supports_pdf_tool_message`"

        Boolean property indicating whether the chat model supports a `ToolMessage`
        that includes PDF content using the LangChain `FileContentBlock` format.

        Defaults to `False`.

        ```python
        ToolMessage(
            content=[
                {
                    "type": "file",
                    "base64": pdf_data,
                    "mime_type": "application/pdf",
                },
            ],
            tool_call_id="1",
            name="random_pdf",
        )
        ```

        If set to `True`, the chat model will be tested with message sequences that
        include `ToolMessage` objects of this form.

        ```python
        @property
        def supports_pdf_tool_message(self) -> bool:
            return True
        ```

>>>>>>> 4a242a8a
    ??? info "`supported_usage_metadata_details`"

        Property controlling what usage metadata details are emitted in both invoke
        and stream.

        Defaults to `{"invoke": [], "stream": []}`.

        `usage_metadata` is an optional dict attribute on `AIMessage` objects that track
        input and output tokens.

        [See more](https://reference.langchain.com/python/langchain_core/language_models/#langchain_core.messages.ai.UsageMetadata).

        It includes optional keys `input_token_details` and `output_token_details`
        that can track usage details associated with special types of tokens, such as
        cached, audio, or reasoning.

        Only needs to be overridden if these details are supplied.

    ??? info "`enable_vcr_tests`"

        Property controlling whether to enable select tests that rely on
        [VCR](https://vcrpy.readthedocs.io/en/latest/) caching of HTTP calls, such
        as benchmarking tests.

        Defaults to `False`.

        To enable these tests, follow these steps:

        1. Override the `enable_vcr_tests` property to return `True`:

            ```python
            @property
            def enable_vcr_tests(self) -> bool:
                return True
            ```

        2. Configure VCR to exclude sensitive headers and other information from
            cassettes.

            !!! warning
                VCR will by default record authentication headers and other sensitive
                information in cassettes. Read below for how to configure what
                information is recorded in cassettes.

            To add configuration to VCR, add a `conftest.py` file to the `tests/`
            directory and implement the `vcr_config` fixture there.

            `langchain-tests` excludes the headers `'authorization'`,
            `'x-api-key'`, and `'api-key'` from VCR cassettes. To pick up this
            configuration, you will need to add `conftest.py` as shown below. You can
            also exclude additional headers, override the default exclusions, or apply
            other customizations to the VCR configuration. See example below:

            ```python title="tests/conftest.py"
            import pytest
            from langchain_tests.conftest import (
                _base_vcr_config as _base_vcr_config,
            )

            _EXTRA_HEADERS = [
                # Specify additional headers to redact
                ("user-agent", "PLACEHOLDER"),
            ]


            def remove_response_headers(response: dict) -> dict:
                # If desired, remove or modify headers in the response.
                response["headers"] = {}
                return response


            @pytest.fixture(scope="session")
            def vcr_config(_base_vcr_config: dict) -> dict:  # noqa: F811
                """Extend the default configuration from langchain_tests."""
                config = _base_vcr_config.copy()
                config.setdefault("filter_headers", []).extend(_EXTRA_HEADERS)
                config["before_record_response"] = remove_response_headers

                return config
            ```

            ??? note "Compressing cassettes"

                `langchain-tests` includes a custom VCR serializer that compresses
                cassettes using gzip. To use it, register the `yaml.gz` serializer
                to your VCR fixture and enable this serializer in the config. See
                example below:

                ```python title="tests/conftest.py"
                import pytest
                from langchain_tests.conftest import (
                    CustomPersister,
                    CustomSerializer,
                )
                from langchain_tests.conftest import (
                    _base_vcr_config as _base_vcr_config,
                )
                from vcr import VCR

                _EXTRA_HEADERS = [
                    # Specify additional headers to redact
                    ("user-agent", "PLACEHOLDER"),
                ]


                def remove_response_headers(response: dict) -> dict:
                    # If desired, remove or modify headers in the response.
                    response["headers"] = {}
                    return response


                @pytest.fixture(scope="session")
                def vcr_config(_base_vcr_config: dict) -> dict:  # noqa: F811
                    """Extend the default configuration from langchain_tests."""
                    config = _base_vcr_config.copy()
                    config.setdefault("filter_headers", []).extend(_EXTRA_HEADERS)
                    config["before_record_response"] = remove_response_headers
                    # New: enable serializer and set file extension
                    config["serializer"] = "yaml.gz"
                    config["path_transformer"] = VCR.ensure_suffix(".yaml.gz")

                    return config


                def pytest_recording_configure(config: dict, vcr: VCR) -> None:
                    vcr.register_persister(CustomPersister())
                    vcr.register_serializer("yaml.gz", CustomSerializer())
                ```

                You can inspect the contents of the compressed cassettes (e.g., to
                ensure no sensitive information is recorded) using

                ```bash
                gunzip -k /path/to/tests/cassettes/TestClass_test.yaml.gz
                ```

                ...or by using the serializer:

                ```python
                from langchain_tests.conftest import (
                    CustomPersister,
                    CustomSerializer,
                )

                cassette_path = "/path/to/tests/cassettes/TestClass_test.yaml.gz"
                requests, responses = CustomPersister().load_cassette(
                    path, CustomSerializer()
                )
                ```

        3. Run tests to generate VCR cassettes.

            ```bash title="Example"
            uv run python -m pytest tests/integration_tests/test_chat_models.py::TestMyModel::test_stream_time
            ```

            This will generate a VCR cassette for the test in
            `tests/integration_tests/cassettes/`.

            !!! warning
                You should inspect the generated cassette to ensure that it does not
                contain sensitive information. If it does, you can modify the
                `vcr_config` fixture to exclude headers or modify the response
                before it is recorded.

            You can then commit the cassette to your repository. Subsequent test runs
            will use the cassette instead of making HTTP calls.
    '''  # noqa: E501

    @property
    def standard_chat_model_params(self) -> dict:
        """Standard parameters for chat model."""
        return {}

    def test_invoke(self, model: BaseChatModel) -> None:
        """Test to verify that `model.invoke(simple_message)` works.

        This should pass for all integrations.

        ??? question "Troubleshooting"

            If this test fails, you should make sure your `_generate` method
            does not raise any exceptions, and that it returns a valid
            `langchain_core.outputs.chat_result.ChatResult` like so:

            ```python
            return ChatResult(
                generations=[ChatGeneration(message=AIMessage(content="Output text"))]
            )
            ```

        """
        result = model.invoke("Hello")
        assert result is not None
        assert isinstance(result, AIMessage)
        assert isinstance(result.text, str)
        assert len(result.content) > 0

    async def test_ainvoke(self, model: BaseChatModel) -> None:
        """Test to verify that `await model.ainvoke(simple_message)` works.

        This should pass for all integrations. Passing this test does not indicate
        a "natively async" implementation, but rather that the model can be used
        in an async context.

        ??? question "Troubleshooting"

            First, debug
            `langchain_tests.integration_tests.chat_models.ChatModelIntegrationTests.test_invoke`.
            because `ainvoke` has a default implementation that calls `invoke` in an
            async context.

            If that test passes but not this one, you should make sure your `_agenerate`
            method does not raise any exceptions, and that it returns a valid
            `langchain_core.outputs.chat_result.ChatResult` like so:

            ```python
            return ChatResult(
                generations=[ChatGeneration(message=AIMessage(content="Output text"))]
            )
            ```
        """
        result = await model.ainvoke("Hello")
        assert result is not None
        assert isinstance(result, AIMessage)
        assert isinstance(result.text, str)
        assert len(result.content) > 0

    @pytest.mark.parametrize("model", [{}, {"output_version": "v1"}], indirect=True)
    def test_stream(self, model: BaseChatModel) -> None:
        """Test to verify that `model.stream(simple_message)` works.

        This should pass for all integrations. Passing this test does not indicate
        a "streaming" implementation, but rather that the model can be used in a
        streaming context.

        ??? question "Troubleshooting"

            First, debug
            `langchain_tests.integration_tests.chat_models.ChatModelIntegrationTests.test_invoke`.
            because `stream` has a default implementation that calls `invoke` and
            yields the result as a single chunk.

            If that test passes but not this one, you should make sure your `_stream`
            method does not raise any exceptions, and that it yields valid
            `langchain_core.outputs.chat_generation.ChatGenerationChunk`
            objects like so:

            ```python
            yield ChatGenerationChunk(message=AIMessageChunk(content="chunk text"))
            ```
        """
        num_chunks = 0
        full: AIMessageChunk | None = None
        for chunk in model.stream("Hello"):
            assert chunk is not None
            assert isinstance(chunk, AIMessageChunk)
            assert isinstance(chunk.content, str | list)
            num_chunks += 1
            full = chunk if full is None else full + chunk
        assert num_chunks > 0
        assert isinstance(full, AIMessageChunk)
        assert full.content
        assert len(full.content_blocks) == 1
        assert full.content_blocks[0]["type"] == "text"

    @pytest.mark.parametrize("model", [{}, {"output_version": "v1"}], indirect=True)
    async def test_astream(self, model: BaseChatModel) -> None:
        """Test to verify that `await model.astream(simple_message)` works.

        This should pass for all integrations. Passing this test does not indicate
        a "natively async" or "streaming" implementation, but rather that the model can
        be used in an async streaming context.

        ??? question "Troubleshooting"

            First, debug
            `langchain_tests.integration_tests.chat_models.ChatModelIntegrationTests.test_stream`.
            and
            `langchain_tests.integration_tests.chat_models.ChatModelIntegrationTests.test_ainvoke`.
            because `astream` has a default implementation that calls `_stream` in
            an async context if it is implemented, or `ainvoke` and yields the result
            as a single chunk if not.

            If those tests pass but not this one, you should make sure your `_astream`
            method does not raise any exceptions, and that it yields valid
            `langchain_core.outputs.chat_generation.ChatGenerationChunk`
            objects like so:

            ```python
            yield ChatGenerationChunk(message=AIMessageChunk(content="chunk text"))
            ```
        """
        num_chunks = 0
        full: AIMessageChunk | None = None
        async for chunk in model.astream("Hello"):
            assert chunk is not None
            assert isinstance(chunk, AIMessageChunk)
            assert isinstance(chunk.content, str | list)
            num_chunks += 1
            full = chunk if full is None else full + chunk
        assert num_chunks > 0
        assert isinstance(full, AIMessageChunk)
        assert full.content
        assert len(full.content_blocks) == 1
        assert full.content_blocks[0]["type"] == "text"

    def test_batch(self, model: BaseChatModel) -> None:
        """Test to verify that `model.batch([messages])` works.

        This should pass for all integrations. Tests the model's ability to process
        multiple prompts in a single batch.

        ??? question "Troubleshooting"

            First, debug
            `langchain_tests.integration_tests.chat_models.ChatModelIntegrationTests.test_invoke`
            because `batch` has a default implementation that calls `invoke` for
            each message in the batch.

            If that test passes but not this one, you should make sure your `batch`
            method does not raise any exceptions, and that it returns a list of valid
            `AIMessage` objects.

        """
        batch_results = model.batch(["Hello", "Hey"])
        assert batch_results is not None
        assert isinstance(batch_results, list)
        assert len(batch_results) == 2
        for result in batch_results:
            assert result is not None
            assert isinstance(result, AIMessage)
            assert isinstance(result.text, str)
            assert len(result.content) > 0

    async def test_abatch(self, model: BaseChatModel) -> None:
        """Test to verify that `await model.abatch([messages])` works.

        This should pass for all integrations. Tests the model's ability to process
        multiple prompts in a single batch asynchronously.

        ??? question "Troubleshooting"

            First, debug
            `langchain_tests.integration_tests.chat_models.ChatModelIntegrationTests.test_batch`
            and
            `langchain_tests.integration_tests.chat_models.ChatModelIntegrationTests.test_ainvoke`
            because `abatch` has a default implementation that calls `ainvoke` for
            each message in the batch.

            If those tests pass but not this one, you should make sure your `abatch`
            method does not raise any exceptions, and that it returns a list of valid
            `AIMessage` objects.

        """
        batch_results = await model.abatch(["Hello", "Hey"])
        assert batch_results is not None
        assert isinstance(batch_results, list)
        assert len(batch_results) == 2
        for result in batch_results:
            assert result is not None
            assert isinstance(result, AIMessage)
            assert isinstance(result.text, str)
            assert len(result.content) > 0

    def test_conversation(self, model: BaseChatModel) -> None:
        """Test to verify that the model can handle multi-turn conversations.

        This should pass for all integrations. Tests the model's ability to process
        a sequence of alternating `HumanMessage` and `AIMessage` objects as context for
        generating the next response.

        ??? question "Troubleshooting"

            First, debug
            `langchain_tests.integration_tests.chat_models.ChatModelIntegrationTests.test_invoke`
            because this test also uses `model.invoke`.

            If that test passes but not this one, you should verify that:

            1. Your model correctly processes the message history
            2. The model maintains appropriate context from previous messages
            3. The response is a valid `langchain_core.messages.AIMessage`

        """
        messages = [
            HumanMessage("hello"),
            AIMessage("hello"),
            HumanMessage("how are you"),
        ]

        result = model.invoke(messages)
        assert result is not None
        assert isinstance(result, AIMessage)
        assert isinstance(result.text, str)
        assert len(result.content) > 0

    def test_double_messages_conversation(self, model: BaseChatModel) -> None:
        """Test to verify that the model can handle double-message conversations.

        This should pass for all integrations. Tests the model's ability to process
        a sequence of double-system, double-human, and double-ai messages as context
        for generating the next response.

        ??? question "Troubleshooting"

            First, debug
            `langchain_tests.integration_tests.chat_models.ChatModelIntegrationTests.test_invoke`
            because this test also uses `model.invoke`.

            Second, debug
            `langchain_tests.integration_tests.chat_models.ChatModelIntegrationTests.test_conversation`
            because this test is the "basic case" without double messages.

            If that test passes those but not this one, you should verify that:

            1. Your model API can handle double messages, or the integration should
                merge messages before sending them to the API.
            2. The response is a valid `langchain_core.messages.AIMessage`

        """
        messages = [
            SystemMessage("hello"),
            SystemMessage("hello"),
            HumanMessage("hello"),
            HumanMessage("hello"),
            AIMessage("hello"),
            AIMessage("hello"),
            HumanMessage("how are you"),
        ]

        result = model.invoke(messages)
        assert result is not None
        assert isinstance(result, AIMessage)
        assert isinstance(result.text, str)
        assert len(result.content) > 0

    def test_usage_metadata(self, model: BaseChatModel) -> None:
        """Test to verify that the model returns correct usage metadata.

        This test is optional and should be skipped if the model does not return
        usage metadata (see configuration below).

        !!! warning "Behavior changed in `langchain-tests` 0.3.17"

            Additionally check for the presence of `model_name` in the response
            metadata, which is needed for usage tracking in callback handlers.

        ??? note "Configuration"

            By default, this test is run.

            To disable this feature, set `returns_usage_metadata` to `False` in your
            test class:

            ```python
            class TestMyChatModelIntegration(ChatModelIntegrationTests):
                @property
                def returns_usage_metadata(self) -> bool:
                    return False
            ```

            This test can also check the format of specific kinds of usage metadata
            based on the `supported_usage_metadata_details` property.

            This property should be configured as follows with the types of tokens that
            the model supports tracking:

            ```python
            class TestMyChatModelIntegration(ChatModelIntegrationTests):
                @property
                def supported_usage_metadata_details(self) -> dict:
                    return {
                        "invoke": [
                            "audio_input",
                            "audio_output",
                            "reasoning_output",
                            "cache_read_input",
                            "cache_creation_input",
                        ],
                        "stream": [
                            "audio_input",
                            "audio_output",
                            "reasoning_output",
                            "cache_read_input",
                            "cache_creation_input",
                        ],
                    }
            ```

        ??? question "Troubleshooting"

            If this test fails, first verify that your model returns
            `langchain_core.messages.ai.UsageMetadata` dicts
            attached to the returned `AIMessage` object in `_generate`:

            ```python
            return ChatResult(
                generations=[
                    ChatGeneration(
                        message=AIMessage(
                            content="Output text",
                            usage_metadata={
                                "input_tokens": 350,
                                "output_tokens": 240,
                                "total_tokens": 590,
                                "input_token_details": {
                                    "audio": 10,
                                    "cache_creation": 200,
                                    "cache_read": 100,
                                },
                                "output_token_details": {
                                    "audio": 10,
                                    "reasoning": 200,
                                },
                            },
                        )
                    )
                ]
            )
            ```

            Check also that the response includes a `model_name` key in its
            `usage_metadata`.
        """
        if not self.returns_usage_metadata:
            pytest.skip("Not implemented.")

        result = model.invoke("Hello")
        assert result is not None
        assert isinstance(result, AIMessage)

        assert result.usage_metadata is not None
        assert isinstance(result.usage_metadata["input_tokens"], int)
        assert isinstance(result.usage_metadata["output_tokens"], int)
        assert isinstance(result.usage_metadata["total_tokens"], int)

        # Check model_name is in response_metadata
        # Needed for langchain_core.callbacks.usage
        model_name = result.response_metadata.get("model_name")
        assert isinstance(model_name, str)
        assert model_name, "model_name is empty"

        # `input_tokens` is the total, possibly including other unclassified or
        # system-level tokens.
        if "audio_input" in self.supported_usage_metadata_details["invoke"]:
            # Checks if the specific chat model integration being tested has declared
            # that it supports reporting token counts specifically for `audio_input`
            msg = self.invoke_with_audio_input()  # To be implemented in test subclass
            assert (usage_metadata := msg.usage_metadata) is not None
            assert (
                input_token_details := usage_metadata.get("input_token_details")
            ) is not None
            assert isinstance(input_token_details.get("audio"), int)
            # Asserts that total input tokens are at least the sum of the token counts
            assert usage_metadata.get("input_tokens", 0) >= sum(
                v for v in input_token_details.values() if isinstance(v, int)
            )
        if "audio_output" in self.supported_usage_metadata_details["invoke"]:
            msg = self.invoke_with_audio_output()
            assert (usage_metadata := msg.usage_metadata) is not None
            assert (
                output_token_details := usage_metadata.get("output_token_details")
            ) is not None
            assert isinstance(output_token_details.get("audio"), int)
            # Asserts that total output tokens are at least the sum of the token counts
            assert usage_metadata.get("output_tokens", 0) >= sum(
                v for v in output_token_details.values() if isinstance(v, int)
            )
        if "reasoning_output" in self.supported_usage_metadata_details["invoke"]:
            msg = self.invoke_with_reasoning_output()
            assert (usage_metadata := msg.usage_metadata) is not None
            assert (
                output_token_details := usage_metadata.get("output_token_details")
            ) is not None
            assert isinstance(output_token_details.get("reasoning"), int)
            # Asserts that total output tokens are at least the sum of the token counts
            assert usage_metadata.get("output_tokens", 0) >= sum(
                v for v in output_token_details.values() if isinstance(v, int)
            )
        if "cache_read_input" in self.supported_usage_metadata_details["invoke"]:
            msg = self.invoke_with_cache_read_input()
            usage_metadata = msg.usage_metadata
            assert usage_metadata is not None
            input_token_details = usage_metadata.get("input_token_details")
            assert input_token_details is not None
            cache_read_tokens = input_token_details.get("cache_read")
            assert isinstance(cache_read_tokens, int)
            assert cache_read_tokens >= 0
            # Asserts that total input tokens are at least the sum of the token counts
            total_detailed_tokens = sum(
                v for v in input_token_details.values() if isinstance(v, int) and v >= 0
            )
            input_tokens = usage_metadata.get("input_tokens", 0)
            assert isinstance(input_tokens, int)
            assert input_tokens >= total_detailed_tokens
        if "cache_creation_input" in self.supported_usage_metadata_details["invoke"]:
            msg = self.invoke_with_cache_creation_input()
            usage_metadata = msg.usage_metadata
            assert usage_metadata is not None
            input_token_details = usage_metadata.get("input_token_details")
            assert input_token_details is not None
            cache_creation_tokens = input_token_details.get("cache_creation")
            assert isinstance(cache_creation_tokens, int)
            assert cache_creation_tokens >= 0
            # Asserts that total input tokens are at least the sum of the token counts
            total_detailed_tokens = sum(
                v for v in input_token_details.values() if isinstance(v, int) and v >= 0
            )
            input_tokens = usage_metadata.get("input_tokens", 0)
            assert isinstance(input_tokens, int)
            assert input_tokens >= total_detailed_tokens

    def test_usage_metadata_streaming(self, model: BaseChatModel) -> None:
        """Test usage metadata in streaming mode.

        Test to verify that the model returns correct usage metadata in streaming mode.

        !!! warning "Behavior changed in `langchain-tests` 0.3.17"

            Additionally check for the presence of `model_name` in the response
            metadata, which is needed for usage tracking in callback handlers.

        ??? note "Configuration"

            By default, this test is run.
            To disable this feature, set `returns_usage_metadata` to `False` in your
            test class:

            ```python
            class TestMyChatModelIntegration(ChatModelIntegrationTests):
                @property
                def returns_usage_metadata(self) -> bool:
                    return False
            ```

            This test can also check the format of specific kinds of usage metadata
            based on the `supported_usage_metadata_details` property.

            This property should be configured as follows with the types of tokens that
            the model supports tracking:

            ```python
            class TestMyChatModelIntegration(ChatModelIntegrationTests):
                @property
                def supported_usage_metadata_details(self) -> dict:
                    return {
                        "invoke": [
                            "audio_input",
                            "audio_output",
                            "reasoning_output",
                            "cache_read_input",
                            "cache_creation_input",
                        ],
                        "stream": [
                            "audio_input",
                            "audio_output",
                            "reasoning_output",
                            "cache_read_input",
                            "cache_creation_input",
                        ],
                    }
            ```

        ??? question "Troubleshooting"

            If this test fails, first verify that your model yields
            `langchain_core.messages.ai.UsageMetadata` dicts
            attached to the returned `AIMessage` object in `_stream`
            that sum up to the total usage metadata.

            Note that `input_tokens` should only be included on one of the chunks
            (typically the first or the last chunk), and the rest should have `0` or
            `None` to avoid counting input tokens multiple times.

            `output_tokens` typically count the number of tokens in each chunk, not
            the sum. This test will pass as long as the sum of `output_tokens` across
            all chunks is not `0`.

            ```python
            yield ChatResult(
                generations=[
                    ChatGeneration(
                        message=AIMessage(
                            content="Output text",
                            usage_metadata={
                                "input_tokens": (
                                    num_input_tokens if is_first_chunk else 0
                                ),
                                "output_tokens": 11,
                                "total_tokens": (
                                    11 + num_input_tokens if is_first_chunk else 11
                                ),
                                "input_token_details": {
                                    "audio": 10,
                                    "cache_creation": 200,
                                    "cache_read": 100,
                                },
                                "output_token_details": {
                                    "audio": 10,
                                    "reasoning": 200,
                                },
                            },
                        )
                    )
                ]
            )
            ```

            Check also that the aggregated response includes a `model_name` key
            in its `usage_metadata`.

        """
        if not self.returns_usage_metadata:
            pytest.skip("Not implemented.")

        full: AIMessageChunk | None = None
        for chunk in model.stream("Write me 2 haikus. Only include the haikus."):
            assert isinstance(chunk, AIMessageChunk)
            # only one chunk is allowed to set usage_metadata.input_tokens
            # if multiple do, it's likely a bug that will result in overcounting
            # input tokens (since the total number of input tokens applies to the full
            # generation, not individual chunks)
            if full and full.usage_metadata and full.usage_metadata["input_tokens"]:
                assert (
                    not chunk.usage_metadata or not chunk.usage_metadata["input_tokens"]
                ), (
                    "Only one chunk should set input_tokens,"
                    " the rest should be 0 or None"
                )
            full = chunk if full is None else full + chunk

        assert isinstance(full, AIMessageChunk)
        assert full.usage_metadata is not None
        assert isinstance(full.usage_metadata["input_tokens"], int)
        assert isinstance(full.usage_metadata["output_tokens"], int)
        assert isinstance(full.usage_metadata["total_tokens"], int)

        # Check model_name is in response_metadata
        # Needed for langchain_core.callbacks.usage
        model_name = full.response_metadata.get("model_name")
        assert isinstance(model_name, str)
        assert model_name, "model_name is empty"

        if "audio_input" in self.supported_usage_metadata_details["stream"]:
            msg = self.invoke_with_audio_input(stream=True)
            assert msg.usage_metadata is not None
            assert isinstance(
                msg.usage_metadata.get("input_token_details", {}).get("audio"), int
            )
        if "audio_output" in self.supported_usage_metadata_details["stream"]:
            msg = self.invoke_with_audio_output(stream=True)
            assert msg.usage_metadata is not None
            assert isinstance(
                msg.usage_metadata.get("output_token_details", {}).get("audio"), int
            )
        if "reasoning_output" in self.supported_usage_metadata_details["stream"]:
            msg = self.invoke_with_reasoning_output(stream=True)
            assert msg.usage_metadata is not None
            assert isinstance(
                msg.usage_metadata.get("output_token_details", {}).get("reasoning"), int
            )
        if "cache_read_input" in self.supported_usage_metadata_details["stream"]:
            msg = self.invoke_with_cache_read_input(stream=True)
            assert msg.usage_metadata is not None
            assert isinstance(
                msg.usage_metadata.get("input_token_details", {}).get("cache_read"), int
            )
        if "cache_creation_input" in self.supported_usage_metadata_details["stream"]:
            msg = self.invoke_with_cache_creation_input(stream=True)
            assert msg.usage_metadata is not None
            assert isinstance(
                msg.usage_metadata.get("input_token_details", {}).get("cache_creation"),
                int,
            )

    def test_stop_sequence(self, model: BaseChatModel) -> None:
        """Test that model does not fail when invoked with the `stop` parameter.

        The `stop` parameter is a standard parameter for stopping generation at a
        certain token.

        [More on standard parameters](https://python.langchain.com/docs/concepts/chat_models/#standard-parameters).

        This should pass for all integrations.

        ??? question "Troubleshooting"

            If this test fails, check that the function signature for `_generate`
            (as well as `_stream` and async variants) accepts the `stop` parameter:

            ```python
            def _generate(
                self,
                messages: List[BaseMessage],
                stop: list[str] | None = None,
                run_manager: CallbackManagerForLLMRun | None = None,
                **kwargs: Any,
            ) -> ChatResult:

            ```
        """
        result = model.invoke("hi", stop=["you"])
        assert isinstance(result, AIMessage)

        custom_model = self.chat_model_class(
            **{
                **self.chat_model_params,
                "stop": ["you"],
            }
        )
        result = custom_model.invoke("hi")
        assert isinstance(result, AIMessage)

    @pytest.mark.parametrize("model", [{}, {"output_version": "v1"}], indirect=True)
    def test_tool_calling(self, model: BaseChatModel) -> None:
        """Test that the model generates tool calls.

        This test is skipped if the `has_tool_calling` property on the test class is
        set to `False`.

        This test is optional and should be skipped if the model does not support
        tool calling (see configuration below).

        ??? note "Configuration"

            To disable tool calling tests, set `has_tool_calling` to `False` in your
            test class:

            ```python
            class TestMyChatModelIntegration(ChatModelIntegrationTests):
                @property
                def has_tool_calling(self) -> bool:
                    return False
            ```

        ??? question "Troubleshooting"

            If this test fails, check that `bind_tools` is implemented to correctly
            translate LangChain tool objects into the appropriate schema for your
            chat model.

            This test may fail if the chat model does not support a `tool_choice`
            parameter. This parameter can be used to force a tool call. If
            `tool_choice` is not supported and the model consistently fails this
            test, you can `xfail` the test:

            ```python
            @pytest.mark.xfail(reason=("Does not support tool_choice."))
            def test_tool_calling(self, model: BaseChatModel) -> None:
                super().test_tool_calling(model)
            ```

            Otherwise, in the case that only one tool is bound, ensure that
            `tool_choice` supports the string `'any'` to force calling that tool.

        """
        if not self.has_tool_calling:
            pytest.skip("Test requires tool calling.")

        tool_choice_value = None if not self.has_tool_choice else "any"
        model_with_tools = model.bind_tools(
            [magic_function], tool_choice=tool_choice_value
        )

        # Test invoke
        query = "What is the value of magic_function(3)? Use the tool."
        result = model_with_tools.invoke(query)
        _validate_tool_call_message(result)

        # Test stream
        full: BaseMessage | None = None
        for chunk in model_with_tools.stream(query):
            full = chunk if full is None else full + chunk  # type: ignore[assignment]
        assert isinstance(full, AIMessage)
        _validate_tool_call_message(full)

    async def test_tool_calling_async(self, model: BaseChatModel) -> None:
        """Test that the model generates tool calls.

        This test is skipped if the `has_tool_calling` property on the test class is
        set to `False`.

        This test is optional and should be skipped if the model does not support
        tool calling (see configuration below).

        ??? note "Configuration"

            To disable tool calling tests, set `has_tool_calling` to `False` in your
            test class:

            ```python
            class TestMyChatModelIntegration(ChatModelIntegrationTests):
                @property
                def has_tool_calling(self) -> bool:
                    return False
            ```

        ??? question "Troubleshooting"

            If this test fails, check that `bind_tools` is implemented to correctly
            translate LangChain tool objects into the appropriate schema for your
            chat model.

            This test may fail if the chat model does not support a `tool_choice`
            parameter. This parameter can be used to force a tool call. If
            `tool_choice` is not supported and the model consistently fails this
            test, you can `xfail` the test:

            ```python
            @pytest.mark.xfail(reason=("Does not support tool_choice."))
            async def test_tool_calling_async(self, model: BaseChatModel) -> None:
                await super().test_tool_calling_async(model)
            ```

            Otherwise, in the case that only one tool is bound, ensure that
            `tool_choice` supports the string `'any'` to force calling that tool.

        """
        if not self.has_tool_calling:
            pytest.skip("Test requires tool calling.")

        tool_choice_value = None if not self.has_tool_choice else "any"
        model_with_tools = model.bind_tools(
            [magic_function], tool_choice=tool_choice_value
        )

        # Test ainvoke
        query = "What is the value of magic_function(3)? Use the tool."
        result = await model_with_tools.ainvoke(query)
        _validate_tool_call_message(result)

        # Test astream
        full: BaseMessage | None = None
        async for chunk in model_with_tools.astream(query):
            full = chunk if full is None else full + chunk  # type: ignore[assignment]
        assert isinstance(full, AIMessage)
        _validate_tool_call_message(full)

    def test_bind_runnables_as_tools(self, model: BaseChatModel) -> None:
        """Test bind runnables as tools.

        Test that the model generates tool calls for tools that are derived from
        LangChain runnables. This test is skipped if the `has_tool_calling` property
        on the test class is set to `False`.

        This test is optional and should be skipped if the model does not support
        tool calling (see configuration below).

        ??? note "Configuration"

            To disable tool calling tests, set `has_tool_calling` to `False` in your
            test class:

            ```python
            class TestMyChatModelIntegration(ChatModelIntegrationTests):
                @property
                def has_tool_calling(self) -> bool:
                    return False
            ```

        ??? question "Troubleshooting"

            If this test fails, check that `bind_tools` is implemented to correctly
            translate LangChain tool objects into the appropriate schema for your
            chat model.

            This test may fail if the chat model does not support a `tool_choice`
            parameter. This parameter can be used to force a tool call. If
            `tool_choice` is not supported and the model consistently fails this
            test, you can `xfail` the test:

            ```python
            @pytest.mark.xfail(reason=("Does not support tool_choice."))
            def test_bind_runnables_as_tools(self, model: BaseChatModel) -> None:
                super().test_bind_runnables_as_tools(model)
            ```

            Otherwise, ensure that the `tool_choice_value` property is correctly
            specified on the test class.

        """
        if not self.has_tool_calling:
            pytest.skip("Test requires tool calling.")

        prompt = ChatPromptTemplate.from_messages(
            [("human", "Hello. Please respond in the style of {answer_style}.")]
        )
        llm = GenericFakeChatModel(messages=iter(["hello matey"]))
        chain = prompt | llm | StrOutputParser()
        tool_ = chain.as_tool(
            name="greeting_generator",
            description="Generate a greeting in a particular style of speaking.",
        )
        if self.has_tool_choice:
            tool_choice: str | None = "any"
        else:
            tool_choice = None
        model_with_tools = model.bind_tools([tool_], tool_choice=tool_choice)
        query = "Using the tool, generate a Pirate greeting."
        result = model_with_tools.invoke(query)
        assert isinstance(result, AIMessage)
        assert result.tool_calls
        tool_call = result.tool_calls[0]
        assert tool_call["args"].get("answer_style")
        assert tool_call.get("type") == "tool_call"

    def test_tool_message_histories_string_content(
        self, model: BaseChatModel, my_adder_tool: BaseTool
    ) -> None:
        """Test that message histories are compatible with string tool contents.

        For instance with OpenAI format contents.
        If a model passes this test, it should be compatible
        with messages generated from providers following OpenAI format.

        This test should be skipped if the model does not support tool calling
        (see configuration below).

        ??? note "Configuration"

            To disable tool calling tests, set `has_tool_calling` to `False` in your
            test class:

            ```python
            class TestMyChatModelIntegration(ChatModelIntegrationTests):
                @property
                def has_tool_calling(self) -> bool:
                    return False
            ```

        ??? question "Troubleshooting"

            If this test fails, check that:

            1. The model can correctly handle message histories that include
                `AIMessage` objects with `""` content.
            2. The `tool_calls` attribute on `AIMessage` objects is correctly
                handled and passed to the model in an appropriate format.
            3. The model can correctly handle `ToolMessage` objects with string
                content and arbitrary string values for `tool_call_id`.

            You can `xfail` the test if tool calling is implemented but this format
            is not supported.

            ```python
            @pytest.mark.xfail(reason=("Not implemented."))
            def test_tool_message_histories_string_content(self, *args: Any) -> None:
                super().test_tool_message_histories_string_content(*args)
            ```
        """
        if not self.has_tool_calling:
            pytest.skip("Test requires tool calling.")

        model_with_tools = model.bind_tools([my_adder_tool])
        function_name = "my_adder_tool"
        function_args = {"a": 1, "b": 2}

        messages_string_content = [
            HumanMessage("What is 1 + 2"),
            # string content (e.g. OpenAI)
            AIMessage(
                "",
                tool_calls=[
                    {
                        "name": function_name,
                        "args": function_args,
                        "id": "abc123",
                        "type": "tool_call",
                    },
                ],
            ),
            ToolMessage(
                json.dumps({"result": 3}),
                name=function_name,
                tool_call_id="abc123",
            ),
        ]
        result_string_content = model_with_tools.invoke(messages_string_content)
        assert isinstance(result_string_content, AIMessage)

    def test_tool_message_histories_list_content(
        self,
        model: BaseChatModel,
        my_adder_tool: BaseTool,
    ) -> None:
        """Test that message histories are compatible with list tool contents.

        For instance with Anthropic format contents.

        These message histories will include `AIMessage` objects with "tool use" and
        content blocks, e.g.,

        ```python
        [
            {"type": "text", "text": "Hmm let me think about that"},
            {
                "type": "tool_use",
                "input": {"fav_color": "green"},
                "id": "foo",
                "name": "color_picker",
            },
        ]
        ```

        This test should be skipped if the model does not support tool calling
        (see configuration below).

        ??? note "Configuration"

            To disable tool calling tests, set `has_tool_calling` to `False` in your
            test class:

            ```python
            class TestMyChatModelIntegration(ChatModelIntegrationTests):
                @property
                def has_tool_calling(self) -> bool:
                    return False
            ```

        ??? question "Troubleshooting"

            If this test fails, check that:

            1. The model can correctly handle message histories that include
                `AIMessage` objects with list content.
            2. The `tool_calls` attribute on `AIMessage` objects is correctly
                handled and passed to the model in an appropriate format.
            3. The model can correctly handle ToolMessage objects with string content
                and arbitrary string values for `tool_call_id`.

            You can `xfail` the test if tool calling is implemented but this format
            is not supported.

            ```python
            @pytest.mark.xfail(reason=("Not implemented."))
            def test_tool_message_histories_list_content(self, *args: Any) -> None:
                super().test_tool_message_histories_list_content(*args)
            ```
        """
        if not self.has_tool_calling:
            pytest.skip("Test requires tool calling.")

        model_with_tools = model.bind_tools([my_adder_tool])
        function_name = "my_adder_tool"
        function_args = {"a": 1, "b": 2}

        messages_list_content = [
            HumanMessage("What is 1 + 2"),
            # List content (e.g., Anthropic)
            AIMessage(
                [
                    {"type": "text", "text": "some text"},
                    {
                        "type": "tool_use",
                        "id": "abc123",
                        "name": function_name,
                        "input": function_args,
                    },
                ],
                tool_calls=[
                    {
                        "name": function_name,
                        "args": function_args,
                        "id": "abc123",
                        "type": "tool_call",
                    },
                ],
            ),
            ToolMessage(
                json.dumps({"result": 3}),
                name=function_name,
                tool_call_id="abc123",
            ),
        ]
        result_list_content = model_with_tools.invoke(messages_list_content)
        assert isinstance(result_list_content, AIMessage)

    def test_tool_choice(self, model: BaseChatModel) -> None:
        """Test `tool_choice` parameter.

        Test that the model can force tool calling via the `tool_choice`
        parameter. This test is skipped if the `has_tool_choice` property on the
        test class is set to `False`.

        This test is optional and should be skipped if the model does not support
        tool calling (see configuration below).

        ??? note "Configuration"

            To disable tool calling tests, set `has_tool_choice` to `False` in your
            test class:

            ```python
            class TestMyChatModelIntegration(ChatModelIntegrationTests):
                @property
                def has_tool_choice(self) -> bool:
                    return False
            ```

        ??? question "Troubleshooting"

            If this test fails, check whether the `test_tool_calling` test is passing.
            If it is not, refer to the troubleshooting steps in that test first.

            If `test_tool_calling` is passing, check that the underlying model
            supports forced tool calling. If it does, `bind_tools` should accept a
            `tool_choice` parameter that can be used to force a tool call.

            It should accept (1) the string `'any'` to force calling the bound tool,
            and (2) the string name of the tool to force calling that tool.

        """
        if not self.has_tool_choice or not self.has_tool_calling:
            pytest.skip("Test requires tool choice.")

        @tool
        def get_weather(location: str) -> str:  # noqa: ARG001
            """Get weather at a location."""
            return "It's sunny."

        for tool_choice in ["any", "magic_function"]:
            model_with_tools = model.bind_tools(
                [magic_function, get_weather], tool_choice=tool_choice
            )
            result = model_with_tools.invoke("Hello!")
            assert isinstance(result, AIMessage)
            assert result.tool_calls
            if tool_choice == "magic_function":
                assert result.tool_calls[0]["name"] == "magic_function"

    def test_tool_calling_with_no_arguments(self, model: BaseChatModel) -> None:
        """Test that the model generates tool calls for tools with no arguments.

        This test is skipped if the `has_tool_calling` property on the test class
        is set to `False`.

        This test is optional and should be skipped if the model does not support
        tool calling (see configuration below).

        ??? note "Configuration"

            To disable tool calling tests, set `has_tool_calling` to `False` in your
            test class:

            ```python
            class TestMyChatModelIntegration(ChatModelIntegrationTests):
                @property
                def has_tool_calling(self) -> bool:
                    return False
            ```

        ??? question "Troubleshooting"

            If this test fails, check that `bind_tools` is implemented to correctly
            translate LangChain tool objects into the appropriate schema for your
            chat model. It should correctly handle the case where a tool has no
            arguments.

            This test may fail if the chat model does not support a `tool_choice`
            parameter. This parameter can be used to force a tool call. It may also
            fail if a provider does not support this form of tool. In these cases,
            you can `xfail` the test:

            ```python
            @pytest.mark.xfail(reason=("Does not support tool_choice."))
            def test_tool_calling_with_no_arguments(self, model: BaseChatModel) -> None:
                super().test_tool_calling_with_no_arguments(model)
            ```

            Otherwise, in the case that only one tool is bound, ensure that
            `tool_choice` supports the string `'any'` to force calling that tool.

        """
        if not self.has_tool_calling:
            pytest.skip("Test requires tool calling.")

        tool_choice_value = None if not self.has_tool_choice else "any"
        model_with_tools = model.bind_tools(
            [magic_function_no_args], tool_choice=tool_choice_value
        )
        query = "What is the value of magic_function_no_args()? Use the tool."
        result = model_with_tools.invoke(query)
        _validate_tool_call_message_no_args(result)

        full: BaseMessage | None = None
        for chunk in model_with_tools.stream(query):
            full = chunk if full is None else full + chunk  # type: ignore[assignment]
        assert isinstance(full, AIMessage)
        _validate_tool_call_message_no_args(full)

    def test_tool_message_error_status(
        self, model: BaseChatModel, my_adder_tool: BaseTool
    ) -> None:
        """Test that `ToolMessage` with `status="error"` can be handled.

        These messages may take the form:

        ```python
        ToolMessage(
            "Error: Missing required argument 'b'.",
            name="my_adder_tool",
            tool_call_id="abc123",
            status="error",
        )
        ```

        If possible, the `status` field should be parsed and passed appropriately
        to the model.

        This test is optional and should be skipped if the model does not support
        tool calling (see configuration below).

        ??? note "Configuration"

            To disable tool calling tests, set `has_tool_calling` to `False` in your
            test class:

            ```python
            class TestMyChatModelIntegration(ChatModelIntegrationTests):
                @property
                def has_tool_calling(self) -> bool:
                    return False
            ```

        ??? question "Troubleshooting"

            If this test fails, check that the `status` field on `ToolMessage`
            objects is either ignored or passed to the model appropriately.

        """
        if not self.has_tool_calling:
            pytest.skip("Test requires tool calling.")

        model_with_tools = model.bind_tools([my_adder_tool])
        messages = [
            HumanMessage("What is 1 + 2"),
            AIMessage(
                "",
                tool_calls=[
                    {
                        "name": "my_adder_tool",
                        "args": {"a": 1},
                        "id": "abc123",
                        "type": "tool_call",
                    },
                ],
            ),
            ToolMessage(
                "Error: Missing required argument 'b'.",
                name="my_adder_tool",
                tool_call_id="abc123",
                status="error",
            ),
        ]
        result = model_with_tools.invoke(messages)
        assert isinstance(result, AIMessage)

    def test_structured_few_shot_examples(
        self, model: BaseChatModel, my_adder_tool: BaseTool
    ) -> None:
        """Test that the model can process few-shot examples with tool calls.

        These are represented as a sequence of messages of the following form:

        - `HumanMessage` with string content;
        - `AIMessage` with the `tool_calls` attribute populated;
        - `ToolMessage` with string content;
        - `AIMessage` with string content (an answer);
        - `HumanMessage` with string content (a follow-up question).

        This test should be skipped if the model does not support tool calling
        (see configuration below).

        ??? note "Configuration"

            To disable tool calling tests, set `has_tool_calling` to `False` in your
            test class:

            ```python
            class TestMyChatModelIntegration(ChatModelIntegrationTests):
                @property
                def has_tool_calling(self) -> bool:
                    return False
            ```

        ??? question "Troubleshooting"

            If this test fails, check that the model can correctly handle this
            sequence of messages.

            You can `xfail` the test if tool calling is implemented but this format
            is not supported.

            ```python
            @pytest.mark.xfail(reason=("Not implemented."))
            def test_structured_few_shot_examples(self, *args: Any) -> None:
                super().test_structured_few_shot_examples(*args)
            ```
        """
        if not self.has_tool_calling:
            pytest.skip("Test requires tool calling.")

        model_with_tools = model.bind_tools([my_adder_tool], tool_choice="any")
        function_result = json.dumps({"result": 3})

        tool_schema = my_adder_tool.args_schema
        assert isinstance(tool_schema, type)
        assert issubclass(tool_schema, BaseModel)
        few_shot_messages = tool_example_to_messages(
            "What is 1 + 2",
            [tool_schema(a=1, b=2)],
            tool_outputs=[function_result],
            ai_response=function_result,
        )

        messages = [*few_shot_messages, HumanMessage("What is 3 + 4")]
        result = model_with_tools.invoke(messages)
        assert isinstance(result, AIMessage)

    @pytest.mark.parametrize("schema_type", ["pydantic", "typeddict", "json_schema"])
    def test_structured_output(
        self,
        model: BaseChatModel,
        schema_type: Literal["pydantic", "typeddict", "json_schema"],
    ) -> None:
        """Test to verify structured output is generated both on invoke and stream.

        This test is optional and should be skipped if the model does not support
        structured output (see configuration below).

        ??? note "Configuration"

            To disable structured output tests, set `has_structured_output` to `False`
            in your test class:

            ```python
            class TestMyChatModelIntegration(ChatModelIntegrationTests):
                @property
                def has_structured_output(self) -> bool:
                    return False
            ```

            By default, `has_structured_output` is `True` if a model overrides the
            `with_structured_output` or `bind_tools` methods.

        ??? question "Troubleshooting"

            If this test fails, ensure that the model's `bind_tools` method
            properly handles both JSON Schema and Pydantic V2 models.

            `langchain_core` implements a [utility function](https://reference.langchain.com/python/langchain_core/utils/?h=convert_to_op#langchain_core.utils.function_calling.convert_to_openai_tool).
            that will accommodate most formats.

            See [example implementation](https://github.com/langchain-ai/langchain/blob/master/libs/partners/openai/langchain_openai/chat_models/base.py).
            of `with_structured_output`.

        """
        if not self.has_structured_output:
            pytest.skip("Test requires structured output.")

        schema, validation_function = _get_joke_class(schema_type)
        chat = model.with_structured_output(schema, **self.structured_output_kwargs)
        mock_callback = MagicMock()
        mock_callback.on_chat_model_start = MagicMock()

        invoke_callback = _TestCallbackHandler()

        result = chat.invoke(
            "Tell me a joke about cats.", config={"callbacks": [invoke_callback]}
        )
        validation_function(result)

        assert len(invoke_callback.options) == 1, (
            "Expected on_chat_model_start to be called once"
        )
        assert isinstance(invoke_callback.options[0], dict)
        assert isinstance(
            invoke_callback.options[0]["ls_structured_output_format"]["schema"], dict
        )
        assert invoke_callback.options[0]["ls_structured_output_format"][
            "schema"
        ] == convert_to_json_schema(schema)

        stream_callback = _TestCallbackHandler()

        for chunk in chat.stream(
            "Tell me a joke about cats.", config={"callbacks": [stream_callback]}
        ):
            validation_function(chunk)
        assert chunk

        assert len(stream_callback.options) == 1, (
            "Expected on_chat_model_start to be called once"
        )
        assert isinstance(stream_callback.options[0], dict)
        assert isinstance(
            stream_callback.options[0]["ls_structured_output_format"]["schema"], dict
        )
        assert stream_callback.options[0]["ls_structured_output_format"][
            "schema"
        ] == convert_to_json_schema(schema)

    @pytest.mark.parametrize("schema_type", ["pydantic", "typeddict", "json_schema"])
    async def test_structured_output_async(
        self,
        model: BaseChatModel,
        schema_type: Literal["pydantic", "typeddict", "json_schema"],
    ) -> None:
        """Test to verify structured output is generated both on invoke and stream.

        This test is optional and should be skipped if the model does not support
        structured output (see configuration below).

        ??? note "Configuration"

            To disable structured output tests, set `has_structured_output` to `False`
            in your test class:

            ```python
            class TestMyChatModelIntegration(ChatModelIntegrationTests):
                @property
                def has_structured_output(self) -> bool:
                    return False
            ```

            By default, `has_structured_output` is `True` if a model overrides the
            `with_structured_output` or `bind_tools` methods.

        ??? question "Troubleshooting"

            If this test fails, ensure that the model's `bind_tools` method
            properly handles both JSON Schema and Pydantic V2 models.

            `langchain_core` implements a [utility function](https://reference.langchain.com/python/langchain_core/utils/?h=convert_to_op#langchain_core.utils.function_calling.convert_to_openai_tool).
            that will accommodate most formats.

            See [example implementation](https://github.com/langchain-ai/langchain/blob/master/libs/partners/openai/langchain_openai/chat_models/base.py).
            of `with_structured_output`.

        """
        if not self.has_structured_output:
            pytest.skip("Test requires structured output.")

        schema, validation_function = _get_joke_class(schema_type)

        chat = model.with_structured_output(schema, **self.structured_output_kwargs)
        ainvoke_callback = _TestCallbackHandler()

        result = await chat.ainvoke(
            "Tell me a joke about cats.", config={"callbacks": [ainvoke_callback]}
        )
        validation_function(result)

        assert len(ainvoke_callback.options) == 1, (
            "Expected on_chat_model_start to be called once"
        )
        assert isinstance(ainvoke_callback.options[0], dict)
        assert isinstance(
            ainvoke_callback.options[0]["ls_structured_output_format"]["schema"], dict
        )
        assert ainvoke_callback.options[0]["ls_structured_output_format"][
            "schema"
        ] == convert_to_json_schema(schema)

        astream_callback = _TestCallbackHandler()

        async for chunk in chat.astream(
            "Tell me a joke about cats.", config={"callbacks": [astream_callback]}
        ):
            validation_function(chunk)
        assert chunk

        assert len(astream_callback.options) == 1, (
            "Expected on_chat_model_start to be called once"
        )

        assert isinstance(astream_callback.options[0], dict)
        assert isinstance(
            astream_callback.options[0]["ls_structured_output_format"]["schema"], dict
        )
        assert astream_callback.options[0]["ls_structured_output_format"][
            "schema"
        ] == convert_to_json_schema(schema)

    @pytest.mark.skipif(PYDANTIC_MAJOR_VERSION != 2, reason="Test requires pydantic 2.")
    def test_structured_output_pydantic_2_v1(self, model: BaseChatModel) -> None:
        """Test structured output using pydantic.v1.BaseModel.

        Verify we can generate structured output using `pydantic.v1.BaseModel`.

        `pydantic.v1.BaseModel` is available in the Pydantic 2 package.

        This test is optional and should be skipped if the model does not support
        structured output (see configuration below).

        ??? note "Configuration"

            To disable structured output tests, set `has_structured_output` to `False`
            in your test class:

            ```python
            class TestMyChatModelIntegration(ChatModelIntegrationTests):
                @property
                def has_structured_output(self) -> bool:
                    return False
            ```

            By default, `has_structured_output` is `True` if a model overrides the
            `with_structured_output` or `bind_tools` methods.

        ??? question "Troubleshooting"

            If this test fails, ensure that the model's `bind_tools` method
            properly handles both JSON Schema and Pydantic V1 models.

            `langchain_core` implements a [utility function](https://reference.langchain.com/python/langchain_core/utils/?h=convert_to_op#langchain_core.utils.function_calling.convert_to_openai_tool).
            that will accommodate most formats.

            See [example implementation](https://github.com/langchain-ai/langchain/blob/master/libs/partners/openai/langchain_openai/chat_models/base.py).
            of `with_structured_output`.

        """
        if not self.has_structured_output:
            pytest.skip("Test requires structured output.")

        class Joke(BaseModelV1):  # Uses langchain_core.pydantic_v1.BaseModel
            """Joke to tell user."""

            setup: str = FieldV1(description="question to set up a joke")
            punchline: str = FieldV1(description="answer to resolve the joke")

        # Pydantic class
        chat = model.with_structured_output(Joke, **self.structured_output_kwargs)
        result = chat.invoke("Tell me a joke about cats.")
        assert isinstance(result, Joke)

        for chunk in chat.stream("Tell me a joke about cats."):
            assert isinstance(chunk, Joke)

        # Schema
        chat = model.with_structured_output(
            Joke.schema(), **self.structured_output_kwargs
        )
        result = chat.invoke("Tell me a joke about cats.")
        assert isinstance(result, dict)
        assert set(result.keys()) == {"setup", "punchline"}

        for chunk in chat.stream("Tell me a joke about cats."):
            assert isinstance(chunk, dict)
        assert isinstance(chunk, dict)  # for mypy
        assert set(chunk.keys()) == {"setup", "punchline"}

    def test_structured_output_optional_param(self, model: BaseChatModel) -> None:
        """Test structured output with optional parameters.

        Test to verify we can generate structured output that includes optional
        parameters.

        This test is optional and should be skipped if the model does not support
        structured output (see configuration below).

        ??? note "Configuration"

            To disable structured output tests, set `has_structured_output` to `False`
            in your test class:

            ```python
            class TestMyChatModelIntegration(ChatModelIntegrationTests):
                @property
                def has_structured_output(self) -> bool:
                    return False
            ```

            By default, `has_structured_output` is True if a model overrides the
            `with_structured_output` or `bind_tools` methods.

        ??? question "Troubleshooting"

            If this test fails, ensure that the model's `bind_tools` method
            properly handles Pydantic V2 models with optional parameters.

            `langchain_core` implements a [utility function](https://reference.langchain.com/python/langchain_core/utils/?h=convert_to_op#langchain_core.utils.function_calling.convert_to_openai_tool).
            that will accommodate most formats.

            See [example implementation](https://github.com/langchain-ai/langchain/blob/master/libs/partners/openai/langchain_openai/chat_models/base.py).
            of `with_structured_output`.

        """
        if not self.has_structured_output:
            pytest.skip("Test requires structured output.")

        # Pydantic
        class Joke(BaseModel):
            """Joke to tell user."""

            setup: str = Field(description="question to set up a joke")
            punchline: str | None = Field(
                default=None, description="answer to resolve the joke"
            )

        chat = model.with_structured_output(Joke, **self.structured_output_kwargs)
        setup_result = chat.invoke(
            "Give me the setup to a joke about cats, no punchline."
        )
        assert isinstance(setup_result, Joke)

        joke_result = chat.invoke("Give me a joke about cats, include the punchline.")
        assert isinstance(joke_result, Joke)

        # Schema
        chat = model.with_structured_output(
            Joke.model_json_schema(), **self.structured_output_kwargs
        )
        result = chat.invoke("Tell me a joke about cats.")
        assert isinstance(result, dict)

        # TypedDict
        class JokeDict(TypedDict):
            """Joke to tell user."""

            setup: Annotated[str, ..., "question to set up a joke"]
            punchline: Annotated[str | None, None, "answer to resolve the joke"]

        chat = model.with_structured_output(JokeDict, **self.structured_output_kwargs)
        result = chat.invoke("Tell me a joke about cats.")
        assert isinstance(result, dict)

    def test_json_mode(self, model: BaseChatModel) -> None:
        """Test [structured output]((https://docs.langchain.com/oss/python/langchain/structured-output)) via JSON mode.

        This test is optional and should be skipped if the model does not support
        the JSON mode feature (see configuration below).

        ??? note "Configuration"

            To disable this test, set `supports_json_mode` to `False` in your
            test class:

            ```python
            class TestMyChatModelIntegration(ChatModelIntegrationTests):
                @property
                def supports_json_mode(self) -> bool:
                    return False
            ```

        ??? question "Troubleshooting"

            See example implementation of `with_structured_output` here: https://python.langchain.com/api_reference/_modules/langchain_openai/chat_models/base.html#BaseChatOpenAI.with_structured_output

        """  # noqa: E501
        if not self.supports_json_mode:
            pytest.skip("Test requires json mode support.")

        from pydantic import BaseModel as BaseModelProper  # noqa: PLC0415
        from pydantic import Field as FieldProper  # noqa: PLC0415

        class Joke(BaseModelProper):
            """Joke to tell user."""

            setup: str = FieldProper(description="question to set up a joke")
            punchline: str = FieldProper(description="answer to resolve the joke")

        # Pydantic class
        chat = model.with_structured_output(Joke, method="json_mode")
        msg = (
            "Tell me a joke about cats. Return the result as a JSON with 'setup' and "
            "'punchline' keys. Return nothing other than JSON."
        )
        result = chat.invoke(msg)
        assert isinstance(result, Joke)

        for chunk in chat.stream(msg):
            assert isinstance(chunk, Joke)

        # Schema
        chat = model.with_structured_output(
            Joke.model_json_schema(), method="json_mode"
        )
        result = chat.invoke(msg)
        assert isinstance(result, dict)
        assert set(result.keys()) == {"setup", "punchline"}

        for chunk in chat.stream(msg):
            assert isinstance(chunk, dict)
        assert isinstance(chunk, dict)  # for mypy
        assert set(chunk.keys()) == {"setup", "punchline"}

    def test_pdf_inputs(self, model: BaseChatModel) -> None:
        """Test that the model can process PDF inputs.

        This test should be skipped (see configuration below) if the model does not
        support PDF inputs. These will take the shape of the LangChain
        `FileContentBlock`:

        ```python
        {
            "type": "image",
            "base64": "<base64 image data>",
            "mime_type": "application/pdf",
        }
        ```

        Furthermore, for backward-compatibility, we must also support OpenAI chat
        completions file content blocks:

        ```python
        (
            {
                "type": "file",
                "file": {
                    "filename": "test_file.pdf",
                    "file_data": f"data:application/pdf;base64,{pdf_data}",
                },
            },
        )
        ```

        ??? note "Configuration"

            To disable this test, set `supports_pdf_inputs` to `False` in your
            test class:

            ```python
            class TestMyChatModelIntegration(ChatModelIntegrationTests):
                @property
                def supports_pdf_inputs(self) -> bool:
                    return False
            ```

        ??? question "Troubleshooting"

            If this test fails, check that the model can correctly handle messages
            with pdf content blocks, including base64-encoded files. Otherwise, set
            the `supports_pdf_inputs` property to `False`.

        """
        if not self.supports_pdf_inputs:
            pytest.skip("Model does not support PDF inputs.")

        url = "https://www.w3.org/WAI/ER/tests/xhtml/testfiles/resources/pdf/dummy.pdf"
        pdf_data = base64.b64encode(httpx.get(url).content).decode("utf-8")

        message = HumanMessage(
            [
                {
                    "type": "text",
                    "text": "Summarize this document:",
                },
                {
                    "type": "file",
                    "base64": pdf_data,
                    "mime_type": "application/pdf",
                },
            ]
        )
        _ = model.invoke([message])

        # Test OpenAI Chat Completions format
        message = HumanMessage(
            [
                {
                    "type": "text",
                    "text": "Summarize this document:",
                },
                {
                    "type": "file",
                    "file": {
                        "filename": "test_file.pdf",
                        "file_data": f"data:application/pdf;base64,{pdf_data}",
                    },
                },
            ]
        )
        _ = model.invoke([message])

    def test_audio_inputs(self, model: BaseChatModel) -> None:
        """Test that the model can process audio inputs.

        This test should be skipped (see configuration below) if the model does not
        support audio inputs. These will take the shape of the LangChain
        `AudioContentBlock`:

        ```python
        {
            "type": "audio",
            "base64": "<base64 audio data>",
            "mime_type": "audio/wav",  # or appropriate MIME type
        }
        ```

        Furthermore, for backward-compatibility, we must also support OpenAI chat
        completions audio content blocks:

        ```python
        {
            "type": "input_audio",
            "input_audio": {
                "data": "<base64 audio data>",
                "format": "wav",  # or appropriate format
            },
        }
        ```

        Note: this test downloads audio data from wikimedia.org. You may need to set
        the `LANGCHAIN_TESTS_USER_AGENT` environment variable to identify these
        requests, e.g.,

        ```bash
        export LANGCHAIN_TESTS_USER_AGENT="CoolBot/0.0 (https://example.org/coolbot/; coolbot@example.org) generic-library/0.0"
        ```

        Refer to the [Wikimedia Foundation User-Agent Policy](https://foundation.wikimedia.org/wiki/Policy:Wikimedia_Foundation_User-Agent_Policy).

        ??? note "Configuration"

            To disable this test, set `supports_audio_inputs` to `False` in your
            test class:

            ```python
            class TestMyChatModelIntegration(ChatModelIntegrationTests):
                @property
                def supports_audio_inputs(self) -> bool:
                    return False
            ```

        ??? question "Troubleshooting"

            If this test fails, check that the model can correctly handle messages
            with audio content blocks, specifically base64-encoded files. Otherwise,
            set the `supports_audio_inputs` property to `False`.

        """  # noqa: E501
        if not self.supports_audio_inputs:
            pytest.skip("Model does not support audio inputs.")

        # https://commons.wikimedia.org/wiki/File:Northern_Flicker_202280456.wav
        # License: CC0 1.0 Universal
        url = "https://upload.wikimedia.org/wikipedia/commons/6/6a/Northern_Flicker_202280456.wav"
        audio_data = _get_base64_from_url(url)

        message = HumanMessage(
            [
                {
                    "type": "text",
                    "text": "Describe this audio:",
                },
                {
                    "type": "audio",
                    "mime_type": "audio/wav",
                    "base64": audio_data,
                },
            ]
        )
        _ = model.invoke([message])

        # Test OpenAI Chat Completions format
        message = HumanMessage(
            [
                {
                    "type": "text",
                    "text": "Describe this audio:",
                },
                {
                    "type": "input_audio",
                    "input_audio": {"data": audio_data, "format": "wav"},
                },
            ]
        )
        _ = model.invoke([message])

    def test_image_inputs(self, model: BaseChatModel) -> None:
        """Test that the model can process image inputs.

        This test should be skipped (see configuration below) if the model does not
        support image inputs. These will take the shape of the LangChain
        `ImageContentBlock`:

        ```python
        {
            "type": "image",
            "base64": "<base64 image data>",
            "mime_type": "image/jpeg",  # or appropriate MIME type
        }
        ```

        For backward-compatibility, we must also support OpenAI chat completions
        image content blocks containing base64-encoded images:

        ```python
        [
            {"type": "text", "text": "describe the weather in this image"},
            {
                "type": "image_url",
                "image_url": {"url": f"data:image/jpeg;base64,{image_data}"},
            },
        ]
        ```

        See docs for [Multimodality](https://docs.langchain.com/oss/python/langchain/models#multimodal).

        If the property `supports_image_urls` is set to `True`, the test will also
        check that we can process content blocks of the form:

        ```python
        {
            "type": "image",
            "url": "<url>",
        }
        ```

        ??? note "Configuration"

            To disable this test, set `supports_image_inputs` to `False` in your
            test class:

            ```python
            class TestMyChatModelIntegration(ChatModelIntegrationTests):
                @property
                def supports_image_inputs(self) -> bool:
                    return False

                # Can also explicitly disable testing image URLs:
                @property
                def supports_image_urls(self) -> bool:
                    return False
            ```

        ??? question "Troubleshooting"

            If this test fails, check that the model can correctly handle messages
            with image content blocks, including base64-encoded images. Otherwise, set
            the `supports_image_inputs` property to `False`.

        """
        if not self.supports_image_inputs:
            pytest.skip("Model does not support image message.")

        image_url = "https://raw.githubusercontent.com/langchain-ai/docs/4d11d08b6b0e210bd456943f7a22febbd168b543/src/images/agentic-rag-output.png"
        image_data = base64.b64encode(httpx.get(image_url).content).decode("utf-8")

        # OpenAI CC format, base64 data
        message = HumanMessage(
            content=[
                {"type": "text", "text": "Give a concise description of this image."},
                {
                    "type": "image_url",
                    "image_url": {"url": f"data:image/png;base64,{image_data}"},
                },
            ],
        )
        _ = model.invoke([message])

        # Standard LangChain format, base64 data
        message = HumanMessage(
            content=[
                {"type": "text", "text": "Give a concise description of this image."},
                {
                    "type": "image",
                    "base64": image_data,
                    "mime_type": "image/png",
                },
            ],
        )
        _ = model.invoke([message])

        # Standard format, URL
        if self.supports_image_urls:
            message = HumanMessage(
                content=[
                    {
                        "type": "text",
                        "text": "Give a concise description of this image.",
                    },
                    {
                        "type": "image",
                        "url": image_url,
                    },
                ],
            )
            _ = model.invoke([message])

    def test_image_tool_message(self, model: BaseChatModel) -> None:
        """Test that the model can process `ToolMessage` objects with image inputs.

        This test should be skipped if the model does not support messages of the
        Chat Completions `image_url` format:

        ```python
        ToolMessage(
            content=[
                {
                    "type": "image_url",
                    "image_url": {"url": f"data:image/jpeg;base64,{image_data}"},
                },
            ],
            tool_call_id="1",
            name="random_image",
        )
        ```

        In addition, models should support the standard LangChain `ImageContentBlock`
        format:

        ```python
        ToolMessage(
            content=[
                {
                    "type": "image",
                    "base64": image_data,
                    "mime_type": "image/jpeg",
                },
            ],
            tool_call_id="1",
            name="random_image",
        )
        ```

        This test can be skipped by setting the `supports_image_tool_message` property
        to `False` (see configuration below).

        ??? note "Configuration"

            To disable this test, set `supports_image_tool_message` to `False` in your
            test class:

            ```python
            class TestMyChatModelIntegration(ChatModelIntegrationTests):
                @property
                def supports_image_tool_message(self) -> bool:
                    return False
            ```

        ??? question "Troubleshooting"

            If this test fails, check that the model can correctly handle messages
            with image content blocks in `ToolMessage` objects, including base64-encoded
            images. Otherwise, set the `supports_image_tool_message` property to
            `False`.

        """
        if not self.supports_image_tool_message:
            pytest.skip("Model does not support image tool message.")

        image_url = "https://raw.githubusercontent.com/langchain-ai/docs/4d11d08b6b0e210bd456943f7a22febbd168b543/src/images/agentic-rag-output.png"
        image_data = base64.b64encode(httpx.get(image_url).content).decode("utf-8")

        # OpenAI CC format, base64 data
        oai_format_message = ToolMessage(
            content=[
                {
                    "type": "image_url",
                    "image_url": {"url": f"data:image/png;base64,{image_data}"},
                },
            ],
            tool_call_id="1",
            name="random_image",
        )

        # Standard LangChain format, base64 data
        standard_format_message = ToolMessage(
            content=[
                {
                    "type": "image",
                    "base64": image_data,
                    "mime_type": "image/png",
                },
            ],
            tool_call_id="1",
            name="random_image",
        )

        for tool_message in [oai_format_message, standard_format_message]:
            messages = [
                HumanMessage(
                    "get a random diagram using the tool and give it a concise "
                    "description"
                ),
                AIMessage(
                    [],
                    tool_calls=[
                        {
                            "type": "tool_call",
                            "id": "1",
                            "name": "random_image",
                            "args": {},
                        }
                    ],
                ),
                tool_message,
            ]

            def random_image() -> str:
                """Return a random image."""
                return ""

            _ = model.bind_tools([random_image]).invoke(messages)

    def test_pdf_tool_message(self, model: BaseChatModel) -> None:
        """Test that the model can process `ToolMessage` objects with PDF inputs.

        This test should be skipped if the model does not support messages of the
        LangChain `FileContentBlock` format:

        ```python
        ToolMessage(
            content=[
                {
                    "type": "file",
                    "base64": pdf_data,
                    "mime_type": "application/pdf",
                },
            ],
            tool_call_id="1",
            name="random_pdf",
        )
        ```

        This test can be skipped by setting the `supports_pdf_tool_message` property
        to `False` (see configuration below).

        ??? note "Configuration"

            To disable this test, set `supports_pdf_tool_message` to `False` in your
            test class:

            ```python
            class TestMyChatModelIntegration(ChatModelIntegrationTests):
                @property
                def supports_pdf_tool_message(self) -> bool:
                    return False
            ```

        ??? question "Troubleshooting"

            If this test fails, check that the model can correctly handle messages
            with PDF content blocks in `ToolMessage` objects, specifically
            base64-encoded PDFs. Otherwise, set the `supports_pdf_tool_message` property
            to `False`.
        """
        if not self.supports_pdf_tool_message:
            pytest.skip("Model does not support PDF tool message.")

        url = "https://www.w3.org/WAI/ER/tests/xhtml/testfiles/resources/pdf/dummy.pdf"
        pdf_data = base64.b64encode(httpx.get(url).content).decode("utf-8")

        tool_message = ToolMessage(
            content_blocks=[
                {
                    "type": "file",
                    "base64": pdf_data,
                    "mime_type": "application/pdf",
                },
            ],
            tool_call_id="1",
            name="random_pdf",
        )

        messages = [
            HumanMessage(
                "Get a random PDF using the tool and relay the title verbatim."
            ),
            AIMessage(
                [],
                tool_calls=[
                    {
                        "type": "tool_call",
                        "id": "1",
                        "name": "random_pdf",
                        "args": {},
                    }
                ],
            ),
            tool_message,
        ]

        def random_pdf() -> str:
            """Return a random PDF."""
            return ""

        _ = model.bind_tools([random_pdf]).invoke(messages)

    def test_anthropic_inputs(self, model: BaseChatModel) -> None:
        """Test that model can process Anthropic-style message histories.

        These message histories will include `AIMessage` objects with `tool_use`
        content blocks, e.g.,

        ```python
        AIMessage(
            [
                {"type": "text", "text": "Hmm let me think about that"},
                {
                    "type": "tool_use",
                    "input": {"fav_color": "green"},
                    "id": "foo",
                    "name": "color_picker",
                },
            ]
        )
        ```

        ...as well as `HumanMessage` objects containing `tool_result` content blocks:

        ```python
        HumanMessage(
            [
                {
                    "type": "tool_result",
                    "tool_use_id": "foo",
                    "content": [
                        {
                            "type": "text",
                            "text": "green is a great pick! "
                            "that's my sister's favorite color",
                        }
                    ],
                    "is_error": False,
                },
                {"type": "text", "text": "what's my sister's favorite color"},
            ]
        )
        ```

        This test should be skipped if the model does not support messages of this
        form (or doesn't support tool calling generally). See Configuration below.

        ??? note "Configuration"

            To disable this test, set `supports_anthropic_inputs` to `False` in your
            test class:

            ```python
            class TestMyChatModelIntegration(ChatModelIntegrationTests):
                @property
                def supports_anthropic_inputs(self) -> bool:
                    return False
            ```

        ??? question "Troubleshooting"

            If this test fails, check that:

            1. The model can correctly handle message histories that include message
                objects with list content.
            2. The `tool_calls` attribute on AIMessage objects is correctly handled
                and passed to the model in an appropriate format.
            3. `HumanMessage`s with "tool_result" content blocks are correctly
                handled.

            Otherwise, if Anthropic tool call and result formats are not supported,
            set the `supports_anthropic_inputs` property to `False`.

        """
        if not self.supports_anthropic_inputs:
            pytest.skip("Model does not explicitly support Anthropic inputs.")

        # Anthropic-format tool
        color_picker = {
            "name": "color_picker",
            "input_schema": {
                "type": "object",
                "properties": {
                    "fav_color": {"type": "string"},
                },
                "required": ["fav_color"],
            },
            "description": "Input your fav color and get a random fact about it.",
            "cache_control": {"type": "ephemeral"},
        }

        human_content: list[dict] = [
            {
                "type": "text",
                "text": "what's your favorite color in this image",
                "cache_control": {"type": "ephemeral"},
            },
        ]
        if self.supports_image_inputs:
            image_url = "https://raw.githubusercontent.com/langchain-ai/docs/4d11d08b6b0e210bd456943f7a22febbd168b543/src/images/agentic-rag-output.png"
            image_data = base64.b64encode(httpx.get(image_url).content).decode("utf-8")
            human_content.append(
                {
                    "type": "image",
                    "source": {
                        "type": "base64",
                        "media_type": "image/png",
                        "data": image_data,
                    },
                }
            )
        messages = [
            SystemMessage("you're a good assistant"),
            HumanMessage(human_content),  # type: ignore[arg-type]
            AIMessage(
                [
                    {"type": "text", "text": "Hmm let me think about that"},
                    {
                        "type": "tool_use",
                        "input": {"fav_color": "purple"},
                        "id": "foo",
                        "name": "color_picker",
                    },
                ],
                tool_calls=[
                    {
                        "name": "color_picker",
                        "args": {"fav_color": "purple"},
                        "id": "foo",
                        "type": "tool_call",
                    }
                ],
            ),
            ToolMessage("That's a great pick!", tool_call_id="foo"),
        ]
        response = model.bind_tools([color_picker]).invoke(messages)
        assert isinstance(response, AIMessage)

        # Test thinking blocks
        messages = [
            HumanMessage(
                [
                    {
                        "type": "text",
                        "text": "Hello",
                    },
                ]
            ),
            AIMessage(
                [
                    {
                        "type": "thinking",
                        "thinking": (
                            "This is a simple greeting. I should respond warmly and "
                            "professionally, and perhaps ask how I can help the person "
                            "today."
                        ),
                        "signature": (
                            "ErUBCkYICBgCIkDCTQUXPc3O7nHXd302Zercaz8WrrpddpOqHITxBih5ze"
                            "FPoJkwKBvkvZ8ID1aAfJftji6+ZI5gBYDo7XmNBIkzEgzVDHKopedAn/sc"
                            "G80aDFDXVZrDOWgla7lEBiIwLq5kfFjQjvF/CyuL8J5V7dRwsJN5gQIXaM"
                            "B6xXTs6T+2Zp0VdiyiMb/hcdrHt+7aKh0z2E1UnjiOCoTlofNFHzOnKk0q"
                            "PIoPmfGgpPgGNRgC"
                        ),
                    },
                    {
                        "type": "text",
                        "text": "Hello, how are you?",
                    },
                ]
            ),
            HumanMessage(
                [
                    {
                        "type": "text",
                        "text": "Well, thanks.",
                    },
                ]
            ),
        ]
        response = model.invoke(messages)
        assert isinstance(response, AIMessage)

    def test_message_with_name(self, model: BaseChatModel) -> None:
        """Test that `HumanMessage` with values for the `name` field can be handled.

        These messages may take the form:

        ```python
        HumanMessage("hello", name="example_user")
        ```

        If possible, the `name` field should be parsed and passed appropriately
        to the model. Otherwise, it should be ignored.

        ??? question "Troubleshooting"

            If this test fails, check that the `name` field on `HumanMessage`
            objects is either ignored or passed to the model appropriately.

        """
        result = model.invoke([HumanMessage("hello", name="example_user")])
        assert result is not None
        assert isinstance(result, AIMessage)
        assert isinstance(result.text, str)
        assert len(result.content) > 0

    @pytest.mark.parametrize("model", [{}, {"output_version": "v1"}], indirect=True)
    def test_agent_loop(self, model: BaseChatModel) -> None:
        """Test that the model supports a simple ReAct agent loop.

        This test is skipped if the `has_tool_calling` property on the test class is
        set to `False`.

        This test is optional and should be skipped if the model does not support
        tool calling (see configuration below).

        ??? note "Configuration"

            To disable tool calling tests, set `has_tool_calling` to `False` in your
            test class:

            ```python
            class TestMyChatModelIntegration(ChatModelIntegrationTests):
                @property
                def has_tool_calling(self) -> bool:
                    return False
            ```

        ??? question "Troubleshooting"

            If this test fails, check that `bind_tools` is implemented to correctly
            translate LangChain tool objects into the appropriate schema for your
            chat model.

            Check also that all required information (e.g., tool calling identifiers)
            from `AIMessage` objects is propagated correctly to model payloads.

            This test may fail if the chat model does not consistently generate tool
            calls in response to an appropriate query. In these cases you can `xfail`
            the test:

            ```python
            @pytest.mark.xfail(reason=("Does not support tool_choice."))
            def test_agent_loop(self, model: BaseChatModel) -> None:
                super().test_agent_loop(model)
            ```

        """
        if not self.has_tool_calling:
            pytest.skip("Test requires tool calling.")

        @tool
        def get_weather(location: str) -> str:  # noqa: ARG001
            """Get the weather at a location."""
            return "It's sunny."

        llm_with_tools = model.bind_tools([get_weather])
        input_message = HumanMessage("What is the weather in San Francisco, CA?")
        tool_call_message = llm_with_tools.invoke([input_message])
        assert isinstance(tool_call_message, AIMessage)
        content_blocks = tool_call_message.content_blocks
        assert any(block["type"] == "tool_call" for block in content_blocks)
        tool_calls = tool_call_message.tool_calls
        assert len(tool_calls) == 1
        tool_call = tool_calls[0]
        tool_message = get_weather.invoke(tool_call)
        assert isinstance(tool_message, ToolMessage)
        response = llm_with_tools.invoke(
            [
                input_message,
                tool_call_message,
                tool_message,
            ]
        )
        assert isinstance(response, AIMessage)

    @pytest.mark.benchmark
    @pytest.mark.vcr
    def test_stream_time(
        self, model: BaseChatModel, benchmark: BenchmarkFixture, vcr: Cassette
    ) -> None:
        """Test that streaming does not introduce undue overhead.

        See `enable_vcr_tests` dropdown `above <ChatModelIntegrationTests>`
        for more information.

        ??? note "Configuration"

            This test can be enabled or disabled using the `enable_vcr_tests`
            property. For example, to disable the test, set this property to `False`:

            ```python
            @property
            def enable_vcr_tests(self) -> bool:
                return False
            ```

            !!! warning
                VCR will by default record authentication headers and other sensitive
                information in cassettes. See `enable_vcr_tests` dropdown
                `above <ChatModelIntegrationTests>` for how to configure what
                information is recorded in cassettes.

        """
        if not self.enable_vcr_tests:
            pytest.skip("VCR not set up.")

        def _run() -> None:
            for _ in model.stream("Write a story about a cat."):
                pass

        if not vcr.responses:
            _run()
        else:
            benchmark(_run)

    def invoke_with_audio_input(self, *, stream: bool = False) -> AIMessage:
        """Invoke with audio input."""
        raise NotImplementedError

    def invoke_with_audio_output(self, *, stream: bool = False) -> AIMessage:
        """Invoke with audio output."""
        raise NotImplementedError

    def invoke_with_reasoning_output(self, *, stream: bool = False) -> AIMessage:
        """Invoke with reasoning output."""
        raise NotImplementedError

    def invoke_with_cache_read_input(self, *, stream: bool = False) -> AIMessage:
        """Invoke with cache read input."""
        raise NotImplementedError

    def invoke_with_cache_creation_input(self, *, stream: bool = False) -> AIMessage:
        """Invoke with cache creation input."""
        raise NotImplementedError

    def test_unicode_tool_call_integration(
        self,
        model: BaseChatModel,
        *,
        tool_choice: str | None = None,
        force_tool_call: bool = True,
    ) -> None:
        r"""Generic integration test for Unicode characters in tool calls.

        Args:
            model: The chat model to test
            tool_choice: Tool choice parameter to pass to `bind_tools()`
                (provider-specific)
            force_tool_call: Whether to force a tool call
                (use `tool_choice=True` if None)

        Tests that Unicode characters in tool call arguments are preserved correctly,
        not escaped as `\\uXXXX` sequences.

        """
        if not self.has_tool_calling:
            pytest.skip("Test requires tool calling support.")

        # Configure tool choice based on provider capabilities
        if tool_choice is None and force_tool_call:
            tool_choice = "any"

        if tool_choice is not None:
            llm_with_tool = model.bind_tools(
                [unicode_customer], tool_choice=tool_choice
            )
        else:
            llm_with_tool = model.bind_tools([unicode_customer])

        # Test with Chinese characters
        msgs = [
            HumanMessage(
                "Create a customer named '你好啊集团' (Hello Group) - a Chinese "
                "technology company"
            )
        ]
        ai_msg = llm_with_tool.invoke(msgs)

        assert isinstance(ai_msg, AIMessage)
        assert isinstance(ai_msg.tool_calls, list)

        if force_tool_call:
            assert len(ai_msg.tool_calls) >= 1, (
                f"Expected at least 1 tool call, got {len(ai_msg.tool_calls)}"
            )

        if ai_msg.tool_calls:
            tool_call = ai_msg.tool_calls[0]
            assert tool_call["name"] == "unicode_customer"
            assert "args" in tool_call

            # Verify Unicode characters are properly handled
            args = tool_call["args"]
            assert "customer_name" in args
            customer_name = args["customer_name"]

            # The model should include the Unicode characters, not escaped sequences
            assert (
                "你好" in customer_name
                or "你" in customer_name
                or "好" in customer_name
            ), f"Unicode characters not found in: {customer_name}"

        # Test with additional Unicode examples - Japanese
        msgs_jp = [
            HumanMessage(
                "Create a customer named 'こんにちは株式会社' (Hello Corporation) - a "
                "Japanese company"
            )
        ]
        ai_msg_jp = llm_with_tool.invoke(msgs_jp)

        assert isinstance(ai_msg_jp, AIMessage)

        if force_tool_call:
            assert len(ai_msg_jp.tool_calls) >= 1

        if ai_msg_jp.tool_calls:
            tool_call_jp = ai_msg_jp.tool_calls[0]
            args_jp = tool_call_jp["args"]
            customer_name_jp = args_jp["customer_name"]

            # Verify Japanese Unicode characters are preserved
            assert (
                "こんにちは" in customer_name_jp
                or "株式会社" in customer_name_jp
                or "こ" in customer_name_jp
                or "ん" in customer_name_jp
            ), f"Japanese Unicode characters not found in: {customer_name_jp}"<|MERGE_RESOLUTION|>--- conflicted
+++ resolved
@@ -398,7 +398,9 @@
     ??? info "`supports_image_tool_message`"
 
         Boolean property indicating whether the chat model supports a `ToolMessage`
-        that includes image content, e.g. in the OpenAI Chat Completions format:
+        that includes image content, e.g. in the OpenAI Chat Completions format.
+
+        Defaults to `False`.
 
         ```python
         ToolMessage(
@@ -435,7 +437,7 @@
         ```python
         @property
         def supports_image_tool_message(self) -> bool:
-            return False
+            return True
         ```
 
     ??? info "`supports_pdf_inputs`"
@@ -466,7 +468,9 @@
     ??? info "`supports_pdf_tool_message`"
 
         Boolean property indicating whether the chat model supports a `ToolMessage`
-        that include PDF content using the LangChain `FileContentBlock` format:
+        that includes PDF content using the LangChain `FileContentBlock` format.
+
+        Defaults to `False`.
 
         ```python
         ToolMessage(
@@ -488,7 +492,7 @@
         ```python
         @property
         def supports_pdf_tool_message(self) -> bool:
-            return False
+            return True
         ```
 
     ??? info "`supports_audio_inputs`"
@@ -586,84 +590,6 @@
             return True
         ```
 
-<<<<<<< HEAD
-=======
-    ??? info "`supports_image_tool_message`"
-
-        Boolean property indicating whether the chat model supports a `ToolMessage`
-        that includes image content, e.g. in the OpenAI Chat Completions format.
-
-        Defaults to `False`.
-
-        ```python
-        ToolMessage(
-            content=[
-                {
-                    "type": "image_url",
-                    "image_url": {"url": f"data:image/jpeg;base64,{image_data}"},
-                },
-            ],
-            tool_call_id="1",
-            name="random_image",
-        )
-        ```
-
-        ...as well as the LangChain `ImageContentBlock` format:
-
-        ```python
-        ToolMessage(
-            content=[
-                {
-                    "type": "image",
-                    "base64": image_data,
-                    "mime_type": "image/jpeg",
-                },
-            ],
-            tool_call_id="1",
-            name="random_image",
-        )
-        ```
-
-        If set to `True`, the chat model will be tested with message sequences that
-        include `ToolMessage` objects of this form.
-
-        ```python
-        @property
-        def supports_image_tool_message(self) -> bool:
-            return True
-        ```
-
-    ??? info "`supports_pdf_tool_message`"
-
-        Boolean property indicating whether the chat model supports a `ToolMessage`
-        that includes PDF content using the LangChain `FileContentBlock` format.
-
-        Defaults to `False`.
-
-        ```python
-        ToolMessage(
-            content=[
-                {
-                    "type": "file",
-                    "base64": pdf_data,
-                    "mime_type": "application/pdf",
-                },
-            ],
-            tool_call_id="1",
-            name="random_pdf",
-        )
-        ```
-
-        If set to `True`, the chat model will be tested with message sequences that
-        include `ToolMessage` objects of this form.
-
-        ```python
-        @property
-        def supports_pdf_tool_message(self) -> bool:
-            return True
-        ```
-
->>>>>>> 4a242a8a
     ??? info "`supported_usage_metadata_details`"
 
         Property controlling what usage metadata details are emitted in both invoke
