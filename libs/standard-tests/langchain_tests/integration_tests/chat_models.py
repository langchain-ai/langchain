import base64
import json
from typing import List, Optional, cast

import httpx
import pytest
from langchain_core.language_models import BaseChatModel, GenericFakeChatModel
from langchain_core.messages import (
    AIMessage,
    AIMessageChunk,
    BaseMessage,
    BaseMessageChunk,
    HumanMessage,
    SystemMessage,
    ToolMessage,
)
from langchain_core.output_parsers import StrOutputParser
from langchain_core.prompts import ChatPromptTemplate
from langchain_core.tools import BaseTool, tool
from langchain_core.utils.function_calling import tool_example_to_messages
from pydantic import BaseModel, Field
from pydantic.v1 import BaseModel as BaseModelV1
from pydantic.v1 import Field as FieldV1

from langchain_tests.unit_tests.chat_models import (
    ChatModelTests,
)
from langchain_tests.utils.pydantic import PYDANTIC_MAJOR_VERSION


def _get_joke_class() -> type[BaseModel]:
    """
    :private:
    """

    class Joke(BaseModel):
        """Joke to tell user."""

        setup: str = Field(description="question to set up a joke")
        punchline: str = Field(description="answer to resolve the joke")

    return Joke


class _MagicFunctionSchema(BaseModel):
    input: int = Field(..., gt=-1000, lt=1000)


@tool(args_schema=_MagicFunctionSchema)
def magic_function(input: int) -> int:
    """Applies a magic function to an input."""
    return input + 2


@tool
def magic_function_no_args() -> int:
    """Calculates a magic function."""
    return 5


def _validate_tool_call_message(message: BaseMessage) -> None:
    assert isinstance(message, AIMessage)
    assert len(message.tool_calls) == 1
    tool_call = message.tool_calls[0]
    assert tool_call["name"] == "magic_function"
    assert tool_call["args"] == {"input": 3}
    assert tool_call["id"] is not None
    assert tool_call["type"] == "tool_call"


def _validate_tool_call_message_no_args(message: BaseMessage) -> None:
    assert isinstance(message, AIMessage)
    assert len(message.tool_calls) == 1
    tool_call = message.tool_calls[0]
    assert tool_call["name"] == "magic_function_no_args"
    assert tool_call["args"] == {}
    assert tool_call["id"] is not None
    assert tool_call["type"] == "tool_call"


class ChatModelIntegrationTests(ChatModelTests):
    """Base class for chat model integration tests.

    Test subclasses must implement the ``chat_model_class`` and
    ``chat_model_params`` properties to specify what model to test and its
    initialization parameters.

    Example:

    .. code-block:: python

        from typing import Type

        from langchain_tests.integration_tests import ChatModelIntegrationTests
        from my_package.chat_models import MyChatModel


        class TestMyChatModelIntegration(ChatModelIntegrationTests):
            @property
            def chat_model_class(self) -> Type[MyChatModel]:
                # Return the chat model class to test here
                return MyChatModel

            @property
            def chat_model_params(self) -> dict:
                # Return initialization parameters for the model.
                return {"model": "model-001", "temperature": 0}

    .. note::
          API references for individual test methods include troubleshooting tips.

<<<<<<< HEAD
    Skipping tests
        Test subclasses can control what features are tested (such as tool
        calling or multi-modality) by selectively overriding the following properties.

        For example, to enable integration tests for image inputs, we can implement
=======

    Test subclasses must implement the following two properties:

    chat_model_class
        The chat model class to test, e.g., ``ChatParrotLink``.

        Example:
>>>>>>> b7c2029e

        .. code-block:: python

            @property
<<<<<<< HEAD
            def supports_image_inputs(self) -> bool:
                return True

        on the test class.

        Relevant properties are mentioned in the references for each method. Expand to
        see details:

        .. dropdown:: has_tool_calling

            Boolean property indicating whether the chat model supports tool calling.

            By default, this is determined by whether the chat model's ``bind_tools``
            method is overridden. It typically does not need to be overridden on the
            test class.

            Example override:

            .. code-block:: python

                @property
                def has_tool_calling(self) -> bool:
                    return True

        .. dropdown:: tool_choice_value

            Value to use for tool choice when used in tests.

            Some tests for tool calling features attempt to force tool calling via a
            `tool_choice` parameter. A common value for this parameter is "any". Defaults
            to `None`.

            Note: if the value is set to "tool_name", the name of the tool used in each
            test will be set as the value for `tool_choice`.

            Example:

            .. code-block:: python

                @property
                def tool_choice_value(self) -> Optional[str]:
                    return "any"

        .. dropdown:: has_structured_output

            Boolean property indicating whether the chat model supports structured
            output.

            By default, this is determined by whether the chat model's
            `with_structured_output` method is overridden. If the base implementation is
            intended to be used, this method should be overridden.

            See: https://python.langchain.com/docs/concepts/structured_outputs/

            Example:

            .. code-block:: python

                @property
                def has_structured_output(self) -> bool:
                    return True

        .. dropdown:: supports_image_inputs

            Boolean property indicating whether the chat model supports image inputs.
            Defaults to ``False``.

            If set to ``True``, the chat model will be tested using content blocks of the
            form

            .. code-block:: python

                [
                    {"type": "text", "text": "describe the weather in this image"},
                    {
                        "type": "image_url",
                        "image_url": {"url": f"data:image/jpeg;base64,{image_data}"},
                    },
                ]

            See https://python.langchain.com/docs/concepts/multimodality/

            Example:

            .. code-block:: python

                @property
                def supports_image_inputs(self) -> bool:
                    return True

        .. dropdown:: supports_video_inputs

            Boolean property indicating whether the chat model supports image inputs.
            Defaults to ``False``. No current tests are written for this feature.

        .. dropdown:: returns_usage_metadata

            Boolean property indicating whether the chat model returns usage metadata
            on invoke and streaming responses.

            ``usage_metadata`` is an optional dict attribute on AIMessages that track input
            and output tokens: https://python.langchain.com/api_reference/core/messages/langchain_core.messages.ai.UsageMetadata.html

            Example:

            .. code-block:: python

                @property
                def returns_usage_metadata(self) -> bool:
                    return False

        .. dropdown:: supports_anthropic_inputs

            Boolean property indicating whether the chat model supports Anthropic-style
            inputs.

            These inputs might feature "tool use" and "tool result" content blocks, e.g.,

            .. code-block:: python

                [
                    {"type": "text", "text": "Hmm let me think about that"},
                    {
                        "type": "tool_use",
                        "input": {"fav_color": "green"},
                        "id": "foo",
                        "name": "color_picker",
                    },
                ]

            If set to ``True``, the chat model will be tested using content blocks of this
            form.

            Example:

            .. code-block:: python

                @property
                def supports_anthropic_inputs(self) -> bool:
                    return False

        .. dropdown:: supports_image_tool_message

            Boolean property indicating whether the chat model supports ToolMessages
            that include image content, e.g.,

            .. code-block:: python

                ToolMessage(
                    content=[
                        {
                            "type": "image_url",
                            "image_url": {"url": f"data:image/jpeg;base64,{image_data}"},
                        },
                    ],
                    tool_call_id="1",
                    name="random_image",
                )

            If set to ``True``, the chat model will be tested with message sequences that
            include ToolMessages of this form.

            Example:

            .. code-block:: python

                @property
                def supports_image_tool_message(self) -> bool:
                    return False

        .. dropdown:: supported_usage_metadata_details

            Property controlling what usage metadata details are emitted in both invoke
            and stream.

            ``usage_metadata`` is an optional dict attribute on AIMessages that track input
            and output tokens: https://python.langchain.com/api_reference/core/messages/langchain_core.messages.ai.UsageMetadata.html

            It includes optional keys ``input_token_details`` and ``output_token_details``
            that can track usage details associated with special types of tokens, such as
            cached, audio, or reasoning.

            Only needs to be overridden if these details are supplied.
    """  # noqa: E501
=======
            def chat_model_class(self) -> Type[ChatParrotLink]:
                return ChatParrotLink

    chat_model_params
        Initialization parameters for the chat model.

        Example:

        .. code-block:: python

            @property
            def chat_model_params(self) -> dict:
                return {"model": "bird-brain-001", "temperature": 0}

    In addition, test subclasses can control what features are tested (such as tool
    calling or multi-modality) by selectively overriding the following properties.
    Expand to see details:

    .. dropdown:: has_tool_calling

        Boolean property indicating whether the chat model supports tool calling.

        By default, this is determined by whether the chat model's `bind_tools` method
        is overridden. It typically does not need to be overridden on the test class.

    .. dropdown:: tool_choice_value

        Value to use for tool choice when used in tests.

        Some tests for tool calling features attempt to force tool calling via a
        `tool_choice` parameter. A common value for this parameter is "any". Defaults
        to `None`.

        Note: if the value is set to "tool_name", the name of the tool used in each
        test will be set as the value for `tool_choice`.

        Example:

        .. code-block:: python

            @property
            def tool_choice_value(self) -> Optional[str]:
                return "any"

    .. dropdown:: has_structured_output

        Boolean property indicating whether the chat model supports structured
        output.

        By default, this is determined by whether the chat model's
        `with_structured_output` method is overridden. If the base implementation is
        intended to be used, this method should be overridden.

        See: https://python.langchain.com/docs/concepts/structured_outputs/

        Example:

        .. code-block:: python

            @property
            def has_structured_output(self) -> bool:
                return True

    .. dropdown:: supports_image_inputs

        Boolean property indicating whether the chat model supports image inputs.
        Defaults to ``False``.

        If set to ``True``, the chat model will be tested using content blocks of the
        form

        .. code-block:: python

            [
                {"type": "text", "text": "describe the weather in this image"},
                {
                    "type": "image_url",
                    "image_url": {"url": f"data:image/jpeg;base64,{image_data}"},
                },
            ]

        See https://python.langchain.com/docs/concepts/multimodality/

        Example:

        .. code-block:: python

            @property
            def supports_image_inputs(self) -> bool:
                return True

    .. dropdown:: supports_video_inputs

        Boolean property indicating whether the chat model supports image inputs.
        Defaults to ``False``. No current tests are written for this feature.

    .. dropdown:: returns_usage_metadata

        Boolean property indicating whether the chat model returns usage metadata
        on invoke and streaming responses.

        ``usage_metadata`` is an optional dict attribute on AIMessages that track input
        and output tokens: https://python.langchain.com/api_reference/core/messages/langchain_core.messages.ai.UsageMetadata.html

        Example:

        .. code-block:: python

            @property
            def returns_usage_metadata(self) -> bool:
                return False

    .. dropdown:: supports_anthropic_inputs

        Boolean property indicating whether the chat model supports Anthropic-style
        inputs.

        These inputs might feature "tool use" and "tool result" content blocks, e.g.,

        .. code-block:: python

            [
                {"type": "text", "text": "Hmm let me think about that"},
                {
                    "type": "tool_use",
                    "input": {"fav_color": "green"},
                    "id": "foo",
                    "name": "color_picker",
                },
            ]

        If set to ``True``, the chat model will be tested using content blocks of this
        form.

        Example:

        .. code-block:: python

            @property
            def supports_anthropic_inputs(self) -> bool:
                return False

    .. dropdown:: supports_image_tool_message

        Boolean property indicating whether the chat model supports ToolMessages
        that include image content, e.g.,

        .. code-block:: python

            ToolMessage(
                content=[
                    {
                        "type": "image_url",
                        "image_url": {"url": f"data:image/jpeg;base64,{image_data}"},
                    },
                ],
                tool_call_id="1",
                name="random_image",
            )

        If set to ``True``, the chat model will be tested with message sequences that
        include ToolMessages of this form.

        Example:

        .. code-block:: python

            @property
            def supports_image_tool_message(self) -> bool:
                return False

    .. dropdown:: supported_usage_metadata_details

        Property controlling what usage metadata details are emitted in both invoke
        and stream.

        ``usage_metadata`` is an optional dict attribute on AIMessages that track input
        and output tokens: https://python.langchain.com/api_reference/core/messages/langchain_core.messages.ai.UsageMetadata.html

        It includes optional keys ``input_token_details`` and ``output_token_details``
        that can track usage details associated with special types of tokens, such as
        cached, audio, or reasoning.

        Only needs to be overridden if these details are supplied.
    """
>>>>>>> b7c2029e

    @property
    def standard_chat_model_params(self) -> dict:
        """:private:"""
        return {}

    def test_invoke(self, model: BaseChatModel) -> None:
        """Test to verify that `model.invoke(simple_message)` works.

        This should pass for all integrations.

        .. dropdown:: Troubleshooting

            If this test fails, you should make sure your _generate method
            does not raise any exceptions, and that it returns a valid
            :class:`~langchain_core.outputs.chat_result.ChatResult` like so:

            .. code-block:: python

                return ChatResult(
                    generations=[ChatGeneration(
                        message=AIMessage(content="Output text")
                    )]
                )
        """
        result = model.invoke("Hello")
        assert result is not None
        assert isinstance(result, AIMessage)
        assert isinstance(result.content, str)
        assert len(result.content) > 0

    async def test_ainvoke(self, model: BaseChatModel) -> None:
        """Test to verify that `await model.ainvoke(simple_message)` works.

        This should pass for all integrations. Passing this test does not indicate
        a "natively async" implementation, but rather that the model can be used
        in an async context.

        .. dropdown:: Troubleshooting

            First, debug
            :meth:`~langchain_tests.integration_tests.chat_models.ChatModelIntegrationTests.test_invoke`.
            because `ainvoke` has a default implementation that calls `invoke` in an
            async context.

            If that test passes but not this one, you should make sure your _agenerate
            method does not raise any exceptions, and that it returns a valid
            :class:`~langchain_core.outputs.chat_result.ChatResult` like so:

            .. code-block:: python

                return ChatResult(
                    generations=[ChatGeneration(
                        message=AIMessage(content="Output text")
                    )]
                )
        """
        result = await model.ainvoke("Hello")
        assert result is not None
        assert isinstance(result, AIMessage)
        assert isinstance(result.content, str)
        assert len(result.content) > 0

    def test_stream(self, model: BaseChatModel) -> None:
        """Test to verify that `model.stream(simple_message)` works.

        This should pass for all integrations. Passing this test does not indicate
        a "streaming" implementation, but rather that the model can be used in a
        streaming context.

        .. dropdown:: Troubleshooting

            First, debug
            :meth:`~langchain_tests.integration_tests.chat_models.ChatModelIntegrationTests.test_invoke`.
            because `stream` has a default implementation that calls `invoke` and yields
            the result as a single chunk.

            If that test passes but not this one, you should make sure your _stream
            method does not raise any exceptions, and that it yields valid
            :class:`~langchain_core.outputs.chat_generation.ChatGenerationChunk`
            objects like so:

            .. code-block:: python

                yield ChatGenerationChunk(
                    message=AIMessageChunk(content="chunk text")
                )
        """
        num_tokens = 0
        for token in model.stream("Hello"):
            assert token is not None
            assert isinstance(token, AIMessageChunk)
            num_tokens += len(token.content)
        assert num_tokens > 0

    async def test_astream(self, model: BaseChatModel) -> None:
        """Test to verify that `await model.astream(simple_message)` works.

        This should pass for all integrations. Passing this test does not indicate
        a "natively async" or "streaming" implementation, but rather that the model can
        be used in an async streaming context.

        .. dropdown:: Troubleshooting

            First, debug
            :meth:`~langchain_tests.integration_tests.chat_models.ChatModelIntegrationTests.test_stream`.
            and
            :meth:`~langchain_tests.integration_tests.chat_models.ChatModelIntegrationTests.test_ainvoke`.
            because `astream` has a default implementation that calls `_stream` in an
            async context if it is implemented, or `ainvoke` and yields the result as a
            single chunk if not.

            If those tests pass but not this one, you should make sure your _astream
            method does not raise any exceptions, and that it yields valid
            :class:`~langchain_core.outputs.chat_generation.ChatGenerationChunk`
            objects like so:

            .. code-block:: python

                yield ChatGenerationChunk(
                    message=AIMessageChunk(content="chunk text")
                )
        """
        num_tokens = 0
        async for token in model.astream("Hello"):
            assert token is not None
            assert isinstance(token, AIMessageChunk)
            num_tokens += len(token.content)
        assert num_tokens > 0

    def test_batch(self, model: BaseChatModel) -> None:
        """Test to verify that `model.batch([messages])` works.

        This should pass for all integrations. Tests the model's ability to process
        multiple prompts in a single batch.

        .. dropdown:: Troubleshooting

            First, debug
            :meth:`~langchain_tests.integration_tests.chat_models.ChatModelIntegrationTests.test_invoke`
            because `batch` has a default implementation that calls `invoke` for each
            message in the batch.

            If that test passes but not this one, you should make sure your `batch`
            method does not raise any exceptions, and that it returns a list of valid
            :class:`~langchain_core.messages.AIMessage` objects.
        """
        batch_results = model.batch(["Hello", "Hey"])
        assert batch_results is not None
        assert isinstance(batch_results, list)
        assert len(batch_results) == 2
        for result in batch_results:
            assert result is not None
            assert isinstance(result, AIMessage)
            assert isinstance(result.content, str)
            assert len(result.content) > 0

    async def test_abatch(self, model: BaseChatModel) -> None:
        """Test to verify that `await model.abatch([messages])` works.

        This should pass for all integrations. Tests the model's ability to process
        multiple prompts in a single batch asynchronously.

        .. dropdown:: Troubleshooting

            First, debug
            :meth:`~langchain_tests.integration_tests.chat_models.ChatModelIntegrationTests.test_batch`
            and
            :meth:`~langchain_tests.integration_tests.chat_models.ChatModelIntegrationTests.test_ainvoke`
            because `abatch` has a default implementation that calls `ainvoke` for each
            message in the batch.

            If those tests pass but not this one, you should make sure your `abatch`
            method does not raise any exceptions, and that it returns a list of valid
            :class:`~langchain_core.messages.AIMessage` objects.
        """
        batch_results = await model.abatch(["Hello", "Hey"])
        assert batch_results is not None
        assert isinstance(batch_results, list)
        assert len(batch_results) == 2
        for result in batch_results:
            assert result is not None
            assert isinstance(result, AIMessage)
            assert isinstance(result.content, str)
            assert len(result.content) > 0

    def test_conversation(self, model: BaseChatModel) -> None:
        """Test to verify that the model can handle multi-turn conversations.

        This should pass for all integrations. Tests the model's ability to process
        a sequence of alternating human and AI messages as context for generating
        the next response.

        .. dropdown:: Troubleshooting

            First, debug
            :meth:`~langchain_tests.integration_tests.chat_models.ChatModelIntegrationTests.test_invoke`
            because this test also uses `model.invoke()`.

            If that test passes but not this one, you should verify that:
            1. Your model correctly processes the message history
            2. The model maintains appropriate context from previous messages
            3. The response is a valid :class:`~langchain_core.messages.AIMessage`
        """
        messages = [
            HumanMessage("hello"),
            AIMessage("hello"),
            HumanMessage("how are you"),
        ]
        result = model.invoke(messages)
        assert result is not None
        assert isinstance(result, AIMessage)
        assert isinstance(result.content, str)
        assert len(result.content) > 0

    def test_usage_metadata(self, model: BaseChatModel) -> None:
        """Test to verify that the model returns correct usage metadata.

        This test is optional and should be skipped if the model does not return
        usage metadata (see Configuration below).

        .. dropdown:: Configuration

            By default, this test is run.
            To disable this feature, set `returns_usage_metadata` to False in your
            test class:

            .. code-block:: python

                class TestMyChatModelIntegration(ChatModelIntegrationTests):
                    @property
                    def returns_usage_metadata(self) -> bool:
                        return False

            This test can also check the format of specific kinds of usage metadata
            based on the `supported_usage_metadata_details` property. This property
            should be configured as follows with the types of tokens that the model
            supports tracking:

            .. code-block:: python

                class TestMyChatModelIntegration(ChatModelIntegrationTests):
                    @property
                    def supported_usage_metadata_details(self) -> dict:
                        return {
                            "invoke": [
                                "audio_input",
                                "audio_output",
                                "reasoning_output",
                                "cache_read_input",
                                "cache_creation_input",
                            ],
                            "stream": [
                                "audio_input",
                                "audio_output",
                                "reasoning_output",
                                "cache_read_input",
                                "cache_creation_input",
                            ],
                        }


        .. dropdown:: Troubleshooting

            If this test fails, first verify that your model returns
            :class:`~langchain_core.messages.ai.UsageMetadata` dicts
            attached to the returned AIMessage object in `_generate`:

            .. code-block:: python

                return ChatResult(
                    generations=[ChatGeneration(
                        message=AIMessage(
                            content="Output text",
                            usage_metadata={
                                "input_tokens": 350,
                                "output_tokens": 240,
                                "total_tokens": 590,
                                "input_token_details": {
                                    "audio": 10,
                                    "cache_creation": 200,
                                    "cache_read": 100,
                                },
                                "output_token_details": {
                                    "audio": 10,
                                    "reasoning": 200,
                                }
                            }
                        )
                    )]
                )
        """
        if not self.returns_usage_metadata:
            pytest.skip("Not implemented.")
        result = model.invoke("Hello")
        assert result is not None
        assert isinstance(result, AIMessage)
        assert result.usage_metadata is not None
        assert isinstance(result.usage_metadata["input_tokens"], int)
        assert isinstance(result.usage_metadata["output_tokens"], int)
        assert isinstance(result.usage_metadata["total_tokens"], int)

        if "audio_input" in self.supported_usage_metadata_details["invoke"]:
            msg = self.invoke_with_audio_input()
            assert msg.usage_metadata is not None
            assert msg.usage_metadata["input_token_details"] is not None
            assert isinstance(msg.usage_metadata["input_token_details"]["audio"], int)
            assert msg.usage_metadata["input_tokens"] >= sum(
                (v or 0)  # type: ignore[misc]
                for v in msg.usage_metadata["input_token_details"].values()
            )
        if "audio_output" in self.supported_usage_metadata_details["invoke"]:
            msg = self.invoke_with_audio_output()
            assert msg.usage_metadata is not None
            assert msg.usage_metadata["output_token_details"] is not None
            assert isinstance(msg.usage_metadata["output_token_details"]["audio"], int)
            assert int(msg.usage_metadata["output_tokens"]) >= sum(
                (v or 0)  # type: ignore[misc]
                for v in msg.usage_metadata["output_token_details"].values()
            )
        if "reasoning_output" in self.supported_usage_metadata_details["invoke"]:
            msg = self.invoke_with_reasoning_output()
            assert msg.usage_metadata is not None
            assert msg.usage_metadata["output_token_details"] is not None
            assert isinstance(
                msg.usage_metadata["output_token_details"]["reasoning"],
                int,
            )
            assert msg.usage_metadata["output_tokens"] >= sum(
                (v or 0)  # type: ignore[misc]
                for v in msg.usage_metadata["output_token_details"].values()
            )
        if "cache_read_input" in self.supported_usage_metadata_details["invoke"]:
            msg = self.invoke_with_cache_read_input()
            assert msg.usage_metadata is not None
            assert msg.usage_metadata["input_token_details"] is not None
            assert isinstance(
                msg.usage_metadata["input_token_details"]["cache_read"],
                int,
            )
            assert msg.usage_metadata["input_tokens"] >= sum(
                (v or 0)  # type: ignore[misc]
                for v in msg.usage_metadata["input_token_details"].values()
            )
        if "cache_creation_input" in self.supported_usage_metadata_details["invoke"]:
            msg = self.invoke_with_cache_creation_input()
            assert msg.usage_metadata is not None
            assert msg.usage_metadata["input_token_details"] is not None
            assert isinstance(
                msg.usage_metadata["input_token_details"]["cache_creation"],
                int,
            )
            assert msg.usage_metadata["input_tokens"] >= sum(
                (v or 0)  # type: ignore[misc]
                for v in msg.usage_metadata["input_token_details"].values()
            )

    def test_usage_metadata_streaming(self, model: BaseChatModel) -> None:
        """
        Test to verify that the model returns correct usage metadata in streaming mode.

        .. dropdown:: Configuration

            By default, this test is run.
            To disable this feature, set `returns_usage_metadata` to False in your
            test class:

            .. code-block:: python

                class TestMyChatModelIntegration(ChatModelIntegrationTests):
                    @property
                    def returns_usage_metadata(self) -> bool:
                        return False

            This test can also check the format of specific kinds of usage metadata
            based on the `supported_usage_metadata_details` property. This property
            should be configured as follows with the types of tokens that the model
            supports tracking:

            .. code-block:: python

                class TestMyChatModelIntegration(ChatModelIntegrationTests):
                    @property
                    def supported_usage_metadata_details(self) -> dict:
                        return {
                            "invoke": [
                                "audio_input",
                                "audio_output",
                                "reasoning_output",
                                "cache_read_input",
                                "cache_creation_input",
                            ],
                            "stream": [
                                "audio_input",
                                "audio_output",
                                "reasoning_output",
                                "cache_read_input",
                                "cache_creation_input",
                            ],
                        }

        .. dropdown:: Troubleshooting

            If this test fails, first verify that your model yields
            :class:`~langchain_core.messages.ai.UsageMetadata` dicts
            attached to the returned AIMessage object in `_stream`
            that sum up to the total usage metadata.

            Note that `input_tokens` should only be included on one of the chunks
            (typically the first or the last chunk), and the rest should have 0 or None
            to avoid counting input tokens multiple times.

            `output_tokens` typically count the number of tokens in each chunk, not the
            sum. This test will pass as long as the sum of `output_tokens` across all
            chunks is not 0.

            .. code-block:: python

                yield ChatResult(
                    generations=[ChatGeneration(
                        message=AIMessage(
                            content="Output text",
                            usage_metadata={
                                "input_tokens": (
                                    num_input_tokens if is_first_chunk else 0
                                ),
                                "output_tokens": 11,
                                "total_tokens": (
                                    11+num_input_tokens if is_first_chunk else 11
                                ),
                                "input_token_details": {
                                    "audio": 10,
                                    "cache_creation": 200,
                                    "cache_read": 100,
                                },
                                "output_token_details": {
                                    "audio": 10,
                                    "reasoning": 200,
                                }
                            }
                        )
                    )]
                )
        """
        if not self.returns_usage_metadata:
            pytest.skip("Not implemented.")
        full: Optional[AIMessageChunk] = None
        for chunk in model.stream("Write me 2 haikus. Only include the haikus."):
            assert isinstance(chunk, AIMessageChunk)
            # only one chunk is allowed to set usage_metadata.input_tokens
            # if multiple do, it's likely a bug that will result in overcounting
            # input tokens
            if full and full.usage_metadata and full.usage_metadata["input_tokens"]:
                assert (
                    not chunk.usage_metadata or not chunk.usage_metadata["input_tokens"]
                ), (
                    "Only one chunk should set input_tokens,"
                    " the rest should be 0 or None"
                )
            full = chunk if full is None else cast(AIMessageChunk, full + chunk)

        assert isinstance(full, AIMessageChunk)
        assert full.usage_metadata is not None
        assert isinstance(full.usage_metadata["input_tokens"], int)
        assert isinstance(full.usage_metadata["output_tokens"], int)
        assert isinstance(full.usage_metadata["total_tokens"], int)

        if "audio_input" in self.supported_usage_metadata_details["stream"]:
            msg = self.invoke_with_audio_input(stream=True)
            assert isinstance(msg.usage_metadata["input_token_details"]["audio"], int)  # type: ignore[index]
        if "audio_output" in self.supported_usage_metadata_details["stream"]:
            msg = self.invoke_with_audio_output(stream=True)
            assert isinstance(msg.usage_metadata["output_token_details"]["audio"], int)  # type: ignore[index]
        if "reasoning_output" in self.supported_usage_metadata_details["stream"]:
            msg = self.invoke_with_reasoning_output(stream=True)
            assert isinstance(
                msg.usage_metadata["output_token_details"]["reasoning"],  # type: ignore[index]
                int,
            )
        if "cache_read_input" in self.supported_usage_metadata_details["stream"]:
            msg = self.invoke_with_cache_read_input(stream=True)
            assert isinstance(
                msg.usage_metadata["input_token_details"]["cache_read"],  # type: ignore[index]
                int,
            )
        if "cache_creation_input" in self.supported_usage_metadata_details["stream"]:
            msg = self.invoke_with_cache_creation_input(stream=True)
            assert isinstance(
                msg.usage_metadata["input_token_details"]["cache_creation"],  # type: ignore[index]
                int,
            )

    def test_stop_sequence(self, model: BaseChatModel) -> None:
        """Test that model does not fail when invoked with the ``stop`` parameter,
        which is a standard parameter for stopping generation at a certain token.

        More on standard parameters here: https://python.langchain.com/docs/concepts/chat_models/#standard-parameters

        This should pass for all integrations.

        .. dropdown:: Troubleshooting

            If this test fails, check that the function signature for ``_generate``
            (as well as ``_stream`` and async variants) accepts the ``stop`` parameter:

            .. code-block:: python

                def _generate(
                    self,
                    messages: List[BaseMessage],
                    stop: Optional[List[str]] = None,
                    run_manager: Optional[CallbackManagerForLLMRun] = None,
                    **kwargs: Any,
                ) -> ChatResult:
        """  # noqa: E501
        result = model.invoke("hi", stop=["you"])
        assert isinstance(result, AIMessage)

        custom_model = self.chat_model_class(
            **{**self.chat_model_params, "stop": ["you"]}
        )
        result = custom_model.invoke("hi")
        assert isinstance(result, AIMessage)

    def test_tool_calling(self, model: BaseChatModel) -> None:
        """Test that the model generates tool calls. This test is skipped if the
        ``has_tool_calling`` property on the test class is set to False.

        This test is optional and should be skipped if the model does not support
        tool calling (see Configuration below).

        .. dropdown:: Configuration

            To disable tool calling tests, set ``has_tool_calling`` to False in your
            test class:

            .. code-block:: python

                class TestMyChatModelIntegration(ChatModelIntegrationTests):
                    @property
                    def has_tool_calling(self) -> bool:
                        return False

        .. dropdown:: Troubleshooting

            If this test fails, check that ``bind_tools`` is implemented to correctly
            translate LangChain tool objects into the appropriate schema for your
            chat model.

            This test may fail if the chat model does not support a ``tool_choice``
            parameter. This parameter can be used to force a tool call. If
            ``tool_choice`` is not supported and the model consistently fails this
            test, you can ``xfail`` the test:

            .. code-block:: python

                @pytest.mark.xfail(reason=("Does not support tool_choice."))
                def test_tool_calling(self, model: BaseChatModel) -> None:
                    super().test_tool_calling(model)

            Otherwise, ensure that the ``tool_choice_value`` property is correctly
            specified on the test class.
        """
        if not self.has_tool_calling:
            pytest.skip("Test requires tool calling.")
        if self.tool_choice_value == "tool_name":
            tool_choice: Optional[str] = "magic_function"
        else:
            tool_choice = self.tool_choice_value
        model_with_tools = model.bind_tools([magic_function], tool_choice=tool_choice)

        # Test invoke
        query = "What is the value of magic_function(3)? Use the tool."
        result = model_with_tools.invoke(query)
        _validate_tool_call_message(result)

        # Test stream
        full: Optional[BaseMessageChunk] = None
        for chunk in model_with_tools.stream(query):
            full = chunk if full is None else full + chunk  # type: ignore
        assert isinstance(full, AIMessage)
        _validate_tool_call_message(full)

    async def test_tool_calling_async(self, model: BaseChatModel) -> None:
        """Test that the model generates tool calls. This test is skipped if the
        ``has_tool_calling`` property on the test class is set to False.

        This test is optional and should be skipped if the model does not support
        tool calling (see Configuration below).

        .. dropdown:: Configuration

            To disable tool calling tests, set ``has_tool_calling`` to False in your
            test class:

            .. code-block:: python

                class TestMyChatModelIntegration(ChatModelIntegrationTests):
                    @property
                    def has_tool_calling(self) -> bool:
                        return False

        .. dropdown:: Troubleshooting

            If this test fails, check that ``bind_tools`` is implemented to correctly
            translate LangChain tool objects into the appropriate schema for your
            chat model.

            This test may fail if the chat model does not support a ``tool_choice``
            parameter. This parameter can be used to force a tool call. If
            ``tool_choice`` is not supported and the model consistently fails this
            test, you can ``xfail`` the test:

            .. code-block:: python

                @pytest.mark.xfail(reason=("Does not support tool_choice."))
                async def test_tool_calling_async(self, model: BaseChatModel) -> None:
                    await super().test_tool_calling_async(model)

            Otherwise, ensure that the ``tool_choice_value`` property is correctly
            specified on the test class.
        """
        if not self.has_tool_calling:
            pytest.skip("Test requires tool calling.")
        if self.tool_choice_value == "tool_name":
            tool_choice: Optional[str] = "magic_function"
        else:
            tool_choice = self.tool_choice_value
        model_with_tools = model.bind_tools([magic_function], tool_choice=tool_choice)

        # Test ainvoke
        query = "What is the value of magic_function(3)? Use the tool."
        result = await model_with_tools.ainvoke(query)
        _validate_tool_call_message(result)

        # Test astream
        full: Optional[BaseMessageChunk] = None
        async for chunk in model_with_tools.astream(query):
            full = chunk if full is None else full + chunk  # type: ignore
        assert isinstance(full, AIMessage)
        _validate_tool_call_message(full)

    def test_tool_calling_with_no_arguments(self, model: BaseChatModel) -> None:
        """Test that the model generates tool calls for tools with no arguments.
        This test is skipped if the ``has_tool_calling`` property on the test class
        is set to False.

        This test is optional and should be skipped if the model does not support
        tool calling (see Configuration below).

        .. dropdown:: Configuration

            To disable tool calling tests, set ``has_tool_calling`` to False in your
            test class:

            .. code-block:: python

                class TestMyChatModelIntegration(ChatModelIntegrationTests):
                    @property
                    def has_tool_calling(self) -> bool:
                        return False

        .. dropdown:: Troubleshooting

            If this test fails, check that ``bind_tools`` is implemented to correctly
            translate LangChain tool objects into the appropriate schema for your
            chat model. It should correctly handle the case where a tool has no
            arguments.

            This test may fail if the chat model does not support a ``tool_choice``
            parameter. This parameter can be used to force a tool call. It may also
            fail if a provider does not support this form of tool. In these cases,
            you can ``xfail`` the test:

            .. code-block:: python

                @pytest.mark.xfail(reason=("Does not support tool_choice."))
                def test_tool_calling_with_no_arguments(self, model: BaseChatModel) -> None:
                    super().test_tool_calling_with_no_arguments(model)

            Otherwise, ensure that the ``tool_choice_value`` property is correctly
            specified on the test class.
        """  # noqa: E501
        if not self.has_tool_calling:
            pytest.skip("Test requires tool calling.")

        if self.tool_choice_value == "tool_name":
            tool_choice: Optional[str] = "magic_function_no_args"
        else:
            tool_choice = self.tool_choice_value
        model_with_tools = model.bind_tools(
            [magic_function_no_args], tool_choice=tool_choice
        )
        query = "What is the value of magic_function()? Use the tool."
        result = model_with_tools.invoke(query)
        _validate_tool_call_message_no_args(result)

        full: Optional[BaseMessageChunk] = None
        for chunk in model_with_tools.stream(query):
            full = chunk if full is None else full + chunk  # type: ignore
        assert isinstance(full, AIMessage)
        _validate_tool_call_message_no_args(full)

    def test_bind_runnables_as_tools(self, model: BaseChatModel) -> None:
        """Test that the model generates tool calls for tools that are derived from
        LangChain runnables. This test is skipped if the ``has_tool_calling`` property
        on the test class is set to False.

        This test is optional and should be skipped if the model does not support
        tool calling (see Configuration below).

        .. dropdown:: Configuration

            To disable tool calling tests, set ``has_tool_calling`` to False in your
            test class:

            .. code-block:: python

                class TestMyChatModelIntegration(ChatModelIntegrationTests):
                    @property
                    def has_tool_calling(self) -> bool:
                        return False

        .. dropdown:: Troubleshooting

            If this test fails, check that ``bind_tools`` is implemented to correctly
            translate LangChain tool objects into the appropriate schema for your
            chat model.

            This test may fail if the chat model does not support a ``tool_choice``
            parameter. This parameter can be used to force a tool call. If
            ``tool_choice`` is not supported and the model consistently fails this
            test, you can ``xfail`` the test:

            .. code-block:: python

                @pytest.mark.xfail(reason=("Does not support tool_choice."))
                def test_bind_runnables_as_tools(self, model: BaseChatModel) -> None:
                    super().test_bind_runnables_as_tools(model)

            Otherwise, ensure that the ``tool_choice_value`` property is correctly
            specified on the test class.
        """
        if not self.has_tool_calling:
            pytest.skip("Test requires tool calling.")

        prompt = ChatPromptTemplate.from_messages(
            [("human", "Hello. Please respond in the style of {answer_style}.")]
        )
        llm = GenericFakeChatModel(messages=iter(["hello matey"]))
        chain = prompt | llm | StrOutputParser()
        tool_ = chain.as_tool(
            name="greeting_generator",
            description="Generate a greeting in a particular style of speaking.",
        )
        if self.tool_choice_value == "tool_name":
            tool_choice: Optional[str] = "greeting_generator"
        else:
            tool_choice = self.tool_choice_value
        model_with_tools = model.bind_tools([tool_], tool_choice=tool_choice)
        query = "Using the tool, generate a Pirate greeting."
        result = model_with_tools.invoke(query)
        assert isinstance(result, AIMessage)
        assert result.tool_calls
        tool_call = result.tool_calls[0]
        assert tool_call["args"].get("answer_style")
        assert tool_call["type"] == "tool_call"

    def test_structured_output(self, model: BaseChatModel) -> None:
        """Test to verify structured output is generated both on invoke and stream.

        This test is optional and should be skipped if the model does not support
        tool calling (see Configuration below).

        .. dropdown:: Configuration

            To disable tool calling tests, set ``has_tool_calling`` to False in your
            test class:

            .. code-block:: python

                class TestMyChatModelIntegration(ChatModelIntegrationTests):
                    @property
                    def has_tool_calling(self) -> bool:
                        return False

        .. dropdown:: Troubleshooting

            If this test fails, ensure that the model's ``bind_tools`` method
            properly handles both JSON Schema and Pydantic V2 models.
            ``langchain_core`` implements a utility function that will accommodate
            most formats: https://python.langchain.com/api_reference/core/utils/langchain_core.utils.function_calling.convert_to_openai_tool.html

            See example implementation of ``with_structured_output`` here: https://python.langchain.com/api_reference/_modules/langchain_openai/chat_models/base.html#BaseChatOpenAI.with_structured_output
        """  # noqa: E501
        if not self.has_tool_calling:
            pytest.skip("Test requires tool calling.")

        Joke = _get_joke_class()
        # Pydantic class
        # Type ignoring since the interface only officially supports pydantic 1
        # or pydantic.v1.BaseModel but not pydantic.BaseModel from pydantic 2.
        # We'll need to do a pass updating the type signatures.
        chat = model.with_structured_output(Joke)  # type: ignore[arg-type]
        result = chat.invoke("Tell me a joke about cats.")
        assert isinstance(result, Joke)

        for chunk in chat.stream("Tell me a joke about cats."):
            assert isinstance(chunk, Joke)

        # Schema
        chat = model.with_structured_output(Joke.model_json_schema())
        result = chat.invoke("Tell me a joke about cats.")
        assert isinstance(result, dict)
        assert set(result.keys()) == {"setup", "punchline"}

        for chunk in chat.stream("Tell me a joke about cats."):
            assert isinstance(chunk, dict)
        assert isinstance(chunk, dict)  # for mypy
        assert set(chunk.keys()) == {"setup", "punchline"}

    async def test_structured_output_async(self, model: BaseChatModel) -> None:
        """Test to verify structured output is generated both on invoke and stream.

        This test is optional and should be skipped if the model does not support
        tool calling (see Configuration below).

        .. dropdown:: Configuration

            To disable tool calling tests, set ``has_tool_calling`` to False in your
            test class:

            .. code-block:: python

                class TestMyChatModelIntegration(ChatModelIntegrationTests):
                    @property
                    def has_tool_calling(self) -> bool:
                        return False

        .. dropdown:: Troubleshooting

            If this test fails, ensure that the model's ``bind_tools`` method
            properly handles both JSON Schema and Pydantic V2 models.
            ``langchain_core`` implements a utility function that will accommodate
            most formats: https://python.langchain.com/api_reference/core/utils/langchain_core.utils.function_calling.convert_to_openai_tool.html

            See example implementation of ``with_structured_output`` here: https://python.langchain.com/api_reference/_modules/langchain_openai/chat_models/base.html#BaseChatOpenAI.with_structured_output
        """  # noqa: E501
        if not self.has_tool_calling:
            pytest.skip("Test requires tool calling.")

        Joke = _get_joke_class()

        # Pydantic class
        # Type ignoring since the interface only officially supports pydantic 1
        # or pydantic.v1.BaseModel but not pydantic.BaseModel from pydantic 2.
        # We'll need to do a pass updating the type signatures.
        chat = model.with_structured_output(Joke)  # type: ignore[arg-type]
        result = await chat.ainvoke("Tell me a joke about cats.")
        assert isinstance(result, Joke)

        async for chunk in chat.astream("Tell me a joke about cats."):
            assert isinstance(chunk, Joke)

        # Schema
        chat = model.with_structured_output(Joke.model_json_schema())
        result = await chat.ainvoke("Tell me a joke about cats.")
        assert isinstance(result, dict)
        assert set(result.keys()) == {"setup", "punchline"}

        async for chunk in chat.astream("Tell me a joke about cats."):
            assert isinstance(chunk, dict)
        assert isinstance(chunk, dict)  # for mypy
        assert set(chunk.keys()) == {"setup", "punchline"}

    @pytest.mark.skipif(PYDANTIC_MAJOR_VERSION != 2, reason="Test requires pydantic 2.")
    def test_structured_output_pydantic_2_v1(self, model: BaseChatModel) -> None:
        """Test to verify we can generate structured output using
        pydantic.v1.BaseModel.

        pydantic.v1.BaseModel is available in the pydantic 2 package.

        This test is optional and should be skipped if the model does not support
        tool calling (see Configuration below).

        .. dropdown:: Configuration

            To disable tool calling tests, set ``has_tool_calling`` to False in your
            test class:

            .. code-block:: python

                class TestMyChatModelIntegration(ChatModelIntegrationTests):
                    @property
                    def has_tool_calling(self) -> bool:
                        return False

        .. dropdown:: Troubleshooting

            If this test fails, ensure that the model's ``bind_tools`` method
            properly handles both JSON Schema and Pydantic V1 models.
            ``langchain_core`` implements a utility function that will accommodate
            most formats: https://python.langchain.com/api_reference/core/utils/langchain_core.utils.function_calling.convert_to_openai_tool.html

            See example implementation of ``with_structured_output`` here: https://python.langchain.com/api_reference/_modules/langchain_openai/chat_models/base.html#BaseChatOpenAI.with_structured_output
        """
        if not self.has_tool_calling:
            pytest.skip("Test requires tool calling.")

        class Joke(BaseModelV1):  # Uses langchain_core.pydantic_v1.BaseModel
            """Joke to tell user."""

            setup: str = FieldV1(description="question to set up a joke")
            punchline: str = FieldV1(description="answer to resolve the joke")

        # Pydantic class
        chat = model.with_structured_output(Joke)
        result = chat.invoke("Tell me a joke about cats.")
        assert isinstance(result, Joke)

        for chunk in chat.stream("Tell me a joke about cats."):
            assert isinstance(chunk, Joke)

        # Schema
        chat = model.with_structured_output(Joke.schema())
        result = chat.invoke("Tell me a joke about cats.")
        assert isinstance(result, dict)
        assert set(result.keys()) == {"setup", "punchline"}

        for chunk in chat.stream("Tell me a joke about cats."):
            assert isinstance(chunk, dict)
        assert isinstance(chunk, dict)  # for mypy
        assert set(chunk.keys()) == {"setup", "punchline"}

    def test_structured_output_optional_param(self, model: BaseChatModel) -> None:
        """Test to verify we can generate structured output that includes optional
        parameters.

        This test is optional and should be skipped if the model does not support
        tool calling (see Configuration below).

        .. dropdown:: Configuration

            To disable tool calling tests, set ``has_tool_calling`` to False in your
            test class:

            .. code-block:: python

                class TestMyChatModelIntegration(ChatModelIntegrationTests):
                    @property
                    def has_tool_calling(self) -> bool:
                        return False

        .. dropdown:: Troubleshooting

            If this test fails, ensure that the model's ``bind_tools`` method
            properly handles Pydantic V2 models with optional parameters.
            ``langchain_core`` implements a utility function that will accommodate
            most formats: https://python.langchain.com/api_reference/core/utils/langchain_core.utils.function_calling.convert_to_openai_tool.html

            See example implementation of ``with_structured_output`` here: https://python.langchain.com/api_reference/_modules/langchain_openai/chat_models/base.html#BaseChatOpenAI.with_structured_output
        """
        if not self.has_tool_calling:
            pytest.skip("Test requires tool calling.")

        class Joke(BaseModel):
            """Joke to tell user."""

            setup: str = Field(description="question to set up a joke")
            punchline: Optional[str] = Field(
                default=None, description="answer to resolve the joke"
            )

        chat = model.with_structured_output(Joke)  # type: ignore[arg-type]
        setup_result = chat.invoke(
            "Give me the setup to a joke about cats, no punchline."
        )
        assert isinstance(setup_result, Joke)

        joke_result = chat.invoke("Give me a joke about cats, include the punchline.")
        assert isinstance(joke_result, Joke)

    def test_tool_message_histories_string_content(
        self, model: BaseChatModel, my_adder_tool: BaseTool
    ) -> None:
        """Test that message histories are compatible with string tool contents
        (e.g. OpenAI format). If a model passes this test, it should be compatible
        with messages generated from providers following OpenAI format.

        This test should be skipped if the model does not support tool calling
        (see Configuration below).

        .. dropdown:: Configuration

            To disable tool calling tests, set ``has_tool_calling`` to False in your
            test class:

            .. code-block:: python

                class TestMyChatModelIntegration(ChatModelIntegrationTests):
                    @property
                    def has_tool_calling(self) -> bool:
                        return False

        .. dropdown:: Troubleshooting

            If this test fails, check that:

            1. The model can correctly handle message histories that include AIMessage objects with ``""`` content.
            2. The ``tool_calls`` attribute on AIMessage objects is correctly handled and passed to the model in an appropriate format.
            3. The model can correctly handle ToolMessage objects with string content and arbitrary string values for ``tool_call_id``.

            You can ``xfail`` the test if tool calling is implemented but this format
            is not supported.

            .. code-block:: python

                @pytest.mark.xfail(reason=("Not implemented."))
                def test_tool_message_histories_string_content(self, model: BaseChatModel) -> None:
                    super().test_tool_message_histories_string_content(model)
        """  # noqa: E501
        if not self.has_tool_calling:
            pytest.skip("Test requires tool calling.")
        model_with_tools = model.bind_tools([my_adder_tool])
        function_name = "my_adder_tool"
        function_args = {"a": "1", "b": "2"}

        messages_string_content = [
            HumanMessage("What is 1 + 2"),
            # string content (e.g. OpenAI)
            AIMessage(
                "",
                tool_calls=[
                    {
                        "name": function_name,
                        "args": function_args,
                        "id": "abc123",
                        "type": "tool_call",
                    },
                ],
            ),
            ToolMessage(
                json.dumps({"result": 3}),
                name=function_name,
                tool_call_id="abc123",
            ),
        ]
        result_string_content = model_with_tools.invoke(messages_string_content)
        assert isinstance(result_string_content, AIMessage)

    def test_tool_message_histories_list_content(
        self,
        model: BaseChatModel,
        my_adder_tool: BaseTool,
    ) -> None:
        """Test that message histories are compatible with list tool contents
        (e.g. Anthropic format).

        These message histories will include AIMessage objects with "tool use" and
        content blocks, e.g.,

        .. code-block:: python

            [
                {"type": "text", "text": "Hmm let me think about that"},
                {
                    "type": "tool_use",
                    "input": {"fav_color": "green"},
                    "id": "foo",
                    "name": "color_picker",
                },
            ]

        This test should be skipped if the model does not support tool calling
        (see Configuration below).

        .. dropdown:: Configuration

            To disable tool calling tests, set ``has_tool_calling`` to False in your
            test class:

            .. code-block:: python

                class TestMyChatModelIntegration(ChatModelIntegrationTests):
                    @property
                    def has_tool_calling(self) -> bool:
                        return False

        .. dropdown:: Troubleshooting

            If this test fails, check that:

            1. The model can correctly handle message histories that include AIMessage objects with list content.
            2. The ``tool_calls`` attribute on AIMessage objects is correctly handled and passed to the model in an appropriate format.
            3. The model can correctly handle ToolMessage objects with string content and arbitrary string values for ``tool_call_id``.

            You can ``xfail`` the test if tool calling is implemented but this format
            is not supported.

            .. code-block:: python

                @pytest.mark.xfail(reason=("Not implemented."))
                def test_tool_message_histories_list_content(self, model: BaseChatModel) -> None:
                    super().test_tool_message_histories_list_content(model)
        """  # noqa: E501
        if not self.has_tool_calling:
            pytest.skip("Test requires tool calling.")
        model_with_tools = model.bind_tools([my_adder_tool])
        function_name = "my_adder_tool"
        function_args = {"a": 1, "b": 2}

        messages_list_content = [
            HumanMessage("What is 1 + 2"),
            # List content (e.g., Anthropic)
            AIMessage(
                [
                    {"type": "text", "text": "some text"},
                    {
                        "type": "tool_use",
                        "id": "abc123",
                        "name": function_name,
                        "input": function_args,
                    },
                ],
                tool_calls=[
                    {
                        "name": function_name,
                        "args": function_args,
                        "id": "abc123",
                        "type": "tool_call",
                    },
                ],
            ),
            ToolMessage(
                json.dumps({"result": 3}),
                name=function_name,
                tool_call_id="abc123",
            ),
        ]
        result_list_content = model_with_tools.invoke(messages_list_content)
        assert isinstance(result_list_content, AIMessage)

    def test_structured_few_shot_examples(
        self, model: BaseChatModel, my_adder_tool: BaseTool
    ) -> None:
        """Test that the model can process few-shot examples with tool calls.

        These are represented as a sequence of messages of the following form:

        - ``HumanMessage`` with string content;
        - ``AIMessage`` with the ``tool_calls`` attribute populated;
        - ``ToolMessage`` with string content;
        - ``AIMessage`` with string content (an answer);
        - ``HuamnMessage`` with string content (a follow-up question).

        This test should be skipped if the model does not support tool calling
        (see Configuration below).

        .. dropdown:: Configuration

            To disable tool calling tests, set ``has_tool_calling`` to False in your
            test class:

            .. code-block:: python

                class TestMyChatModelIntegration(ChatModelIntegrationTests):
                    @property
                    def has_tool_calling(self) -> bool:
                        return False

        .. dropdown:: Troubleshooting

            This test uses a utility function in ``langchain_core`` to generate a
            sequence of messages representing "few-shot" examples: https://python.langchain.com/api_reference/core/utils/langchain_core.utils.function_calling.tool_example_to_messages.html

            If this test fails, check that the model can correctly handle this
            sequence of messages.

            You can ``xfail`` the test if tool calling is implemented but this format
            is not supported.

            .. code-block:: python

                @pytest.mark.xfail(reason=("Not implemented."))
                def test_structured_few_shot_examples(self, model: BaseChatModel) -> None:
                    super().test_structured_few_shot_examples(model)
        """  # noqa: E501
        if not self.has_tool_calling:
            pytest.skip("Test requires tool calling.")
        model_with_tools = model.bind_tools([my_adder_tool], tool_choice="any")
        function_result = json.dumps({"result": 3})

        tool_schema = my_adder_tool.args_schema
        assert tool_schema is not None
        few_shot_messages = tool_example_to_messages(
            "What is 1 + 2",
            [tool_schema(a=1, b=2)],
            tool_outputs=[function_result],
            ai_response=function_result,
        )

        messages = few_shot_messages + [HumanMessage("What is 3 + 4")]
        result = model_with_tools.invoke(messages)
        assert isinstance(result, AIMessage)

    def test_image_inputs(self, model: BaseChatModel) -> None:
        """Test that the model can process image inputs.

        This test should be skipped (see Configuration below) if the model does not
        support image inputs These will take the form of messages with OpenAI-style
        image content blocks:

        .. code-block:: python

            [
                {"type": "text", "text": "describe the weather in this image"},
                {
                    "type": "image_url",
                    "image_url": {"url": f"data:image/jpeg;base64,{image_data}"},
                },
            ]

        See https://python.langchain.com/docs/concepts/multimodality/

        .. dropdown:: Configuration

            To disable this test, set ``supports_image_inputs`` to False in your
            test class:

            .. code-block:: python

                class TestMyChatModelIntegration(ChatModelIntegrationTests):
                    @property
                    def supports_image_inputs(self) -> bool:
                        return False

        .. dropdown:: Troubleshooting

            If this test fails, check that the model can correctly handle messages
            with image content blocks in OpenAI format, including base64-encoded
            images. Otherwise, set the ``supports_image_inputs`` property to False.
        """
        if not self.supports_image_inputs:
            return
        image_url = "https://upload.wikimedia.org/wikipedia/commons/thumb/d/dd/Gfp-wisconsin-madison-the-nature-boardwalk.jpg/2560px-Gfp-wisconsin-madison-the-nature-boardwalk.jpg"
        image_data = base64.b64encode(httpx.get(image_url).content).decode("utf-8")
        message = HumanMessage(
            content=[
                {"type": "text", "text": "describe the weather in this image"},
                {
                    "type": "image_url",
                    "image_url": {"url": f"data:image/jpeg;base64,{image_data}"},
                },
            ],
        )
        model.invoke([message])

    def test_image_tool_message(self, model: BaseChatModel) -> None:
        """Test that the model can process ToolMessages with image inputs.

        This test should be skipped if the model does not support messages of the
        form:

        .. code-block:: python

            ToolMessage(
                content=[
                    {
                        "type": "image_url",
                        "image_url": {"url": f"data:image/jpeg;base64,{image_data}"},
                    },
                ],
                tool_call_id="1",
                name="random_image",
            )

        This test can be skipped by setting the ``supports_image_tool_message`` property
        to False (see Configuration below).

        .. dropdown:: Configuration

            To disable this test, set ``supports_image_tool_message`` to False in your
            test class:

            .. code-block:: python

                class TestMyChatModelIntegration(ChatModelIntegrationTests):
                    @property
                    def supports_image_tool_message(self) -> bool:
                        return False

        .. dropdown:: Troubleshooting

            If this test fails, check that the model can correctly handle messages
            with image content blocks in ToolMessages, including base64-encoded
            images. Otherwise, set the ``supports_image_tool_message`` property to
            False.
        """
        if not self.supports_image_tool_message:
            return
        image_url = "https://upload.wikimedia.org/wikipedia/commons/thumb/d/dd/Gfp-wisconsin-madison-the-nature-boardwalk.jpg/2560px-Gfp-wisconsin-madison-the-nature-boardwalk.jpg"
        image_data = base64.b64encode(httpx.get(image_url).content).decode("utf-8")
        messages = [
            HumanMessage("get a random image using the tool and describe the weather"),
            AIMessage(
                [],
                tool_calls=[
                    {"type": "tool_call", "id": "1", "name": "random_image", "args": {}}
                ],
            ),
            ToolMessage(
                content=[
                    {
                        "type": "image_url",
                        "image_url": {"url": f"data:image/jpeg;base64,{image_data}"},
                    },
                ],
                tool_call_id="1",
                name="random_image",
            ),
        ]

        def random_image() -> str:
            """Return a random image."""
            return ""

        model.bind_tools([random_image]).invoke(messages)

    def test_anthropic_inputs(self, model: BaseChatModel) -> None:
        """Test that model can process Anthropic-style message histories.

        These message histories will include ``AIMessage`` objects with ``tool_use``
        content blocks, e.g.,

        .. code-block:: python

            AIMessage(
                [
                    {"type": "text", "text": "Hmm let me think about that"},
                    {
                        "type": "tool_use",
                        "input": {"fav_color": "green"},
                        "id": "foo",
                        "name": "color_picker",
                    },
                ]
            )

        as well as ``HumanMessage`` objects containing ``tool_result`` content blocks:

        .. code-block:: python

            HumanMessage(
                [
                    {
                        "type": "tool_result",
                        "tool_use_id": "foo",
                        "content": [
                            {
                                "type": "text",
                                "text": "green is a great pick! that's my sister's favorite color",  # noqa: E501
                            }
                        ],
                        "is_error": False,
                    },
                    {"type": "text", "text": "what's my sister's favorite color"},
                ]
            )

        This test should be skipped if the model does not support messages of this
        form (or doesn't support tool calling generally). See Configuration below.

        .. dropdown:: Configuration

            To disable this test, set ``supports_anthropic_inputs`` to False in your
            test class:

            .. code-block:: python

                class TestMyChatModelIntegration(ChatModelIntegrationTests):
                    @property
                    def supports_anthropic_inputs(self) -> bool:
                        return False

        .. dropdown:: Troubleshooting

            If this test fails, check that:

            1. The model can correctly handle message histories that include message objects with list content.
            2. The ``tool_calls`` attribute on AIMessage objects is correctly handled and passed to the model in an appropriate format.
            3. HumanMessages with "tool_result" content blocks are correctly handled.

            Otherwise, if Anthropic tool call and result formats are not supported,
            set the ``supports_anthropic_inputs`` property to False.
        """  # noqa: E501
        if not self.supports_anthropic_inputs:
            return

        class color_picker(BaseModelV1):
            """Input your fav color and get a random fact about it."""

            fav_color: str

        human_content: List[dict] = [
            {
                "type": "text",
                "text": "what's your favorite color in this image",
            },
        ]
        if self.supports_image_inputs:
            image_url = "https://upload.wikimedia.org/wikipedia/commons/thumb/d/dd/Gfp-wisconsin-madison-the-nature-boardwalk.jpg/2560px-Gfp-wisconsin-madison-the-nature-boardwalk.jpg"
            image_data = base64.b64encode(httpx.get(image_url).content).decode("utf-8")
            human_content.append(
                {
                    "type": "image",
                    "source": {
                        "type": "base64",
                        "media_type": "image/jpeg",
                        "data": image_data,
                    },
                }
            )
        messages = [
            SystemMessage("you're a good assistant"),
            HumanMessage(human_content),  # type: ignore[arg-type]
            AIMessage(
                [
                    {"type": "text", "text": "Hmm let me think about that"},
                    {
                        "type": "tool_use",
                        "input": {"fav_color": "green"},
                        "id": "foo",
                        "name": "color_picker",
                    },
                ]
            ),
            HumanMessage(
                [
                    {
                        "type": "tool_result",
                        "tool_use_id": "foo",
                        "content": [
                            {
                                "type": "text",
                                "text": "green is a great pick! that's my sister's favorite color",  # noqa: E501
                            }
                        ],
                        "is_error": False,
                    },
                    {"type": "text", "text": "what's my sister's favorite color"},
                ]
            ),
        ]
        model.bind_tools([color_picker]).invoke(messages)

    def test_tool_message_error_status(
        self, model: BaseChatModel, my_adder_tool: BaseTool
    ) -> None:
        """Test that ToolMessage with ``status="error"`` can be handled.

        These messages may take the form:

        .. code-block:: python

            ToolMessage(
                "Error: Missing required argument 'b'.",
                name="my_adder_tool",
                tool_call_id="abc123",
                status="error",
            )

        If possible, the ``status`` field should be parsed and passed appropriately
        to the model.

        This test is optional and should be skipped if the model does not support
        tool calling (see Configuration below).

        .. dropdown:: Configuration

            To disable tool calling tests, set ``has_tool_calling`` to False in your
            test class:

            .. code-block:: python

                class TestMyChatModelIntegration(ChatModelIntegrationTests):
                    @property
                    def has_tool_calling(self) -> bool:
                        return False

        .. dropdown:: Troubleshooting

            If this test fails, check that the ``status`` field on ``ToolMessage``
            objects is either ignored or passed to the model appropriately.

            Otherwise, ensure that the ``tool_choice_value`` property is correctly
            specified on the test class.
        """
        if not self.has_tool_calling:
            pytest.skip("Test requires tool calling.")
        model_with_tools = model.bind_tools([my_adder_tool])
        messages = [
            HumanMessage("What is 1 + 2"),
            AIMessage(
                "",
                tool_calls=[
                    {
                        "name": "my_adder_tool",
                        "args": {"a": 1},
                        "id": "abc123",
                        "type": "tool_call",
                    },
                ],
            ),
            ToolMessage(
                "Error: Missing required argument 'b'.",
                name="my_adder_tool",
                tool_call_id="abc123",
                status="error",
            ),
        ]
        result = model_with_tools.invoke(messages)
        assert isinstance(result, AIMessage)

    def test_message_with_name(self, model: BaseChatModel) -> None:
        """Test that HumanMessage with values for the ``name`` field can be handled.

        These messages may take the form:

        .. code-block:: python

            HumanMessage("hello", name="example_user")

        If possible, the ``name`` field should be parsed and passed appropriately
        to the model. Otherwise, it should be ignored.

        .. dropdown:: Troubleshooting

            If this test fails, check that the ``name`` field on ``HumanMessage``
            objects is either ignored or passed to the model appropriately.
        """
        result = model.invoke([HumanMessage("hello", name="example_user")])
        assert result is not None
        assert isinstance(result, AIMessage)
        assert isinstance(result.content, str)
        assert len(result.content) > 0

    def invoke_with_audio_input(self, *, stream: bool = False) -> AIMessage:
        """:private:"""
        raise NotImplementedError()

    def invoke_with_audio_output(self, *, stream: bool = False) -> AIMessage:
        """:private:"""
        raise NotImplementedError()

    def invoke_with_reasoning_output(self, *, stream: bool = False) -> AIMessage:
        """:private:"""
        raise NotImplementedError()

    def invoke_with_cache_read_input(self, *, stream: bool = False) -> AIMessage:
        """:private:"""
        raise NotImplementedError()

    def invoke_with_cache_creation_input(self, *, stream: bool = False) -> AIMessage:
        """:private:"""
        raise NotImplementedError()<|MERGE_RESOLUTION|>--- conflicted
+++ resolved
@@ -109,13 +109,6 @@
     .. note::
           API references for individual test methods include troubleshooting tips.
 
-<<<<<<< HEAD
-    Skipping tests
-        Test subclasses can control what features are tested (such as tool
-        calling or multi-modality) by selectively overriding the following properties.
-
-        For example, to enable integration tests for image inputs, we can implement
-=======
 
     Test subclasses must implement the following two properties:
 
@@ -123,197 +116,10 @@
         The chat model class to test, e.g., ``ChatParrotLink``.
 
         Example:
->>>>>>> b7c2029e
 
         .. code-block:: python
 
             @property
-<<<<<<< HEAD
-            def supports_image_inputs(self) -> bool:
-                return True
-
-        on the test class.
-
-        Relevant properties are mentioned in the references for each method. Expand to
-        see details:
-
-        .. dropdown:: has_tool_calling
-
-            Boolean property indicating whether the chat model supports tool calling.
-
-            By default, this is determined by whether the chat model's ``bind_tools``
-            method is overridden. It typically does not need to be overridden on the
-            test class.
-
-            Example override:
-
-            .. code-block:: python
-
-                @property
-                def has_tool_calling(self) -> bool:
-                    return True
-
-        .. dropdown:: tool_choice_value
-
-            Value to use for tool choice when used in tests.
-
-            Some tests for tool calling features attempt to force tool calling via a
-            `tool_choice` parameter. A common value for this parameter is "any". Defaults
-            to `None`.
-
-            Note: if the value is set to "tool_name", the name of the tool used in each
-            test will be set as the value for `tool_choice`.
-
-            Example:
-
-            .. code-block:: python
-
-                @property
-                def tool_choice_value(self) -> Optional[str]:
-                    return "any"
-
-        .. dropdown:: has_structured_output
-
-            Boolean property indicating whether the chat model supports structured
-            output.
-
-            By default, this is determined by whether the chat model's
-            `with_structured_output` method is overridden. If the base implementation is
-            intended to be used, this method should be overridden.
-
-            See: https://python.langchain.com/docs/concepts/structured_outputs/
-
-            Example:
-
-            .. code-block:: python
-
-                @property
-                def has_structured_output(self) -> bool:
-                    return True
-
-        .. dropdown:: supports_image_inputs
-
-            Boolean property indicating whether the chat model supports image inputs.
-            Defaults to ``False``.
-
-            If set to ``True``, the chat model will be tested using content blocks of the
-            form
-
-            .. code-block:: python
-
-                [
-                    {"type": "text", "text": "describe the weather in this image"},
-                    {
-                        "type": "image_url",
-                        "image_url": {"url": f"data:image/jpeg;base64,{image_data}"},
-                    },
-                ]
-
-            See https://python.langchain.com/docs/concepts/multimodality/
-
-            Example:
-
-            .. code-block:: python
-
-                @property
-                def supports_image_inputs(self) -> bool:
-                    return True
-
-        .. dropdown:: supports_video_inputs
-
-            Boolean property indicating whether the chat model supports image inputs.
-            Defaults to ``False``. No current tests are written for this feature.
-
-        .. dropdown:: returns_usage_metadata
-
-            Boolean property indicating whether the chat model returns usage metadata
-            on invoke and streaming responses.
-
-            ``usage_metadata`` is an optional dict attribute on AIMessages that track input
-            and output tokens: https://python.langchain.com/api_reference/core/messages/langchain_core.messages.ai.UsageMetadata.html
-
-            Example:
-
-            .. code-block:: python
-
-                @property
-                def returns_usage_metadata(self) -> bool:
-                    return False
-
-        .. dropdown:: supports_anthropic_inputs
-
-            Boolean property indicating whether the chat model supports Anthropic-style
-            inputs.
-
-            These inputs might feature "tool use" and "tool result" content blocks, e.g.,
-
-            .. code-block:: python
-
-                [
-                    {"type": "text", "text": "Hmm let me think about that"},
-                    {
-                        "type": "tool_use",
-                        "input": {"fav_color": "green"},
-                        "id": "foo",
-                        "name": "color_picker",
-                    },
-                ]
-
-            If set to ``True``, the chat model will be tested using content blocks of this
-            form.
-
-            Example:
-
-            .. code-block:: python
-
-                @property
-                def supports_anthropic_inputs(self) -> bool:
-                    return False
-
-        .. dropdown:: supports_image_tool_message
-
-            Boolean property indicating whether the chat model supports ToolMessages
-            that include image content, e.g.,
-
-            .. code-block:: python
-
-                ToolMessage(
-                    content=[
-                        {
-                            "type": "image_url",
-                            "image_url": {"url": f"data:image/jpeg;base64,{image_data}"},
-                        },
-                    ],
-                    tool_call_id="1",
-                    name="random_image",
-                )
-
-            If set to ``True``, the chat model will be tested with message sequences that
-            include ToolMessages of this form.
-
-            Example:
-
-            .. code-block:: python
-
-                @property
-                def supports_image_tool_message(self) -> bool:
-                    return False
-
-        .. dropdown:: supported_usage_metadata_details
-
-            Property controlling what usage metadata details are emitted in both invoke
-            and stream.
-
-            ``usage_metadata`` is an optional dict attribute on AIMessages that track input
-            and output tokens: https://python.langchain.com/api_reference/core/messages/langchain_core.messages.ai.UsageMetadata.html
-
-            It includes optional keys ``input_token_details`` and ``output_token_details``
-            that can track usage details associated with special types of tokens, such as
-            cached, audio, or reasoning.
-
-            Only needs to be overridden if these details are supplied.
-    """  # noqa: E501
-=======
             def chat_model_class(self) -> Type[ChatParrotLink]:
                 return ChatParrotLink
 
@@ -499,7 +305,6 @@
 
         Only needs to be overridden if these details are supplied.
     """
->>>>>>> b7c2029e
 
     @property
     def standard_chat_model_params(self) -> dict:
