--- conflicted
+++ resolved
@@ -332,9 +332,6 @@
             def has_tool_calling(self) -> bool:
                 return True
 
-<<<<<<< HEAD
-    .. dropdown:: has_tool_choice
-=======
     ??? note "`tool_choice_value`"
 
         Value to use for tool choice when used in tests.
@@ -355,7 +352,6 @@
                 return "any"
 
     ??? note "`has_tool_choice`"
->>>>>>> 4a6890a4
 
         Boolean property indicating whether the chat model supports forcing tool
         calling via a ``tool_choice`` parameter.
