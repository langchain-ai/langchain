--- conflicted
+++ resolved
@@ -133,14 +133,12 @@
         return self.chat_model_class.bind_tools is not BaseChatModel.bind_tools
 
     @property
-<<<<<<< HEAD
-=======
     def tool_choice_value(self) -> str | None:
         """(None or str) to use for tool choice when used in tests."""
         return None
 
     @property
->>>>>>> eaa6dcce
+
     def has_tool_choice(self) -> bool:
         """(bool) whether the model supports tool calling."""
         bind_tools_params = inspect.signature(
