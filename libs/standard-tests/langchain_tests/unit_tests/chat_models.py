--- conflicted
+++ resolved
@@ -632,10 +632,7 @@
             def supports_image_tool_message(self) -> bool:
                 return False
 
-<<<<<<< HEAD
-    ??? note "`supported_usage_metadata_details`"
-=======
-    .. dropdown:: supports_pdf_tool_message
+    ??? note "`supports_pdf_tool_message`"
 
         Boolean property indicating whether the chat model supports ToolMessages
         that include PDF content, i.e.,
@@ -667,8 +664,7 @@
             def supports_pdf_tool_message(self) -> bool:
                 return False
 
-    .. dropdown:: supported_usage_metadata_details
->>>>>>> d07cb63c
+    ??? note "`supported_usage_metadata_details`"
 
         Property controlling what usage metadata details are emitted in both ``invoke``
         and ``stream``.
