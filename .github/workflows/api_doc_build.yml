name: API Docs Build

on:
  workflow_dispatch:
  schedule:
    - cron:  '0 13 * * *'
env:
  PYTHON_VERSION: "3.11"

jobs:
  build:
    if: github.repository == 'langchain-ai/langchain' || github.event_name != 'schedule'
    runs-on: ubuntu-latest
    permissions:
      contents: read
    steps:
      - uses: actions/checkout@v4
        with:
          path: langchain
      - uses: actions/checkout@v4
        with:
          repository: langchain-ai/langchain-api-docs-html
          path: langchain-api-docs-html
          token: ${{ secrets.TOKEN_GITHUB_API_DOCS_HTML }}

      - name: Get repos with yq
        id: get-unsorted-repos
        uses: mikefarah/yq@master
        with:
          cmd: |
            yq '
              .packages[]
              | select(
                  (
                    (.repo | test("^langchain-ai/"))
                    and
                    (.repo != "langchain-ai/langchain")
                  )
                  or
                  (.include_in_api_ref // false)
                )
              | .repo
            ' langchain/libs/packages.yml

      - name: Parse YAML and checkout repos
        env:
          REPOS_UNSORTED: ${{ steps.get-unsorted-repos.outputs.result }}
          GITHUB_TOKEN: ${{ secrets.GITHUB_TOKEN }}
        run: |
          # Get unique repositories
          REPOS=$(echo "$REPOS_UNSORTED" | sort -u)
          
          # Checkout each unique repository
          for repo in $REPOS; do
<<<<<<< HEAD
            # Validate repository format (allow any org with proper format)
            if [[ ! "$repo" =~ ^[a-zA-Z0-9_.-]+/[a-zA-Z0-9_.-]+$ ]]; then
=======
            # Validate repository is in langchain-ai org
            if [[ ! "$repo" =~ ^langchain-ai/[a-zA-Z0-9_-]+$ ]]; then
>>>>>>> db223110
              echo "Error: Invalid repository format: $repo"
              exit 1
            fi
            
            REPO_NAME=$(echo $repo | cut -d'/' -f2)
            
            # Additional validation for repo name
<<<<<<< HEAD
            if [[ ! "$REPO_NAME" =~ ^[a-zA-Z0-9_.-]+$ ]]; then
=======
            if [[ ! "$REPO_NAME" =~ ^[a-zA-Z0-9_-]+$ ]]; then
>>>>>>> db223110
              echo "Error: Invalid repository name: $REPO_NAME"
              exit 1
            fi
            
            echo "Checking out $repo to $REPO_NAME"
            git clone --depth 1 https://github.com/$repo.git $REPO_NAME
          done

      - name: Setup Python ${{ env.PYTHON_VERSION }}
        uses: actions/setup-python@v5
        id: setup-python
        with:
          python-version: ${{ env.PYTHON_VERSION }}

      - name: Install initial py deps
        working-directory: langchain
        run: |
          python -m pip install -U uv
          python -m uv pip install --upgrade --no-cache-dir pip setuptools pyyaml

      - name: Move libs
        run: python langchain/.github/scripts/prep_api_docs_build.py

      - name: Rm old html
        run:
          rm -rf langchain-api-docs-html/api_reference_build/html

      - name: Install dependencies
        working-directory: langchain
        run: |
          python -m uv pip install $(ls ./libs/partners | xargs -I {} echo "./libs/partners/{}") --overrides ./docs/vercel_overrides.txt
          python -m uv pip install libs/core libs/langchain libs/text-splitters libs/community libs/experimental libs/standard-tests
          python -m uv pip install -r docs/api_reference/requirements.txt

      - name: Set Git config
        working-directory: langchain
        run: |
          git config --local user.email "actions@github.com"
          git config --local user.name "Github Actions"

      - name: Build docs
        working-directory: langchain
        run: |
          python docs/api_reference/create_api_rst.py
          python -m sphinx -T -E -b html -d ../langchain-api-docs-html/_build/doctrees -c docs/api_reference docs/api_reference ../langchain-api-docs-html/api_reference_build/html -j auto
          python docs/api_reference/scripts/custom_formatter.py ../langchain-api-docs-html/api_reference_build/html
          # Default index page is blank so we copy in the actual home page.
          cp ../langchain-api-docs-html/api_reference_build/html/{reference,index}.html
          rm -rf ../langchain-api-docs-html/_build/

      # https://github.com/marketplace/actions/add-commit
      - uses: EndBug/add-and-commit@v9
        with:
          cwd: langchain-api-docs-html
          message: 'Update API docs build'<|MERGE_RESOLUTION|>--- conflicted
+++ resolved
@@ -52,13 +52,8 @@
           
           # Checkout each unique repository
           for repo in $REPOS; do
-<<<<<<< HEAD
             # Validate repository format (allow any org with proper format)
             if [[ ! "$repo" =~ ^[a-zA-Z0-9_.-]+/[a-zA-Z0-9_.-]+$ ]]; then
-=======
-            # Validate repository is in langchain-ai org
-            if [[ ! "$repo" =~ ^langchain-ai/[a-zA-Z0-9_-]+$ ]]; then
->>>>>>> db223110
               echo "Error: Invalid repository format: $repo"
               exit 1
             fi
@@ -66,11 +61,7 @@
             REPO_NAME=$(echo $repo | cut -d'/' -f2)
             
             # Additional validation for repo name
-<<<<<<< HEAD
             if [[ ! "$REPO_NAME" =~ ^[a-zA-Z0-9_.-]+$ ]]; then
-=======
-            if [[ ! "$REPO_NAME" =~ ^[a-zA-Z0-9_-]+$ ]]; then
->>>>>>> db223110
               echo "Error: Invalid repository name: $REPO_NAME"
               exit 1
             fi
