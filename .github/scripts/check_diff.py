"""Analyze git diffs to determine which directories need to be tested.

Intelligently determines which LangChain packages and directories need to be tested,
linted, or built based on the changes. Handles dependency relationships between
packages, maps file changes to appropriate CI job configurations, and outputs JSON
configurations for GitHub Actions.

- Maps changed files to affected package directories (libs/core, libs/partners/*, etc.)
- Builds dependency graph to include dependent packages when core components change
- Generates test matrix configurations with appropriate Python versions
- Handles special cases for Pydantic version testing and performance benchmarks

Used as part of the check_diffs workflow.
"""

import glob
import json
import os
import sys
from collections import defaultdict
from pathlib import Path
from typing import Dict, List, Set

import tomllib
from get_min_versions import get_min_version_from_toml
from packaging.requirements import Requirement

LANGCHAIN_DIRS = [
    "libs/core",
    "libs/text-splitters",
    "libs/langchain",
    "libs/langchain_v1",
]

# When set to True, we are ignoring core dependents
# in order to be able to get CI to pass for each individual
# package that depends on core
# e.g. if you touch core, we don't then add textsplitters/etc to CI
IGNORE_CORE_DEPENDENTS = False

# ignored partners are removed from dependents
# but still run if directly edited
IGNORED_PARTNERS = [
    # remove huggingface from dependents because of CI instability
    # specifically in huggingface jobs
    # https://github.com/langchain-ai/langchain/issues/25558
    "huggingface",
    # prompty exhibiting issues with numpy for Python 3.13
    # https://github.com/langchain-ai/langchain/actions/runs/12651104685/job/35251034969?pr=29065
    "prompty",
]


def all_package_dirs() -> Set[str]:
    return {
        "/".join(path.split("/")[:-1]).lstrip("./")
        for path in glob.glob("./libs/**/pyproject.toml", recursive=True)
        if "libs/cli" not in path and "libs/standard-tests" not in path
    }


def dependents_graph() -> dict:
    """Construct a mapping of package -> dependents

    Done such that we can run tests on all dependents of a package when a change is made.
    """
    dependents = defaultdict(set)

    for path in glob.glob("./libs/**/pyproject.toml", recursive=True):
        if "template" in path:
            continue

        # load regular and test deps from pyproject.toml
        with open(path, "rb") as f:
            pyproject = tomllib.load(f)

        pkg_dir = "libs" + "/".join(path.split("libs")[1].split("/")[:-1])
        for dep in [
            *pyproject["project"]["dependencies"],
            *pyproject["dependency-groups"]["test"],
        ]:
            requirement = Requirement(dep)
            package_name = requirement.name
            if "langchain" in dep:
                dependents[package_name].add(pkg_dir)
                continue

        # load extended deps from extended_testing_deps.txt
        package_path = Path(path).parent
        extended_requirement_path = package_path / "extended_testing_deps.txt"
        if extended_requirement_path.exists():
            with open(extended_requirement_path, "r") as f:
                extended_deps = f.read().splitlines()
                for depline in extended_deps:
                    if depline.startswith("-e "):
                        # editable dependency
                        assert depline.startswith("-e ../partners/"), (
                            "Extended test deps should only editable install partner packages"
                        )
                        partner = depline.split("partners/")[1]
                        dep = f"langchain-{partner}"
                    else:
                        dep = depline.split("==")[0]

                    if "langchain" in dep:
                        dependents[dep].add(pkg_dir)

    for k in dependents:
        for partner in IGNORED_PARTNERS:
            if f"libs/partners/{partner}" in dependents[k]:
                dependents[k].remove(f"libs/partners/{partner}")
    return dependents


def add_dependents(dirs_to_eval: Set[str], dependents: dict) -> List[str]:
    updated = set()
    for dir_ in dirs_to_eval:
        # handle core manually because it has so many dependents
        if "core" in dir_:
            updated.add(dir_)
            continue
        pkg = "langchain-" + dir_.split("/")[-1]
        updated.update(dependents[pkg])
        updated.add(dir_)
    return list(updated)


def _get_configs_for_single_dir(job: str, dir_: str) -> List[Dict[str, str]]:
    if job == "test-pydantic":
        return _get_pydantic_test_configs(dir_)

    if job == "codspeed":
        py_versions = ["3.12"]  # 3.13 is not yet supported
    elif dir_ == "libs/core":
        py_versions = ["3.10", "3.11", "3.12", "3.13", "3.14"]
    # custom logic for specific directories

    elif dir_ == "libs/langchain" and job == "extended-tests":
        py_versions = ["3.10", "3.14"]
    elif dir_ == "libs/langchain_v1":
<<<<<<< HEAD
        py_versions = ["3.10", "3.14"]
    elif dir_ in {"libs/cli"}:
=======
        py_versions = ["3.10", "3.13"]
    elif dir_ in {"libs/cli", "libs/partners/chroma", "libs/partners/nomic"}:
>>>>>>> 952fa8aa
        py_versions = ["3.10", "3.13"]

    elif dir_ == ".":
        # unable to install with 3.13 because tokenizers doesn't support 3.13 yet
        py_versions = ["3.10", "3.12"]
    else:
        py_versions = ["3.10", "3.14"]

    return [{"working-directory": dir_, "python-version": py_v} for py_v in py_versions]


def _get_pydantic_test_configs(
    dir_: str, *, python_version: str = "3.11"
) -> List[Dict[str, str]]:
    with open("./libs/core/uv.lock", "rb") as f:
        core_uv_lock_data = tomllib.load(f)
    for package in core_uv_lock_data["package"]:
        if package["name"] == "pydantic":
            core_max_pydantic_minor = package["version"].split(".")[1]
            break

    with open(f"./{dir_}/uv.lock", "rb") as f:
        dir_uv_lock_data = tomllib.load(f)

    for package in dir_uv_lock_data["package"]:
        if package["name"] == "pydantic":
            dir_max_pydantic_minor = package["version"].split(".")[1]
            break

    core_min_pydantic_version = get_min_version_from_toml(
        "./libs/core/pyproject.toml", "release", python_version, include=["pydantic"]
    )["pydantic"]
    core_min_pydantic_minor = (
        core_min_pydantic_version.split(".")[1]
        if "." in core_min_pydantic_version
        else "0"
    )
    dir_min_pydantic_version = get_min_version_from_toml(
        f"./{dir_}/pyproject.toml", "release", python_version, include=["pydantic"]
    ).get("pydantic", "0.0.0")
    dir_min_pydantic_minor = (
        dir_min_pydantic_version.split(".")[1]
        if "." in dir_min_pydantic_version
        else "0"
    )

    max_pydantic_minor = min(
        int(dir_max_pydantic_minor),
        int(core_max_pydantic_minor),
    )
    min_pydantic_minor = max(
        int(dir_min_pydantic_minor),
        int(core_min_pydantic_minor),
    )

    configs = [
        {
            "working-directory": dir_,
            "pydantic-version": f"2.{v}.0",
            "python-version": python_version,
        }
        for v in range(min_pydantic_minor, max_pydantic_minor + 1)
    ]
    return configs


def _get_configs_for_multi_dirs(
    job: str, dirs_to_run: Dict[str, Set[str]], dependents: dict
) -> List[Dict[str, str]]:
    if job == "lint":
        dirs = add_dependents(
            dirs_to_run["lint"] | dirs_to_run["test"] | dirs_to_run["extended-test"],
            dependents,
        )
    elif job in ["test", "compile-integration-tests", "dependencies", "test-pydantic"]:
        dirs = add_dependents(
            dirs_to_run["test"] | dirs_to_run["extended-test"], dependents
        )
    elif job == "extended-tests":
        dirs = list(dirs_to_run["extended-test"])
    elif job == "codspeed":
        dirs = list(dirs_to_run["codspeed"])
    else:
        raise ValueError(f"Unknown job: {job}")

    return [
        config for dir_ in dirs for config in _get_configs_for_single_dir(job, dir_)
    ]


if __name__ == "__main__":
    files = sys.argv[1:]

    dirs_to_run: Dict[str, set] = {
        "lint": set(),
        "test": set(),
        "extended-test": set(),
        "codspeed": set(),
    }
    docs_edited = False

    if len(files) >= 300:
        # max diff length is 300 files - there are likely files missing
        dirs_to_run["lint"] = all_package_dirs()
        dirs_to_run["test"] = all_package_dirs()
        dirs_to_run["extended-test"] = set(LANGCHAIN_DIRS)

    for file in files:
        if any(
            file.startswith(dir_)
            for dir_ in (
                ".github/workflows",
                ".github/tools",
                ".github/actions",
                ".github/scripts/check_diff.py",
            )
        ):
            # Infrastructure changes (workflows, actions, CI scripts) trigger tests on
            # all core packages as a safety measure. This ensures that changes to CI/CD
            # infrastructure don't inadvertently break package testing, even if the change
            # appears unrelated (e.g., documentation build workflows). This is intentionally
            # conservative to catch unexpected side effects from workflow modifications.
            #
            # Example: A PR modifying .github/workflows/api_doc_build.yml will trigger
            # lint/test jobs for libs/core, libs/text-splitters, libs/langchain, and
            # libs/langchain_v1, even though the workflow may only affect documentation.
            dirs_to_run["extended-test"].update(LANGCHAIN_DIRS)

        if file.startswith("libs/core"):
            dirs_to_run["codspeed"].add("libs/core")
        if any(file.startswith(dir_) for dir_ in LANGCHAIN_DIRS):
            # add that dir and all dirs after in LANGCHAIN_DIRS
            # for extended testing

            found = False
            for dir_ in LANGCHAIN_DIRS:
                if dir_ == "libs/core" and IGNORE_CORE_DEPENDENTS:
                    dirs_to_run["extended-test"].add(dir_)
                    continue
                if file.startswith(dir_):
                    found = True
                if found:
                    dirs_to_run["extended-test"].add(dir_)
        elif file.startswith("libs/standard-tests"):
            # TODO: update to include all packages that rely on standard-tests (all partner packages)
            # Note: won't run on external repo partners
            dirs_to_run["lint"].add("libs/standard-tests")
            dirs_to_run["test"].add("libs/standard-tests")
            dirs_to_run["test"].add("libs/partners/mistralai")
            dirs_to_run["test"].add("libs/partners/openai")
            dirs_to_run["test"].add("libs/partners/anthropic")
            dirs_to_run["test"].add("libs/partners/fireworks")
            dirs_to_run["test"].add("libs/partners/groq")

        elif file.startswith("libs/cli"):
            dirs_to_run["lint"].add("libs/cli")
            dirs_to_run["test"].add("libs/cli")

        elif file.startswith("libs/partners"):
            partner_dir = file.split("/")[2]
            if os.path.isdir(f"libs/partners/{partner_dir}") and [
                filename
                for filename in os.listdir(f"libs/partners/{partner_dir}")
                if not filename.startswith(".")
            ] != ["README.md"]:
                dirs_to_run["test"].add(f"libs/partners/{partner_dir}")
                # Skip codspeed for partners without benchmarks or in IGNORED_PARTNERS
                if partner_dir not in IGNORED_PARTNERS:
                    dirs_to_run["codspeed"].add(f"libs/partners/{partner_dir}")
            # Skip if the directory was deleted or is just a tombstone readme
        elif file.startswith("libs/"):
            # Check if this is a root-level file in libs/ (e.g., libs/README.md)
            file_parts = file.split("/")
            if len(file_parts) == 2:
                # Root-level file in libs/, skip it (no tests needed)
                continue
            raise ValueError(
                f"Unknown lib: {file}. check_diff.py likely needs "
                "an update for this new library!"
            )
        elif file in [
            "pyproject.toml",
            "uv.lock",
        ]:  # root uv files
            docs_edited = True

    dependents = dependents_graph()

    # we now have dirs_by_job
    # todo: clean this up
    map_job_to_configs = {
        job: _get_configs_for_multi_dirs(job, dirs_to_run, dependents)
        for job in [
            "lint",
            "test",
            "extended-tests",
            "compile-integration-tests",
            "dependencies",
            "test-pydantic",
            "codspeed",
        ]
    }

    for key, value in map_job_to_configs.items():
        json_output = json.dumps(value)
        print(f"{key}={json_output}")<|MERGE_RESOLUTION|>--- conflicted
+++ resolved
@@ -138,13 +138,8 @@
     elif dir_ == "libs/langchain" and job == "extended-tests":
         py_versions = ["3.10", "3.14"]
     elif dir_ == "libs/langchain_v1":
-<<<<<<< HEAD
         py_versions = ["3.10", "3.14"]
-    elif dir_ in {"libs/cli"}:
-=======
-        py_versions = ["3.10", "3.13"]
     elif dir_ in {"libs/cli", "libs/partners/chroma", "libs/partners/nomic"}:
->>>>>>> 952fa8aa
         py_versions = ["3.10", "3.13"]
 
     elif dir_ == ".":
