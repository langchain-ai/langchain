--- conflicted
+++ resolved
@@ -28,26 +28,11 @@
 GigaChain – это фреймворк для разработки приложений с использованием больших языковых моделей (LLM).
 GigaChain является ответвлением open source проекта [LangChain](https://github.com/langchain-ai/langchain).
 
-<<<<<<< HEAD
 Отличительная особенность GigaChain — ориентация на создание русскоязычных решений и умение работать с такими нейросетями, как [GigaChat](https://giga.chat/). При этом фреймворк полностью совместим со всеми популярными моделями и компонентами LangChain.
-=======
-- **Open-source libraries**: Build your applications using LangChain's open-source [building blocks](https://python.langchain.com/docs/concepts/#langchain-expression-language-lcel), [components](https://python.langchain.com/docs/concepts/), and [third-party integrations](https://python.langchain.com/docs/integrations/platforms/).
-  Use [LangGraph](https://langchain-ai.github.io/langgraph/) to build stateful agents with first-class streaming and human-in-the-loop support.
-- **Productionization**: Inspect, monitor, and evaluate your apps with [LangSmith](https://docs.smith.langchain.com/) so that you can constantly optimize and deploy with confidence.
-- **Deployment**: Turn your LangGraph applications into production-ready APIs and Assistants with [LangGraph Cloud](https://langchain-ai.github.io/langgraph/cloud/).
->>>>>>> 16f5fdb3
 
 GigaChain значительно упрощает решение задач, требующих использования больших языковых моделей (**LLM**). Например, таких, как генерация на основе собственных источников (*RAG*), создание мультиагентных систем, суммаризация данных, и других.
 
-<<<<<<< HEAD
 За работу с GigaChat отвечает [одноименный модуль](https://github.com/ai-forever/gigachat), который автоматически формирует запросы в соответствии с форматом [GigaChat API](https://developers.sber.ru/docs/ru/gigachat/api/overview) и передает их в выбранную [модель](https://developers.sber.ru/docs/ru/gigachat/models).
-=======
-- **`langchain-core`**: Base abstractions and LangChain Expression Language.
-- **`langchain-community`**: Third party integrations.
-  - Some integrations have been further split into **partner packages** that only rely on **`langchain-core`**. Examples include **`langchain_openai`** and **`langchain_anthropic`**.
-- **`langchain`**: Chains, agents, and retrieval strategies that make up an application's cognitive architecture.
-- **[`LangGraph`](https://langchain-ai.github.io/langgraph/)**: A library for building robust and stateful multi-actor applications with LLMs by modeling steps as edges and nodes in a graph. Integrates smoothly with LangChain, but can be used without it. To learn more about LangGraph, check out our first LangChain Academy course, *Introduction to LangGraph*, available [here](https://academy.langchain.com/courses/intro-to-langgraph).
->>>>>>> 16f5fdb3
 
 Подробное описание архитектуры и компонентов GigaChain — в [официальной документации](https://developers.sber.ru/docs/ru/gigachain/concepts/overview).
 
@@ -93,12 +78,7 @@
     print("GigaChat: ", res.content)
 ```
 
-<<<<<<< HEAD
 Объект GigaChat принимает параметры:
-=======
-- [Documentation](https://python.langchain.com/docs/tutorials/rag/)
-- End-to-end Example: [Chat LangChain](https://chat.langchain.com) and [repo](https://github.com/langchain-ai/chat-langchain)
->>>>>>> 16f5fdb3
 
 * `credentials` — авторизационные данные для обмена сообщениями с GigaChat API. О том, как их получить — в разделе [Быстрый старт](https://developers.sber.ru/docs/ru/gigachat/individuals-quickstart).
 * `scope` — необязательный параметр, в котором можно указать версию API. Возможные значения:
@@ -107,27 +87,15 @@
   * `GIGACHAT_API_B2B` — доступ для ИП и юридических лиц по предоплате;
   * `GIGACHAT_API_CORP` — доступ для ИП и юридических лиц по постоплате.
 
-<<<<<<< HEAD
   По умолчанию запросы передаются в версию для физических лиц.
-=======
-- [Documentation](https://python.langchain.com/docs/tutorials/extraction/)
-- End-to-end Example: [SQL Llama2 Template](https://github.com/langchain-ai/langchain-extract/)
->>>>>>> 16f5fdb3
 
 * `model` — необязательный параметр, в котором можно явно задать [модель GigaChat](https://developers.sber.ru/docs/ru/gigachat/models). По умолчанию запросы передаются в модель `GigaChat`.
 * `verify_ssl_certs` — необязательный параметр, с помощью которого можно отключить проверку [сертификатов НУЦ Минцифры](/https://developers.sber.ru/docs/ru/gigachat/certificates).
 * `streaming` — необязательный параметр, который включает и отключает [потоковую генерацию токенов](https://developers.sber.ru/docs/ru/gigachat/api/response-token-streaming). Потоковая генерация позволяет повысить отзывчивость интерфейса программы при [работе с длинными текстами](#Работа-с-большими-текстами). По умолчанию `False`.
 
-<<<<<<< HEAD
 ## Вспомогательные функции
 
 ### Показать список доступных моделей
-=======
-- [Documentation](https://python.langchain.com/docs/tutorials/chatbot/)
-- End-to-end Example: [Web LangChain (web researcher chatbot)](https://weblangchain.vercel.app) and [repo](https://github.com/langchain-ai/weblangchain)
-
-And much more! Head to the [Tutorials](https://python.langchain.com/docs/tutorials/) section of the docs for more.
->>>>>>> 16f5fdb3
 
 Полный список доступных моделей можно получить с помощью метода `get_models()`.
 
@@ -147,14 +115,7 @@
 
 ### Посчитать токены в запросе
 
-<<<<<<< HEAD
 Для подсчета количества токенов в запросе используйте метод `get_num_tokens(str)`:
-=======
-- **[Overview](https://python.langchain.com/docs/concepts/#langchain-expression-language-lcel)**: LCEL and its benefits
-- **[Interface](https://python.langchain.com/docs/concepts/#runnable-interface)**: The standard Runnable interface for LCEL objects
-- **[Primitives](https://python.langchain.com/docs/how_to/#langchain-expression-language-lcel)**: More on the primitives LCEL includes
-- **[Cheatsheet](https://python.langchain.com/docs/how_to/lcel_cheatsheet/)**: Quick overview of the most common usage patterns
->>>>>>> 16f5fdb3
 
 ```py
 llm = GigaChat(
@@ -168,47 +129,27 @@
 
 ## Устранение проблем
 
-<<<<<<< HEAD
 Если у вас возникли проблемы при работе с GigaChain убедитесь, что:
-=======
-This includes [prompt management](https://python.langchain.com/docs/concepts/#prompt-templates), [prompt optimization](https://python.langchain.com/docs/concepts/#example-selectors), a generic interface for [chat models](https://python.langchain.com/docs/concepts/#chat-models) and [LLMs](https://python.langchain.com/docs/concepts/#llms), and common utilities for working with [model outputs](https://python.langchain.com/docs/concepts/#output-parsers).
->>>>>>> 16f5fdb3
 
 - у вас установлена последняя версия библиотеки (v0.2.16+);
 - вместо модулей GigaChain не установлены модули LangChain.
 
-<<<<<<< HEAD
 Одновременное использование библиотек LangChain и GigaChain вызывает конфликты, которые могут проявиться даже после полного удаления одной из библиотек.
 Для предотвращения конфликтов рекомендуется создать чистое виртуальное окружение Python и установить только пакеты, которые входят в состав GigaChain.
 Подробнее — в разделе [Миграция с LangChain](#Миграция-с-LangChain).
-=======
-Retrieval Augmented Generation involves [loading data](https://python.langchain.com/docs/concepts/#document-loaders) from a variety of sources, [preparing it](https://python.langchain.com/docs/concepts/#text-splitters), then [searching over (a.k.a. retrieving from)](https://python.langchain.com/docs/concepts/#retrievers) it for use in the generation step.
->>>>>>> 16f5fdb3
 
 Для вывода полного списка установленных модулей используйте команду:
 
-<<<<<<< HEAD
 ```shell
 pip list
 ```
-=======
-Agents allow an LLM autonomy over how a task is accomplished. Agents make decisions about which Actions to take, then take that Action, observe the result, and repeat until the task is complete. LangChain provides a [standard interface for agents](https://python.langchain.com/docs/concepts/#agents), along with [LangGraph](https://github.com/langchain-ai/langgraph) for building custom agents.
->>>>>>> 16f5fdb3
 
 В выводе команды не должно быть модулей, которые содержат в названии слово `langchain`.
 
 > [!NOTE]
 > Исключение составляют модули `langchain_hub` и `langsmith`. Они не требуют удаления и переустановки.
 
-<<<<<<< HEAD
 ### Миграция с LangChain
-=======
-- [Introduction](https://python.langchain.com/docs/introduction/): Overview of the framework and the structure of the docs.
-- [Tutorials](https://python.langchain.com/docs/tutorials/): If you're looking to build something specific or are more of a hands-on learner, check out our tutorials. This is the best place to get started.
-- [How-to guides](https://python.langchain.com/docs/how_to/): Answers to “How do I….?” type questions. These guides are goal-oriented and concrete; they're meant to help you complete a specific task.
-- [Conceptual guide](https://python.langchain.com/docs/concepts/): Conceptual explanations of the key parts of the framework.
-- [API Reference](https://api.python.langchain.com): Thorough documentation of every class and method.
->>>>>>> 16f5fdb3
 
 Самый надежный способ избежать проблем при миграции с LangChain — использовать новое виртуальное окружение Python (*Python virtual environment*), в котором никогда не устанавливались пакеты LangChain.
 
@@ -225,12 +166,8 @@
 
 ### Работа с большими текстами
 
-<<<<<<< HEAD
 Обработка больших текстов может занимать у модели продолжительное время — 10 минут и более.
 Это может привести к возникновению проблем, связанных с превышением времени ожидания.
-=======
-For detailed information on how to contribute, see [here](https://python.langchain.com/docs/contributing/).
->>>>>>> 16f5fdb3
 
 Чтобы избежать таких проблем, используйте [потоковую передачу токенов](https://developers.sber.ru/docs/ru/gigachat/api/response-token-streaming) (параметр `streaming=True`):
 
