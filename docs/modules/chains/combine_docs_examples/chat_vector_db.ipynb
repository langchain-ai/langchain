--- conflicted
+++ resolved
@@ -37,14 +37,10 @@
   {
    "cell_type": "code",
    "execution_count": 2,
-<<<<<<< HEAD
-   "id": "a8930cf7",
-   "metadata": {
-    "tags": []
-   },
-=======
    "id": "01c46e92",
-   "metadata": {},
+   "metadata": {
+    "tags": []
+   },
    "outputs": [],
    "source": [
     "from langchain.document_loaders import TextLoader\n",
@@ -64,8 +60,9 @@
    "cell_type": "code",
    "execution_count": 3,
    "id": "433363a5",
-   "metadata": {},
->>>>>>> fc2502cd
+   "metadata": {
+    "tags": []
+   },
    "outputs": [],
    "source": [
     "# loaders = [....]\n",
@@ -84,9 +81,11 @@
   },
   {
    "cell_type": "code",
-   "execution_count": 3,
+   "execution_count": 4,
    "id": "a8930cf7",
-   "metadata": {},
+   "metadata": {
+    "tags": []
+   },
    "outputs": [
     {
      "name": "stdout",
@@ -115,11 +114,7 @@
   },
   {
    "cell_type": "code",
-<<<<<<< HEAD
-   "execution_count": 3,
-=======
-   "execution_count": 7,
->>>>>>> fc2502cd
+   "execution_count": 5,
    "id": "7b4110f3",
    "metadata": {
     "tags": []
@@ -139,7 +134,7 @@
   },
   {
    "cell_type": "code",
-   "execution_count": 4,
+   "execution_count": 6,
    "id": "7fe3e730",
    "metadata": {
     "tags": []
@@ -153,7 +148,7 @@
   },
   {
    "cell_type": "code",
-   "execution_count": 5,
+   "execution_count": 7,
    "id": "bfff9cc8",
    "metadata": {
     "tags": []
@@ -165,7 +160,7 @@
        "\" The president said that Ketanji Brown Jackson is one of the nation's top legal minds, a former top litigator in private practice, a former federal public defender, and from a family of public school educators and police officers. He also said that she is a consensus builder and has received a broad range of support from the Fraternal Order of Police to former judges appointed by Democrats and Republicans.\""
       ]
      },
-     "execution_count": 5,
+     "execution_count": 7,
      "metadata": {},
      "output_type": "execute_result"
     }
@@ -184,7 +179,7 @@
   },
   {
    "cell_type": "code",
-   "execution_count": 6,
+   "execution_count": 8,
    "id": "00b4cf00",
    "metadata": {
     "tags": []
@@ -198,7 +193,7 @@
   },
   {
    "cell_type": "code",
-   "execution_count": 7,
+   "execution_count": 9,
    "id": "f01828d1",
    "metadata": {
     "tags": []
@@ -210,7 +205,7 @@
        "' Justice Stephen Breyer'"
       ]
      },
-     "execution_count": 7,
+     "execution_count": 9,
      "metadata": {},
      "output_type": "execute_result"
     }
@@ -221,18 +216,18 @@
   },
   {
    "cell_type": "markdown",
-   "id": "cb49b243-e1a0-4b0b-ad48-c69e860c3615",
-   "metadata": {
-    "tags": []
-   },
-   "source": [
-    "### Chat Vector DB with streaming to `stdout`"
-   ]
-  },
-  {
-   "cell_type": "code",
-   "execution_count": 8,
-   "id": "6a8a80ba-60ff-4a04-b7ba-292e8f04be6b",
+   "id": "2324cdc6-98bf-4708-b8cd-02a98b1e5b67",
+   "metadata": {},
+   "source": [
+    "## Chat Vector DB with streaming to `stdout`\n",
+    "\n",
+    "Output from the chain will be streamed to `stdout` token by token in this example."
+   ]
+  },
+  {
+   "cell_type": "code",
+   "execution_count": 10,
+   "id": "2efacec3-2690-4b05-8de3-a32fd2ac3911",
    "metadata": {
     "tags": []
    },
@@ -257,8 +252,8 @@
   },
   {
    "cell_type": "code",
-   "execution_count": 9,
-   "id": "13011b76-00f0-4ad6-9688-3362d3724961",
+   "execution_count": 11,
+   "id": "fd6d43f4-7428-44a4-81bc-26fe88a98762",
    "metadata": {
     "tags": []
    },
@@ -279,8 +274,8 @@
   },
   {
    "cell_type": "code",
-   "execution_count": 10,
-   "id": "bb1dbee1-a68b-4fb5-bd7a-31d8668919f4",
+   "execution_count": 12,
+   "id": "5ab38978-f3e8-4fa7-808c-c79dec48379a",
    "metadata": {
     "tags": []
    },
@@ -302,7 +297,7 @@
   {
    "cell_type": "code",
    "execution_count": null,
-   "id": "933b7b9c-a26f-4233-b979-7cc14e087b93",
+   "id": "a7ea93ff-1899-4171-9c24-85df20ae1a3d",
    "metadata": {},
    "outputs": [],
    "source": []
@@ -324,7 +319,7 @@
    "name": "python",
    "nbconvert_exporter": "python",
    "pygments_lexer": "ipython3",
-   "version": "3.9.1"
+   "version": "3.10.9"
   }
  },
  "nbformat": 4,
