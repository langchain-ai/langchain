{
 "cells": [
  {
   "cell_type": "markdown",
   "id": "6605e7f7",
   "metadata": {},
   "source": [
    "# Extraction\n",
    "\n",
    "The extraction chain uses the OpenAI `functions` parameter to specify a schema to extract entities from a document. This helps us make sure that the model outputs exactly the schema of entities and properties that we want, with their appropriate types.\n",
    "\n",
    "The extraction chain is to be used when we want to extract several entities with their properties from the same passage (i.e. what people were mentioned in this passage?)"
   ]
  },
  {
   "cell_type": "code",
   "execution_count": 1,
   "id": "34f04daf",
   "metadata": {},
   "outputs": [
    {
     "name": "stderr",
     "output_type": "stream",
     "text": [
      "/Users/harrisonchase/.pyenv/versions/3.9.1/envs/langchain/lib/python3.9/site-packages/deeplake/util/check_latest_version.py:32: UserWarning: A newer version of deeplake (3.6.4) is available. It's recommended that you update to the latest version using `pip install -U deeplake`.\n",
      "  warnings.warn(\n"
     ]
    }
   ],
   "source": [
    "from langchain.chat_models import ChatOpenAI\n",
    "from langchain.chains import create_extraction_chain, create_extraction_chain_pydantic\n",
    "from langchain.prompts import ChatPromptTemplate"
   ]
  },
  {
   "cell_type": "code",
   "execution_count": 2,
   "id": "a2648974",
   "metadata": {},
   "outputs": [],
   "source": [
    "llm = ChatOpenAI(temperature=0, model=\"gpt-3.5-turbo-0613\")"
   ]
  },
  {
   "cell_type": "markdown",
   "id": "5ef034ce",
   "metadata": {},
   "source": [
    "## Extracting entities"
   ]
  },
  {
   "cell_type": "markdown",
   "id": "78ff9df9",
   "metadata": {},
   "source": [
    "To extract entities, we need to create a schema like the following, were we specify all the properties we want to find and the type we expect them to have. We can also specify which of these properties are required and which are optional."
   ]
  },
  {
   "cell_type": "code",
   "execution_count": 3,
   "id": "4ac43eba",
   "metadata": {},
   "outputs": [],
   "source": [
    "schema = {\n",
    "    \"properties\": {\n",
    "        \"person_name\": {\"type\": \"string\"},\n",
    "        \"person_height\": {\"type\": \"integer\"},\n",
    "        \"person_hair_color\": {\"type\": \"string\"},\n",
    "        \"dog_name\": {\"type\": \"string\"},\n",
    "        \"dog_breed\": {\"type\": \"string\"},\n",
    "    },\n",
    "    \"required\": [\"person_name\", \"person_height\"],\n",
    "}"
   ]
  },
  {
   "cell_type": "code",
<<<<<<< HEAD
   "execution_count": 4,
=======
   "execution_count": 6,
>>>>>>> 0ab5b72c
   "id": "640bd005",
   "metadata": {},
   "outputs": [],
   "source": [
    "inp = \"\"\"\n",
    "Alex is 5 feet tall. Claudia is 1 feet taller Alex and jumps higher than him. Claudia is a brunette and Alex is blonde.\n",
    "Alex's dog Frosty is a labrador and likes to play hide and seek.\n",
    "        \"\"\""
   ]
  },
  {
   "cell_type": "code",
<<<<<<< HEAD
   "execution_count": 5,
=======
   "execution_count": 7,
>>>>>>> 0ab5b72c
   "id": "64313214",
   "metadata": {},
   "outputs": [],
   "source": [
    "chain = create_extraction_chain(schema, llm)"
   ]
  },
  {
   "cell_type": "markdown",
   "id": "17c48adb",
   "metadata": {},
   "source": [
    "As we can see, we extracted the required entities and their properties in the required format:"
   ]
  },
  {
   "cell_type": "code",
<<<<<<< HEAD
   "execution_count": 6,
=======
   "execution_count": 8,
>>>>>>> 0ab5b72c
   "id": "cc5436ed",
   "metadata": {},
   "outputs": [
    {
     "data": {
      "text/plain": [
       "[{'person_name': 'Alex',\n",
       "  'person_height': 5,\n",
       "  'person_hair_color': 'blonde',\n",
       "  'dog_name': 'Frosty',\n",
       "  'dog_breed': 'labrador'},\n",
       " {'person_name': 'Claudia',\n",
       "  'person_height': 6,\n",
       "  'person_hair_color': 'brunette'}]"
      ]
     },
<<<<<<< HEAD
     "execution_count": 6,
=======
     "execution_count": 8,
>>>>>>> 0ab5b72c
     "metadata": {},
     "output_type": "execute_result"
    }
   ],
   "source": [
    "chain.run(inp)"
   ]
  },
  {
   "cell_type": "markdown",
   "id": "698b4c4d",
   "metadata": {},
   "source": [
    "## Pydantic example"
   ]
  },
  {
   "cell_type": "markdown",
   "id": "6504a6d9",
   "metadata": {},
   "source": [
    "We can also use a Pydantic schema to choose the required properties and types and we will set as 'Optional' those that are not strictly required.\n",
    "\n",
    "By using the `create_extraction_chain_pydantic` function, we can send a Pydantic schema as input and the output will be an instantiated object that respects our desired schema. \n",
    "\n",
    "In this way, we can specify our schema in the same manner that we would a new class or function in Python - with purely Pythonic types."
   ]
  },
  {
   "cell_type": "code",
<<<<<<< HEAD
   "execution_count": 7,
=======
   "execution_count": 9,
>>>>>>> 0ab5b72c
   "id": "6792866b",
   "metadata": {},
   "outputs": [],
   "source": [
    "from typing import Optional, List\n",
    "from pydantic import BaseModel, Field"
   ]
  },
  {
   "cell_type": "code",
<<<<<<< HEAD
   "execution_count": 8,
=======
   "execution_count": 10,
>>>>>>> 0ab5b72c
   "id": "36a63761",
   "metadata": {},
   "outputs": [],
   "source": [
    "class Properties(BaseModel):\n",
    "    person_name: str\n",
    "    person_height: int\n",
    "    person_hair_color: str\n",
    "    dog_breed: Optional[str]\n",
    "    dog_name: Optional[str]"
   ]
  },
  {
   "cell_type": "code",
<<<<<<< HEAD
   "execution_count": 9,
=======
   "execution_count": 11,
>>>>>>> 0ab5b72c
   "id": "8ffd1e57",
   "metadata": {},
   "outputs": [],
   "source": [
    "chain = create_extraction_chain_pydantic(pydantic_schema=Properties, llm=llm)"
   ]
  },
  {
   "cell_type": "code",
<<<<<<< HEAD
   "execution_count": 10,
=======
   "execution_count": 12,
>>>>>>> 0ab5b72c
   "id": "24baa954",
   "metadata": {
    "scrolled": false
   },
   "outputs": [],
   "source": [
    "inp = \"\"\"\n",
    "Alex is 5 feet tall. Claudia is 1 feet taller Alex and jumps higher than him. Claudia is a brunette and Alex is blonde.\n",
    "Alex's dog Frosty is a labrador and likes to play hide and seek.\n",
    "        \"\"\""
   ]
  },
  {
   "cell_type": "markdown",
   "id": "84e0a241",
   "metadata": {},
   "source": [
    "As we can see, we extracted the required entities and their properties in the required format:"
   ]
  },
  {
   "cell_type": "code",
   "execution_count": 13,
   "id": "f771df58",
   "metadata": {},
   "outputs": [
    {
     "data": {
      "text/plain": [
       "[Properties(person_name='Alex', person_height=5, person_hair_color='blonde', dog_breed='labrador', dog_name='Frosty'),\n",
       " Properties(person_name='Claudia', person_height=6, person_hair_color='brunette', dog_breed=None, dog_name=None)]"
      ]
     },
<<<<<<< HEAD
     "execution_count": 10,
=======
     "execution_count": 13,
>>>>>>> 0ab5b72c
     "metadata": {},
     "output_type": "execute_result"
    }
   ],
   "source": [
    "chain.run(inp)"
   ]
  },
  {
   "cell_type": "code",
   "execution_count": null,
   "id": "0df61283",
   "metadata": {},
   "outputs": [],
   "source": []
  }
 ],
 "metadata": {
  "kernelspec": {
   "display_name": "Python 3 (ipykernel)",
   "language": "python",
   "name": "python3"
  },
  "language_info": {
   "codemirror_mode": {
    "name": "ipython",
    "version": 3
   },
   "file_extension": ".py",
   "mimetype": "text/x-python",
   "name": "python",
   "nbconvert_exporter": "python",
   "pygments_lexer": "ipython3",
   "version": "3.9.1"
  }
 },
 "nbformat": 4,
 "nbformat_minor": 5
}<|MERGE_RESOLUTION|>--- conflicted
+++ resolved
@@ -80,11 +80,7 @@
   },
   {
    "cell_type": "code",
-<<<<<<< HEAD
    "execution_count": 4,
-=======
-   "execution_count": 6,
->>>>>>> 0ab5b72c
    "id": "640bd005",
    "metadata": {},
    "outputs": [],
@@ -97,11 +93,7 @@
   },
   {
    "cell_type": "code",
-<<<<<<< HEAD
    "execution_count": 5,
-=======
-   "execution_count": 7,
->>>>>>> 0ab5b72c
    "id": "64313214",
    "metadata": {},
    "outputs": [],
@@ -119,11 +111,7 @@
   },
   {
    "cell_type": "code",
-<<<<<<< HEAD
    "execution_count": 6,
-=======
-   "execution_count": 8,
->>>>>>> 0ab5b72c
    "id": "cc5436ed",
    "metadata": {},
    "outputs": [
@@ -140,11 +128,7 @@
        "  'person_hair_color': 'brunette'}]"
       ]
      },
-<<<<<<< HEAD
      "execution_count": 6,
-=======
-     "execution_count": 8,
->>>>>>> 0ab5b72c
      "metadata": {},
      "output_type": "execute_result"
     }
@@ -175,11 +159,7 @@
   },
   {
    "cell_type": "code",
-<<<<<<< HEAD
    "execution_count": 7,
-=======
-   "execution_count": 9,
->>>>>>> 0ab5b72c
    "id": "6792866b",
    "metadata": {},
    "outputs": [],
@@ -190,11 +170,7 @@
   },
   {
    "cell_type": "code",
-<<<<<<< HEAD
    "execution_count": 8,
-=======
-   "execution_count": 10,
->>>>>>> 0ab5b72c
    "id": "36a63761",
    "metadata": {},
    "outputs": [],
@@ -209,11 +185,7 @@
   },
   {
    "cell_type": "code",
-<<<<<<< HEAD
    "execution_count": 9,
-=======
-   "execution_count": 11,
->>>>>>> 0ab5b72c
    "id": "8ffd1e57",
    "metadata": {},
    "outputs": [],
@@ -223,11 +195,7 @@
   },
   {
    "cell_type": "code",
-<<<<<<< HEAD
    "execution_count": 10,
-=======
-   "execution_count": 12,
->>>>>>> 0ab5b72c
    "id": "24baa954",
    "metadata": {
     "scrolled": false
@@ -261,11 +229,7 @@
        " Properties(person_name='Claudia', person_height=6, person_hair_color='brunette', dog_breed=None, dog_name=None)]"
       ]
      },
-<<<<<<< HEAD
      "execution_count": 10,
-=======
-     "execution_count": 13,
->>>>>>> 0ab5b72c
      "metadata": {},
      "output_type": "execute_result"
     }
