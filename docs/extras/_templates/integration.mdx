[comment: Please, a reference example here "docs/integrations/arxiv.md"]::
[comment: Use this template to create a new .md file in "docs/integrations/"]::

# Title_REPLACE_ME

[comment: Only one Tile/H1 is allowed!]::

>
[comment: Description: After reading this description, a reader should decide if this integration is good enough to try/follow reading OR]::
[comment: go to read the next integration doc. ]::
[comment: Description should include a link to the source for follow reading.]::

## Installation and Setup

[comment: Installation and Setup: All necessary additional package installations and setups for Tokens, etc]::

```bash
pip install package_name_REPLACE_ME
```

[comment: OR this text:]::

There isn't any special setup for it.

[comment: The next H2/## sections with names of the integration modules, like "LLM", "Text Embedding Models", etc]::
[comment: see "Modules" in the "index.html" page]::
[comment: Each H2 section should include a link to an example(s) and a Python code with the import of the integration class]::
[comment: Below are several example sections. Remove all unnecessary sections. Add all necessary sections not provided here.]::

## LLM

See a [usage example](/docs/integrations/llms/INCLUDE_REAL_NAME).

```python
from langchain.llms import integration_class_REPLACE_ME
```

## Text Embedding Models

See a [usage example](/docs/integrations/text_embedding/INCLUDE_REAL_NAME)

```python
from langchain.embeddings import integration_class_REPLACE_ME
```

<<<<<<< HEAD

## Chat Models
=======
## Chat models
>>>>>>> ee8653f6

See a [usage example](/docs/integrations/chat/INCLUDE_REAL_NAME)

```python
from langchain.chat_models import integration_class_REPLACE_ME
```

## Document Loader

See a [usage example](/docs/integrations/document_loaders/INCLUDE_REAL_NAME).

```python
from langchain.document_loaders import integration_class_REPLACE_ME
```<|MERGE_RESOLUTION|>--- conflicted
+++ resolved
@@ -43,12 +43,7 @@
 from langchain.embeddings import integration_class_REPLACE_ME
 ```
 
-<<<<<<< HEAD
-
-## Chat Models
-=======
 ## Chat models
->>>>>>> ee8653f6
 
 See a [usage example](/docs/integrations/chat/INCLUDE_REAL_NAME)
 
