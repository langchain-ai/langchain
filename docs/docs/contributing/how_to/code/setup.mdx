--- conflicted
+++ resolved
@@ -56,15 +56,11 @@
 Then verify dependency installation:
 
 ```bash
-<<<<<<< HEAD
+# If you have `make` installed:
 make unit_test
-=======
-# If you have `make` installed:
-make test
 
 # If you don't have `make` (Windows alternative):
 uv run --group test pytest -n auto --disable-socket --allow-unix-socket tests/unit_tests
->>>>>>> 166c0274
 ```
 
 ## Testing
@@ -77,15 +73,11 @@
 To run unit tests:
 
 ```bash
-<<<<<<< HEAD
+# If you have `make` installed:
 make unit_test
-=======
-# If you have `make` installed:
-make test
 
 # If you don't have make (Windows alternative):
 uv run --group test pytest -n auto --disable-socket --allow-unix-socket tests/unit_tests
->>>>>>> 166c0274
 ```
 
 There are also [integration tests and code-coverage](../testing.mdx) available.
@@ -96,16 +88,12 @@
 
 ```bash
 cd libs/core
-<<<<<<< HEAD
+
+# If you have `make` installed:
 make unit_test
-=======
-
-# If you have `make` installed:
-make test
 
 # If you don't have `make` (Windows alternative):
 uv run --group test pytest -n auto --disable-socket --allow-unix-socket tests/unit_tests
->>>>>>> 166c0274
 ```
 
 ## Formatting and linting
