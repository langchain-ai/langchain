--- conflicted
+++ resolved
@@ -2,12 +2,9 @@
 
 This walkthrough demonstrates how to replicate the [MRKL](https://arxiv.org/pdf/2205.00445.pdf) system using agents.
 
-This example uses the Chinook database.
+This uses the example Chinook database.
 To set it up, follow the instructions on https://database.guide/2-sample-databases-sqlite/ and place the `.db` file in a "notebooks" folder at the root of this repository.
 
-<<<<<<< HEAD
-Import Example from "@snippets/modules/agents/how_to/mrkl.mdx"
-=======
 ```python
 from langchain.chains import LLMMathChain
 from langchain.llms import OpenAI
@@ -17,7 +14,6 @@
 from langchain.agents import initialize_agent, Tool
 from langchain.agents import AgentType
 ```
->>>>>>> e165daa0
 
 
 ```python
@@ -133,9 +129,6 @@
 
 ## Using a Chat Model
 
-<<<<<<< HEAD
-Import ChatExample from "@snippets/modules/agents/how_to/mrkl_chat.mdx"
-=======
 ```python
 from langchain.chat_models import ChatOpenAI
 
@@ -272,6 +265,5 @@
 
     'Alanis Morissette is in the FooBar database and has the album Jagged Little Pill in it.'
 ```
->>>>>>> e165daa0
 
 </CodeOutputBlock>