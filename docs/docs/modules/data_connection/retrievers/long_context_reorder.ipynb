{
 "cells": [
  {
   "cell_type": "markdown",
   "id": "fc0db1bc",
   "metadata": {},
   "source": [
    "# Long-Context Reorder\n",
    "\n",
    "No matter the architecture of your model, there is a substantial performance degradation when you include 10+ retrieved documents.\n",
    "In brief: When models must access relevant information in the middle of long contexts, then tend to ignore the provided documents.\n",
    "See: https://arxiv.org/abs/2307.03172\n",
    "\n",
    "To avoid this issue you can re-order documents after retrieval to avoid performance degradation."
   ]
  },
  {
   "cell_type": "code",
   "execution_count": null,
   "id": "74d1ebe8",
   "metadata": {},
   "outputs": [],
   "source": [
    "%pip install --upgrade --quiet  sentence-transformers langchain-chroma langchain langchain-openai > /dev/null"
   ]
  },
  {
   "cell_type": "code",
   "execution_count": 3,
   "id": "49cbcd8e",
   "metadata": {},
   "outputs": [
    {
     "data": {
      "text/plain": [
       "[Document(page_content='This is a document about the Boston Celtics'),\n",
       " Document(page_content='The Celtics are my favourite team.'),\n",
       " Document(page_content='L. Kornet is one of the best Celtics players.'),\n",
       " Document(page_content='The Boston Celtics won the game by 20 points'),\n",
       " Document(page_content='Larry Bird was an iconic NBA player.'),\n",
       " Document(page_content='Elden Ring is one of the best games in the last 15 years.'),\n",
       " Document(page_content='Basquetball is a great sport.'),\n",
       " Document(page_content='I simply love going to the movies'),\n",
       " Document(page_content='Fly me to the moon is one of my favourite songs.'),\n",
       " Document(page_content='This is just a random text.')]"
      ]
     },
     "execution_count": 3,
     "metadata": {},
     "output_type": "execute_result"
    }
   ],
   "source": [
    "from langchain.chains import LLMChain, StuffDocumentsChain\n",
<<<<<<< HEAD
    "from langchain.prompts import PromptTemplate\n",
=======
>>>>>>> cd4c5428
    "from langchain_chroma import Chroma\n",
    "from langchain_community.document_transformers import (\n",
    "    LongContextReorder,\n",
    ")\n",
    "from langchain_community.embeddings import HuggingFaceEmbeddings\n",
<<<<<<< HEAD
=======
    "from langchain_core.prompts import PromptTemplate\n",
>>>>>>> cd4c5428
    "from langchain_openai import OpenAI\n",
    "\n",
    "# Get embeddings.\n",
    "embeddings = HuggingFaceEmbeddings(model_name=\"all-MiniLM-L6-v2\")\n",
    "\n",
    "texts = [\n",
    "    \"Basquetball is a great sport.\",\n",
    "    \"Fly me to the moon is one of my favourite songs.\",\n",
    "    \"The Celtics are my favourite team.\",\n",
    "    \"This is a document about the Boston Celtics\",\n",
    "    \"I simply love going to the movies\",\n",
    "    \"The Boston Celtics won the game by 20 points\",\n",
    "    \"This is just a random text.\",\n",
    "    \"Elden Ring is one of the best games in the last 15 years.\",\n",
    "    \"L. Kornet is one of the best Celtics players.\",\n",
    "    \"Larry Bird was an iconic NBA player.\",\n",
    "]\n",
    "\n",
    "# Create a retriever\n",
    "retriever = Chroma.from_texts(texts, embedding=embeddings).as_retriever(\n",
    "    search_kwargs={\"k\": 10}\n",
    ")\n",
    "query = \"What can you tell me about the Celtics?\"\n",
    "\n",
    "# Get relevant documents ordered by relevance score\n",
    "docs = retriever.invoke(query)\n",
    "docs"
   ]
  },
  {
   "cell_type": "code",
   "execution_count": 4,
   "id": "34fb9d6e",
   "metadata": {},
   "outputs": [
    {
     "data": {
      "text/plain": [
       "[Document(page_content='The Celtics are my favourite team.'),\n",
       " Document(page_content='The Boston Celtics won the game by 20 points'),\n",
       " Document(page_content='Elden Ring is one of the best games in the last 15 years.'),\n",
       " Document(page_content='I simply love going to the movies'),\n",
       " Document(page_content='This is just a random text.'),\n",
       " Document(page_content='Fly me to the moon is one of my favourite songs.'),\n",
       " Document(page_content='Basquetball is a great sport.'),\n",
       " Document(page_content='Larry Bird was an iconic NBA player.'),\n",
       " Document(page_content='L. Kornet is one of the best Celtics players.'),\n",
       " Document(page_content='This is a document about the Boston Celtics')]"
      ]
     },
     "execution_count": 4,
     "metadata": {},
     "output_type": "execute_result"
    }
   ],
   "source": [
    "# Reorder the documents:\n",
    "# Less relevant document will be at the middle of the list and more\n",
    "# relevant elements at beginning / end.\n",
    "reordering = LongContextReorder()\n",
    "reordered_docs = reordering.transform_documents(docs)\n",
    "\n",
    "# Confirm that the 4 relevant documents are at beginning and end.\n",
    "reordered_docs"
   ]
  },
  {
   "cell_type": "code",
   "execution_count": 5,
   "id": "ceccab87",
   "metadata": {},
   "outputs": [
    {
     "data": {
      "text/plain": [
       "'\\n\\nThe Celtics are referenced in four of the nine text extracts. They are mentioned as the favorite team of the author, the winner of a basketball game, a team with one of the best players, and a team with a specific player. Additionally, the last extract states that the document is about the Boston Celtics. This suggests that the Celtics are a basketball team, possibly from Boston, that is well-known and has had successful players and games in the past. '"
      ]
     },
     "execution_count": 5,
     "metadata": {},
     "output_type": "execute_result"
    }
   ],
   "source": [
    "# We prepare and run a custom Stuff chain with reordered docs as context.\n",
    "\n",
    "# Override prompts\n",
    "document_prompt = PromptTemplate(\n",
    "    input_variables=[\"page_content\"], template=\"{page_content}\"\n",
    ")\n",
    "document_variable_name = \"context\"\n",
    "llm = OpenAI()\n",
    "stuff_prompt_override = \"\"\"Given this text extracts:\n",
    "-----\n",
    "{context}\n",
    "-----\n",
    "Please answer the following question:\n",
    "{query}\"\"\"\n",
    "prompt = PromptTemplate(\n",
    "    template=stuff_prompt_override, input_variables=[\"context\", \"query\"]\n",
    ")\n",
    "\n",
    "# Instantiate the chain\n",
    "llm_chain = LLMChain(llm=llm, prompt=prompt)\n",
    "chain = StuffDocumentsChain(\n",
    "    llm_chain=llm_chain,\n",
    "    document_prompt=document_prompt,\n",
    "    document_variable_name=document_variable_name,\n",
    ")\n",
    "chain.run(input_documents=reordered_docs, query=query)"
   ]
  },
  {
   "cell_type": "code",
   "execution_count": null,
   "id": "d4696a97",
   "metadata": {},
   "outputs": [],
   "source": []
  }
 ],
 "metadata": {
  "kernelspec": {
   "display_name": "Python 3 (ipykernel)",
   "language": "python",
   "name": "python3"
  },
  "language_info": {
   "codemirror_mode": {
    "name": "ipython",
    "version": 3
   },
   "file_extension": ".py",
   "mimetype": "text/x-python",
   "name": "python",
   "nbconvert_exporter": "python",
   "pygments_lexer": "ipython3",
   "version": "3.10.1"
  }
 },
 "nbformat": 4,
 "nbformat_minor": 5
}<|MERGE_RESOLUTION|>--- conflicted
+++ resolved
@@ -52,19 +52,12 @@
    ],
    "source": [
     "from langchain.chains import LLMChain, StuffDocumentsChain\n",
-<<<<<<< HEAD
-    "from langchain.prompts import PromptTemplate\n",
-=======
->>>>>>> cd4c5428
     "from langchain_chroma import Chroma\n",
     "from langchain_community.document_transformers import (\n",
     "    LongContextReorder,\n",
     ")\n",
     "from langchain_community.embeddings import HuggingFaceEmbeddings\n",
-<<<<<<< HEAD
-=======
     "from langchain_core.prompts import PromptTemplate\n",
->>>>>>> cd4c5428
     "from langchain_openai import OpenAI\n",
     "\n",
     "# Get embeddings.\n",
