---
sidebar_position: 1
title: Function calling
---

# Function calling

A growing number of chat models, like
[OpenAI](https://platform.openai.com/docs/guides/function-calling),
[Gemini](https://cloud.google.com/vertex-ai/generative-ai/docs/multimodal/function-calling),
etc., have a function-calling API that lets you describe functions and
their arguments, and have the model return a JSON object with a function
to invoke and the inputs to that function. Function-calling is extremely
useful for building [tool-using chains and
agents](../../../../docs/use_cases/tool_use/), and for getting
structured outputs from models more generally.

LangChain comes with a number of utilities to make function-calling
easy. Namely, it comes with:

- simple syntax for binding functions to models
- converters for formatting various types of objects to the expected
  function schemas
- output parsers for extracting the function invocations from API
  responses
- chains for getting structured outputs from a model, built on top of
  function calling

We’ll focus here on the first two points. For a detailed guide on output
parsing check out the [OpenAI Tools output
parsers](../../../../docs/modules/model_io/output_parsers/types/openai_tools)
and to see the structured output chains check out the [Structured output
guide](/docs/guides/miscellaneous/structured_output).

Before getting started make sure you have `langchain-core` installed.

```python
%pip install -qU langchain-core langchain-openai
```

```python
import getpass
import os
```

## Binding functions

A number of models implement helper methods that will take care of
formatting and binding different function-like objects to the model.
Let’s take a look at how we might take the following Pydantic function
schema and get different models to invoke it:

```python
from langchain_core.pydantic_v1 import BaseModel, Field


# Note that the docstrings here are crucial, as they will be passed along
# to the model along with the class name.
class Multiply(BaseModel):
    """Multiply two integers together."""

    a: int = Field(..., description="First integer")
    b: int = Field(..., description="Second integer")
```

import Tabs from "@theme/Tabs";
import TabItem from "@theme/TabItem";

import ChatModelTabs from "@theme/ChatModelTabs";

<ChatModelTabs
  customVarName="llm"
  fireworksParams={`model="accounts/fireworks/models/firefunction-v1", temperature=0`}
/>

We can use the `bind_tools()` method to handle converting
`Multiply` to a "function" and binding it to the model (i.e.,
passing it in each time the model is invoked).

```python
llm_with_tools = llm.bind_tools([Multiply])
llm_with_tools.invoke("what's 3 * 12")
```

```text
AIMessage(content='', additional_kwargs={'tool_calls': [{'id': 'call_Q8ZQ97Qrj5zalugSkYMGV1Uo', 'function': {'arguments': '{"a":3,"b":12}', 'name': 'Multiply'}, 'type': 'function'}]})
```

We can add a tool parser to extract the tool calls from the generated
message to JSON:

```python
from langchain_core.output_parsers.openai_tools import JsonOutputToolsParser

tool_chain = llm_with_tools | JsonOutputToolsParser()
tool_chain.invoke("what's 3 * 12")
```

```text
[{'type': 'Multiply', 'args': {'a': 3, 'b': 12}}]
```

Or back to the original Pydantic class:

```python
from langchain_core.output_parsers.openai_tools import PydanticToolsParser

tool_chain = llm_with_tools | PydanticToolsParser(tools=[Multiply])
tool_chain.invoke("what's 3 * 12")
```

```text
[Multiply(a=3, b=12)]
```

If our model isn’t using the tool, as is the case here, we can force
tool usage by specifying `tool_choice="any"` or by specifying the name
of the specific tool we want used:

```python
llm_with_tools = llm.bind_tools([Multiply], tool_choice="Multiply")
llm_with_tools.invoke("what's 3 * 12")
```

```text
AIMessage(content='', additional_kwargs={'tool_calls': [{'index': 0, 'id': 'call_qIP2bJugb67LGvc6Zhwkvfqc', 'type': 'function', 'function': {'name': 'Multiply', 'arguments': '{"a": 3, "b": 12}'}}]})
```

If we wanted to force that a tool is used (and that it is used only
once), we can set the `tool_choice` argument to the name of the tool:

```python
llm_with_multiply = llm.bind_tools([Multiply], tool_choice="Multiply")
llm_with_multiply.invoke(
    "make up some numbers if you really want but I'm not forcing you"
)
```

```text
AIMessage(content='', additional_kwargs={'tool_calls': [{'id': 'call_f3DApOzb60iYjTfOhVFhDRMI', 'function': {'arguments': '{"a":5,"b":10}', 'name': 'Multiply'}, 'type': 'function'}]})
```

For more see the [ChatOpenAI API
reference](https://api.python.langchain.com/en/latest/chat_models/langchain_openai.chat_models.base.ChatOpenAI.html#langchain_openai.chat_models.base.ChatOpenAI.bind_tools).

## Defining functions schemas

In case you need to access function schemas directly, LangChain has a built-in converter that can turn
Python functions, Pydantic classes, and LangChain Tools into the OpenAI format JSON schema:

### Python function

```python
import json

from langchain_core.utils.function_calling import convert_to_openai_tool


def multiply(a: int, b: int) -> int:
    """Multiply two integers together.

    Args:
        a: First integer
        b: Second integer
    """
    return a * b


print(json.dumps(convert_to_openai_tool(multiply), indent=2))
```

```text
{
  "type": "function",
  "function": {
    "name": "multiply",
    "description": "Multiply two integers together.",
    "parameters": {
      "type": "object",
      "properties": {
        "a": {
          "type": "integer",
          "description": "First integer"
        },
        "b": {
          "type": "integer",
          "description": "Second integer"
        }
      },
      "required": [
        "a",
        "b"
      ]
    }
  }
}
```

### Pydantic class

```python
from langchain_core.pydantic_v1 import BaseModel, Field


class multiply(BaseModel):
    """Multiply two integers together."""

    a: int = Field(..., description="First integer")
    b: int = Field(..., description="Second integer")


print(json.dumps(convert_to_openai_tool(multiply), indent=2))
```

```text
{
  "type": "function",
  "function": {
    "name": "multiply",
    "description": "Multiply two integers together.",
    "parameters": {
      "type": "object",
      "properties": {
        "a": {
          "description": "First integer",
          "type": "integer"
        },
        "b": {
          "description": "Second integer",
          "type": "integer"
        }
      },
      "required": [
        "a",
        "b"
      ]
    }
  }
}
```

### LangChain Tool

```python
from typing import Any, Type

from langchain_core.tools import BaseTool


class MultiplySchema(BaseModel):
    """Multiply tool schema."""

    a: int = Field(..., description="First integer")
    b: int = Field(..., description="Second integer")


class Multiply(BaseTool):
    args_schema: Type[BaseModel] = MultiplySchema
    name: str = "multiply"
    description: str = "Multiply two integers together."

    def _run(self, a: int, b: int, **kwargs: Any) -> Any:
        return a * b


# Note: we're passing in a Multiply object not the class itself.
print(json.dumps(convert_to_openai_tool(Multiply()), indent=2))
```

```text
{
  "type": "function",
  "function": {
    "name": "multiply",
    "description": "Multiply two integers together.",
    "parameters": {
      "type": "object",
      "properties": {
        "a": {
          "description": "First integer",
          "type": "integer"
        },
        "b": {
          "description": "Second integer",
          "type": "integer"
        }
      },
      "required": [
        "a",
        "b"
      ]
    }
  }
}
```

## Next steps

<<<<<<< HEAD
-   **Output parsing**: See [OpenAI Tools output
    parsers](../../../../docs/modules/model_io/output_parsers/types/openai_tools)
    and [OpenAI Functions output
    parsers](../../../../docs/modules/model_io/output_parsers/types/openai_functions)
    to learn about extracting the function calling API responses into
    various formats.
-   **Structured output chains**: [Some models have constructors](/docs/guides/miscellaneous/structured_output) that
    handle creating a structured output chain for you.
-   **Tool use**: See how to construct chains and agents that actually
    call the invoked tools in [these
    guides](../../../../docs/use_cases/tool_use/).
=======
- **Output parsing**: See [OpenAI Tools output
  parsers](../../../../docs/modules/model_io/output_parsers/types/openai_tools)
  and [OpenAI Functions output
  parsers](../../../../docs/modules/model_io/output_parsers/types/openai_functions)
  to learn about extracting the function calling API responses into
  various formats.
- **Structured output chains**: [Some models have constructors](../../../../docs/guides/structured_output) that
  handle creating a structured output chain for you.
- **Tool use**: See how to construct chains and agents that actually
  call the invoked tools in [these
  guides](../../../../docs/use_cases/tool_use/).
>>>>>>> d4673a35
<|MERGE_RESOLUTION|>--- conflicted
+++ resolved
@@ -296,28 +296,14 @@
 
 ## Next steps
 
-<<<<<<< HEAD
--   **Output parsing**: See [OpenAI Tools output
+- **Output parsing**: See [OpenAI Tools output
     parsers](../../../../docs/modules/model_io/output_parsers/types/openai_tools)
     and [OpenAI Functions output
     parsers](../../../../docs/modules/model_io/output_parsers/types/openai_functions)
     to learn about extracting the function calling API responses into
     various formats.
--   **Structured output chains**: [Some models have constructors](/docs/guides/miscellaneous/structured_output) that
+- **Structured output chains**: [Some models have constructors](/docs/guides/miscellaneous/structured_output) that
     handle creating a structured output chain for you.
--   **Tool use**: See how to construct chains and agents that actually
+- **Tool use**: See how to construct chains and agents that actually
     call the invoked tools in [these
-    guides](../../../../docs/use_cases/tool_use/).
-=======
-- **Output parsing**: See [OpenAI Tools output
-  parsers](../../../../docs/modules/model_io/output_parsers/types/openai_tools)
-  and [OpenAI Functions output
-  parsers](../../../../docs/modules/model_io/output_parsers/types/openai_functions)
-  to learn about extracting the function calling API responses into
-  various formats.
-- **Structured output chains**: [Some models have constructors](../../../../docs/guides/structured_output) that
-  handle creating a structured output chain for you.
-- **Tool use**: See how to construct chains and agents that actually
-  call the invoked tools in [these
-  guides](../../../../docs/use_cases/tool_use/).
->>>>>>> d4673a35
+    guides](../../../../docs/use_cases/tool_use/).