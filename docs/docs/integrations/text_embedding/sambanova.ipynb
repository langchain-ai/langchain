--- conflicted
+++ resolved
@@ -1,254 +1,12 @@
 {
-  "cells": [
-    {
-      "cell_type": "raw",
-      "id": "afaf8039",
-      "metadata": {
-        "vscode": {
-          "languageId": "raw"
-        }
-      },
-      "source": [
-        "---\n",
-        "sidebar_label: SambaStudio\n",
-        "---"
-      ]
-    },
-    {
-      "cell_type": "markdown",
-      "id": "9a3d6f34",
-      "metadata": {},
-      "source": [
-        "# SambaStudioEmbeddings\n",
-        "\n",
-        "This will help you get started with SambaNova's SambaStudio embedding models using LangChain. For detailed documentation on `SambaStudioEmbeddings` features and configuration options, please refer to the [API reference](https://docs.sambanova.ai/sambastudio/latest/index.html).\n",
-        "\n",
-        "**[SambaNova](https://sambanova.ai/)'s** [SambaStudio](https://sambanova.ai/technology/full-stack-ai-platform) is a platform for running your own open-source models\n",
-        "\n",
-        "## Overview\n",
-        "### Integration details\n",
-        "\n",
-        "| Provider | Package |\n",
-        "|:--------:|:-------:|\n",
-        "| [SambaNova](/docs/integrations/providers/sambanova/) | [langchain-sambanova](https://python.langchain.com/docs/integrations/providers/sambanova/) |\n",
-        "\n",
-        "## Setup\n",
-        "\n",
-        "To access ChatSambaStudio models you will need to [deploy an endpoint](https://docs.sambanova.ai/sambastudio/latest/language-models.html) in your SambaStudio platform, install the `langchain_sambanova` integration package.\n",
-        "\n",
-        "```bash\n",
-        "pip install langchain-sambanova\n",
-        "```\n",
-        "\n",
-        "### Credentials\n",
-        "\n",
-        "Get the URL and API Key from your SambaStudio deployed endpoint and add them to your environment variables:\n",
-        "\n",
-        "``` bash\n",
-        "export SAMBASTUDIO_URL=\"sambastudio-url-key-here\"\n",
-        "export SAMBASTUDIO_API_KEY=\"your-api-key-here\"\n",
-        "```"
-      ]
-    },
-    {
-      "cell_type": "code",
-      "execution_count": null,
-      "id": "36521c2a",
-      "metadata": {},
-      "outputs": [],
-      "source": [
-        "import getpass\n",
-        "import os\n",
-        "\n",
-        "if not os.getenv(\"SAMBASTUDIO_API_KEY\"):\n",
-        "    os.environ[\"SAMBASTUDIO_API_KEY\"] = getpass.getpass(\n",
-        "        \"Enter your SambaNova API key: \"\n",
-        "    )"
-      ]
-    },
-    {
-      "cell_type": "markdown",
-      "id": "c84fb993",
-      "metadata": {},
-      "source": "To enable automated tracing of your model calls, set your [LangSmith](https://docs.smith.langchain.com/) API key:"
-    },
-    {
-      "cell_type": "code",
-      "execution_count": null,
-      "id": "39a4953b",
-      "metadata": {},
-      "outputs": [],
-      "source": [
-        "# os.environ[\"LANGCHAIN_TRACING_V2\"] = \"true\"\n",
-        "# os.environ[\"LANGCHAIN_API_KEY\"] = getpass.getpass(\"Enter your LangSmith API key: \")"
-      ]
-    },
-    {
-      "cell_type": "markdown",
-      "id": "d9664366",
-      "metadata": {},
-      "source": [
-        "### Installation\n",
-        "\n",
-        "The LangChain SambaNova integration lives in the `langchain-sambanova` package:"
-      ]
-    },
-    {
-      "cell_type": "code",
-      "execution_count": null,
-      "id": "64853226",
-      "metadata": {},
-      "outputs": [],
-      "source": [
-        "%pip install -qU langchain-sambanova"
-      ]
-    },
-    {
-      "cell_type": "markdown",
-      "id": "45dd1724",
-      "metadata": {},
-      "source": [
-        "## Instantiation\n",
-        "\n",
-        "Now we can instantiate our model object and generate chat completions:"
-      ]
-    },
-    {
-      "cell_type": "code",
-      "execution_count": null,
-      "id": "9ea7a09b",
-      "metadata": {},
-      "outputs": [],
-      "source": [
-        "from langchain_sambanova import SambaStudioEmbeddings\n",
-        "\n",
-        "embeddings = SambaStudioEmbeddings(\n",
-        "    model=\"e5-mistral-7b-instruct\",\n",
-        ")"
-      ]
-    },
-    {
-      "cell_type": "markdown",
-      "id": "77d271b6",
-      "metadata": {},
-      "source": [
-        "## Indexing and Retrieval\n",
-        "\n",
-        "Embedding models are often used in retrieval-augmented generation (RAG) flows, both as part of indexing data as well as later retrieving it. For more detailed instructions, please see our [RAG tutorials](/docs/tutorials/).\n",
-        "\n",
-        "Below, see how to index and retrieve data using the `embeddings` object we initialized above. In this example, we will index and retrieve a sample document in the `InMemoryVectorStore`."
-      ]
-    },
-    {
-      "cell_type": "code",
-      "execution_count": null,
-      "id": "d817716b",
-      "metadata": {},
-      "outputs": [],
-      "source": [
-        "# Create a vector store with a sample text\n",
-        "from langchain_core.vectorstores import InMemoryVectorStore\n",
-        "\n",
-        "text = \"LangChain is the framework for building context-aware reasoning applications\"\n",
-        "\n",
-        "vectorstore = InMemoryVectorStore.from_texts(\n",
-        "    [text],\n",
-        "    embedding=embeddings,\n",
-        ")\n",
-        "\n",
-        "# Use the vectorstore as a retriever\n",
-        "retriever = vectorstore.as_retriever()\n",
-        "\n",
-        "# Retrieve the most similar text\n",
-        "retrieved_documents = retriever.invoke(\"What is LangChain?\")\n",
-        "\n",
-        "# show the retrieved document's content\n",
-        "retrieved_documents[0].page_content"
-      ]
-    },
-    {
-      "cell_type": "markdown",
-      "id": "e02b9855",
-      "metadata": {},
-      "source": [
-        "## Direct Usage\n",
-        "\n",
-        "Under the hood, the vectorstore and retriever implementations are calling `embeddings.embed_documents(...)` and `embeddings.embed_query(...)` to create embeddings for the text(s) used in `from_texts` and retrieval `invoke` operations, respectively.\n",
-        "\n",
-        "You can directly call these methods to get embeddings for your own use cases.\n",
-        "\n",
-        "### Embed single texts\n",
-        "\n",
-        "You can embed single texts or documents with `embed_query`:"
-      ]
-    },
-    {
-      "cell_type": "code",
-      "execution_count": null,
-      "id": "0d2befcd",
-      "metadata": {},
-      "outputs": [],
-      "source": [
-        "single_vector = embeddings.embed_query(text)\n",
-        "print(str(single_vector)[:100])  # Show the first 100 characters of the vector"
-      ]
-    },
-    {
-      "cell_type": "markdown",
-      "id": "1b5a7d03",
-      "metadata": {},
-      "source": [
-        "### Embed multiple texts\n",
-        "\n",
-        "You can embed multiple texts with `embed_documents`:"
-      ]
-    },
-    {
-      "cell_type": "code",
-      "execution_count": null,
-      "id": "2f4d6e97",
-      "metadata": {},
-      "outputs": [],
-      "source": [
-        "text2 = (\n",
-        "    \"LangGraph is a library for building stateful, multi-actor applications with LLMs\"\n",
-        ")\n",
-        "two_vectors = embeddings.embed_documents([text, text2])\n",
-        "for vector in two_vectors:\n",
-        "    print(str(vector)[:100])  # Show the first 100 characters of the vector"
-      ]
-    },
-    {
-      "cell_type": "markdown",
-      "id": "98785c12",
-      "metadata": {},
-      "source": [
-        "## API Reference\n",
-        "\n",
-        "For detailed documentation on `SambaStudio` features and configuration options, please refer to the [API reference](https://docs.sambanova.ai/sambastudio/latest/api-ref-landing.html).\n"
-      ]
+ "cells": [
+  {
+   "cell_type": "raw",
+   "id": "afaf8039",
+   "metadata": {
+    "vscode": {
+     "languageId": "raw"
     }
-  ],
-  "metadata": {
-    "kernelspec": {
-      "display_name": "Python 3 (ipykernel)",
-      "language": "python",
-      "name": "python3"
-    },
-    "language_info": {
-      "codemirror_mode": {
-        "name": "ipython",
-        "version": 3
-      },
-      "file_extension": ".py",
-      "mimetype": "text/x-python",
-      "name": "python",
-      "nbconvert_exporter": "python",
-      "pygments_lexer": "ipython3",
-      "version": "3.10.5"
-    }
-<<<<<<< HEAD
-=======
    },
    "source": [
     "---\n",
@@ -478,8 +236,20 @@
    "display_name": "Python 3 (ipykernel)",
    "language": "python",
    "name": "python3"
->>>>>>> 1cf91a23
-  },
-  "nbformat": 4,
-  "nbformat_minor": 5
+  },
+  "language_info": {
+   "codemirror_mode": {
+    "name": "ipython",
+    "version": 3
+   },
+   "file_extension": ".py",
+   "mimetype": "text/x-python",
+   "name": "python",
+   "nbconvert_exporter": "python",
+   "pygments_lexer": "ipython3",
+   "version": "3.10.5"
+  }
+ },
+ "nbformat": 4,
+ "nbformat_minor": 5
 }