{
 "cells": [
  {
   "cell_type": "markdown",
   "metadata": {},
   "source": [
    "# Predibase\n",
    "\n",
    "[Predibase](https://predibase.com/) allows you to train, fine-tune, and deploy any ML model—from linear regression to large language model. \n",
    "\n",
    "This example demonstrates using Langchain with models deployed on Predibase"
   ]
  },
  {
   "cell_type": "markdown",
   "metadata": {},
   "source": [
    "# Setup\n",
    "\n",
    "To run this notebook, you'll need a [Predibase account](https://predibase.com/free-trial/?utm_source=langchain) and an [API key](https://docs.predibase.com/sdk-guide/intro).\n",
    "\n",
    "You'll also need to install the Predibase Python package:"
   ]
  },
  {
   "cell_type": "code",
   "execution_count": null,
   "metadata": {},
   "outputs": [],
   "source": [
    "%pip install --upgrade --quiet  predibase\n",
    "import os\n",
    "\n",
    "os.environ[\"PREDIBASE_API_TOKEN\"] = \"{PREDIBASE_API_TOKEN}\""
   ]
  },
  {
   "cell_type": "markdown",
   "metadata": {},
   "source": [
    "## Initial Call"
   ]
  },
  {
   "cell_type": "code",
   "execution_count": null,
   "metadata": {},
   "outputs": [],
   "source": [
    "from langchain_community.llms import Predibase\n",
    "\n",
    "model = Predibase(\n",
    "    model=\"mistral-7b\",\n",
    "    predibase_api_key=os.environ.get(\"PREDIBASE_API_TOKEN\"),\n",
<<<<<<< HEAD
    ")"
   ]
  },
  {
   "cell_type": "code",
   "execution_count": null,
   "metadata": {},
   "outputs": [],
   "source": [
    "from langchain_community.llms import Predibase\n",
    "\n",
    "# With a fine-tuned adapter hosted at Predibase (adapter_version can be specified; omitting it is equivalent to the most recent version).\n",
    "model = Predibase(\n",
    "    model=\"mistral-7b\",\n",
    "    adapter_id=\"e2e_nlg\",\n",
    "    adapter_version=1,\n",
    "    predibase_api_key=os.environ.get(\"PREDIBASE_API_TOKEN\"),\n",
    ")"
   ]
  },
  {
   "cell_type": "code",
   "execution_count": null,
   "metadata": {},
   "outputs": [],
   "source": [
    "from langchain_community.llms import Predibase\n",
    "\n",
    "# With a fine-tuned adapter hosted at HuggingFace (adapter_version does not apply and will be ignored).\n",
    "model = Predibase(\n",
    "    model=\"mistral-7b\",\n",
    "    adapter_id=\"predibase/e2e_nlg\",\n",
    "    predibase_api_key=os.environ.get(\"PREDIBASE_API_TOKEN\"),\n",
=======
>>>>>>> cd4c5428
    ")"
   ]
  },
  {
   "cell_type": "code",
   "execution_count": null,
   "metadata": {},
   "outputs": [],
   "source": [
    "from langchain_community.llms import Predibase\n",
    "\n",
    "# With a fine-tuned adapter hosted at Predibase (adapter_version must be specified).\n",
    "model = Predibase(\n",
    "    model=\"mistral-7b\",\n",
    "    predibase_api_key=os.environ.get(\"PREDIBASE_API_TOKEN\"),\n",
    "    predibase_sdk_version=None,  # optional parameter (defaults to the latest Predibase SDK version if omitted)\n",
    "    adapter_id=\"e2e_nlg\",\n",
    "    adapter_version=1,\n",
    ")"
   ]
  },
  {
   "cell_type": "code",
   "execution_count": null,
   "metadata": {},
   "outputs": [],
   "source": [
    "from langchain_community.llms import Predibase\n",
    "\n",
    "# With a fine-tuned adapter hosted at HuggingFace (adapter_version does not apply and will be ignored).\n",
    "model = Predibase(\n",
    "    model=\"mistral-7b\",\n",
    "    predibase_api_key=os.environ.get(\"PREDIBASE_API_TOKEN\"),\n",
    "    predibase_sdk_version=None,  # optional parameter (defaults to the latest Predibase SDK version if omitted)\n",
    "    adapter_id=\"predibase/e2e_nlg\",\n",
    ")"
   ]
  },
  {
   "cell_type": "code",
   "execution_count": null,
   "metadata": {},
   "outputs": [],
   "source": [
    "response = model.invoke(\"Can you recommend me a nice dry wine?\")\n",
    "print(response)"
   ]
  },
  {
   "cell_type": "markdown",
   "metadata": {
    "vscode": {
     "languageId": "plaintext"
    }
   },
   "source": [
    "## Chain Call Setup"
   ]
  },
  {
   "cell_type": "code",
   "execution_count": null,
   "metadata": {
    "vscode": {
     "languageId": "plaintext"
    }
   },
   "outputs": [],
   "source": [
    "from langchain_community.llms import Predibase\n",
    "\n",
    "model = Predibase(\n",
<<<<<<< HEAD
    "    model=\"mistral-7b\", predibase_api_key=os.environ.get(\"PREDIBASE_API_TOKEN\")\n",
=======
    "    model=\"mistral-7b\",\n",
    "    predibase_api_key=os.environ.get(\"PREDIBASE_API_TOKEN\"),\n",
    "    predibase_sdk_version=None,  # optional parameter (defaults to the latest Predibase SDK version if omitted)\n",
>>>>>>> cd4c5428
    ")"
   ]
  },
  {
   "cell_type": "code",
   "execution_count": null,
   "metadata": {
    "vscode": {
     "languageId": "plaintext"
    }
   },
   "outputs": [],
   "source": [
<<<<<<< HEAD
    "# With a fine-tuned adapter hosted at Predibase (adapter_version can be specified; omitting it is equivalent to the most recent version).\n",
    "model = Predibase(\n",
    "    model=\"mistral-7b\",\n",
    "    adapter_id=\"e2e_nlg\",\n",
    "    adapter_version=1,\n",
    "    predibase_api_key=os.environ.get(\"PREDIBASE_API_TOKEN\"),\n",
=======
    "# With a fine-tuned adapter hosted at Predibase (adapter_version must be specified).\n",
    "model = Predibase(\n",
    "    model=\"mistral-7b\",\n",
    "    predibase_api_key=os.environ.get(\"PREDIBASE_API_TOKEN\"),\n",
    "    predibase_sdk_version=None,  # optional parameter (defaults to the latest Predibase SDK version if omitted)\n",
    "    adapter_id=\"e2e_nlg\",\n",
    "    adapter_version=1,\n",
>>>>>>> cd4c5428
    ")"
   ]
  },
  {
   "cell_type": "code",
   "execution_count": null,
   "metadata": {},
   "outputs": [],
   "source": [
    "# With a fine-tuned adapter hosted at HuggingFace (adapter_version does not apply and will be ignored).\n",
    "llm = Predibase(\n",
    "    model=\"mistral-7b\",\n",
<<<<<<< HEAD
    "    adapter_id=\"predibase/e2e_nlg\",\n",
    "    predibase_api_key=os.environ.get(\"PREDIBASE_API_TOKEN\"),\n",
=======
    "    predibase_api_key=os.environ.get(\"PREDIBASE_API_TOKEN\"),\n",
    "    predibase_sdk_version=None,  # optional parameter (defaults to the latest Predibase SDK version if omitted)\n",
    "    adapter_id=\"predibase/e2e_nlg\",\n",
>>>>>>> cd4c5428
    ")"
   ]
  },
  {
   "cell_type": "markdown",
   "metadata": {},
   "source": [
    "##  SequentialChain"
   ]
  },
  {
   "cell_type": "code",
   "execution_count": null,
   "metadata": {},
   "outputs": [],
   "source": [
    "from langchain.chains import LLMChain\n",
    "from langchain_core.prompts import PromptTemplate"
   ]
  },
  {
   "cell_type": "code",
   "execution_count": null,
   "metadata": {},
   "outputs": [],
   "source": [
    "# This is an LLMChain to write a synopsis given a title of a play.\n",
    "template = \"\"\"You are a playwright. Given the title of play, it is your job to write a synopsis for that title.\n",
    "\n",
    "Title: {title}\n",
    "Playwright: This is a synopsis for the above play:\"\"\"\n",
    "prompt_template = PromptTemplate(input_variables=[\"title\"], template=template)\n",
    "synopsis_chain = LLMChain(llm=llm, prompt=prompt_template)"
   ]
  },
  {
   "cell_type": "code",
   "execution_count": null,
   "metadata": {},
   "outputs": [],
   "source": [
    "# This is an LLMChain to write a review of a play given a synopsis.\n",
    "template = \"\"\"You are a play critic from the New York Times. Given the synopsis of play, it is your job to write a review for that play.\n",
    "\n",
    "Play Synopsis:\n",
    "{synopsis}\n",
    "Review from a New York Times play critic of the above play:\"\"\"\n",
    "prompt_template = PromptTemplate(input_variables=[\"synopsis\"], template=template)\n",
    "review_chain = LLMChain(llm=llm, prompt=prompt_template)"
   ]
  },
  {
   "cell_type": "code",
   "execution_count": null,
   "metadata": {},
   "outputs": [],
   "source": [
    "# This is the overall chain where we run these two chains in sequence.\n",
    "from langchain.chains import SimpleSequentialChain\n",
    "\n",
    "overall_chain = SimpleSequentialChain(\n",
    "    chains=[synopsis_chain, review_chain], verbose=True\n",
    ")"
   ]
  },
  {
   "cell_type": "code",
   "execution_count": null,
   "metadata": {},
   "outputs": [],
   "source": [
    "review = overall_chain.run(\"Tragedy at sunset on the beach\")"
   ]
  },
  {
   "cell_type": "markdown",
   "metadata": {},
   "source": [
    "## Fine-tuned LLM (Use your own fine-tuned LLM from Predibase)"
   ]
  },
  {
   "cell_type": "code",
   "execution_count": null,
   "metadata": {},
   "outputs": [],
   "source": [
    "from langchain_community.llms import Predibase\n",
    "\n",
    "model = Predibase(\n",
    "    model=\"my-base-LLM\",\n",
<<<<<<< HEAD
    "    adapter_id=\"my-finetuned-adapter-id\",  # Supports both, Predibase-hosted and HuggingFace-hosted model repositories.\n",
    "    # adapter_version=1,  # optional (returns the latest, if omitted)\n",
    "    predibase_api_key=os.environ.get(\n",
    "        \"PREDIBASE_API_TOKEN\"\n",
    "    ),  # Adapter argument is optional.\n",
=======
    "    predibase_api_key=os.environ.get(\n",
    "        \"PREDIBASE_API_TOKEN\"\n",
    "    ),  # Adapter argument is optional.\n",
    "    predibase_sdk_version=None,  # optional parameter (defaults to the latest Predibase SDK version if omitted)\n",
    "    adapter_id=\"my-finetuned-adapter-id\",  # Supports both, Predibase-hosted and HuggingFace-hosted adapter repositories.\n",
    "    adapter_version=1,  # required for Predibase-hosted adapters (ignored for HuggingFace-hosted adapters)\n",
>>>>>>> cd4c5428
    ")\n",
    "# replace my-base-LLM with the name of your choice of a serverless base model in Predibase"
   ]
  },
  {
   "cell_type": "code",
   "execution_count": null,
   "metadata": {},
   "outputs": [],
   "source": [
    "# response = model.invoke(\"Can you help categorize the following emails into positive, negative, and neutral?\")"
   ]
  }
 ],
 "metadata": {
  "kernelspec": {
   "display_name": "Python 3.8.9 64-bit",
   "language": "python",
   "name": "python3"
  },
  "language_info": {
   "codemirror_mode": {
    "name": "ipython",
    "version": 3
   },
   "file_extension": ".py",
   "mimetype": "text/x-python",
   "name": "python",
   "nbconvert_exporter": "python",
   "pygments_lexer": "ipython3",
   "version": "3.8.9"
  },
  "orig_nbformat": 4,
  "vscode": {
   "interpreter": {
    "hash": "31f2aee4e71d21fbe5cf8b01ff0e069b9275f58929596ceb00d14d90e3e16cd6"
   }
  }
 },
 "nbformat": 4,
 "nbformat_minor": 2
}<|MERGE_RESOLUTION|>--- conflicted
+++ resolved
@@ -52,42 +52,6 @@
     "model = Predibase(\n",
     "    model=\"mistral-7b\",\n",
     "    predibase_api_key=os.environ.get(\"PREDIBASE_API_TOKEN\"),\n",
-<<<<<<< HEAD
-    ")"
-   ]
-  },
-  {
-   "cell_type": "code",
-   "execution_count": null,
-   "metadata": {},
-   "outputs": [],
-   "source": [
-    "from langchain_community.llms import Predibase\n",
-    "\n",
-    "# With a fine-tuned adapter hosted at Predibase (adapter_version can be specified; omitting it is equivalent to the most recent version).\n",
-    "model = Predibase(\n",
-    "    model=\"mistral-7b\",\n",
-    "    adapter_id=\"e2e_nlg\",\n",
-    "    adapter_version=1,\n",
-    "    predibase_api_key=os.environ.get(\"PREDIBASE_API_TOKEN\"),\n",
-    ")"
-   ]
-  },
-  {
-   "cell_type": "code",
-   "execution_count": null,
-   "metadata": {},
-   "outputs": [],
-   "source": [
-    "from langchain_community.llms import Predibase\n",
-    "\n",
-    "# With a fine-tuned adapter hosted at HuggingFace (adapter_version does not apply and will be ignored).\n",
-    "model = Predibase(\n",
-    "    model=\"mistral-7b\",\n",
-    "    adapter_id=\"predibase/e2e_nlg\",\n",
-    "    predibase_api_key=os.environ.get(\"PREDIBASE_API_TOKEN\"),\n",
-=======
->>>>>>> cd4c5428
     ")"
    ]
   },
@@ -160,13 +124,9 @@
     "from langchain_community.llms import Predibase\n",
     "\n",
     "model = Predibase(\n",
-<<<<<<< HEAD
-    "    model=\"mistral-7b\", predibase_api_key=os.environ.get(\"PREDIBASE_API_TOKEN\")\n",
-=======
-    "    model=\"mistral-7b\",\n",
-    "    predibase_api_key=os.environ.get(\"PREDIBASE_API_TOKEN\"),\n",
-    "    predibase_sdk_version=None,  # optional parameter (defaults to the latest Predibase SDK version if omitted)\n",
->>>>>>> cd4c5428
+    "    model=\"mistral-7b\",\n",
+    "    predibase_api_key=os.environ.get(\"PREDIBASE_API_TOKEN\"),\n",
+    "    predibase_sdk_version=None,  # optional parameter (defaults to the latest Predibase SDK version if omitted)\n",
     ")"
    ]
   },
@@ -180,22 +140,13 @@
    },
    "outputs": [],
    "source": [
-<<<<<<< HEAD
-    "# With a fine-tuned adapter hosted at Predibase (adapter_version can be specified; omitting it is equivalent to the most recent version).\n",
-    "model = Predibase(\n",
-    "    model=\"mistral-7b\",\n",
+    "# With a fine-tuned adapter hosted at Predibase (adapter_version must be specified).\n",
+    "model = Predibase(\n",
+    "    model=\"mistral-7b\",\n",
+    "    predibase_api_key=os.environ.get(\"PREDIBASE_API_TOKEN\"),\n",
+    "    predibase_sdk_version=None,  # optional parameter (defaults to the latest Predibase SDK version if omitted)\n",
     "    adapter_id=\"e2e_nlg\",\n",
     "    adapter_version=1,\n",
-    "    predibase_api_key=os.environ.get(\"PREDIBASE_API_TOKEN\"),\n",
-=======
-    "# With a fine-tuned adapter hosted at Predibase (adapter_version must be specified).\n",
-    "model = Predibase(\n",
-    "    model=\"mistral-7b\",\n",
-    "    predibase_api_key=os.environ.get(\"PREDIBASE_API_TOKEN\"),\n",
-    "    predibase_sdk_version=None,  # optional parameter (defaults to the latest Predibase SDK version if omitted)\n",
-    "    adapter_id=\"e2e_nlg\",\n",
-    "    adapter_version=1,\n",
->>>>>>> cd4c5428
     ")"
    ]
   },
@@ -208,14 +159,9 @@
     "# With a fine-tuned adapter hosted at HuggingFace (adapter_version does not apply and will be ignored).\n",
     "llm = Predibase(\n",
     "    model=\"mistral-7b\",\n",
-<<<<<<< HEAD
+    "    predibase_api_key=os.environ.get(\"PREDIBASE_API_TOKEN\"),\n",
+    "    predibase_sdk_version=None,  # optional parameter (defaults to the latest Predibase SDK version if omitted)\n",
     "    adapter_id=\"predibase/e2e_nlg\",\n",
-    "    predibase_api_key=os.environ.get(\"PREDIBASE_API_TOKEN\"),\n",
-=======
-    "    predibase_api_key=os.environ.get(\"PREDIBASE_API_TOKEN\"),\n",
-    "    predibase_sdk_version=None,  # optional parameter (defaults to the latest Predibase SDK version if omitted)\n",
-    "    adapter_id=\"predibase/e2e_nlg\",\n",
->>>>>>> cd4c5428
     ")"
    ]
   },
@@ -307,20 +253,12 @@
     "\n",
     "model = Predibase(\n",
     "    model=\"my-base-LLM\",\n",
-<<<<<<< HEAD
-    "    adapter_id=\"my-finetuned-adapter-id\",  # Supports both, Predibase-hosted and HuggingFace-hosted model repositories.\n",
-    "    # adapter_version=1,  # optional (returns the latest, if omitted)\n",
     "    predibase_api_key=os.environ.get(\n",
     "        \"PREDIBASE_API_TOKEN\"\n",
     "    ),  # Adapter argument is optional.\n",
-=======
-    "    predibase_api_key=os.environ.get(\n",
-    "        \"PREDIBASE_API_TOKEN\"\n",
-    "    ),  # Adapter argument is optional.\n",
     "    predibase_sdk_version=None,  # optional parameter (defaults to the latest Predibase SDK version if omitted)\n",
     "    adapter_id=\"my-finetuned-adapter-id\",  # Supports both, Predibase-hosted and HuggingFace-hosted adapter repositories.\n",
     "    adapter_version=1,  # required for Predibase-hosted adapters (ignored for HuggingFace-hosted adapters)\n",
->>>>>>> cd4c5428
     ")\n",
     "# replace my-base-LLM with the name of your choice of a serverless base model in Predibase"
    ]
