--- conflicted
+++ resolved
@@ -1,466 +1,433 @@
 {
- "cells": [
-  {
-   "cell_type": "raw",
-   "metadata": {},
-   "source": [
-    "---\n",
-    "sidebar_label: Kinetica\n",
-    "---"
-   ]
-  },
-  {
-   "cell_type": "markdown",
-   "metadata": {},
-   "source": [
-    "# Kinetica SqlAssist LLM Demo\n",
-    "\n",
-    "This notebook demonstrates how to use Kinetica to transform natural language into SQL\n",
-    "and simplify the process of data retrieval. This demo is intended to show the mechanics\n",
-    "of creating and using a chain as opposed to the capabilities of the LLM.\n",
-    "\n",
-    "## Overview\n",
-    "\n",
-    "With the Kinetica LLM workflow you create an LLM context in the database that provides\n",
-    "information needed for infefencing that includes tables, annotations, rules, and\n",
-    "samples. Invoking ``ChatKinetica.load_messages_from_context()`` will retrieve the\n",
-    "context information from the database so that it can be used to create a chat prompt.\n",
-    "\n",
-    "The chat prompt consists of a ``SystemMessage`` and pairs of\n",
-    "``HumanMessage``/``AIMessage`` that contain the samples which are question/SQL\n",
-    "pairs. You can append pairs samples to this list but it is not intended to\n",
-    "facilitate a typical natural language conversation.\n",
-    "\n",
-    "When you create a chain from the chat prompt and execute it, the Kinetica LLM will\n",
-    "generate SQL from the input. Optionally you can use ``KineticaSqlOutputParser`` to\n",
-    "execute the SQL and return the result as a dataframe.\n",
-    "\n",
-    "Currently, 2 LLM's are supported for SQL generation: \n",
-    "\n",
-    "1. **Kinetica SQL-GPT**: This LLM is based on OpenAI ChatGPT API.\n",
-    "2. **Kinetica SqlAssist**: This LLM is purpose built to integrate with the Kinetica\n",
-    "   database and it can run in a secure customer premise.\n",
-    "\n",
-    "For this demo we will be using **SqlAssist**. See the [Kinetica Documentation\n",
-    "site](https://docs.kinetica.com/7.1/sql-gpt/concepts/) for more information.\n",
-    "\n",
-    "## Prerequisites\n",
-    "\n",
-    "To get started you will need a Kinetica DB instance. If you don't have one you can\n",
-    "obtain a [free development instance](https://cloud.kinetica.com/trynow).\n",
-    "\n",
-    "You will need to install the following packages..."
-   ]
-  },
-  {
-   "cell_type": "code",
-   "execution_count": null,
-   "metadata": {},
-   "outputs": [],
-   "source": [
-    "# Install Langchain community and core packages\n",
-    "%pip install --upgrade --quiet langchain-core langchain-community\n",
-    "\n",
-    "# Install Kineitca DB connection package\n",
-    "%pip install --upgrade --quiet 'gpudb>=7.2.0.8' typeguard pandas tqdm\n",
-    "\n",
-    "# Install packages needed for this tutorial\n",
-    "%pip install --upgrade --quiet faker ipykernel "
-   ]
-  },
-  {
-   "cell_type": "markdown",
-   "metadata": {},
-   "source": [
-    "## Database Connection\n",
-    "\n",
-    "You must set the database connection in the following environment variables. If you are using a virtual environment you can set them in the `.env` file of the project:\n",
-    "* `KINETICA_URL`: Database connection URL\n",
-    "* `KINETICA_USER`: Database user\n",
-    "* `KINETICA_PASSWD`: Secure password.\n",
-    "\n",
-    "If you can create an instance of `KineticaChatLLM` then you are successfully connected."
-   ]
-  },
-  {
-   "cell_type": "code",
-   "execution_count": 1,
-   "metadata": {},
-   "outputs": [],
-   "source": [
-    "from langchain_community.chat_models.kinetica import ChatKinetica\n",
-    "\n",
-    "kinetica_llm = ChatKinetica()\n",
-    "\n",
-    "# Test table we will create\n",
-    "table_name = \"demo.user_profiles\"\n",
-    "\n",
-    "# LLM Context we will create\n",
-    "kinetica_ctx = \"demo.test_llm_ctx\""
-   ]
-  },
-  {
-   "cell_type": "markdown",
-   "metadata": {},
-   "source": [
-    "## Create test data\n",
-    "\n",
-    "Before we can generate SQL we will need to create a Kinetica table and an LLM context that can inference the table.\n",
-    "\n",
-    "### Create some fake user profiles\n",
-    "\n",
-    "We will use the `faker` package to create a dataframe with 100 fake profiles."
-   ]
-  },
-  {
-   "cell_type": "code",
-   "execution_count": 11,
-   "metadata": {},
-   "outputs": [
-    {
-     "name": "stdout",
-     "output_type": "stream",
-     "text": [
-      "         username             name sex  \\\n",
-      "id                                       \n",
-      "0       eduardo69       Haley Beck   F   \n",
-      "1        lbarrera  Joshua Stephens   M   \n",
-      "2         bburton     Paula Kaiser   F   \n",
-      "3       melissa49      Wendy Reese   F   \n",
-      "4   melissacarter      Manuel Rios   M   \n",
-      "\n",
-      "                                              address                    mail  \\\n",
-      "id                                                                              \n",
-      "0   59836 Carla Causeway Suite 939\\nPort Eugene, I...  meltondenise@yahoo.com   \n",
-      "1   3108 Christina Forges\\nPort Timothychester, KY...     erica80@hotmail.com   \n",
-      "2                    Unit 7405 Box 3052\\nDPO AE 09858  timothypotts@gmail.com   \n",
-      "3   6408 Christopher Hill Apt. 459\\nNew Benjamin, ...        dadams@gmail.com   \n",
-      "4    2241 Bell Gardens Suite 723\\nScottside, CA 38463  williamayala@gmail.com   \n",
-      "\n",
-      "    birthdate  \n",
-      "id             \n",
-<<<<<<< HEAD
-      "0  1997-12-01  \n",
-      "1  1924-07-27  \n",
-      "2  1933-11-28  \n",
-      "3  1988-10-19  \n",
-      "4  1931-03-12  \n"
-=======
-      "0  1997-12-08  \n",
-      "1  1924-08-03  \n",
-      "2  1933-12-05  \n",
-      "3  1988-10-26  \n",
-      "4  1931-03-19  \n"
->>>>>>> 29aa9d67
-     ]
-    }
+   "cells": [
+      {
+         "cell_type": "raw",
+         "metadata": {},
+         "source": [
+            "---\n",
+            "sidebar_label: Kinetica\n",
+            "---"
+         ]
+      },
+      {
+         "cell_type": "markdown",
+         "metadata": {},
+         "source": [
+            "# Kinetica SqlAssist LLM Demo\n",
+            "\n",
+            "This notebook demonstrates how to use Kinetica to transform natural language into SQL\n",
+            "and simplify the process of data retrieval. This demo is intended to show the mechanics\n",
+            "of creating and using a chain as opposed to the capabilities of the LLM.\n",
+            "\n",
+            "## Overview\n",
+            "\n",
+            "With the Kinetica LLM workflow you create an LLM context in the database that provides\n",
+            "information needed for infefencing that includes tables, annotations, rules, and\n",
+            "samples. Invoking ``ChatKinetica.load_messages_from_context()`` will retrieve the\n",
+            "context information from the database so that it can be used to create a chat prompt.\n",
+            "\n",
+            "The chat prompt consists of a ``SystemMessage`` and pairs of\n",
+            "``HumanMessage``/``AIMessage`` that contain the samples which are question/SQL\n",
+            "pairs. You can append pairs samples to this list but it is not intended to\n",
+            "facilitate a typical natural language conversation.\n",
+            "\n",
+            "When you create a chain from the chat prompt and execute it, the Kinetica LLM will\n",
+            "generate SQL from the input. Optionally you can use ``KineticaSqlOutputParser`` to\n",
+            "execute the SQL and return the result as a dataframe.\n",
+            "\n",
+            "Currently, 2 LLM's are supported for SQL generation: \n",
+            "\n",
+            "1. **Kinetica SQL-GPT**: This LLM is based on OpenAI ChatGPT API.\n",
+            "2. **Kinetica SqlAssist**: This LLM is purpose built to integrate with the Kinetica\n",
+            "   database and it can run in a secure customer premise.\n",
+            "\n",
+            "For this demo we will be using **SqlAssist**. See the [Kinetica Documentation\n",
+            "site](https://docs.kinetica.com/7.1/sql-gpt/concepts/) for more information.\n",
+            "\n",
+            "## Prerequisites\n",
+            "\n",
+            "To get started you will need a Kinetica DB instance. If you don't have one you can\n",
+            "obtain a [free development instance](https://cloud.kinetica.com/trynow).\n",
+            "\n",
+            "You will need to install the following packages..."
+         ]
+      },
+      {
+         "cell_type": "code",
+         "execution_count": null,
+         "metadata": {},
+         "outputs": [],
+         "source": [
+            "# Install Langchain community and core packages\n",
+            "%pip install --upgrade --quiet langchain-core langchain-community\n",
+            "\n",
+            "# Install Kineitca DB connection package\n",
+            "%pip install --upgrade --quiet 'gpudb>=7.2.0.8' typeguard pandas tqdm\n",
+            "\n",
+            "# Install packages needed for this tutorial\n",
+            "%pip install --upgrade --quiet faker ipykernel "
+         ]
+      },
+      {
+         "cell_type": "markdown",
+         "metadata": {},
+         "source": [
+            "## Database Connection\n",
+            "\n",
+            "You must set the database connection in the following environment variables. If you are using a virtual environment you can set them in the `.env` file of the project:\n",
+            "* `KINETICA_URL`: Database connection URL\n",
+            "* `KINETICA_USER`: Database user\n",
+            "* `KINETICA_PASSWD`: Secure password.\n",
+            "\n",
+            "If you can create an instance of `KineticaChatLLM` then you are successfully connected."
+         ]
+      },
+      {
+         "cell_type": "code",
+         "execution_count": 1,
+         "metadata": {},
+         "outputs": [],
+         "source": [
+            "from langchain_community.chat_models.kinetica import ChatKinetica\n",
+            "\n",
+            "kinetica_llm = ChatKinetica()\n",
+            "\n",
+            "# Test table we will create\n",
+            "table_name = \"demo.user_profiles\"\n",
+            "\n",
+            "# LLM Context we will create\n",
+            "kinetica_ctx = \"demo.test_llm_ctx\""
+         ]
+      },
+      {
+         "cell_type": "markdown",
+         "metadata": {},
+         "source": [
+            "## Create test data\n",
+            "\n",
+            "Before we can generate SQL we will need to create a Kinetica table and an LLM context that can inference the table.\n",
+            "\n",
+            "### Create some fake user profiles\n",
+            "\n",
+            "We will use the `faker` package to create a dataframe with 100 fake profiles."
+         ]
+      },
+      {
+         "cell_type": "code",
+         "execution_count": 11,
+         "metadata": {},
+         "outputs": [
+            {
+               "name": "stdout",
+               "output_type": "stream",
+               "text": [
+                  "         username             name sex  \\\n",
+                  "id                                       \n",
+                  "0       eduardo69       Haley Beck   F   \n",
+                  "1        lbarrera  Joshua Stephens   M   \n",
+                  "2         bburton     Paula Kaiser   F   \n",
+                  "3       melissa49      Wendy Reese   F   \n",
+                  "4   melissacarter      Manuel Rios   M   \n",
+                  "\n",
+                  "                                              address                    mail  \\\n",
+                  "id                                                                              \n",
+                  "0   59836 Carla Causeway Suite 939\\nPort Eugene, I...  meltondenise@yahoo.com   \n",
+                  "1   3108 Christina Forges\\nPort Timothychester, KY...     erica80@hotmail.com   \n",
+                  "2                    Unit 7405 Box 3052\\nDPO AE 09858  timothypotts@gmail.com   \n",
+                  "3   6408 Christopher Hill Apt. 459\\nNew Benjamin, ...        dadams@gmail.com   \n",
+                  "4    2241 Bell Gardens Suite 723\\nScottside, CA 38463  williamayala@gmail.com   \n",
+                  "\n",
+                  "    birthdate  \n",
+                  "id             \n",
+                  "0  1997-12-08  \n",
+                  "1  1924-08-03  \n",
+                  "2  1933-12-05  \n",
+                  "3  1988-10-26  \n",
+                  "4  1931-03-19  \n"
+               ]
+            }
+         ],
+         "source": [
+            "from typing import Generator\n",
+            "\n",
+            "import pandas as pd\n",
+            "from faker import Faker\n",
+            "\n",
+            "Faker.seed(5467)\n",
+            "faker = Faker(locale=\"en-US\")\n",
+            "\n",
+            "\n",
+            "def profile_gen(count: int) -> Generator:\n",
+            "    for id in range(0, count):\n",
+            "        rec = dict(id=id, **faker.simple_profile())\n",
+            "        rec[\"birthdate\"] = pd.Timestamp(rec[\"birthdate\"])\n",
+            "        yield rec\n",
+            "\n",
+            "\n",
+            "load_df = pd.DataFrame.from_records(data=profile_gen(100), index=\"id\")\n",
+            "print(load_df.head())"
+         ]
+      },
+      {
+         "cell_type": "markdown",
+         "metadata": {},
+         "source": [
+            "### Create a Kinetica table from the Dataframe"
+         ]
+      },
+      {
+         "cell_type": "code",
+         "execution_count": 3,
+         "metadata": {},
+         "outputs": [
+            {
+               "name": "stdout",
+               "output_type": "stream",
+               "text": [
+                  "        name    type   properties\n",
+                  "0   username  string     [char32]\n",
+                  "1       name  string     [char32]\n",
+                  "2        sex  string      [char2]\n",
+                  "3    address  string     [char64]\n",
+                  "4       mail  string     [char32]\n",
+                  "5  birthdate    long  [timestamp]\n"
+               ]
+            }
+         ],
+         "source": [
+            "from gpudb import GPUdbTable\n",
+            "\n",
+            "gpudb_table = GPUdbTable.from_df(\n",
+            "    load_df,\n",
+            "    db=kinetica_llm.kdbc,\n",
+            "    table_name=table_name,\n",
+            "    clear_table=True,\n",
+            "    load_data=True,\n",
+            ")\n",
+            "\n",
+            "# See the Kinetica column types\n",
+            "print(gpudb_table.type_as_df())"
+         ]
+      },
+      {
+         "cell_type": "markdown",
+         "metadata": {},
+         "source": [
+            "### Create the LLM context\n",
+            "\n",
+            "You can create an LLM Context using the Kinetica Workbench UI or you can manually create it with the `CREATE OR REPLACE CONTEXT` syntax. \n",
+            "\n",
+            "Here we create a context from the SQL syntax referencing the table we created."
+         ]
+      },
+      {
+         "cell_type": "code",
+         "execution_count": 7,
+         "metadata": {},
+         "outputs": [
+            {
+               "name": "stdout",
+               "output_type": "stream",
+               "text": [
+                  "CREATE OR REPLACE CONTEXT \"demo\".\"test_llm_ctx\" (\n",
+                  "    TABLE = \"demo\".\"user_profiles\",\n",
+                  "    COMMENT = 'Contains user profiles.'\n",
+                  "),\n",
+                  "(\n",
+                  "    SAMPLES = ( \n",
+                  "        'How many male users are there?' = 'select count(1) as num_users\n",
+                  "    from demo.user_profiles\n",
+                  "    where sex = ''M'';' )\n",
+                  ")\n"
+               ]
+            },
+            {
+               "data": {
+                  "text/plain": [
+                     "1"
+                  ]
+               },
+               "execution_count": 7,
+               "metadata": {},
+               "output_type": "execute_result"
+            }
+         ],
+         "source": [
+            "from gpudb import GPUdbSamplesClause, GPUdbSqlContext, GPUdbTableClause\n",
+            "\n",
+            "table_ctx = GPUdbTableClause(table=table_name, comment=\"Contains user profiles.\")\n",
+            "\n",
+            "samples_ctx = GPUdbSamplesClause(\n",
+            "    samples=[\n",
+            "        (\n",
+            "            \"How many male users are there?\",\n",
+            "            f\"\"\"\n",
+            "            select count(1) as num_users\n",
+            "                from {table_name}\n",
+            "                where sex = 'M';\n",
+            "            \"\"\",\n",
+            "        )\n",
+            "    ]\n",
+            ")\n",
+            "\n",
+            "context_sql = GPUdbSqlContext(\n",
+            "    name=kinetica_ctx, tables=[table_ctx], samples=samples_ctx\n",
+            ").build_sql()\n",
+            "\n",
+            "print(context_sql)\n",
+            "count_affected = kinetica_llm.kdbc.execute(context_sql)\n",
+            "count_affected"
+         ]
+      },
+      {
+         "cell_type": "markdown",
+         "metadata": {},
+         "source": [
+            "## Use Langchain for inferencing\n",
+            "\n",
+            "In the example below we will create a chain from the previously created table and LLM context. This chain will generate SQL and return the resulting data as a dataframe.\n",
+            "\n",
+            "### Load the chat prompt from the Kinetica DB\n",
+            "\n",
+            "The `load_messages_from_context()` function will retrieve a context from the DB and convert it into a list of chat messages that we use to create a ``ChatPromptTemplate``."
+         ]
+      },
+      {
+         "cell_type": "code",
+         "execution_count": 8,
+         "metadata": {},
+         "outputs": [
+            {
+               "name": "stdout",
+               "output_type": "stream",
+               "text": [
+                  "================================\u001b[1m System Message \u001b[0m================================\n",
+                  "\n",
+                  "CREATE TABLE demo.user_profiles AS\n",
+                  "(\n",
+                  "   username VARCHAR (32) NOT NULL,\n",
+                  "   name VARCHAR (32) NOT NULL,\n",
+                  "   sex VARCHAR (2) NOT NULL,\n",
+                  "   address VARCHAR (64) NOT NULL,\n",
+                  "   mail VARCHAR (32) NOT NULL,\n",
+                  "   birthdate TIMESTAMP NOT NULL\n",
+                  ");\n",
+                  "COMMENT ON TABLE demo.user_profiles IS 'Contains user profiles.';\n",
+                  "\n",
+                  "================================\u001b[1m Human Message \u001b[0m=================================\n",
+                  "\n",
+                  "How many male users are there?\n",
+                  "\n",
+                  "==================================\u001b[1m Ai Message \u001b[0m==================================\n",
+                  "\n",
+                  "select count(1) as num_users\n",
+                  "    from demo.user_profiles\n",
+                  "    where sex = 'M';\n",
+                  "\n",
+                  "================================\u001b[1m Human Message \u001b[0m=================================\n",
+                  "\n",
+                  "\u001b[33;1m\u001b[1;3m{input}\u001b[0m\n"
+               ]
+            }
+         ],
+         "source": [
+            "from langchain_core.prompts import ChatPromptTemplate\n",
+            "\n",
+            "# load the context from the database\n",
+            "ctx_messages = kinetica_llm.load_messages_from_context(kinetica_ctx)\n",
+            "\n",
+            "# Add the input prompt. This is where input question will be substituted.\n",
+            "ctx_messages.append((\"human\", \"{input}\"))\n",
+            "\n",
+            "# Create the prompt template.\n",
+            "prompt_template = ChatPromptTemplate.from_messages(ctx_messages)\n",
+            "prompt_template.pretty_print()"
+         ]
+      },
+      {
+         "cell_type": "markdown",
+         "metadata": {},
+         "source": [
+            "### Create the chain\n",
+            "\n",
+            "The last element of this chain is `KineticaSqlOutputParser` that will execute the SQL and return a dataframe. This is optional and if we left it out then only SQL would be returned."
+         ]
+      },
+      {
+         "cell_type": "code",
+         "execution_count": 9,
+         "metadata": {},
+         "outputs": [],
+         "source": [
+            "from langchain_community.chat_models.kinetica import (\n",
+            "    KineticaSqlOutputParser,\n",
+            "    KineticaSqlResponse,\n",
+            ")\n",
+            "\n",
+            "chain = prompt_template | kinetica_llm | KineticaSqlOutputParser(kdbc=kinetica_llm.kdbc)"
+         ]
+      },
+      {
+         "cell_type": "markdown",
+         "metadata": {},
+         "source": [
+            "### Generate the SQL\n",
+            "\n",
+            "The chain we created will take a question as input and return a ``KineticaSqlResponse`` containing the generated SQL and data. The question must be relevant to the to LLM context we used to create the prompt."
+         ]
+      },
+      {
+         "cell_type": "code",
+         "execution_count": 10,
+         "metadata": {},
+         "outputs": [
+            {
+               "name": "stdout",
+               "output_type": "stream",
+               "text": [
+                  "SQL: SELECT username, name\n",
+                  "    FROM demo.user_profiles\n",
+                  "    WHERE sex = 'F'\n",
+                  "    ORDER BY username;\n",
+                  "      username               name\n",
+                  "0  alexander40       Tina Ramirez\n",
+                  "1      bburton       Paula Kaiser\n",
+                  "2      brian12  Stefanie Williams\n",
+                  "3    brownanna      Jennifer Rowe\n",
+                  "4       carl19       Amanda Potts\n"
+               ]
+            }
+         ],
+         "source": [
+            "# Here you must ask a question relevant to the LLM context provided in the prompt template.\n",
+            "response: KineticaSqlResponse = chain.invoke(\n",
+            "    {\"input\": \"What are the female users ordered by username?\"}\n",
+            ")\n",
+            "\n",
+            "print(f\"SQL: {response.sql}\")\n",
+            "print(response.dataframe.head())"
+         ]
+      }
    ],
-   "source": [
-    "from typing import Generator\n",
-    "\n",
-    "import pandas as pd\n",
-    "from faker import Faker\n",
-    "\n",
-    "Faker.seed(5467)\n",
-    "faker = Faker(locale=\"en-US\")\n",
-    "\n",
-    "\n",
-    "def profile_gen(count: int) -> Generator:\n",
-    "    for id in range(0, count):\n",
-    "        rec = dict(id=id, **faker.simple_profile())\n",
-    "        rec[\"birthdate\"] = pd.Timestamp(rec[\"birthdate\"])\n",
-    "        yield rec\n",
-    "\n",
-    "\n",
-    "load_df = pd.DataFrame.from_records(data=profile_gen(100), index=\"id\")\n",
-    "print(load_df.head())"
-   ]
-  },
-  {
-   "cell_type": "markdown",
-   "metadata": {},
-   "source": [
-    "### Create a Kinetica table from the Dataframe"
-   ]
-  },
-  {
-   "cell_type": "code",
-   "execution_count": 3,
-   "metadata": {},
-   "outputs": [
-    {
-     "name": "stdout",
-     "output_type": "stream",
-     "text": [
-      "        name    type   properties\n",
-      "0   username  string     [char32]\n",
-      "1       name  string     [char32]\n",
-      "2        sex  string      [char2]\n",
-      "3    address  string     [char64]\n",
-      "4       mail  string     [char32]\n",
-      "5  birthdate    long  [timestamp]\n"
-     ]
-    }
-   ],
-   "source": [
-    "from gpudb import GPUdbTable\n",
-    "\n",
-    "gpudb_table = GPUdbTable.from_df(\n",
-    "    load_df,\n",
-    "    db=kinetica_llm.kdbc,\n",
-    "    table_name=table_name,\n",
-    "    clear_table=True,\n",
-    "    load_data=True,\n",
-    ")\n",
-    "\n",
-    "# See the Kinetica column types\n",
-    "print(gpudb_table.type_as_df())"
-   ]
-  },
-  {
-   "cell_type": "markdown",
-   "metadata": {},
-   "source": [
-    "### Create the LLM context\n",
-    "\n",
-    "You can create an LLM Context using the Kinetica Workbench UI or you can manually create it with the `CREATE OR REPLACE CONTEXT` syntax. \n",
-    "\n",
-    "Here we create a context from the SQL syntax referencing the table we created."
-   ]
-  },
-  {
-   "cell_type": "code",
-   "execution_count": 7,
-   "metadata": {},
-   "outputs": [
-    {
-     "name": "stdout",
-     "output_type": "stream",
-     "text": [
-      "CREATE OR REPLACE CONTEXT \"demo\".\"test_llm_ctx\" (\n",
-      "    TABLE = \"demo\".\"user_profiles\",\n",
-      "    COMMENT = 'Contains user profiles.'\n",
-      "),\n",
-      "(\n",
-      "    SAMPLES = ( \n",
-      "        'How many male users are there?' = 'select count(1) as num_users\n",
-      "    from demo.user_profiles\n",
-      "    where sex = ''M'';' )\n",
-      ")\n"
-     ]
-    },
-    {
-     "data": {
-      "text/plain": [
-       "1"
-      ]
-     },
-     "execution_count": 7,
-     "metadata": {},
-     "output_type": "execute_result"
-    }
-   ],
-   "source": [
-<<<<<<< HEAD
-    "# create an LLM context for the table.\n",
-    "\n",
-    "sql = f\"\"\"\n",
-    "CREATE OR REPLACE CONTEXT {kinetica_ctx}\n",
-    "(\n",
-    "    TABLE = {table_name}\n",
-    "    COMMENT = 'Contains user profiles.'\n",
-    "),\n",
-    "(\n",
-    "    SAMPLES = (\n",
-    "    'How many male users are there?' = \n",
-    "    'select count(1) as num_users\n",
-    "    from {table_name}\n",
-    "    where sex = ''M'';')\n",
-    ")\n",
-    "\"\"\"\n",
-    "\n",
-    "count_affected = kinetica_llm.kdbc.execute(sql)\n",
-=======
-    "from gpudb import GPUdbSamplesClause, GPUdbSqlContext, GPUdbTableClause\n",
-    "\n",
-    "table_ctx = GPUdbTableClause(table=table_name, comment=\"Contains user profiles.\")\n",
-    "\n",
-    "samples_ctx = GPUdbSamplesClause(\n",
-    "    samples=[\n",
-    "        (\n",
-    "            \"How many male users are there?\",\n",
-    "            f\"\"\"\n",
-    "            select count(1) as num_users\n",
-    "                from {table_name}\n",
-    "                where sex = 'M';\n",
-    "            \"\"\",\n",
-    "        )\n",
-    "    ]\n",
-    ")\n",
-    "\n",
-    "context_sql = GPUdbSqlContext(\n",
-    "    name=kinetica_ctx, tables=[table_ctx], samples=samples_ctx\n",
-    ").build_sql()\n",
-    "\n",
-    "print(context_sql)\n",
-    "count_affected = kinetica_llm.kdbc.execute(context_sql)\n",
->>>>>>> 29aa9d67
-    "count_affected"
-   ]
-  },
-  {
-   "cell_type": "markdown",
-   "metadata": {},
-   "source": [
-    "## Use Langchain for inferencing\n",
-    "\n",
-    "In the example below we will create a chain from the previously created table and LLM context. This chain will generate SQL and return the resulting data as a dataframe.\n",
-    "\n",
-    "### Load the chat prompt from the Kinetica DB\n",
-    "\n",
-    "The `load_messages_from_context()` function will retrieve a context from the DB and convert it into a list of chat messages that we use to create a ``ChatPromptTemplate``."
-   ]
-  },
-  {
-   "cell_type": "code",
-   "execution_count": 8,
-   "metadata": {},
-   "outputs": [
-    {
-     "name": "stdout",
-     "output_type": "stream",
-     "text": [
-      "================================\u001b[1m System Message \u001b[0m================================\n",
-      "\n",
-      "CREATE TABLE demo.user_profiles AS\n",
-      "(\n",
-      "   username VARCHAR (32) NOT NULL,\n",
-      "   name VARCHAR (32) NOT NULL,\n",
-      "   sex VARCHAR (2) NOT NULL,\n",
-      "   address VARCHAR (64) NOT NULL,\n",
-      "   mail VARCHAR (32) NOT NULL,\n",
-      "   birthdate TIMESTAMP NOT NULL\n",
-      ");\n",
-      "COMMENT ON TABLE demo.user_profiles IS 'Contains user profiles.';\n",
-      "\n",
-      "================================\u001b[1m Human Message \u001b[0m=================================\n",
-      "\n",
-      "How many male users are there?\n",
-      "\n",
-      "==================================\u001b[1m Ai Message \u001b[0m==================================\n",
-      "\n",
-      "select count(1) as num_users\n",
-      "    from demo.user_profiles\n",
-      "    where sex = 'M';\n",
-      "\n",
-      "================================\u001b[1m Human Message \u001b[0m=================================\n",
-      "\n",
-      "\u001b[33;1m\u001b[1;3m{input}\u001b[0m\n"
-     ]
-    }
-   ],
-   "source": [
-    "from langchain_core.prompts import ChatPromptTemplate\n",
-    "\n",
-    "# load the context from the database\n",
-    "ctx_messages = kinetica_llm.load_messages_from_context(kinetica_ctx)\n",
-    "\n",
-    "# Add the input prompt. This is where input question will be substituted.\n",
-    "ctx_messages.append((\"human\", \"{input}\"))\n",
-    "\n",
-    "# Create the prompt template.\n",
-    "prompt_template = ChatPromptTemplate.from_messages(ctx_messages)\n",
-    "prompt_template.pretty_print()"
-   ]
-  },
-  {
-   "cell_type": "markdown",
-   "metadata": {},
-   "source": [
-    "### Create the chain\n",
-    "\n",
-    "The last element of this chain is `KineticaSqlOutputParser` that will execute the SQL and return a dataframe. This is optional and if we left it out then only SQL would be returned."
-   ]
-  },
-  {
-   "cell_type": "code",
-   "execution_count": 9,
-   "metadata": {},
-   "outputs": [],
-   "source": [
-    "from langchain_community.chat_models.kinetica import (\n",
-    "    KineticaSqlOutputParser,\n",
-    "    KineticaSqlResponse,\n",
-    ")\n",
-    "\n",
-    "chain = prompt_template | kinetica_llm | KineticaSqlOutputParser(kdbc=kinetica_llm.kdbc)"
-   ]
-  },
-  {
-   "cell_type": "markdown",
-   "metadata": {},
-   "source": [
-    "### Generate the SQL\n",
-    "\n",
-    "The chain we created will take a question as input and return a ``KineticaSqlResponse`` containing the generated SQL and data. The question must be relevant to the to LLM context we used to create the prompt."
-   ]
-  },
-  {
-   "cell_type": "code",
-   "execution_count": 10,
-   "metadata": {},
-   "outputs": [
-    {
-     "name": "stdout",
-     "output_type": "stream",
-     "text": [
-      "SQL: SELECT username, name\n",
-      "    FROM demo.user_profiles\n",
-      "    WHERE sex = 'F'\n",
-      "    ORDER BY username;\n",
-      "      username               name\n",
-      "0  alexander40       Tina Ramirez\n",
-      "1      bburton       Paula Kaiser\n",
-      "2      brian12  Stefanie Williams\n",
-      "3    brownanna      Jennifer Rowe\n",
-      "4       carl19       Amanda Potts\n"
-     ]
-    }
-   ],
-   "source": [
-    "# Here you must ask a question relevant to the LLM context provided in the prompt template.\n",
-    "response: KineticaSqlResponse = chain.invoke(\n",
-    "    {\"input\": \"What are the female users ordered by username?\"}\n",
-    ")\n",
-    "\n",
-    "print(f\"SQL: {response.sql}\")\n",
-    "print(response.dataframe.head())"
-   ]
-  }
- ],
- "metadata": {
-  "kernelspec": {
-   "display_name": "langchain",
-   "language": "python",
-   "name": "python3"
-  },
-  "language_info": {
-   "codemirror_mode": {
-    "name": "ipython",
-    "version": 3
+   "metadata": {
+      "kernelspec": {
+         "display_name": "langchain",
+         "language": "python",
+         "name": "python3"
+      },
+      "language_info": {
+         "codemirror_mode": {
+            "name": "ipython",
+            "version": 3
+         },
+         "file_extension": ".py",
+         "mimetype": "text/x-python",
+         "name": "python",
+         "nbconvert_exporter": "python",
+         "pygments_lexer": "ipython3",
+         "version": "3.9.19"
+      }
    },
-   "file_extension": ".py",
-   "mimetype": "text/x-python",
-   "name": "python",
-   "nbconvert_exporter": "python",
-   "pygments_lexer": "ipython3",
-<<<<<<< HEAD
-   "version": "3.8.19"
-=======
-   "version": "3.9.19"
->>>>>>> 29aa9d67
-  }
- },
- "nbformat": 4,
- "nbformat_minor": 2
+   "nbformat": 4,
+   "nbformat_minor": 2
 }