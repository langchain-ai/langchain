--- conflicted
+++ resolved
@@ -1,7 +1,4 @@
 {
-<<<<<<< HEAD
-  "cells": [
-=======
  "cells": [
   {
    "cell_type": "raw",
@@ -92,278 +89,190 @@
    "id": "652d6238-1f87-422a-b135-f5abbb8652fc",
    "metadata": {},
    "outputs": [
->>>>>>> 1cf91a23
-    {
-      "cell_type": "raw",
-      "id": "afaf8039",
-      "metadata": {},
-      "source": [
-        "---\n",
-        "sidebar_label: Pipeshift\n",
-        "---"
+    {
+     "name": "stdout",
+     "output_type": "stream",
+     "text": [
+      "Note: you may need to restart the kernel to use updated packages.\n"
+     ]
+    }
+   ],
+   "source": [
+    "%pip install -qU langchain-pipeshift"
+   ]
+  },
+  {
+   "cell_type": "markdown",
+   "id": "a38cde65-254d-4219-a441-068766c0d4b5",
+   "metadata": {},
+   "source": [
+    "## Instantiation\n",
+    "\n",
+    "Now we can instantiate our model object and generate chat completions:"
+   ]
+  },
+  {
+   "cell_type": "code",
+   "execution_count": 4,
+   "id": "cb09c344-1836-4e0c-acf8-11d13ac1dbae",
+   "metadata": {},
+   "outputs": [],
+   "source": [
+    "from langchain_pipeshift import ChatPipeshift\n",
+    "\n",
+    "llm = ChatPipeshift(\n",
+    "    model=\"meta-llama/Meta-Llama-3.1-8B-Instruct\",\n",
+    "    temperature=0,\n",
+    "    max_tokens=512,\n",
+    "    # other params...\n",
+    ")"
+   ]
+  },
+  {
+   "cell_type": "markdown",
+   "id": "2b4f3e15",
+   "metadata": {},
+   "source": [
+    "## Invocation"
+   ]
+  },
+  {
+   "cell_type": "code",
+   "execution_count": 5,
+   "id": "62e0dbc3",
+   "metadata": {
+    "tags": []
+   },
+   "outputs": [
+    {
+     "data": {
+      "text/plain": [
+       "AIMessage(content='Here is the translation:\\n\\nJe suis amoureux du programme. \\n\\nHowever, a more common translation would be:\\n\\nJ\\'aime programmer.\\n\\nNote that \"Je suis amoureux\" typically implies romantic love, whereas \"J\\'aime\" is a more casual way to express affection or enjoyment for an activity, in this case, programming.', additional_kwargs={}, response_metadata={}, id='run-5cad8e5c-d089-44a8-8dcd-22736cde7d7b-0')"
       ]
-    },
-    {
-      "cell_type": "markdown",
-      "id": "e49f1e0d",
-      "metadata": {},
-      "source": [
-        "# ChatPipeshift\n",
-        "\n",
-        "This will help you getting started with Pipeshift [chat models](/docs/concepts/chat_models/). For detailed documentation of all ChatPipeshift features and configurations head to the [API reference](https://dashboard.pipeshift.com/docs).\n",
-        "\n",
-        "## Overview\n",
-        "### Integration details\n",
-        "\n",
-        "| Class | Package | Local | Serializable | JS support | Package downloads | Package latest |\n",
-        "| :--- | :--- | :---: | :---: |  :---: | :---: | :---: |\n",
-        "| [ChatPipeshift](https://dashboard.pipeshift.com/docs) | [langchain-pipeshift](https://pypi.org/project/langchain-pipeshift/) | ❌ | -| ❌ | ![PyPI - Downloads](https://img.shields.io/pypi/dm/langchain-pipeshift?style=flat-square&label=%20) | ![PyPI - Version](https://img.shields.io/pypi/v/langchain-pipeshift?style=flat-square&label=%20) |\n",
-        "\n",
-        "### Model features\n",
-        "| [Tool calling](/docs/how_to/tool_calling) | [Structured output](/docs/how_to/structured_output/) | JSON mode | [Image input](/docs/how_to/multimodal_inputs/) | Audio input | Video input | [Token-level streaming](/docs/how_to/chat_streaming/) | Native async | [Token usage](/docs/how_to/chat_token_usage_tracking/) | [Logprobs](/docs/how_to/logprobs/) |\n",
-        "| :---: | :---: | :---: | :---: |  :---: | :---: | :---: | :---: | :---: | :---: |\n",
-        "| ❌ | ❌ | ✅ | ✅ | ❌ | ❌ | ✅ | ✅ | ✅ | - |\n",
-        "\n",
-        "## Setup\n",
-        "\n",
-        "To access Pipeshift models you'll need to create an account on Pipeshift, get an API key, and install the `langchain-pipeshift` integration package.\n",
-        "\n",
-        "### Credentials\n",
-        "\n",
-        "Head to [Pipeshift](https://dashboard.pipeshift.com) to sign up to Pipeshift and generate an API key. Once you've done this set the PIPESHIFT_API_KEY environment variable:"
+     },
+     "execution_count": 5,
+     "metadata": {},
+     "output_type": "execute_result"
+    }
+   ],
+   "source": [
+    "messages = [\n",
+    "    (\n",
+    "        \"system\",\n",
+    "        \"You are a helpful assistant that translates English to French. Translate the user sentence.\",\n",
+    "    ),\n",
+    "    (\"human\", \"I love programming.\"),\n",
+    "]\n",
+    "ai_msg = llm.invoke(messages)\n",
+    "ai_msg"
+   ]
+  },
+  {
+   "cell_type": "code",
+   "execution_count": 6,
+   "id": "d86145b3-bfef-46e8-b227-4dda5c9c2705",
+   "metadata": {},
+   "outputs": [
+    {
+     "name": "stdout",
+     "output_type": "stream",
+     "text": [
+      "Here is the translation:\n",
+      "\n",
+      "Je suis amoureux du programme. \n",
+      "\n",
+      "However, a more common translation would be:\n",
+      "\n",
+      "J'aime programmer.\n",
+      "\n",
+      "Note that \"Je suis amoureux\" typically implies romantic love, whereas \"J'aime\" is a more casual way to express affection or enjoyment for an activity, in this case, programming.\n"
+     ]
+    }
+   ],
+   "source": [
+    "print(ai_msg.content)"
+   ]
+  },
+  {
+   "cell_type": "markdown",
+   "id": "18e2bfc0-7e78-4528-a73f-499ac150dca8",
+   "metadata": {},
+   "source": [
+    "## Chaining\n",
+    "\n",
+    "We can [chain](/docs/how_to/sequence/) our model with a prompt template like so:"
+   ]
+  },
+  {
+   "cell_type": "code",
+   "execution_count": 7,
+   "id": "e197d1d7-a070-4c96-9f8a-a0e86d046e0b",
+   "metadata": {},
+   "outputs": [
+    {
+     "data": {
+      "text/plain": [
+       "AIMessage(content=\"Das ist schön! Du liebst Programmieren! (That's great! You love programming!)\\n\\nWould you like to know the German translation of a specific programming-related term or phrase, or would you like me to help you with something else?\", additional_kwargs={}, response_metadata={}, id='run-8a4b7d56-23d9-43a7-8fb2-e05f556d94bd-0')"
       ]
-    },
-    {
-      "cell_type": "code",
-      "execution_count": 1,
-      "id": "433e8d2b-9519-4b49-b2c4-7ab65b046c94",
-      "metadata": {},
-      "outputs": [],
-      "source": [
-        "import getpass\n",
-        "import os\n",
-        "\n",
-        "if not os.getenv(\"PIPESHIFT_API_KEY\"):\n",
-        "    os.environ[\"PIPESHIFT_API_KEY\"] = getpass.getpass(\"Enter your Pipeshift API key: \")"
-      ]
-    },
-    {
-      "cell_type": "markdown",
-      "id": "72ee0c4b-9764-423a-9dbf-95129e185210",
-      "metadata": {},
-      "source": "To enable automated tracing of your model calls, set your [LangSmith](https://docs.smith.langchain.com/) API key:"
-    },
-    {
-      "cell_type": "code",
-      "execution_count": 2,
-      "id": "a15d341e-3e26-4ca3-830b-5aab30ed66de",
-      "metadata": {},
-      "outputs": [],
-      "source": [
-        "# os.environ[\"LANGCHAIN_TRACING_V2\"] = \"true\"\n",
-        "# os.environ[\"LANGCHAIN_API_KEY\"] = getpass.getpass(\"Enter your LangSmith API key: \")"
-      ]
-    },
-    {
-      "cell_type": "markdown",
-      "id": "0730d6a1-c893-4840-9817-5e5251676d5d",
-      "metadata": {},
-      "source": [
-        "### Installation\n",
-        "\n",
-        "The LangChain Pipeshift integration lives in the `langchain-pipeshift` package:"
-      ]
-    },
-    {
-      "cell_type": "code",
-      "execution_count": 3,
-      "id": "652d6238-1f87-422a-b135-f5abbb8652fc",
-      "metadata": {},
-      "outputs": [
-        {
-          "name": "stdout",
-          "output_type": "stream",
-          "text": [
-            "Note: you may need to restart the kernel to use updated packages.\n"
-          ]
-        }
-      ],
-      "source": [
-        "%pip install -qU langchain-pipeshift"
-      ]
-    },
-    {
-      "cell_type": "markdown",
-      "id": "a38cde65-254d-4219-a441-068766c0d4b5",
-      "metadata": {},
-      "source": [
-        "## Instantiation\n",
-        "\n",
-        "Now we can instantiate our model object and generate chat completions:"
-      ]
-    },
-    {
-      "cell_type": "code",
-      "execution_count": 4,
-      "id": "cb09c344-1836-4e0c-acf8-11d13ac1dbae",
-      "metadata": {},
-      "outputs": [],
-      "source": [
-        "from langchain_pipeshift import ChatPipeshift\n",
-        "\n",
-        "llm = ChatPipeshift(\n",
-        "    model=\"meta-llama/Meta-Llama-3.1-8B-Instruct\",\n",
-        "    temperature=0,\n",
-        "    max_tokens=512,\n",
-        "    # other params...\n",
-        ")"
-      ]
-    },
-    {
-      "cell_type": "markdown",
-      "id": "2b4f3e15",
-      "metadata": {},
-      "source": [
-        "## Invocation"
-      ]
-    },
-    {
-      "cell_type": "code",
-      "execution_count": 5,
-      "id": "62e0dbc3",
-      "metadata": {
-        "tags": []
-      },
-      "outputs": [
-        {
-          "data": {
-            "text/plain": [
-              "AIMessage(content='Here is the translation:\\n\\nJe suis amoureux du programme. \\n\\nHowever, a more common translation would be:\\n\\nJ\\'aime programmer.\\n\\nNote that \"Je suis amoureux\" typically implies romantic love, whereas \"J\\'aime\" is a more casual way to express affection or enjoyment for an activity, in this case, programming.', additional_kwargs={}, response_metadata={}, id='run-5cad8e5c-d089-44a8-8dcd-22736cde7d7b-0')"
-            ]
-          },
-          "execution_count": 5,
-          "metadata": {},
-          "output_type": "execute_result"
-        }
-      ],
-      "source": [
-        "messages = [\n",
-        "    (\n",
-        "        \"system\",\n",
-        "        \"You are a helpful assistant that translates English to French. Translate the user sentence.\",\n",
-        "    ),\n",
-        "    (\"human\", \"I love programming.\"),\n",
-        "]\n",
-        "ai_msg = llm.invoke(messages)\n",
-        "ai_msg"
-      ]
-    },
-    {
-      "cell_type": "code",
-      "execution_count": 6,
-      "id": "d86145b3-bfef-46e8-b227-4dda5c9c2705",
-      "metadata": {},
-      "outputs": [
-        {
-          "name": "stdout",
-          "output_type": "stream",
-          "text": [
-            "Here is the translation:\n",
-            "\n",
-            "Je suis amoureux du programme. \n",
-            "\n",
-            "However, a more common translation would be:\n",
-            "\n",
-            "J'aime programmer.\n",
-            "\n",
-            "Note that \"Je suis amoureux\" typically implies romantic love, whereas \"J'aime\" is a more casual way to express affection or enjoyment for an activity, in this case, programming.\n"
-          ]
-        }
-      ],
-      "source": [
-        "print(ai_msg.content)"
-      ]
-    },
-    {
-      "cell_type": "markdown",
-      "id": "18e2bfc0-7e78-4528-a73f-499ac150dca8",
-      "metadata": {},
-      "source": [
-        "## Chaining\n",
-        "\n",
-        "We can [chain](/docs/how_to/sequence/) our model with a prompt template like so:"
-      ]
-    },
-    {
-      "cell_type": "code",
-      "execution_count": 7,
-      "id": "e197d1d7-a070-4c96-9f8a-a0e86d046e0b",
-      "metadata": {},
-      "outputs": [
-        {
-          "data": {
-            "text/plain": [
-              "AIMessage(content=\"Das ist schön! Du liebst Programmieren! (That's great! You love programming!)\\n\\nWould you like to know the German translation of a specific programming-related term or phrase, or would you like me to help you with something else?\", additional_kwargs={}, response_metadata={}, id='run-8a4b7d56-23d9-43a7-8fb2-e05f556d94bd-0')"
-            ]
-          },
-          "execution_count": 7,
-          "metadata": {},
-          "output_type": "execute_result"
-        }
-      ],
-      "source": [
-        "from langchain_core.prompts import ChatPromptTemplate\n",
-        "\n",
-        "prompt = ChatPromptTemplate(\n",
-        "    [\n",
-        "        (\n",
-        "            \"system\",\n",
-        "            \"You are a helpful assistant that translates {input_language} to {output_language}.\",\n",
-        "        ),\n",
-        "        (\"human\", \"{input}\"),\n",
-        "    ]\n",
-        ")\n",
-        "\n",
-        "chain = prompt | llm\n",
-        "chain.invoke(\n",
-        "    {\n",
-        "        \"input_language\": \"English\",\n",
-        "        \"output_language\": \"German\",\n",
-        "        \"input\": \"I love programming.\",\n",
-        "    }\n",
-        ")"
-      ]
-    },
-    {
-      "cell_type": "markdown",
-      "id": "3a5bb5ca-c3ae-4a58-be67-2cd18574b9a3",
-      "metadata": {},
-      "source": [
-        "## API reference\n",
-        "\n",
-        "For detailed documentation of all ChatPipeshift features and configurations head to the API reference: https://dashboard.pipeshift.com/docs"
-      ]
-    }
-  ],
-  "metadata": {
-    "kernelspec": {
-      "display_name": "Python 3",
-      "language": "python",
-      "name": "python3"
-    },
-    "language_info": {
-      "codemirror_mode": {
-        "name": "ipython",
-        "version": 3
-      },
-      "file_extension": ".py",
-      "mimetype": "text/x-python",
-      "name": "python",
-      "nbconvert_exporter": "python",
-      "pygments_lexer": "ipython3",
-      "version": "3.12.7"
-    }
-  },
-  "nbformat": 4,
-  "nbformat_minor": 5
+     },
+     "execution_count": 7,
+     "metadata": {},
+     "output_type": "execute_result"
+    }
+   ],
+   "source": [
+    "from langchain_core.prompts import ChatPromptTemplate\n",
+    "\n",
+    "prompt = ChatPromptTemplate(\n",
+    "    [\n",
+    "        (\n",
+    "            \"system\",\n",
+    "            \"You are a helpful assistant that translates {input_language} to {output_language}.\",\n",
+    "        ),\n",
+    "        (\"human\", \"{input}\"),\n",
+    "    ]\n",
+    ")\n",
+    "\n",
+    "chain = prompt | llm\n",
+    "chain.invoke(\n",
+    "    {\n",
+    "        \"input_language\": \"English\",\n",
+    "        \"output_language\": \"German\",\n",
+    "        \"input\": \"I love programming.\",\n",
+    "    }\n",
+    ")"
+   ]
+  },
+  {
+   "cell_type": "markdown",
+   "id": "3a5bb5ca-c3ae-4a58-be67-2cd18574b9a3",
+   "metadata": {},
+   "source": [
+    "## API reference\n",
+    "\n",
+    "For detailed documentation of all ChatPipeshift features and configurations head to the API reference: https://dashboard.pipeshift.com/docs"
+   ]
+  }
+ ],
+ "metadata": {
+  "kernelspec": {
+   "display_name": "Python 3",
+   "language": "python",
+   "name": "python3"
+  },
+  "language_info": {
+   "codemirror_mode": {
+    "name": "ipython",
+    "version": 3
+   },
+   "file_extension": ".py",
+   "mimetype": "text/x-python",
+   "name": "python",
+   "nbconvert_exporter": "python",
+   "pygments_lexer": "ipython3",
+   "version": "3.12.7"
+  }
+ },
+ "nbformat": 4,
+ "nbformat_minor": 5
 }