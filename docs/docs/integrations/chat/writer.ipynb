{
  "cells": [
    {
      "cell_type": "markdown",
      "id": "e815de6298bf07ca",
      "metadata": {},
      "source": [
        "# Chat Writer\n",
        "\n",
        "This notebook provides a quick overview for getting started with Writer [chat](/docs/concepts/chat_models/).\n",
        "\n",
        "Writer has several chat models. You can find information about their latest models and their costs, context windows, and supported input types in the [Writer docs](https://dev.writer.com/home).\n",
        "\n",
        "\n",
        "## Overview\n",
        "\n",
        "### Integration details\n",
        "| Class                                                                                                                    | Package          | Local | Serializable | JS support |                                        Package downloads                                         |                                        Package latest                                         |\n",
        "|:-------------------------------------------------------------------------------------------------------------------------|:-----------------| :---: | :---: |:----------:|:------------------------------------------------------------------------------------------------:|:---------------------------------------------------------------------------------------------:|\n",
        "| [ChatWriter](https://github.com/writer/langchain-writer/blob/main/langchain_writer/chat_models.py#L308) | [langchain-writer](https://pypi.org/project/langchain-writer/) |      ❌       |                                       ❌                                       | ❌ | ![PyPI - Downloads](https://img.shields.io/pypi/dm/langchain-writer?style=flat-square&label=%20) | ![PyPI - Version](https://img.shields.io/pypi/v/langchain-writer?style=flat-square&label=%20) |\n",
        "### Model features\n",
        "| [Tool calling](/docs/how_to/tool_calling) | Structured output | JSON mode | Image input | Audio input | Video input | [Token-level streaming](/docs/how_to/chat_streaming/) | Native async |         [Token usage](/docs/how_to/chat_token_usage_tracking/)          | Logprobs |\n",
        "| :---: |:-----------------:| :---: | :---: |  :---: | :---: | :---: | :---: |:--------------------------------:|:--------:|\n",
        "| ✅ |         ❌         | ❌ | ❌ | ❌ | ❌ | ✅ | ✅ |                ✅                 |    ❌     |"
      ]
    },
    {
      "cell_type": "markdown",
      "id": "3fd9903e685808d9",
      "metadata": {},
      "source": [
        "### Credentials\n",
        "\n",
        "Sign up for [Writer AI Studio](https://app.writer.com/aistudio/signup?utm_campaign=devrel) and follow this [Quickstart](https://dev.writer.com/api-guides/quickstart) to obtain an API key. Then, set the WRITER_API_KEY environment variable:"
      ]
    },
    {
      "cell_type": "code",
      "execution_count": null,
      "id": "433e8d2b-9519-4b49-b2c4-7ab65b046c94",
      "metadata": {
        "jupyter": {
          "is_executing": true
        }
      },
      "outputs": [],
      "source": [
        "import getpass\n",
        "import os\n",
        "\n",
        "if not os.getenv(\"WRITER_API_KEY\"):\n",
        "    os.environ[\"WRITER_API_KEY\"] = getpass.getpass(\"Enter your Writer API key: \")"
      ]
    },
    {
      "cell_type": "markdown",
      "id": "72ee0c4b-9764-423a-9dbf-95129e185210",
      "metadata": {},
      "source": "To enable automated tracing of your model calls, set your [LangSmith](https://docs.smith.langchain.com/) API key:"
    },
    {
      "cell_type": "code",
      "execution_count": null,
      "id": "a15d341e-3e26-4ca3-830b-5aab30ed66de",
      "metadata": {},
      "outputs": [],
      "source": [
        "# os.environ[\"LANGCHAIN_TRACING_V2\"] = \"true\"\n",
        "# os.environ[\"LANGCHAIN_API_KEY\"] = getpass.getpass(\"Enter your LangSmith API key: \")"
      ]
    },
    {
      "cell_type": "markdown",
      "id": "0730d6a1-c893-4840-9817-5e5251676d5d",
      "metadata": {},
      "source": [
        "### Installation\n",
        "\n",
        "`ChatWriter` is available from the `langchain-writer` package. Install it with:"
      ]
    },
    {
      "cell_type": "code",
      "execution_count": null,
      "id": "652d6238-1f87-422a-b135-f5abbb8652fc",
      "metadata": {},
      "outputs": [],
      "source": [
        "%pip install -qU langchain-writer"
      ]
    },
    {
      "cell_type": "markdown",
      "id": "a38cde65-254d-4219-a441-068766c0d4b5",
      "metadata": {},
      "source": [
        "### Instantiation\n",
        "\n",
        "Now we can instantiate our model object in order to generate chat completions:"
      ]
    },
    {
      "cell_type": "code",
      "execution_count": null,
      "id": "cb09c344-1836-4e0c-acf8-11d13ac1dbae",
      "metadata": {},
      "outputs": [],
      "source": [
        "from langchain_writer import ChatWriter\n",
        "\n",
        "llm = ChatWriter(\n",
        "    model=\"palmyra-x-004\",\n",
        "    temperature=0,\n",
        "    max_tokens=None,\n",
        "    timeout=None,\n",
        "    max_retries=2,\n",
        ")"
      ]
    },
    {
      "cell_type": "markdown",
      "id": "2b4f3e15",
      "metadata": {},
      "source": [
        "## Usage\n",
        "\n",
        "To use the model, you pass in a list of messages and call the `invoke` method:"
      ]
    },
    {
      "cell_type": "code",
      "execution_count": null,
      "id": "62e0dbc3",
      "metadata": {
        "tags": []
      },
      "outputs": [],
      "source": [
        "messages = [\n",
        "    (\n",
        "        \"system\",\n",
        "        \"You are a helpful assistant that translates English to French. Translate the user sentence.\",\n",
        "    ),\n",
        "    (\"human\", \"I love programming.\"),\n",
        "]\n",
        "ai_msg = llm.invoke(messages)\n",
        "ai_msg"
      ]
    },
    {
      "cell_type": "markdown",
      "id": "5cf7293d",
      "metadata": {},
      "source": [
        "Then, you can access the content of the message:"
      ]
    },
    {
      "cell_type": "code",
      "execution_count": null,
      "id": "d86145b3-bfef-46e8-b227-4dda5c9c2705",
      "metadata": {},
      "outputs": [],
      "source": [
        "print(ai_msg.content)"
      ]
    },
    {
      "cell_type": "markdown",
      "id": "4391289ce0a80e19",
      "metadata": {},
      "source": [
        "## Streaming\n",
        "\n",
        "You can also stream the response. First, create a stream:"
      ]
    },
    {
      "cell_type": "code",
      "execution_count": null,
      "id": "4a0f2112b3a4c79e",
      "metadata": {},
      "outputs": [],
      "source": [
        "messages = [\n",
        "    (\n",
        "        \"system\",\n",
        "        \"You are a helpful assistant that translates English to French. Translate the user sentence.\",\n",
        "    ),\n",
        "    (\"human\", \"I love programming. Sing a song about it\"),\n",
        "]\n",
        "ai_stream = llm.stream(messages)\n",
        "ai_stream"
      ]
    },
    {
      "cell_type": "markdown",
      "id": "23cc74b6",
      "metadata": {},
      "source": [
        "Then, iterate over the stream to get the chunks:"
      ]
    },
    {
      "cell_type": "code",
      "execution_count": null,
      "id": "8c4b7b9b9308c757",
      "metadata": {},
      "outputs": [],
      "source": [
        "for chunk in ai_stream:\n",
        "    print(chunk.content, end=\"\")"
      ]
    },
    {
      "cell_type": "markdown",
      "id": "e632bf7d0873f933",
      "metadata": {},
      "source": [
        "## Tool calling\n",
        "\n",
        "Writer models like Palmyra X 004 support [tool calling](https://dev.writer.com/api-guides/tool-calling), which lets you describe tools and their arguments. The model will return a JSON object with a tool to invoke and the inputs to that tool.\n",
        "\n",
        "### Binding tools\n",
        "\n",
        "With `ChatWriter.bind_tools`, you can easily pass in Pydantic classes, dictionary schemas, LangChain tools, or even functions as tools to the model. Under the hood, these are converted to tool schemas, which look like this:\n",
        "```\n",
        "{\n",
        "    \"name\": \"...\",\n",
        "    \"description\": \"...\",\n",
        "    \"parameters\": {...}  # JSONSchema\n",
        "}\n",
        "```\n",
        "These are passed in every model invocation.\n",
        "\n",
        "For example, to use a tool that gets the weather in a given location, you can define a Pydantic class and pass it to `ChatWriter.bind_tools`:"
      ]
    },
    {
      "cell_type": "code",
      "execution_count": null,
      "id": "47e2f0faceca533",
      "metadata": {},
      "outputs": [],
      "source": [
        "from pydantic import BaseModel, Field\n",
        "\n",
        "\n",
        "class GetWeather(BaseModel):\n",
        "    \"\"\"Get the current weather in a given location\"\"\"\n",
        "\n",
        "    location: str = Field(..., description=\"The city and state, e.g. San Francisco, CA\")\n",
        "\n",
        "\n",
        "llm.bind_tools([GetWeather])"
      ]
    },
    {
      "cell_type": "markdown",
      "id": "68e22d3b",
      "metadata": {},
      "source": [
        "Then, you can invoke the model with the tool:"
      ]
    },
    {
      "cell_type": "code",
      "execution_count": null,
      "id": "765527dd533ec967",
      "metadata": {},
      "outputs": [],
      "source": [
        "ai_msg = llm.invoke(\n",
        "    \"what is the weather like in New York City\",\n",
        ")\n",
        "ai_msg"
      ]
    },
    {
      "cell_type": "markdown",
      "id": "57544bdf",
      "metadata": {},
      "source": [
        "Finally, you can access the tool calls and proceed to execute your functions:"
      ]
    },
    {
      "cell_type": "code",
      "execution_count": null,
      "id": "f361c4769e772fe",
      "metadata": {},
      "outputs": [],
      "source": [
        "print(ai_msg.tool_calls)"
      ]
    },
    {
      "cell_type": "markdown",
      "id": "3baf53021834d2ff",
      "metadata": {},
      "source": [
        "### A note on tool binding\n",
        "\n",
        "The `ChatWriter.bind_tools()` method does not create new instance with bound tools, but stores the received `tools` and `tool_choice` in the initial class instance attributes to pass them as parameters during the Palmyra LLM call while using `ChatWriter` invocation. This approach allows the support of different tool types, e.g. `function` and `graph`. `Graph` is one of the remotely called Writer Palmyra tools. For further information visit our [docs](https://dev.writer.com/api-guides/knowledge-graph#knowledge-graph).\n",
        "\n",
        "For more information about tool usage in LangChain, visit the [LangChain tool calling documentation](https://python.langchain.com/docs/concepts/tool_calling/)."
      ]
    },
    {
      "cell_type": "markdown",
      "id": "a4674b1b82ce9d1f",
      "metadata": {},
      "source": [
        "## Batching\n",
        "\n",
        "You can also batch requests and set the `max_concurrency`:"
      ]
    },
    {
      "cell_type": "code",
      "execution_count": null,
      "id": "c8a217f6190747fe",
      "metadata": {},
      "outputs": [],
      "source": [
        "ai_batch = llm.batch(\n",
        "    [\n",
        "        \"How to cook pancakes?\",\n",
        "        \"How to compose poem?\",\n",
        "        \"How to run faster?\",\n",
        "    ],\n",
        "    config={\"max_concurrency\": 3},\n",
        ")\n",
        "ai_batch"
      ]
    },
    {
      "cell_type": "markdown",
      "id": "2eb81e1d",
      "metadata": {},
      "source": [
        "Then, iterate over the batch to get the results:"
      ]
    },
    {
      "cell_type": "code",
      "execution_count": null,
      "id": "b6a228d448f3df23",
      "metadata": {},
      "outputs": [],
      "source": [
        "for batch in ai_batch:\n",
        "    print(batch.content)\n",
        "    print(\"-\" * 100)"
      ]
    },
    {
      "cell_type": "markdown",
      "id": "58a9ab241fe09a71",
      "metadata": {},
      "source": [
        "## Asynchronous usage\n",
        "\n",
        "All features above (invocation, streaming, batching, tools calling) also support asynchronous usage."
      ]
    },
    {
      "cell_type": "markdown",
      "id": "18e2bfc0-7e78-4528-a73f-499ac150dca8",
      "metadata": {},
      "source": [
        "## Prompt templates\n",
        "\n",
        "[Prompt templates](https://python.langchain.com/docs/concepts/prompt_templates/) help to translate user input and parameters into instructions for a language model. You can use `ChatWriter` with a prompt templates like so:\n"
      ]
    },
    {
      "cell_type": "code",
      "execution_count": null,
      "id": "e197d1d7-a070-4c96-9f8a-a0e86d046e0b",
      "metadata": {},
      "outputs": [],
      "source": [
        "from langchain_core.prompts import ChatPromptTemplate\n",
        "\n",
        "prompt = ChatPromptTemplate(\n",
        "    [\n",
        "        (\n",
        "            \"system\",\n",
        "            \"You are a helpful assistant that translates {input_language} to {output_language}.\",\n",
        "        ),\n",
        "        (\"human\", \"{input}\"),\n",
        "    ]\n",
        ")\n",
        "\n",
        "chain = prompt | llm\n",
        "chain.invoke(\n",
        "    {\n",
        "        \"input_language\": \"English\",\n",
        "        \"output_language\": \"German\",\n",
        "        \"input\": \"I love programming.\",\n",
        "    }\n",
        ")"
      ]
    },
    {
      "cell_type": "markdown",
      "id": "3a5bb5ca-c3ae-4a58-be67-2cd18574b9a3",
      "metadata": {},
      "source": [
        "## API reference\n",
        "For detailed documentation of all ChatWriter features and configurations head to the [API reference](https://python.langchain.com/api_reference/writer/chat_models/langchain_writer.chat_models.ChatWriter.html#langchain_writer.chat_models.ChatWriter).\n",
        "\n",
        "## Additional resources\n",
        "You can find information about Writer's models (including costs, context windows, and supported input types) and tools in the [Writer docs](https://dev.writer.com/home)."
      ]
    }
  ],
  "metadata": {
    "kernelspec": {
      "display_name": "Python 3 (ipykernel)",
      "language": "python",
      "name": "python3"
    },
    "language_info": {
      "codemirror_mode": {
        "name": "ipython",
        "version": 3
      },
      "file_extension": ".py",
      "mimetype": "text/x-python",
      "name": "python",
      "nbconvert_exporter": "python",
      "pygments_lexer": "ipython3",
      "version": "3.11.9"
    }
<<<<<<< HEAD
=======
   },
   "source": [
    "import getpass\n",
    "import os\n",
    "\n",
    "if not os.getenv(\"WRITER_API_KEY\"):\n",
    "    os.environ[\"WRITER_API_KEY\"] = getpass.getpass(\"Enter your Writer API key: \")"
   ],
   "outputs": [],
   "execution_count": null
  },
  {
   "cell_type": "markdown",
   "id": "72ee0c4b-9764-423a-9dbf-95129e185210",
   "metadata": {},
   "source": [
    "If you want to get automated tracing of your model calls, you can also set your [LangSmith](https://docs.smith.langchain.com/) API key by uncommenting below:"
   ]
  },
  {
   "cell_type": "code",
   "id": "a15d341e-3e26-4ca3-830b-5aab30ed66de",
   "metadata": {},
   "source": [
    "# os.environ[\"LANGSMITH_TRACING\"] = \"true\"\n",
    "# os.environ[\"LANGSMITH_API_KEY\"] = getpass.getpass(\"Enter your LangSmith API key: \")"
   ],
   "outputs": [],
   "execution_count": null
  },
  {
   "cell_type": "markdown",
   "id": "0730d6a1-c893-4840-9817-5e5251676d5d",
   "metadata": {},
   "source": [
    "### Installation\n",
    "\n",
    "`ChatWriter` is available from the `langchain-writer` package. Install it with:"
   ]
  },
  {
   "cell_type": "code",
   "id": "652d6238-1f87-422a-b135-f5abbb8652fc",
   "metadata": {},
   "source": [
    "%pip install -qU langchain-writer"
   ],
   "outputs": [],
   "execution_count": null
  },
  {
   "cell_type": "markdown",
   "id": "a38cde65-254d-4219-a441-068766c0d4b5",
   "metadata": {},
   "source": [
    "### Instantiation\n",
    "\n",
    "Now we can instantiate our model object in order to generate chat completions:"
   ]
  },
  {
   "cell_type": "code",
   "id": "cb09c344-1836-4e0c-acf8-11d13ac1dbae",
   "metadata": {},
   "source": [
    "from langchain_writer import ChatWriter\n",
    "\n",
    "llm = ChatWriter(\n",
    "    model=\"palmyra-x-004\",\n",
    "    temperature=0,\n",
    "    max_tokens=None,\n",
    "    timeout=None,\n",
    "    max_retries=2,\n",
    ")"
   ],
   "outputs": [],
   "execution_count": null
  },
  {
   "cell_type": "markdown",
   "id": "2b4f3e15",
   "metadata": {},
   "source": [
    "## Usage\n",
    "\n",
    "To use the model, you pass in a list of messages and call the `invoke` method:"
   ]
  },
  {
   "cell_type": "code",
   "id": "62e0dbc3",
   "metadata": {
    "tags": []
   },
   "source": [
    "messages = [\n",
    "    (\n",
    "        \"system\",\n",
    "        \"You are a helpful assistant that translates English to French. Translate the user sentence.\",\n",
    "    ),\n",
    "    (\"human\", \"I love programming.\"),\n",
    "]\n",
    "ai_msg = llm.invoke(messages)\n",
    "ai_msg"
   ],
   "outputs": [],
   "execution_count": null
  },
  {
   "cell_type": "markdown",
   "id": "5cf7293d",
   "metadata": {},
   "source": [
    "Then, you can access the content of the message:"
   ]
  },
  {
   "cell_type": "code",
   "id": "d86145b3-bfef-46e8-b227-4dda5c9c2705",
   "metadata": {},
   "source": [
    "print(ai_msg.content)"
   ],
   "outputs": [],
   "execution_count": null
  },
  {
   "cell_type": "markdown",
   "id": "4391289ce0a80e19",
   "metadata": {},
   "source": [
    "## Streaming\n",
    "\n",
    "You can also stream the response. First, create a stream:"
   ]
  },
  {
   "cell_type": "code",
   "id": "4a0f2112b3a4c79e",
   "metadata": {},
   "source": [
    "messages = [\n",
    "    (\n",
    "        \"system\",\n",
    "        \"You are a helpful assistant that translates English to French. Translate the user sentence.\",\n",
    "    ),\n",
    "    (\"human\", \"I love programming. Sing a song about it\"),\n",
    "]\n",
    "ai_stream = llm.stream(messages)\n",
    "ai_stream"
   ],
   "outputs": [],
   "execution_count": null
  },
  {
   "cell_type": "markdown",
   "id": "23cc74b6",
   "metadata": {},
   "source": [
    "Then, iterate over the stream to get the chunks:"
   ]
  },
  {
   "cell_type": "code",
   "id": "8c4b7b9b9308c757",
   "metadata": {},
   "source": [
    "for chunk in ai_stream:\n",
    "    print(chunk.content, end=\"\")"
   ],
   "outputs": [],
   "execution_count": null
  },
  {
   "cell_type": "markdown",
   "id": "e632bf7d0873f933",
   "metadata": {},
   "source": [
    "## Tool calling\n",
    "\n",
    "Writer models like Palmyra X 004 support [tool calling](https://dev.writer.com/api-guides/tool-calling), which lets you describe tools and their arguments. The model will return a JSON object with a tool to invoke and the inputs to that tool.\n",
    "\n",
    "### Binding tools\n",
    "\n",
    "With `ChatWriter.bind_tools`, you can easily pass in Pydantic classes, dictionary schemas, LangChain tools, or even functions as tools to the model. Under the hood, these are converted to tool schemas, which look like this:\n",
    "```\n",
    "{\n",
    "    \"name\": \"...\",\n",
    "    \"description\": \"...\",\n",
    "    \"parameters\": {...}  # JSONSchema\n",
    "}\n",
    "```\n",
    "These are passed in every model invocation.\n",
    "\n",
    "For example, to use a tool that gets the weather in a given location, you can define a Pydantic class and pass it to `ChatWriter.bind_tools`:"
   ]
  },
  {
   "cell_type": "code",
   "id": "47e2f0faceca533",
   "metadata": {},
   "source": [
    "from pydantic import BaseModel, Field\n",
    "\n",
    "\n",
    "class GetWeather(BaseModel):\n",
    "    \"\"\"Get the current weather in a given location\"\"\"\n",
    "\n",
    "    location: str = Field(..., description=\"The city and state, e.g. San Francisco, CA\")\n",
    "\n",
    "\n",
    "llm.bind_tools([GetWeather])"
   ],
   "outputs": [],
   "execution_count": null
  },
  {
   "cell_type": "markdown",
   "id": "68e22d3b",
   "metadata": {},
   "source": [
    "Then, you can invoke the model with the tool:"
   ]
  },
  {
   "cell_type": "code",
   "id": "765527dd533ec967",
   "metadata": {},
   "source": [
    "ai_msg = llm.invoke(\n",
    "    \"what is the weather like in New York City\",\n",
    ")\n",
    "ai_msg"
   ],
   "outputs": [],
   "execution_count": null
  },
  {
   "cell_type": "markdown",
   "id": "57544bdf",
   "metadata": {},
   "source": [
    "Finally, you can access the tool calls and proceed to execute your functions:"
   ]
  },
  {
   "cell_type": "code",
   "id": "f361c4769e772fe",
   "metadata": {},
   "source": [
    "print(ai_msg.tool_calls)"
   ],
   "outputs": [],
   "execution_count": null
  },
  {
   "cell_type": "markdown",
   "id": "3baf53021834d2ff",
   "metadata": {},
   "source": [
    "### A note on tool binding\n",
    "\n",
    "The `ChatWriter.bind_tools()` method does not create new instance with bound tools, but stores the received `tools` and `tool_choice` in the initial class instance attributes to pass them as parameters during the Palmyra LLM call while using `ChatWriter` invocation. This approach allows the support of different tool types, e.g. `function` and `graph`. `Graph` is one of the remotely called Writer Palmyra tools. For further information visit our [docs](https://dev.writer.com/api-guides/knowledge-graph#knowledge-graph). \n",
    "\n",
    "For more information about tool usage in LangChain, visit the [LangChain tool calling documentation](https://python.langchain.com/docs/concepts/tool_calling/)."
   ]
  },
  {
   "cell_type": "markdown",
   "id": "a4674b1b82ce9d1f",
   "metadata": {},
   "source": [
    "## Batching\n",
    "\n",
    "You can also batch requests and set the `max_concurrency`:"
   ]
  },
  {
   "cell_type": "code",
   "id": "c8a217f6190747fe",
   "metadata": {},
   "source": [
    "ai_batch = llm.batch(\n",
    "    [\n",
    "        \"How to cook pancakes?\",\n",
    "        \"How to compose poem?\",\n",
    "        \"How to run faster?\",\n",
    "    ],\n",
    "    config={\"max_concurrency\": 3},\n",
    ")\n",
    "ai_batch"
   ],
   "outputs": [],
   "execution_count": null
  },
  {
   "cell_type": "markdown",
   "id": "2eb81e1d",
   "metadata": {},
   "source": [
    "Then, iterate over the batch to get the results:"
   ]
  },
  {
   "cell_type": "code",
   "id": "b6a228d448f3df23",
   "metadata": {},
   "source": [
    "for batch in ai_batch:\n",
    "    print(batch.content)\n",
    "    print(\"-\" * 100)"
   ],
   "outputs": [],
   "execution_count": null
  },
  {
   "cell_type": "markdown",
   "id": "58a9ab241fe09a71",
   "metadata": {},
   "source": [
    "## Asynchronous usage\n",
    "\n",
    "All features above (invocation, streaming, batching, tools calling) also support asynchronous usage."
   ]
  },
  {
   "cell_type": "markdown",
   "id": "18e2bfc0-7e78-4528-a73f-499ac150dca8",
   "metadata": {},
   "source": [
    "## Prompt templates\n",
    "\n",
    "[Prompt templates](https://python.langchain.com/docs/concepts/prompt_templates/) help to translate user input and parameters into instructions for a language model. You can use `ChatWriter` with a prompt templates like so:\n"
   ]
  },
  {
   "cell_type": "code",
   "id": "e197d1d7-a070-4c96-9f8a-a0e86d046e0b",
   "metadata": {},
   "source": [
    "from langchain_core.prompts import ChatPromptTemplate\n",
    "\n",
    "prompt = ChatPromptTemplate(\n",
    "    [\n",
    "        (\n",
    "            \"system\",\n",
    "            \"You are a helpful assistant that translates {input_language} to {output_language}.\",\n",
    "        ),\n",
    "        (\"human\", \"{input}\"),\n",
    "    ]\n",
    ")\n",
    "\n",
    "chain = prompt | llm\n",
    "chain.invoke(\n",
    "    {\n",
    "        \"input_language\": \"English\",\n",
    "        \"output_language\": \"German\",\n",
    "        \"input\": \"I love programming.\",\n",
    "    }\n",
    ")"
   ],
   "outputs": [],
   "execution_count": null
  },
  {
   "cell_type": "markdown",
   "id": "3a5bb5ca-c3ae-4a58-be67-2cd18574b9a3",
   "metadata": {},
   "source": [
    "## API reference\n",
    "For detailed documentation of all ChatWriter features and configurations head to the [API reference](https://python.langchain.com/api_reference/writer/chat_models/langchain_writer.chat_models.ChatWriter.html#langchain_writer.chat_models.ChatWriter).\n",
    "\n",
    "## Additional resources\n",
    "You can find information about Writer's models (including costs, context windows, and supported input types) and tools in the [Writer docs](https://dev.writer.com/home)."
   ]
  }
 ],
 "metadata": {
  "kernelspec": {
   "display_name": "Python 3 (ipykernel)",
   "language": "python",
   "name": "python3"
>>>>>>> 1cf91a23
  },
  "nbformat": 4,
  "nbformat_minor": 5
}<|MERGE_RESOLUTION|>--- conflicted
+++ resolved
@@ -1,441 +1,46 @@
 {
-  "cells": [
-    {
-      "cell_type": "markdown",
-      "id": "e815de6298bf07ca",
-      "metadata": {},
-      "source": [
-        "# Chat Writer\n",
-        "\n",
-        "This notebook provides a quick overview for getting started with Writer [chat](/docs/concepts/chat_models/).\n",
-        "\n",
-        "Writer has several chat models. You can find information about their latest models and their costs, context windows, and supported input types in the [Writer docs](https://dev.writer.com/home).\n",
-        "\n",
-        "\n",
-        "## Overview\n",
-        "\n",
-        "### Integration details\n",
-        "| Class                                                                                                                    | Package          | Local | Serializable | JS support |                                        Package downloads                                         |                                        Package latest                                         |\n",
-        "|:-------------------------------------------------------------------------------------------------------------------------|:-----------------| :---: | :---: |:----------:|:------------------------------------------------------------------------------------------------:|:---------------------------------------------------------------------------------------------:|\n",
-        "| [ChatWriter](https://github.com/writer/langchain-writer/blob/main/langchain_writer/chat_models.py#L308) | [langchain-writer](https://pypi.org/project/langchain-writer/) |      ❌       |                                       ❌                                       | ❌ | ![PyPI - Downloads](https://img.shields.io/pypi/dm/langchain-writer?style=flat-square&label=%20) | ![PyPI - Version](https://img.shields.io/pypi/v/langchain-writer?style=flat-square&label=%20) |\n",
-        "### Model features\n",
-        "| [Tool calling](/docs/how_to/tool_calling) | Structured output | JSON mode | Image input | Audio input | Video input | [Token-level streaming](/docs/how_to/chat_streaming/) | Native async |         [Token usage](/docs/how_to/chat_token_usage_tracking/)          | Logprobs |\n",
-        "| :---: |:-----------------:| :---: | :---: |  :---: | :---: | :---: | :---: |:--------------------------------:|:--------:|\n",
-        "| ✅ |         ❌         | ❌ | ❌ | ❌ | ❌ | ✅ | ✅ |                ✅                 |    ❌     |"
-      ]
-    },
-    {
-      "cell_type": "markdown",
-      "id": "3fd9903e685808d9",
-      "metadata": {},
-      "source": [
-        "### Credentials\n",
-        "\n",
-        "Sign up for [Writer AI Studio](https://app.writer.com/aistudio/signup?utm_campaign=devrel) and follow this [Quickstart](https://dev.writer.com/api-guides/quickstart) to obtain an API key. Then, set the WRITER_API_KEY environment variable:"
-      ]
-    },
-    {
-      "cell_type": "code",
-      "execution_count": null,
-      "id": "433e8d2b-9519-4b49-b2c4-7ab65b046c94",
-      "metadata": {
-        "jupyter": {
-          "is_executing": true
-        }
-      },
-      "outputs": [],
-      "source": [
-        "import getpass\n",
-        "import os\n",
-        "\n",
-        "if not os.getenv(\"WRITER_API_KEY\"):\n",
-        "    os.environ[\"WRITER_API_KEY\"] = getpass.getpass(\"Enter your Writer API key: \")"
-      ]
-    },
-    {
-      "cell_type": "markdown",
-      "id": "72ee0c4b-9764-423a-9dbf-95129e185210",
-      "metadata": {},
-      "source": "To enable automated tracing of your model calls, set your [LangSmith](https://docs.smith.langchain.com/) API key:"
-    },
-    {
-      "cell_type": "code",
-      "execution_count": null,
-      "id": "a15d341e-3e26-4ca3-830b-5aab30ed66de",
-      "metadata": {},
-      "outputs": [],
-      "source": [
-        "# os.environ[\"LANGCHAIN_TRACING_V2\"] = \"true\"\n",
-        "# os.environ[\"LANGCHAIN_API_KEY\"] = getpass.getpass(\"Enter your LangSmith API key: \")"
-      ]
-    },
-    {
-      "cell_type": "markdown",
-      "id": "0730d6a1-c893-4840-9817-5e5251676d5d",
-      "metadata": {},
-      "source": [
-        "### Installation\n",
-        "\n",
-        "`ChatWriter` is available from the `langchain-writer` package. Install it with:"
-      ]
-    },
-    {
-      "cell_type": "code",
-      "execution_count": null,
-      "id": "652d6238-1f87-422a-b135-f5abbb8652fc",
-      "metadata": {},
-      "outputs": [],
-      "source": [
-        "%pip install -qU langchain-writer"
-      ]
-    },
-    {
-      "cell_type": "markdown",
-      "id": "a38cde65-254d-4219-a441-068766c0d4b5",
-      "metadata": {},
-      "source": [
-        "### Instantiation\n",
-        "\n",
-        "Now we can instantiate our model object in order to generate chat completions:"
-      ]
-    },
-    {
-      "cell_type": "code",
-      "execution_count": null,
-      "id": "cb09c344-1836-4e0c-acf8-11d13ac1dbae",
-      "metadata": {},
-      "outputs": [],
-      "source": [
-        "from langchain_writer import ChatWriter\n",
-        "\n",
-        "llm = ChatWriter(\n",
-        "    model=\"palmyra-x-004\",\n",
-        "    temperature=0,\n",
-        "    max_tokens=None,\n",
-        "    timeout=None,\n",
-        "    max_retries=2,\n",
-        ")"
-      ]
-    },
-    {
-      "cell_type": "markdown",
-      "id": "2b4f3e15",
-      "metadata": {},
-      "source": [
-        "## Usage\n",
-        "\n",
-        "To use the model, you pass in a list of messages and call the `invoke` method:"
-      ]
-    },
-    {
-      "cell_type": "code",
-      "execution_count": null,
-      "id": "62e0dbc3",
-      "metadata": {
-        "tags": []
-      },
-      "outputs": [],
-      "source": [
-        "messages = [\n",
-        "    (\n",
-        "        \"system\",\n",
-        "        \"You are a helpful assistant that translates English to French. Translate the user sentence.\",\n",
-        "    ),\n",
-        "    (\"human\", \"I love programming.\"),\n",
-        "]\n",
-        "ai_msg = llm.invoke(messages)\n",
-        "ai_msg"
-      ]
-    },
-    {
-      "cell_type": "markdown",
-      "id": "5cf7293d",
-      "metadata": {},
-      "source": [
-        "Then, you can access the content of the message:"
-      ]
-    },
-    {
-      "cell_type": "code",
-      "execution_count": null,
-      "id": "d86145b3-bfef-46e8-b227-4dda5c9c2705",
-      "metadata": {},
-      "outputs": [],
-      "source": [
-        "print(ai_msg.content)"
-      ]
-    },
-    {
-      "cell_type": "markdown",
-      "id": "4391289ce0a80e19",
-      "metadata": {},
-      "source": [
-        "## Streaming\n",
-        "\n",
-        "You can also stream the response. First, create a stream:"
-      ]
-    },
-    {
-      "cell_type": "code",
-      "execution_count": null,
-      "id": "4a0f2112b3a4c79e",
-      "metadata": {},
-      "outputs": [],
-      "source": [
-        "messages = [\n",
-        "    (\n",
-        "        \"system\",\n",
-        "        \"You are a helpful assistant that translates English to French. Translate the user sentence.\",\n",
-        "    ),\n",
-        "    (\"human\", \"I love programming. Sing a song about it\"),\n",
-        "]\n",
-        "ai_stream = llm.stream(messages)\n",
-        "ai_stream"
-      ]
-    },
-    {
-      "cell_type": "markdown",
-      "id": "23cc74b6",
-      "metadata": {},
-      "source": [
-        "Then, iterate over the stream to get the chunks:"
-      ]
-    },
-    {
-      "cell_type": "code",
-      "execution_count": null,
-      "id": "8c4b7b9b9308c757",
-      "metadata": {},
-      "outputs": [],
-      "source": [
-        "for chunk in ai_stream:\n",
-        "    print(chunk.content, end=\"\")"
-      ]
-    },
-    {
-      "cell_type": "markdown",
-      "id": "e632bf7d0873f933",
-      "metadata": {},
-      "source": [
-        "## Tool calling\n",
-        "\n",
-        "Writer models like Palmyra X 004 support [tool calling](https://dev.writer.com/api-guides/tool-calling), which lets you describe tools and their arguments. The model will return a JSON object with a tool to invoke and the inputs to that tool.\n",
-        "\n",
-        "### Binding tools\n",
-        "\n",
-        "With `ChatWriter.bind_tools`, you can easily pass in Pydantic classes, dictionary schemas, LangChain tools, or even functions as tools to the model. Under the hood, these are converted to tool schemas, which look like this:\n",
-        "```\n",
-        "{\n",
-        "    \"name\": \"...\",\n",
-        "    \"description\": \"...\",\n",
-        "    \"parameters\": {...}  # JSONSchema\n",
-        "}\n",
-        "```\n",
-        "These are passed in every model invocation.\n",
-        "\n",
-        "For example, to use a tool that gets the weather in a given location, you can define a Pydantic class and pass it to `ChatWriter.bind_tools`:"
-      ]
-    },
-    {
-      "cell_type": "code",
-      "execution_count": null,
-      "id": "47e2f0faceca533",
-      "metadata": {},
-      "outputs": [],
-      "source": [
-        "from pydantic import BaseModel, Field\n",
-        "\n",
-        "\n",
-        "class GetWeather(BaseModel):\n",
-        "    \"\"\"Get the current weather in a given location\"\"\"\n",
-        "\n",
-        "    location: str = Field(..., description=\"The city and state, e.g. San Francisco, CA\")\n",
-        "\n",
-        "\n",
-        "llm.bind_tools([GetWeather])"
-      ]
-    },
-    {
-      "cell_type": "markdown",
-      "id": "68e22d3b",
-      "metadata": {},
-      "source": [
-        "Then, you can invoke the model with the tool:"
-      ]
-    },
-    {
-      "cell_type": "code",
-      "execution_count": null,
-      "id": "765527dd533ec967",
-      "metadata": {},
-      "outputs": [],
-      "source": [
-        "ai_msg = llm.invoke(\n",
-        "    \"what is the weather like in New York City\",\n",
-        ")\n",
-        "ai_msg"
-      ]
-    },
-    {
-      "cell_type": "markdown",
-      "id": "57544bdf",
-      "metadata": {},
-      "source": [
-        "Finally, you can access the tool calls and proceed to execute your functions:"
-      ]
-    },
-    {
-      "cell_type": "code",
-      "execution_count": null,
-      "id": "f361c4769e772fe",
-      "metadata": {},
-      "outputs": [],
-      "source": [
-        "print(ai_msg.tool_calls)"
-      ]
-    },
-    {
-      "cell_type": "markdown",
-      "id": "3baf53021834d2ff",
-      "metadata": {},
-      "source": [
-        "### A note on tool binding\n",
-        "\n",
-        "The `ChatWriter.bind_tools()` method does not create new instance with bound tools, but stores the received `tools` and `tool_choice` in the initial class instance attributes to pass them as parameters during the Palmyra LLM call while using `ChatWriter` invocation. This approach allows the support of different tool types, e.g. `function` and `graph`. `Graph` is one of the remotely called Writer Palmyra tools. For further information visit our [docs](https://dev.writer.com/api-guides/knowledge-graph#knowledge-graph).\n",
-        "\n",
-        "For more information about tool usage in LangChain, visit the [LangChain tool calling documentation](https://python.langchain.com/docs/concepts/tool_calling/)."
-      ]
-    },
-    {
-      "cell_type": "markdown",
-      "id": "a4674b1b82ce9d1f",
-      "metadata": {},
-      "source": [
-        "## Batching\n",
-        "\n",
-        "You can also batch requests and set the `max_concurrency`:"
-      ]
-    },
-    {
-      "cell_type": "code",
-      "execution_count": null,
-      "id": "c8a217f6190747fe",
-      "metadata": {},
-      "outputs": [],
-      "source": [
-        "ai_batch = llm.batch(\n",
-        "    [\n",
-        "        \"How to cook pancakes?\",\n",
-        "        \"How to compose poem?\",\n",
-        "        \"How to run faster?\",\n",
-        "    ],\n",
-        "    config={\"max_concurrency\": 3},\n",
-        ")\n",
-        "ai_batch"
-      ]
-    },
-    {
-      "cell_type": "markdown",
-      "id": "2eb81e1d",
-      "metadata": {},
-      "source": [
-        "Then, iterate over the batch to get the results:"
-      ]
-    },
-    {
-      "cell_type": "code",
-      "execution_count": null,
-      "id": "b6a228d448f3df23",
-      "metadata": {},
-      "outputs": [],
-      "source": [
-        "for batch in ai_batch:\n",
-        "    print(batch.content)\n",
-        "    print(\"-\" * 100)"
-      ]
-    },
-    {
-      "cell_type": "markdown",
-      "id": "58a9ab241fe09a71",
-      "metadata": {},
-      "source": [
-        "## Asynchronous usage\n",
-        "\n",
-        "All features above (invocation, streaming, batching, tools calling) also support asynchronous usage."
-      ]
-    },
-    {
-      "cell_type": "markdown",
-      "id": "18e2bfc0-7e78-4528-a73f-499ac150dca8",
-      "metadata": {},
-      "source": [
-        "## Prompt templates\n",
-        "\n",
-        "[Prompt templates](https://python.langchain.com/docs/concepts/prompt_templates/) help to translate user input and parameters into instructions for a language model. You can use `ChatWriter` with a prompt templates like so:\n"
-      ]
-    },
-    {
-      "cell_type": "code",
-      "execution_count": null,
-      "id": "e197d1d7-a070-4c96-9f8a-a0e86d046e0b",
-      "metadata": {},
-      "outputs": [],
-      "source": [
-        "from langchain_core.prompts import ChatPromptTemplate\n",
-        "\n",
-        "prompt = ChatPromptTemplate(\n",
-        "    [\n",
-        "        (\n",
-        "            \"system\",\n",
-        "            \"You are a helpful assistant that translates {input_language} to {output_language}.\",\n",
-        "        ),\n",
-        "        (\"human\", \"{input}\"),\n",
-        "    ]\n",
-        ")\n",
-        "\n",
-        "chain = prompt | llm\n",
-        "chain.invoke(\n",
-        "    {\n",
-        "        \"input_language\": \"English\",\n",
-        "        \"output_language\": \"German\",\n",
-        "        \"input\": \"I love programming.\",\n",
-        "    }\n",
-        ")"
-      ]
-    },
-    {
-      "cell_type": "markdown",
-      "id": "3a5bb5ca-c3ae-4a58-be67-2cd18574b9a3",
-      "metadata": {},
-      "source": [
-        "## API reference\n",
-        "For detailed documentation of all ChatWriter features and configurations head to the [API reference](https://python.langchain.com/api_reference/writer/chat_models/langchain_writer.chat_models.ChatWriter.html#langchain_writer.chat_models.ChatWriter).\n",
-        "\n",
-        "## Additional resources\n",
-        "You can find information about Writer's models (including costs, context windows, and supported input types) and tools in the [Writer docs](https://dev.writer.com/home)."
-      ]
+ "cells": [
+  {
+   "cell_type": "markdown",
+   "id": "e815de6298bf07ca",
+   "metadata": {},
+   "source": [
+    "# Chat Writer\n",
+    "\n",
+    "This notebook provides a quick overview for getting started with Writer [chat](/docs/concepts/chat_models/).\n",
+    "\n",
+    "Writer has several chat models. You can find information about their latest models and their costs, context windows, and supported input types in the [Writer docs](https://dev.writer.com/home).\n",
+    "\n",
+    "\n",
+    "## Overview\n",
+    "\n",
+    "### Integration details\n",
+    "| Class                                                                                                                    | Package          | Local | Serializable | JS support |                                        Package downloads                                         |                                        Package latest                                         |\n",
+    "|:-------------------------------------------------------------------------------------------------------------------------|:-----------------| :---: | :---: |:----------:|:------------------------------------------------------------------------------------------------:|:---------------------------------------------------------------------------------------------:|\n",
+    "| [ChatWriter](https://github.com/writer/langchain-writer/blob/main/langchain_writer/chat_models.py#L308) | [langchain-writer](https://pypi.org/project/langchain-writer/) |      ❌       |                                       ❌                                       | ❌ | ![PyPI - Downloads](https://img.shields.io/pypi/dm/langchain-writer?style=flat-square&label=%20) | ![PyPI - Version](https://img.shields.io/pypi/v/langchain-writer?style=flat-square&label=%20) |\n",
+    "### Model features\n",
+    "| [Tool calling](/docs/how_to/tool_calling) | Structured output | JSON mode | Image input | Audio input | Video input | [Token-level streaming](/docs/how_to/chat_streaming/) | Native async |         [Token usage](/docs/how_to/chat_token_usage_tracking/)          | Logprobs |\n",
+    "| :---: |:-----------------:| :---: | :---: |  :---: | :---: | :---: | :---: |:--------------------------------:|:--------:|\n",
+    "| ✅ |         ❌         | ❌ | ❌ | ❌ | ❌ | ✅ | ✅ |                ✅                 |    ❌     |"
+   ]
+  },
+  {
+   "cell_type": "markdown",
+   "id": "3fd9903e685808d9",
+   "metadata": {},
+   "source": [
+    "### Credentials\n",
+    "\n",
+    "Sign up for [Writer AI Studio](https://app.writer.com/aistudio/signup?utm_campaign=devrel) and follow this [Quickstart](https://dev.writer.com/api-guides/quickstart) to obtain an API key. Then, set the WRITER_API_KEY environment variable:"
+   ]
+  },
+  {
+   "cell_type": "code",
+   "id": "433e8d2b-9519-4b49-b2c4-7ab65b046c94",
+   "metadata": {
+    "jupyter": {
+     "is_executing": true
     }
-  ],
-  "metadata": {
-    "kernelspec": {
-      "display_name": "Python 3 (ipykernel)",
-      "language": "python",
-      "name": "python3"
-    },
-    "language_info": {
-      "codemirror_mode": {
-        "name": "ipython",
-        "version": 3
-      },
-      "file_extension": ".py",
-      "mimetype": "text/x-python",
-      "name": "python",
-      "nbconvert_exporter": "python",
-      "pygments_lexer": "ipython3",
-      "version": "3.11.9"
-    }
-<<<<<<< HEAD
-=======
    },
    "source": [
     "import getpass\n",
@@ -818,8 +423,20 @@
    "display_name": "Python 3 (ipykernel)",
    "language": "python",
    "name": "python3"
->>>>>>> 1cf91a23
-  },
-  "nbformat": 4,
-  "nbformat_minor": 5
+  },
+  "language_info": {
+   "codemirror_mode": {
+    "name": "ipython",
+    "version": 3
+   },
+   "file_extension": ".py",
+   "mimetype": "text/x-python",
+   "name": "python",
+   "nbconvert_exporter": "python",
+   "pygments_lexer": "ipython3",
+   "version": "3.11.9"
+  }
+ },
+ "nbformat": 4,
+ "nbformat_minor": 5
 }