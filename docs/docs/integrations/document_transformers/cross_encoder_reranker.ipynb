--- conflicted
+++ resolved
@@ -1,275 +1,271 @@
 {
- "cells": [
-  {
-   "cell_type": "markdown",
-   "id": "fc0db1bc",
-   "metadata": {},
-   "source": [
-    "# Cross Encoder Reranker\n",
-    "\n",
-    "This notebook shows how to implement reranker in a retriever with your own cross encoder from [Hugging Face cross encoder models](https://huggingface.co/cross-encoder) or Hugging Face models that implements cross encoder function ([example: BAAI/bge-reranker-base](https://huggingface.co/BAAI/bge-reranker-base)). `SagemakerEndpointCrossEncoder` enables you to use these HuggingFace models loaded on Sagemaker.\n",
-    "\n",
-    "This builds on top of ideas in the [ContextualCompressionRetriever](/docs/how_to/contextual_compression). Overall structure of this document came from [Cohere Reranker documentation](/docs/integrations/retrievers/cohere-reranker).\n",
-    "\n",
-    "For more about why cross encoder can be used as reranking mechanism in conjunction with embeddings for better retrieval, refer to [Hugging Face Cross-Encoders documentation](https://www.sbert.net/examples/applications/cross-encoder/README.html)."
-   ]
-  },
-  {
-   "cell_type": "code",
-   "execution_count": null,
-   "id": "b37bd138-4f3c-4d2c-bc4b-be705ce27a09",
-   "metadata": {
-    "tags": []
-   },
-   "outputs": [],
-   "source": [
-    "#!pip install faiss sentence_transformers\n",
-    "\n",
-    "# OR  (depending on Python version)\n",
-    "\n",
-    "#!pip install faiss-cpu sentence_transformers"
-   ]
-  },
-  {
-   "cell_type": "code",
-   "execution_count": 10,
-   "id": "28e8dc12",
-   "metadata": {},
-   "outputs": [],
-   "source": [
-    "# Helper function for printing docs\n",
-    "\n",
-    "\n",
-    "def pretty_print_docs(docs):\n",
-    "    print(\n",
-    "        f\"\\n{'-' * 100}\\n\".join(\n",
-    "            [f\"Document {i+1}:\\n\\n\" + d.page_content for i, d in enumerate(docs)]\n",
-    "        )\n",
-    "    )"
-   ]
-  },
-  {
-   "cell_type": "markdown",
-   "id": "6fa3d916",
-   "metadata": {
-    "tags": []
-   },
-   "source": [
-    "## Set up the base vector store retriever\n",
-    "Let's start by initializing a simple vector store retriever and storing the 2023 State of the Union speech (in chunks). We can set up the retriever to retrieve a high number (20) of docs."
-   ]
-  },
-  {
-   "cell_type": "code",
-   "execution_count": null,
-   "id": "9fbcc58f",
-   "metadata": {},
-   "outputs": [],
-   "source": [
-<<<<<<< HEAD
-    "from langchain.document_loaders import TextLoader\n",
-=======
-    "from langchain_community.document_loaders import TextLoader\n",
->>>>>>> 29aa9d67
-    "from langchain_community.vectorstores import FAISS\n",
-    "from langchain_huggingface import HuggingFaceEmbeddings\n",
-    "from langchain_text_splitters import RecursiveCharacterTextSplitter\n",
-    "\n",
-    "documents = TextLoader(\"../../how_to/state_of_the_union.txt\").load()\n",
-    "text_splitter = RecursiveCharacterTextSplitter(chunk_size=500, chunk_overlap=100)\n",
-    "texts = text_splitter.split_documents(documents)\n",
-    "embeddingsModel = HuggingFaceEmbeddings(\n",
-    "    model_name=\"sentence-transformers/msmarco-distilbert-dot-v5\"\n",
-    ")\n",
-    "retriever = FAISS.from_documents(texts, embeddingsModel).as_retriever(\n",
-    "    search_kwargs={\"k\": 20}\n",
-    ")\n",
-    "\n",
-    "query = \"What is the plan for the economy?\"\n",
-    "docs = retriever.invoke(query)\n",
-    "pretty_print_docs(docs)"
-   ]
-  },
-  {
-   "cell_type": "markdown",
-   "id": "b7648612",
-   "metadata": {},
-   "source": [
-    "## Doing reranking with CrossEncoderReranker\n",
-    "Now let's wrap our base retriever with a `ContextualCompressionRetriever`. `CrossEncoderReranker` uses `HuggingFaceCrossEncoder` to rerank the returned results."
-   ]
-  },
-  {
-   "cell_type": "code",
-   "execution_count": 31,
-   "id": "9a658023",
-   "metadata": {},
-   "outputs": [
-    {
-     "name": "stdout",
-     "output_type": "stream",
-     "text": [
-      "Document 1:\n",
-      "\n",
-      "More infrastructure and innovation in America. \n",
-      "\n",
-      "More goods moving faster and cheaper in America. \n",
-      "\n",
-      "More jobs where you can earn a good living in America. \n",
-      "\n",
-      "And instead of relying on foreign supply chains, let’s make it in America. \n",
-      "\n",
-      "Economists call it “increasing the productive capacity of our economy.” \n",
-      "\n",
-      "I call it building a better America. \n",
-      "\n",
-      "My plan to fight inflation will lower your costs and lower the deficit.\n",
-      "----------------------------------------------------------------------------------------------------\n",
-      "Document 2:\n",
-      "\n",
-      "Second – cut energy costs for families an average of $500 a year by combatting climate change.  \n",
-      "\n",
-      "Let’s provide investments and tax credits to weatherize your homes and businesses to be energy efficient and you get a tax credit; double America’s clean energy production in solar, wind, and so much more;  lower the price of electric vehicles, saving you another $80 a month because you’ll never have to pay at the gas pump again.\n",
-      "----------------------------------------------------------------------------------------------------\n",
-      "Document 3:\n",
-      "\n",
-      "Look at cars. \n",
-      "\n",
-      "Last year, there weren’t enough semiconductors to make all the cars that people wanted to buy. \n",
-      "\n",
-      "And guess what, prices of automobiles went up. \n",
-      "\n",
-      "So—we have a choice. \n",
-      "\n",
-      "One way to fight inflation is to drive down wages and make Americans poorer.  \n",
-      "\n",
-      "I have a better plan to fight inflation. \n",
-      "\n",
-      "Lower your costs, not your wages. \n",
-      "\n",
-      "Make more cars and semiconductors in America. \n",
-      "\n",
-      "More infrastructure and innovation in America. \n",
-      "\n",
-      "More goods moving faster and cheaper in America.\n"
-     ]
-    }
-   ],
-   "source": [
-    "from langchain.retrievers import ContextualCompressionRetriever\n",
-    "from langchain.retrievers.document_compressors import CrossEncoderReranker\n",
-    "from langchain_community.cross_encoders import HuggingFaceCrossEncoder\n",
-    "\n",
-    "model = HuggingFaceCrossEncoder(model_name=\"BAAI/bge-reranker-base\")\n",
-    "compressor = CrossEncoderReranker(model=model, top_n=3)\n",
-    "compression_retriever = ContextualCompressionRetriever(\n",
-    "    base_compressor=compressor, base_retriever=retriever\n",
-    ")\n",
-    "\n",
-    "compressed_docs = compression_retriever.invoke(\"What is the plan for the economy?\")\n",
-    "pretty_print_docs(compressed_docs)"
-   ]
-  },
-  {
-   "cell_type": "markdown",
-   "id": "419a2bf3-de4b-4c4d-9a40-4336552f604c",
-   "metadata": {},
-   "source": [
-    "## Uploading Hugging Face model to SageMaker endpoint\n",
-    "\n",
-    "Here is a sample `inference.py` for creating an endpoint that works with `SagemakerEndpointCrossEncoder`. For more details with step-by-step guidance, refer to [this article](https://huggingface.co/blog/kchoe/deploy-any-huggingface-model-to-sagemaker). \n",
-    "\n",
-    "It downloads Hugging Face model on the fly, so you do not need to keep the model artifacts such as `pytorch_model.bin` in your `model.tar.gz`."
-   ]
-  },
-  {
-   "cell_type": "code",
-   "execution_count": null,
-   "id": "e579c743-40c3-432f-9483-0982e2808f9a",
-   "metadata": {},
-   "outputs": [],
-   "source": [
-    "import json\n",
-    "import logging\n",
-    "from typing import List\n",
-    "\n",
-    "import torch\n",
-    "from sagemaker_inference import encoder\n",
-    "from transformers import AutoModelForSequenceClassification, AutoTokenizer\n",
-    "\n",
-    "PAIRS = \"pairs\"\n",
-    "SCORES = \"scores\"\n",
-    "\n",
-    "\n",
-    "class CrossEncoder:\n",
-    "    def __init__(self) -> None:\n",
-    "        self.device = (\n",
-    "            torch.device(\"cuda\") if torch.cuda.is_available() else torch.device(\"cpu\")\n",
-    "        )\n",
-    "        logging.info(f\"Using device: {self.device}\")\n",
-    "        model_name = \"BAAI/bge-reranker-base\"\n",
-    "        self.tokenizer = AutoTokenizer.from_pretrained(model_name)\n",
-    "        self.model = AutoModelForSequenceClassification.from_pretrained(model_name)\n",
-    "        self.model = self.model.to(self.device)\n",
-    "\n",
-    "    def __call__(self, pairs: List[List[str]]) -> List[float]:\n",
-    "        with torch.inference_mode():\n",
-    "            inputs = self.tokenizer(\n",
-    "                pairs,\n",
-    "                padding=True,\n",
-    "                truncation=True,\n",
-    "                return_tensors=\"pt\",\n",
-    "                max_length=512,\n",
-    "            )\n",
-    "            inputs = inputs.to(self.device)\n",
-    "            scores = (\n",
-    "                self.model(**inputs, return_dict=True)\n",
-    "                .logits.view(\n",
-    "                    -1,\n",
-    "                )\n",
-    "                .float()\n",
-    "            )\n",
-    "\n",
-    "        return scores.detach().cpu().tolist()\n",
-    "\n",
-    "\n",
-    "def model_fn(model_dir: str) -> CrossEncoder:\n",
-    "    try:\n",
-    "        return CrossEncoder()\n",
-    "    except Exception:\n",
-    "        logging.exception(f\"Failed to load model from: {model_dir}\")\n",
-    "        raise\n",
-    "\n",
-    "\n",
-    "def transform_fn(\n",
-    "    cross_encoder: CrossEncoder, input_data: bytes, content_type: str, accept: str\n",
-    ") -> bytes:\n",
-    "    payload = json.loads(input_data)\n",
-    "    model_output = cross_encoder(**payload)\n",
-    "    output = {SCORES: model_output}\n",
-    "    return encoder.encode(output, accept)"
-   ]
-  }
- ],
- "metadata": {
-  "kernelspec": {
-   "display_name": "Python 3 (ipykernel)",
-   "language": "python",
-   "name": "python3"
-  },
-  "language_info": {
-   "codemirror_mode": {
-    "name": "ipython",
-    "version": 3
-   },
-   "file_extension": ".py",
-   "mimetype": "text/x-python",
-   "name": "python",
-   "nbconvert_exporter": "python",
-   "pygments_lexer": "ipython3",
-   "version": "3.9.1"
-  }
- },
- "nbformat": 4,
- "nbformat_minor": 5
+    "cells": [
+        {
+            "cell_type": "markdown",
+            "id": "fc0db1bc",
+            "metadata": {},
+            "source": [
+                "# Cross Encoder Reranker\n",
+                "\n",
+                "This notebook shows how to implement reranker in a retriever with your own cross encoder from [Hugging Face cross encoder models](https://huggingface.co/cross-encoder) or Hugging Face models that implements cross encoder function ([example: BAAI/bge-reranker-base](https://huggingface.co/BAAI/bge-reranker-base)). `SagemakerEndpointCrossEncoder` enables you to use these HuggingFace models loaded on Sagemaker.\n",
+                "\n",
+                "This builds on top of ideas in the [ContextualCompressionRetriever](/docs/how_to/contextual_compression). Overall structure of this document came from [Cohere Reranker documentation](/docs/integrations/retrievers/cohere-reranker).\n",
+                "\n",
+                "For more about why cross encoder can be used as reranking mechanism in conjunction with embeddings for better retrieval, refer to [Hugging Face Cross-Encoders documentation](https://www.sbert.net/examples/applications/cross-encoder/README.html)."
+            ]
+        },
+        {
+            "cell_type": "code",
+            "execution_count": null,
+            "id": "b37bd138-4f3c-4d2c-bc4b-be705ce27a09",
+            "metadata": {
+                "tags": []
+            },
+            "outputs": [],
+            "source": [
+                "#!pip install faiss sentence_transformers\n",
+                "\n",
+                "# OR  (depending on Python version)\n",
+                "\n",
+                "#!pip install faiss-cpu sentence_transformers"
+            ]
+        },
+        {
+            "cell_type": "code",
+            "execution_count": 10,
+            "id": "28e8dc12",
+            "metadata": {},
+            "outputs": [],
+            "source": [
+                "# Helper function for printing docs\n",
+                "\n",
+                "\n",
+                "def pretty_print_docs(docs):\n",
+                "    print(\n",
+                "        f\"\\n{'-' * 100}\\n\".join(\n",
+                "            [f\"Document {i+1}:\\n\\n\" + d.page_content for i, d in enumerate(docs)]\n",
+                "        )\n",
+                "    )"
+            ]
+        },
+        {
+            "cell_type": "markdown",
+            "id": "6fa3d916",
+            "metadata": {
+                "tags": []
+            },
+            "source": [
+                "## Set up the base vector store retriever\n",
+                "Let's start by initializing a simple vector store retriever and storing the 2023 State of the Union speech (in chunks). We can set up the retriever to retrieve a high number (20) of docs."
+            ]
+        },
+        {
+            "cell_type": "code",
+            "execution_count": null,
+            "id": "9fbcc58f",
+            "metadata": {},
+            "outputs": [],
+            "source": [
+                "from langchain_community.document_loaders import TextLoader\n",
+                "from langchain_community.vectorstores import FAISS\n",
+                "from langchain_huggingface import HuggingFaceEmbeddings\n",
+                "from langchain_text_splitters import RecursiveCharacterTextSplitter\n",
+                "\n",
+                "documents = TextLoader(\"../../how_to/state_of_the_union.txt\").load()\n",
+                "text_splitter = RecursiveCharacterTextSplitter(chunk_size=500, chunk_overlap=100)\n",
+                "texts = text_splitter.split_documents(documents)\n",
+                "embeddingsModel = HuggingFaceEmbeddings(\n",
+                "    model_name=\"sentence-transformers/msmarco-distilbert-dot-v5\"\n",
+                ")\n",
+                "retriever = FAISS.from_documents(texts, embeddingsModel).as_retriever(\n",
+                "    search_kwargs={\"k\": 20}\n",
+                ")\n",
+                "\n",
+                "query = \"What is the plan for the economy?\"\n",
+                "docs = retriever.invoke(query)\n",
+                "pretty_print_docs(docs)"
+            ]
+        },
+        {
+            "cell_type": "markdown",
+            "id": "b7648612",
+            "metadata": {},
+            "source": [
+                "## Doing reranking with CrossEncoderReranker\n",
+                "Now let's wrap our base retriever with a `ContextualCompressionRetriever`. `CrossEncoderReranker` uses `HuggingFaceCrossEncoder` to rerank the returned results."
+            ]
+        },
+        {
+            "cell_type": "code",
+            "execution_count": 31,
+            "id": "9a658023",
+            "metadata": {},
+            "outputs": [
+                {
+                    "name": "stdout",
+                    "output_type": "stream",
+                    "text": [
+                        "Document 1:\n",
+                        "\n",
+                        "More infrastructure and innovation in America. \n",
+                        "\n",
+                        "More goods moving faster and cheaper in America. \n",
+                        "\n",
+                        "More jobs where you can earn a good living in America. \n",
+                        "\n",
+                        "And instead of relying on foreign supply chains, let’s make it in America. \n",
+                        "\n",
+                        "Economists call it “increasing the productive capacity of our economy.” \n",
+                        "\n",
+                        "I call it building a better America. \n",
+                        "\n",
+                        "My plan to fight inflation will lower your costs and lower the deficit.\n",
+                        "----------------------------------------------------------------------------------------------------\n",
+                        "Document 2:\n",
+                        "\n",
+                        "Second – cut energy costs for families an average of $500 a year by combatting climate change.  \n",
+                        "\n",
+                        "Let’s provide investments and tax credits to weatherize your homes and businesses to be energy efficient and you get a tax credit; double America’s clean energy production in solar, wind, and so much more;  lower the price of electric vehicles, saving you another $80 a month because you’ll never have to pay at the gas pump again.\n",
+                        "----------------------------------------------------------------------------------------------------\n",
+                        "Document 3:\n",
+                        "\n",
+                        "Look at cars. \n",
+                        "\n",
+                        "Last year, there weren’t enough semiconductors to make all the cars that people wanted to buy. \n",
+                        "\n",
+                        "And guess what, prices of automobiles went up. \n",
+                        "\n",
+                        "So—we have a choice. \n",
+                        "\n",
+                        "One way to fight inflation is to drive down wages and make Americans poorer.  \n",
+                        "\n",
+                        "I have a better plan to fight inflation. \n",
+                        "\n",
+                        "Lower your costs, not your wages. \n",
+                        "\n",
+                        "Make more cars and semiconductors in America. \n",
+                        "\n",
+                        "More infrastructure and innovation in America. \n",
+                        "\n",
+                        "More goods moving faster and cheaper in America.\n"
+                    ]
+                }
+            ],
+            "source": [
+                "from langchain.retrievers import ContextualCompressionRetriever\n",
+                "from langchain.retrievers.document_compressors import CrossEncoderReranker\n",
+                "from langchain_community.cross_encoders import HuggingFaceCrossEncoder\n",
+                "\n",
+                "model = HuggingFaceCrossEncoder(model_name=\"BAAI/bge-reranker-base\")\n",
+                "compressor = CrossEncoderReranker(model=model, top_n=3)\n",
+                "compression_retriever = ContextualCompressionRetriever(\n",
+                "    base_compressor=compressor, base_retriever=retriever\n",
+                ")\n",
+                "\n",
+                "compressed_docs = compression_retriever.invoke(\"What is the plan for the economy?\")\n",
+                "pretty_print_docs(compressed_docs)"
+            ]
+        },
+        {
+            "cell_type": "markdown",
+            "id": "419a2bf3-de4b-4c4d-9a40-4336552f604c",
+            "metadata": {},
+            "source": [
+                "## Uploading Hugging Face model to SageMaker endpoint\n",
+                "\n",
+                "Here is a sample `inference.py` for creating an endpoint that works with `SagemakerEndpointCrossEncoder`. For more details with step-by-step guidance, refer to [this article](https://huggingface.co/blog/kchoe/deploy-any-huggingface-model-to-sagemaker). \n",
+                "\n",
+                "It downloads Hugging Face model on the fly, so you do not need to keep the model artifacts such as `pytorch_model.bin` in your `model.tar.gz`."
+            ]
+        },
+        {
+            "cell_type": "code",
+            "execution_count": null,
+            "id": "e579c743-40c3-432f-9483-0982e2808f9a",
+            "metadata": {},
+            "outputs": [],
+            "source": [
+                "import json\n",
+                "import logging\n",
+                "from typing import List\n",
+                "\n",
+                "import torch\n",
+                "from sagemaker_inference import encoder\n",
+                "from transformers import AutoModelForSequenceClassification, AutoTokenizer\n",
+                "\n",
+                "PAIRS = \"pairs\"\n",
+                "SCORES = \"scores\"\n",
+                "\n",
+                "\n",
+                "class CrossEncoder:\n",
+                "    def __init__(self) -> None:\n",
+                "        self.device = (\n",
+                "            torch.device(\"cuda\") if torch.cuda.is_available() else torch.device(\"cpu\")\n",
+                "        )\n",
+                "        logging.info(f\"Using device: {self.device}\")\n",
+                "        model_name = \"BAAI/bge-reranker-base\"\n",
+                "        self.tokenizer = AutoTokenizer.from_pretrained(model_name)\n",
+                "        self.model = AutoModelForSequenceClassification.from_pretrained(model_name)\n",
+                "        self.model = self.model.to(self.device)\n",
+                "\n",
+                "    def __call__(self, pairs: List[List[str]]) -> List[float]:\n",
+                "        with torch.inference_mode():\n",
+                "            inputs = self.tokenizer(\n",
+                "                pairs,\n",
+                "                padding=True,\n",
+                "                truncation=True,\n",
+                "                return_tensors=\"pt\",\n",
+                "                max_length=512,\n",
+                "            )\n",
+                "            inputs = inputs.to(self.device)\n",
+                "            scores = (\n",
+                "                self.model(**inputs, return_dict=True)\n",
+                "                .logits.view(\n",
+                "                    -1,\n",
+                "                )\n",
+                "                .float()\n",
+                "            )\n",
+                "\n",
+                "        return scores.detach().cpu().tolist()\n",
+                "\n",
+                "\n",
+                "def model_fn(model_dir: str) -> CrossEncoder:\n",
+                "    try:\n",
+                "        return CrossEncoder()\n",
+                "    except Exception:\n",
+                "        logging.exception(f\"Failed to load model from: {model_dir}\")\n",
+                "        raise\n",
+                "\n",
+                "\n",
+                "def transform_fn(\n",
+                "    cross_encoder: CrossEncoder, input_data: bytes, content_type: str, accept: str\n",
+                ") -> bytes:\n",
+                "    payload = json.loads(input_data)\n",
+                "    model_output = cross_encoder(**payload)\n",
+                "    output = {SCORES: model_output}\n",
+                "    return encoder.encode(output, accept)"
+            ]
+        }
+    ],
+    "metadata": {
+        "kernelspec": {
+            "display_name": "Python 3 (ipykernel)",
+            "language": "python",
+            "name": "python3"
+        },
+        "language_info": {
+            "codemirror_mode": {
+                "name": "ipython",
+                "version": 3
+            },
+            "file_extension": ".py",
+            "mimetype": "text/x-python",
+            "name": "python",
+            "nbconvert_exporter": "python",
+            "pygments_lexer": "ipython3",
+            "version": "3.9.1"
+        }
+    },
+    "nbformat": 4,
+    "nbformat_minor": 5
 }