--- conflicted
+++ resolved
@@ -60,12 +60,7 @@
     "    k=5,\n",
     "    search_type=\"all\",\n",
     "    relevance_threshold=0.5,\n",
-<<<<<<< HEAD
     "    max_price=30.0,\n",
-    "    is_tool_call=True,\n",
-=======
-    "    max_price=20.0,\n",
->>>>>>> cdae9e49
     "    start_date=\"2024-01-01\",\n",
     "    end_date=\"2024-12-31\",\n",
     "    valyu_api_key=valyu_api_key,\n",
@@ -106,11 +101,7 @@
     "    search_type=\"all\",\n",
     "    max_num_results=5,\n",
     "    relevance_threshold=0.5,\n",
-<<<<<<< HEAD
     "    max_price=30.0,\n",
-=======
-    "    max_price=20.0,\n",
->>>>>>> cdae9e49
     "    start_date=\"2024-01-01\",\n",
     "    end_date=\"2024-12-31\",\n",
     ")\n",
