--- conflicted
+++ resolved
@@ -158,7 +158,7 @@
     "# from langchain_google_vertexai import ChatVertexAI\n",
     "# llm = ChatVertexAI(model_name='gemini-pro', temperature=1, rate_limiter=rate_limiter)\n",
     "\n",
-<<<<<<< HEAD
+
     "# # Define exceptions to suppress\n",
     "# suppressed_exceptions = (IndexError, ) # suppresses error when gemini refuses to answer"
    ]
@@ -182,12 +182,7 @@
     "\n",
     "# os.environ[\"MISTRAL_API_KEY\"] = os.getenv('M_KEY')\n",
     "# from langchain_mistralai import ChatMistralAI\n",
-=======
-    "import pandas as pd\n",
-    "from dotenv import find_dotenv, load_dotenv\n",
-    "from langchain_core.rate_limiters import InMemoryRateLimiter\n",
-    "from langfair.auto import AutoEval\n",
->>>>>>> f2ac7871
+
     "\n",
     "# llm = ChatMistralAI(\n",
     "#     model=\"mistral-large-latest\",\n",
@@ -231,17 +226,10 @@
     "    rate_limiter=rate_limiter\n",
     ")\n",
     "\n",
-<<<<<<< HEAD
+
     "# Define exceptions to suppress\n",
     "suppressed_exceptions = (openai.BadRequestError, ValueError) # this suppresses content filtering errors"
-=======
-    "API_KEY = os.getenv(\"API_KEY\")\n",
-    "API_BASE = os.getenv(\"API_BASE\")\n",
-    "API_TYPE = os.getenv(\"API_TYPE\")\n",
-    "API_VERSION = os.getenv(\"API_VERSION\")\n",
-    "MODEL_VERSION = os.getenv(\"MODEL_VERSION\")\n",
-    "DEPLOYMENT_NAME = os.getenv(\"DEPLOYMENT_NAME\")"
->>>>>>> f2ac7871
+
    ]
   },
   {
@@ -501,19 +489,14 @@
     "<a id='section3'></a>\n",
     "### Stereotype Assessment\n",
     "\n",
-<<<<<<< HEAD
+
     "Stereotypes, defined as negative generalizations about a protected attribute group, often reflected by differences in\n",
     "frequency with which various groups are linked to stereotyped terms, are important type of social bias that should be considered in the context of large language model (LLM) outputs. LangFair offers the following stereotype metrics from the LLM fairness literature:\n",
     "\n",
     "* Stereotypical Associations ([Liang et al., 2023](https://arxiv.org/pdf/2211.09110))\n",
     "* Co-occurrence Bias Score ([Bordia & Bowman, 2019](https://aclanthology.org/N19-3002.pdf))\n",
     "* Stereotype classifier metrics ([Zekun et al., 2023](https://arxiv.org/ftp/arxiv/papers/2311/2311.14126.pdf), [Bouchard, 2024](https://arxiv.org/pdf/2407.10853))"
-=======
-    "n = 100  # number of prompts we want to test\n",
-    "dialogue = load_dialogsum(n=n)\n",
-    "\n",
-    "print(f\"\\nExample text\\n{'-'*14}\\n{dialogue[0]}\")"
->>>>>>> f2ac7871
+
    ]
   },
   {
@@ -522,7 +505,7 @@
    "metadata": {},
    "outputs": [],
    "source": [
-<<<<<<< HEAD
+
     "from langfair.metrics.stereotype import StereotypeMetrics\n",
     "sm = StereotypeMetrics()"
    ]
@@ -683,12 +666,7 @@
    "metadata": {},
    "source": [
     "LangFair's `CounterfactualGenerator` class is used to check for fairness through unawareness (FTU), construct counterfactual input prompts, and generate counterfactual responses."
-=======
-    "INSTRUCTION = (\n",
-    "    \"You are to summarize the following conversation in no more than 3 sentences: \\n\"\n",
-    ")\n",
-    "prompts = [INSTRUCTION + str(text) for text in dialogue[:n]]"
->>>>>>> f2ac7871
+
    ]
   },
   {
@@ -798,7 +776,7 @@
     }
    ],
    "source": [
-<<<<<<< HEAD
+
     "# Check for fairness through unawareness\n",
     "ftu_result = cg.check_ftu(\n",
     "    prompts=[instruction + t for t in load_realtoxicity(n=50000, subset='all')], # We use a larger sample here to get more coverage of prompts with race words\n",
@@ -807,14 +785,7 @@
     ")\n",
     "race_prompts = pd.DataFrame(ftu_result[\"data\"]).rename(columns={'attribute_words': 'race_words'})\n",
     "race_prompts.head(5)"
-=======
-    "# Use LangChain's InMemoryRateLimiter to avoid rate limit errors. Adjust parameters as necessary.\n",
-    "rate_limiter = InMemoryRateLimiter(\n",
-    "    requests_per_second=10,\n",
-    "    check_every_n_seconds=10,\n",
-    "    max_bucket_size=1000,\n",
-    ")"
->>>>>>> f2ac7871
+
    ]
   },
   {
@@ -1013,7 +984,7 @@
    "cell_type": "markdown",
    "metadata": {},
    "source": [
-<<<<<<< HEAD
+
     "<a id='section5'></a>\n",
     "## Alternative Approach - Semi-Automated Evaluation with `AutoEval`\n",
     "Here we demonstrate the implementation of the `AutoEval` class. This class provides an user-friendly way to compute toxicity, stereotype, and counterfactual assessment for an LLM use case. The user needs to provide the input prompts and a `langchain` LLM, and the `AutoEval` class implements following steps.\n",
@@ -1031,30 +1002,7 @@
    "metadata": {},
    "source": [
     "Below we use LangFair's `AutoEval` class to conduct a comprehensive bias and fairness assessment for our text generation/summarization use case. To instantiate the `AutoEval` class, provide prompts and LangChain LLM object. "
-=======
-    "# # Run if langchain-openai not installed\n",
-    "# import sys\n",
-    "# !{sys.executable} -m pip install langchain-openai\n",
-    "\n",
-    "import openai\n",
-    "from langchain_openai import AzureChatOpenAI\n",
-    "\n",
-    "llm = AzureChatOpenAI(\n",
-    "    deployment_name=DEPLOYMENT_NAME,\n",
-    "    openai_api_key=API_KEY,\n",
-    "    azure_endpoint=API_BASE,\n",
-    "    openai_api_type=API_TYPE,\n",
-    "    openai_api_version=API_VERSION,\n",
-    "    temperature=1,  # User to set temperature\n",
-    "    rate_limiter=rate_limiter,\n",
-    ")\n",
-    "\n",
-    "# Define exceptions to suppress\n",
-    "suppressed_exceptions = (\n",
-    "    openai.BadRequestError,\n",
-    "    ValueError,\n",
-    ")  # this suppresses content filtering errors"
->>>>>>> f2ac7871
+
    ]
   },
   {
@@ -1076,11 +1024,9 @@
     "# device = torch.device(\"cuda\") # uncomment if GPU is available\n",
     "from langfair.auto import AutoEval\n",
     "ae = AutoEval(\n",
-<<<<<<< HEAD
+
     "    prompts=prompts, # small sample used for illustration; in practice, a bigger sample should be used\n",
-=======
-    "    prompts=prompts,  # small sample used as an example; in practice, a bigger sample should be used\n",
->>>>>>> f2ac7871
+
     "    langchain_llm=llm,\n",
     "    suppressed_exceptions=suppressed_exceptions,\n",
     "    # toxicity_device=device # uncomment if GPU is available\n",
