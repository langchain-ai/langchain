--- conflicted
+++ resolved
@@ -367,10 +367,6 @@
     "clarifai_vector_db = Clarifai(\n",
     "    user_id=USER_ID,\n",
     "    app_id=APP_ID,\n",
-<<<<<<< HEAD
-=======
-    "    pat=CLARIFAI_PAT,\n",
->>>>>>> 9e6748e1
     "    number_of_docs=NUMBER_OF_DOCS,\n",
     ")"
    ]
