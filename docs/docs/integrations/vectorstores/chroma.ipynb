{
<<<<<<< HEAD
    "cells": [
        {
            "cell_type": "markdown",
            "id": "683953b3",
            "metadata": {},
            "source": [
                "# Chroma\n",
                "\n",
                "This notebook covers how to get started with the `Chroma` vector store.\n",
                "\n",
                ">[Chroma](https://docs.trychroma.com/getting-started) is a AI-native open-source vector database focused on developer productivity and happiness. Chroma is licensed under Apache 2.0. View the full docs of `Chroma` at [this page](https://docs.trychroma.com/reference/py-collection), and find the API reference for the LangChain integration at [this page](https://api.python.langchain.com/en/latest/vectorstores/langchain_chroma.vectorstores.Chroma.html).\n",
                "\n",
                "## Setup\n",
                "\n",
                "To access `Chroma` vector stores you'll need to install the `langchain-chroma` integration package."
            ]
        },
        {
            "cell_type": "code",
            "execution_count": null,
            "id": "83a43688",
            "metadata": {},
            "outputs": [],
            "source": [
                "pip install -qU \"langchain-chroma>=0.1.2\""
            ]
        },
        {
            "cell_type": "markdown",
            "id": "2b5ffbf8",
            "metadata": {},
            "source": [
                "### Credentials\n",
                "\n",
                "You can use the `Chroma` vector store without any credentials, simply installing the package above is enough!"
            ]
        },
        {
            "cell_type": "markdown",
            "id": "cd17cfed",
            "metadata": {},
            "source": [
                "If you want to get best in-class automated tracing of your model calls you can also set your [LangSmith](https://docs.smith.langchain.com/) API key by uncommenting below:"
            ]
        },
        {
            "cell_type": "code",
            "execution_count": null,
            "id": "dd7e1243",
            "metadata": {},
            "outputs": [],
            "source": [
                "# os.environ[\"LANGSMITH_API_KEY\"] = getpass.getpass(\"Enter your LangSmith API key: \")\n",
                "# os.environ[\"LANGSMITH_TRACING\"] = \"true\""
            ]
        },
        {
            "cell_type": "markdown",
            "id": "f47f73f4",
            "metadata": {},
            "source": [
                "## Initialization\n",
                "\n",
                "### Basic Initialization \n",
                "\n",
                "Below is a basic initialization, including the use of a directory to save the data locally.\n",
                "\n",
                "```{=mdx}\n",
                "import EmbeddingTabs from \"@theme/EmbeddingTabs\";\n",
                "\n",
                "<EmbeddingTabs/>\n",
                "```"
            ]
        },
        {
            "cell_type": "code",
            "execution_count": 1,
            "id": "d3ed0a9a",
            "metadata": {},
            "outputs": [],
            "source": [
                "# | output: false\n",
                "# | echo: false\n",
                "from langchain_openai import OpenAIEmbeddings\n",
                "\n",
                "embeddings = OpenAIEmbeddings(model=\"text-embedding-3-large\")"
            ]
        },
        {
            "cell_type": "code",
            "execution_count": 16,
            "id": "3ea11a7b",
            "metadata": {},
            "outputs": [],
            "source": [
                "from langchain_chroma import Chroma\n",
                "\n",
                "vector_store = Chroma(\n",
                "    collection_name=\"example_collection\",\n",
                "    embedding_function=embeddings,\n",
                "    persist_directory=\"./chroma_langchain_db\",  # Where to save data locally, remove if not neccesary\n",
                ")"
            ]
        },
        {
            "cell_type": "markdown",
            "id": "ccb62a8c",
            "metadata": {},
            "source": [
                "### Initialization from client\n",
                "\n",
                "You can also initialize from a `Chroma` client, which is particularly useful if you want easier access to the underlying database."
            ]
        },
        {
            "cell_type": "code",
            "execution_count": 3,
            "id": "3fe4457f",
            "metadata": {},
            "outputs": [],
            "source": [
                "import chromadb\n",
                "\n",
                "persistent_client = chromadb.PersistentClient()\n",
                "collection = persistent_client.get_or_create_collection(\"collection_name\")\n",
                "collection.add(ids=[\"1\", \"2\", \"3\"], documents=[\"a\", \"b\", \"c\"])\n",
                "\n",
                "vector_store_from_client = Chroma(\n",
                "    client=persistent_client,\n",
                "    collection_name=\"collection_name\",\n",
                "    embedding_function=embeddings,\n",
                ")"
            ]
        },
        {
            "cell_type": "markdown",
            "id": "9d037340",
            "metadata": {},
            "source": [
                "## Manage vector store\n",
                "\n",
                "Once you have created your vector store, we can interact with it by adding and deleting different items.\n",
                "\n",
                "### Add items to vector store\n",
                "\n",
                "We can add items to our vector store by using the `add_documents` function."
            ]
        },
        {
            "cell_type": "code",
            "execution_count": 17,
            "id": "da279339",
            "metadata": {},
            "outputs": [
                {
                    "data": {
                        "text/plain": [
                            "['f22ed484-6db3-4b76-adb1-18a777426cd6',\n",
                            " 'e0d5bab4-6453-4511-9a37-023d9d288faa',\n",
                            " '877d76b8-3580-4d9e-a13f-eed0fa3d134a',\n",
                            " '26eaccab-81ce-4c0a-8e76-bf542647df18',\n",
                            " 'bcaa8239-7986-4050-bf40-e14fb7dab997',\n",
                            " 'cdc44b38-a83f-4e49-b249-7765b334e09d',\n",
                            " 'a7a35354-2687-4bc2-8242-3849a4d18d34',\n",
                            " '8780caf1-d946-4f27-a707-67d037e9e1d8',\n",
                            " 'dec6af2a-7326-408f-893d-7d7d717dfda9',\n",
                            " '3b18e210-bb59-47a0-8e17-c8e51176ea5e']"
                        ]
                    },
                    "execution_count": 17,
                    "metadata": {},
                    "output_type": "execute_result"
                }
            ],
            "source": [
                "from uuid import uuid4\n",
                "\n",
                "from langchain_core.documents import Document\n",
                "\n",
                "document_1 = Document(\n",
                "    page_content=\"I had chocalate chip pancakes and scrambled eggs for breakfast this morning.\",\n",
                "    metadata={\"source\": \"tweet\"},\n",
                "    id=1,\n",
                ")\n",
                "\n",
                "document_2 = Document(\n",
                "    page_content=\"The weather forecast for tomorrow is cloudy and overcast, with a high of 62 degrees.\",\n",
                "    metadata={\"source\": \"news\"},\n",
                "    id=2,\n",
                ")\n",
                "\n",
                "document_3 = Document(\n",
                "    page_content=\"Building an exciting new project with LangChain - come check it out!\",\n",
                "    metadata={\"source\": \"tweet\"},\n",
                "    id=3,\n",
                ")\n",
                "\n",
                "document_4 = Document(\n",
                "    page_content=\"Robbers broke into the city bank and stole $1 million in cash.\",\n",
                "    metadata={\"source\": \"news\"},\n",
                "    id=4,\n",
                ")\n",
                "\n",
                "document_5 = Document(\n",
                "    page_content=\"Wow! That was an amazing movie. I can't wait to see it again.\",\n",
                "    metadata={\"source\": \"tweet\"},\n",
                "    id=5,\n",
                ")\n",
                "\n",
                "document_6 = Document(\n",
                "    page_content=\"Is the new iPhone worth the price? Read this review to find out.\",\n",
                "    metadata={\"source\": \"website\"},\n",
                "    id=6,\n",
                ")\n",
                "\n",
                "document_7 = Document(\n",
                "    page_content=\"The top 10 soccer players in the world right now.\",\n",
                "    metadata={\"source\": \"website\"},\n",
                "    id=7,\n",
                ")\n",
                "\n",
                "document_8 = Document(\n",
                "    page_content=\"LangGraph is the best framework for building stateful, agentic applications!\",\n",
                "    metadata={\"source\": \"tweet\"},\n",
                "    id=8,\n",
                ")\n",
                "\n",
                "document_9 = Document(\n",
                "    page_content=\"The stock market is down 500 points today due to fears of a recession.\",\n",
                "    metadata={\"source\": \"news\"},\n",
                "    id=9,\n",
                ")\n",
                "\n",
                "document_10 = Document(\n",
                "    page_content=\"I have a bad feeling I am going to get deleted :(\",\n",
                "    metadata={\"source\": \"tweet\"},\n",
                "    id=10,\n",
                ")\n",
                "\n",
                "documents = [\n",
                "    document_1,\n",
                "    document_2,\n",
                "    document_3,\n",
                "    document_4,\n",
                "    document_5,\n",
                "    document_6,\n",
                "    document_7,\n",
                "    document_8,\n",
                "    document_9,\n",
                "    document_10,\n",
                "]\n",
                "uuids = [str(uuid4()) for _ in range(len(documents))]\n",
                "\n",
                "vector_store.add_documents(documents=documents, ids=uuids)"
            ]
        },
        {
            "cell_type": "markdown",
            "id": "7add6366",
            "metadata": {},
            "source": [
                "### Update items in vector store\n",
                "\n",
                "Now that we have added documents to our vector store, we can update existing documents by using the `update_documents` function. "
            ]
        },
        {
            "cell_type": "code",
            "execution_count": 5,
            "id": "ef5dbd1e",
            "metadata": {},
            "outputs": [],
            "source": [
                "updated_document_1 = Document(\n",
                "    page_content=\"I had chocalate chip pancakes and fried eggs for breakfast this morning.\",\n",
                "    metadata={\"source\": \"tweet\"},\n",
                "    id=1,\n",
                ")\n",
                "\n",
                "updated_document_2 = Document(\n",
                "    page_content=\"The weather forecast for tomorrow is sunny and warm, with a high of 82 degrees.\",\n",
                "    metadata={\"source\": \"news\"},\n",
                "    id=2,\n",
                ")\n",
                "\n",
                "vector_store.update_document(document_id=uuids[0], document=updated_document_1)\n",
                "# You can also update multiple documents at once\n",
                "vector_store.update_documents(\n",
                "    ids=uuids[:2], documents=[updated_document_1, updated_document_1]\n",
                ")"
            ]
        },
        {
            "cell_type": "markdown",
            "id": "74b9a13a",
            "metadata": {},
            "source": [
                "### Delete items from vector store\n",
                "\n",
                "We can also delete items from our vector store as follows:"
            ]
        },
        {
            "cell_type": "code",
            "execution_count": 6,
            "id": "56f17791",
            "metadata": {},
            "outputs": [],
            "source": [
                "vector_store.delete(ids=uuids[-1])"
            ]
        },
        {
            "cell_type": "markdown",
            "id": "213acf08",
            "metadata": {},
            "source": [
                "## Query vector store\n",
                "\n",
                "Once your vector store has been created and the relevant documents have been added you will most likely wish to query it during the running of your chain or agent. \n",
                "\n",
                "### Query directly\n",
                "\n",
                "#### Similarity search\n",
                "\n",
                "Performing a simple similarity search can be done as follows:"
            ]
        },
        {
            "cell_type": "code",
            "execution_count": 7,
            "id": "e2b96fcf",
            "metadata": {},
            "outputs": [
                {
                    "name": "stdout",
                    "output_type": "stream",
                    "text": [
                        "* Building an exciting new project with LangChain - come check it out! [{'source': 'tweet'}]\n",
                        "* LangGraph is the best framework for building stateful, agentic applications! [{'source': 'tweet'}]\n"
                    ]
                }
            ],
            "source": [
                "results = vector_store.similarity_search(\n",
                "    \"LangChain provides abstractions to make working with LLMs easy\",\n",
                "    k=2,\n",
                "    filter={\"source\": \"tweet\"},\n",
                ")\n",
                "for res in results:\n",
                "    print(f\"* {res.page_content} [{res.metadata}]\")"
            ]
        },
        {
            "cell_type": "markdown",
            "id": "cdd117ea",
            "metadata": {},
            "source": [
                "#### Similarity search with score\n",
                "\n",
                "If you want to execute a similarity search and receive the corresponding scores you can run:"
            ]
        },
        {
            "cell_type": "code",
            "execution_count": 8,
            "id": "2768a331",
            "metadata": {},
            "outputs": [
                {
                    "name": "stdout",
                    "output_type": "stream",
                    "text": [
                        "* [SIM=1.726390] The stock market is down 500 points today due to fears of a recession. [{'source': 'news'}]\n"
                    ]
                }
            ],
            "source": [
                "results = vector_store.similarity_search_with_score(\n",
                "    \"Will it be hot tomorrow?\", k=1, filter={\"source\": \"news\"}\n",
                ")\n",
                "for res, score in results:\n",
                "    print(f\"* [SIM={score:3f}] {res.page_content} [{res.metadata}]\")"
            ]
        },
        {
            "cell_type": "markdown",
            "id": "92b436c8",
            "metadata": {},
            "source": [
                "#### Search by vector\n",
                "\n",
                "You can also search by vector:"
            ]
        },
        {
            "cell_type": "code",
            "execution_count": 9,
            "id": "8ea434a5",
            "metadata": {},
            "outputs": [
                {
                    "name": "stdout",
                    "output_type": "stream",
                    "text": [
                        "* I had chocalate chip pancakes and fried eggs for breakfast this morning. [{'source': 'tweet'}]\n"
                    ]
                }
            ],
            "source": [
                "results = vector_store.similarity_search_by_vector(\n",
                "    embedding=embeddings.embed_query(\"I love green eggs and ham!\"), k=1\n",
                ")\n",
                "for doc in results:\n",
                "    print(f\"* {doc.page_content} [{doc.metadata}]\")"
            ]
        },
        {
            "cell_type": "markdown",
            "id": "9c1c1e6f",
            "metadata": {},
            "source": [
                "#### Other search methods\n",
                "\n",
                "There are a variety of other search methods that are not covered in this notebook, such as MMR search or searching by vector. For a full list of the search abilities available for `AstraDBVectorStore` check out the [API reference](https://api.python.langchain.com/en/latest/vectorstores/langchain_astradb.vectorstores.AstraDBVectorStore.html).\n",
                "\n",
                "### Query by turning into retriever\n",
                "\n",
                "You can also transform the vector store into a retriever for easier usage in your chains. For more information on the different search types and kwargs you can pass, please visit the API reference [here](https://api.python.langchain.com/en/latest/vectorstores/langchain_chroma.vectorstores.Chroma.html#langchain_chroma.vectorstores.Chroma.as_retriever)."
            ]
        },
        {
            "cell_type": "code",
            "execution_count": 12,
            "id": "7b6f7867",
            "metadata": {},
            "outputs": [
                {
                    "data": {
                        "text/plain": [
                            "[Document(metadata={'source': 'news'}, page_content='Robbers broke into the city bank and stole $1 million in cash.')]"
                        ]
                    },
                    "execution_count": 12,
                    "metadata": {},
                    "output_type": "execute_result"
                }
            ],
            "source": [
                "retriever = vector_store.as_retriever(\n",
                "    search_type=\"mmr\", search_kwargs={\"k\": 1, \"fetch_k\": 5}\n",
                ")\n",
                "retriever.invoke(\"Stealing from the bank is a crime\", filter={\"source\": \"news\"})"
            ]
        },
        {
            "cell_type": "markdown",
            "id": "a2b7b73c",
            "metadata": {},
            "source": [
                "## Chain usage\n",
                "\n",
                "The code below shows how to use the vector store as a retriever in a simple RAG chain:\n",
                "\n",
                "```{=mdx}\n",
                "import ChatModelTabs from \"@theme/ChatModelTabs\";\n",
                "\n",
                "<ChatModelTabs customVarName=\"llm\" />\n",
                "```"
            ]
        },
        {
            "cell_type": "code",
            "execution_count": 13,
            "id": "9aad065b",
            "metadata": {},
            "outputs": [],
            "source": [
                "# | output: false\n",
                "# | echo: false\n",
                "from langchain_openai import ChatOpenAI\n",
                "\n",
                "llm = ChatOpenAI(model=\"gpt-4o-mini\")"
            ]
        },
        {
            "cell_type": "code",
            "execution_count": 15,
            "id": "84a19f48",
            "metadata": {},
            "outputs": [
                {
                    "data": {
                        "text/plain": [
                            "'LangGraph is used for building stateful, agentic applications. It provides a framework that supports the development of such applications efficiently.'"
                        ]
                    },
                    "execution_count": 15,
                    "metadata": {},
                    "output_type": "execute_result"
                }
            ],
            "source": [
                "from langchain import hub\n",
                "from langchain_core.output_parsers import StrOutputParser\n",
                "from langchain_core.runnables import RunnablePassthrough\n",
                "\n",
                "prompt = hub.pull(\"rlm/rag-prompt\")\n",
                "\n",
                "\n",
                "def format_docs(docs):\n",
                "    return \"\\n\\n\".join(doc.page_content for doc in docs)\n",
                "\n",
                "\n",
                "rag_chain = (\n",
                "    {\"context\": retriever | format_docs, \"question\": RunnablePassthrough()}\n",
                "    | prompt\n",
                "    | llm\n",
                "    | StrOutputParser()\n",
                ")\n",
                "\n",
                "rag_chain.invoke(\"What is LangGraph used for?\")"
            ]
        },
        {
            "cell_type": "markdown",
            "id": "fed28359",
            "metadata": {},
            "source": [
                "## API reference\n",
                "\n",
                "For detailed documentation of all `Chroma` vector store features and configurations head to the API reference: https://api.python.langchain.com/en/latest/vectorstores/langchain_chroma.vectorstores.Chroma.html"
            ]
        }
    ],
    "metadata": {
        "kernelspec": {
            "display_name": "Python 3 (ipykernel)",
            "language": "python",
            "name": "python3"
        },
        "language_info": {
            "codemirror_mode": {
                "name": "ipython",
                "version": 3
            },
            "file_extension": ".py",
            "mimetype": "text/x-python",
            "name": "python",
            "nbconvert_exporter": "python",
            "pygments_lexer": "ipython3",
            "version": "3.11.9"
        }
    },
    "nbformat": 4,
    "nbformat_minor": 5
=======
 "cells": [
  {
   "cell_type": "markdown",
   "id": "683953b3",
   "metadata": {},
   "source": [
    "# Chroma\n",
    "\n",
    "This notebook covers how to get started with the `Chroma` vector store.\n",
    "\n",
    ">[Chroma](https://docs.trychroma.com/getting-started) is a AI-native open-source vector database focused on developer productivity and happiness. Chroma is licensed under Apache 2.0. View the full docs of `Chroma` at [this page](https://docs.trychroma.com/reference/py-collection), and find the API reference for the LangChain integration at [this page](https://python.langchain.com/v0.2/api_reference/chroma/vectorstores/langchain_chroma.vectorstores.Chroma.html).\n",
    "\n",
    "## Setup\n",
    "\n",
    "To access `Chroma` vector stores you'll need to install the `langchain-chroma` integration package."
   ]
  },
  {
   "cell_type": "code",
   "execution_count": null,
   "id": "83a43688",
   "metadata": {},
   "outputs": [],
   "source": [
    "pip install -qU \"langchain-chroma>=0.1.2\""
   ]
  },
  {
   "cell_type": "markdown",
   "id": "2b5ffbf8",
   "metadata": {},
   "source": [
    "### Credentials\n",
    "\n",
    "You can use the `Chroma` vector store without any credentials, simply installing the package above is enough!"
   ]
  },
  {
   "cell_type": "markdown",
   "id": "cd17cfed",
   "metadata": {},
   "source": [
    "If you want to get best in-class automated tracing of your model calls you can also set your [LangSmith](https://docs.smith.langchain.com/) API key by uncommenting below:"
   ]
  },
  {
   "cell_type": "code",
   "execution_count": null,
   "id": "dd7e1243",
   "metadata": {},
   "outputs": [],
   "source": [
    "# os.environ[\"LANGSMITH_API_KEY\"] = getpass.getpass(\"Enter your LangSmith API key: \")\n",
    "# os.environ[\"LANGSMITH_TRACING\"] = \"true\""
   ]
  },
  {
   "cell_type": "markdown",
   "id": "f47f73f4",
   "metadata": {},
   "source": [
    "## Initialization\n",
    "\n",
    "### Basic Initialization \n",
    "\n",
    "Below is a basic initialization, including the use of a directory to save the data locally.\n",
    "\n",
    "```{=mdx}\n",
    "import EmbeddingTabs from \"@theme/EmbeddingTabs\";\n",
    "\n",
    "<EmbeddingTabs/>\n",
    "```"
   ]
  },
  {
   "cell_type": "code",
   "execution_count": 1,
   "id": "d3ed0a9a",
   "metadata": {},
   "outputs": [],
   "source": [
    "# | output: false\n",
    "# | echo: false\n",
    "from langchain_openai import OpenAIEmbeddings\n",
    "\n",
    "embeddings = OpenAIEmbeddings(model=\"text-embedding-3-large\")"
   ]
  },
  {
   "cell_type": "code",
   "execution_count": 16,
   "id": "3ea11a7b",
   "metadata": {},
   "outputs": [],
   "source": [
    "from langchain_chroma import Chroma\n",
    "\n",
    "vector_store = Chroma(\n",
    "    collection_name=\"example_collection\",\n",
    "    embedding_function=embeddings,\n",
    "    persist_directory=\"./chroma_langchain_db\",  # Where to save data locally, remove if not neccesary\n",
    ")"
   ]
  },
  {
   "cell_type": "markdown",
   "id": "ccb62a8c",
   "metadata": {},
   "source": [
    "### Initialization from client\n",
    "\n",
    "You can also initialize from a `Chroma` client, which is particularly useful if you want easier access to the underlying database."
   ]
  },
  {
   "cell_type": "code",
   "execution_count": 3,
   "id": "3fe4457f",
   "metadata": {},
   "outputs": [],
   "source": [
    "import chromadb\n",
    "\n",
    "persistent_client = chromadb.PersistentClient()\n",
    "collection = persistent_client.get_or_create_collection(\"collection_name\")\n",
    "collection.add(ids=[\"1\", \"2\", \"3\"], documents=[\"a\", \"b\", \"c\"])\n",
    "\n",
    "vector_store_from_client = Chroma(\n",
    "    client=persistent_client,\n",
    "    collection_name=\"collection_name\",\n",
    "    embedding_function=embeddings,\n",
    ")"
   ]
  },
  {
   "cell_type": "markdown",
   "id": "9d037340",
   "metadata": {},
   "source": [
    "## Manage vector store\n",
    "\n",
    "Once you have created your vector store, we can interact with it by adding and deleting different items.\n",
    "\n",
    "### Add items to vector store\n",
    "\n",
    "We can add items to our vector store by using the `add_documents` function."
   ]
  },
  {
   "cell_type": "code",
   "execution_count": 17,
   "id": "da279339",
   "metadata": {},
   "outputs": [
    {
     "data": {
      "text/plain": [
       "['f22ed484-6db3-4b76-adb1-18a777426cd6',\n",
       " 'e0d5bab4-6453-4511-9a37-023d9d288faa',\n",
       " '877d76b8-3580-4d9e-a13f-eed0fa3d134a',\n",
       " '26eaccab-81ce-4c0a-8e76-bf542647df18',\n",
       " 'bcaa8239-7986-4050-bf40-e14fb7dab997',\n",
       " 'cdc44b38-a83f-4e49-b249-7765b334e09d',\n",
       " 'a7a35354-2687-4bc2-8242-3849a4d18d34',\n",
       " '8780caf1-d946-4f27-a707-67d037e9e1d8',\n",
       " 'dec6af2a-7326-408f-893d-7d7d717dfda9',\n",
       " '3b18e210-bb59-47a0-8e17-c8e51176ea5e']"
      ]
     },
     "execution_count": 17,
     "metadata": {},
     "output_type": "execute_result"
    }
   ],
   "source": [
    "from uuid import uuid4\n",
    "\n",
    "from langchain_core.documents import Document\n",
    "\n",
    "document_1 = Document(\n",
    "    page_content=\"I had chocalate chip pancakes and scrambled eggs for breakfast this morning.\",\n",
    "    metadata={\"source\": \"tweet\"},\n",
    "    id=1,\n",
    ")\n",
    "\n",
    "document_2 = Document(\n",
    "    page_content=\"The weather forecast for tomorrow is cloudy and overcast, with a high of 62 degrees.\",\n",
    "    metadata={\"source\": \"news\"},\n",
    "    id=2,\n",
    ")\n",
    "\n",
    "document_3 = Document(\n",
    "    page_content=\"Building an exciting new project with LangChain - come check it out!\",\n",
    "    metadata={\"source\": \"tweet\"},\n",
    "    id=3,\n",
    ")\n",
    "\n",
    "document_4 = Document(\n",
    "    page_content=\"Robbers broke into the city bank and stole $1 million in cash.\",\n",
    "    metadata={\"source\": \"news\"},\n",
    "    id=4,\n",
    ")\n",
    "\n",
    "document_5 = Document(\n",
    "    page_content=\"Wow! That was an amazing movie. I can't wait to see it again.\",\n",
    "    metadata={\"source\": \"tweet\"},\n",
    "    id=5,\n",
    ")\n",
    "\n",
    "document_6 = Document(\n",
    "    page_content=\"Is the new iPhone worth the price? Read this review to find out.\",\n",
    "    metadata={\"source\": \"website\"},\n",
    "    id=6,\n",
    ")\n",
    "\n",
    "document_7 = Document(\n",
    "    page_content=\"The top 10 soccer players in the world right now.\",\n",
    "    metadata={\"source\": \"website\"},\n",
    "    id=7,\n",
    ")\n",
    "\n",
    "document_8 = Document(\n",
    "    page_content=\"LangGraph is the best framework for building stateful, agentic applications!\",\n",
    "    metadata={\"source\": \"tweet\"},\n",
    "    id=8,\n",
    ")\n",
    "\n",
    "document_9 = Document(\n",
    "    page_content=\"The stock market is down 500 points today due to fears of a recession.\",\n",
    "    metadata={\"source\": \"news\"},\n",
    "    id=9,\n",
    ")\n",
    "\n",
    "document_10 = Document(\n",
    "    page_content=\"I have a bad feeling I am going to get deleted :(\",\n",
    "    metadata={\"source\": \"tweet\"},\n",
    "    id=10,\n",
    ")\n",
    "\n",
    "documents = [\n",
    "    document_1,\n",
    "    document_2,\n",
    "    document_3,\n",
    "    document_4,\n",
    "    document_5,\n",
    "    document_6,\n",
    "    document_7,\n",
    "    document_8,\n",
    "    document_9,\n",
    "    document_10,\n",
    "]\n",
    "uuids = [str(uuid4()) for _ in range(len(documents))]\n",
    "\n",
    "vector_store.add_documents(documents=documents, ids=uuids)"
   ]
  },
  {
   "cell_type": "markdown",
   "id": "7add6366",
   "metadata": {},
   "source": [
    "### Update items in vector store\n",
    "\n",
    "Now that we have added documents to our vector store, we can update existing documents by using the `update_documents` function. "
   ]
  },
  {
   "cell_type": "code",
   "execution_count": 5,
   "id": "ef5dbd1e",
   "metadata": {},
   "outputs": [],
   "source": [
    "updated_document_1 = Document(\n",
    "    page_content=\"I had chocalate chip pancakes and fried eggs for breakfast this morning.\",\n",
    "    metadata={\"source\": \"tweet\"},\n",
    "    id=1,\n",
    ")\n",
    "\n",
    "updated_document_2 = Document(\n",
    "    page_content=\"The weather forecast for tomorrow is sunny and warm, with a high of 82 degrees.\",\n",
    "    metadata={\"source\": \"news\"},\n",
    "    id=2,\n",
    ")\n",
    "\n",
    "vector_store.update_document(document_id=uuids[0], document=updated_document_1)\n",
    "# You can also update multiple documents at once\n",
    "vector_store.update_documents(\n",
    "    ids=uuids[:2], documents=[updated_document_1, updated_document_1]\n",
    ")"
   ]
  },
  {
   "cell_type": "markdown",
   "id": "74b9a13a",
   "metadata": {},
   "source": [
    "### Delete items from vector store\n",
    "\n",
    "We can also delete items from our vector store as follows:"
   ]
  },
  {
   "cell_type": "code",
   "execution_count": 6,
   "id": "56f17791",
   "metadata": {},
   "outputs": [],
   "source": [
    "vector_store.delete(ids=uuids[-1])"
   ]
  },
  {
   "cell_type": "markdown",
   "id": "213acf08",
   "metadata": {},
   "source": [
    "## Query vector store\n",
    "\n",
    "Once your vector store has been created and the relevant documents have been added you will most likely wish to query it during the running of your chain or agent. \n",
    "\n",
    "### Query directly\n",
    "\n",
    "#### Similarity search\n",
    "\n",
    "Performing a simple similarity search can be done as follows:"
   ]
  },
  {
   "cell_type": "code",
   "execution_count": 7,
   "id": "e2b96fcf",
   "metadata": {},
   "outputs": [
    {
     "name": "stdout",
     "output_type": "stream",
     "text": [
      "* Building an exciting new project with LangChain - come check it out! [{'source': 'tweet'}]\n",
      "* LangGraph is the best framework for building stateful, agentic applications! [{'source': 'tweet'}]\n"
     ]
    }
   ],
   "source": [
    "results = vector_store.similarity_search(\n",
    "    \"LangChain provides abstractions to make working with LLMs easy\",\n",
    "    k=2,\n",
    "    filter={\"source\": \"tweet\"},\n",
    ")\n",
    "for res in results:\n",
    "    print(f\"* {res.page_content} [{res.metadata}]\")"
   ]
  },
  {
   "cell_type": "markdown",
   "id": "cdd117ea",
   "metadata": {},
   "source": [
    "#### Similarity search with score\n",
    "\n",
    "If you want to execute a similarity search and receive the corresponding scores you can run:"
   ]
  },
  {
   "cell_type": "code",
   "execution_count": 8,
   "id": "2768a331",
   "metadata": {},
   "outputs": [
    {
     "name": "stdout",
     "output_type": "stream",
     "text": [
      "* [SIM=1.726390] The stock market is down 500 points today due to fears of a recession. [{'source': 'news'}]\n"
     ]
    }
   ],
   "source": [
    "results = vector_store.similarity_search_with_score(\n",
    "    \"Will it be hot tomorrow?\", k=1, filter={\"source\": \"news\"}\n",
    ")\n",
    "for res, score in results:\n",
    "    print(f\"* [SIM={score:3f}] {res.page_content} [{res.metadata}]\")"
   ]
  },
  {
   "cell_type": "markdown",
   "id": "92b436c8",
   "metadata": {},
   "source": [
    "#### Search by vector\n",
    "\n",
    "You can also search by vector:"
   ]
  },
  {
   "cell_type": "code",
   "execution_count": 9,
   "id": "8ea434a5",
   "metadata": {},
   "outputs": [
    {
     "name": "stdout",
     "output_type": "stream",
     "text": [
      "* I had chocalate chip pancakes and fried eggs for breakfast this morning. [{'source': 'tweet'}]\n"
     ]
    }
   ],
   "source": [
    "results = vector_store.similarity_search_by_vector(\n",
    "    embedding=embeddings.embed_query(\"I love green eggs and ham!\"), k=1\n",
    ")\n",
    "for doc in results:\n",
    "    print(f\"* {doc.page_content} [{doc.metadata}]\")"
   ]
  },
  {
   "cell_type": "markdown",
   "id": "9c1c1e6f",
   "metadata": {},
   "source": [
    "#### Other search methods\n",
    "\n",
    "There are a variety of other search methods that are not covered in this notebook, such as MMR search or searching by vector. For a full list of the search abilities available for `AstraDBVectorStore` check out the [API reference](https://python.langchain.com/v0.2/api_reference/astradb/vectorstores/langchain_astradb.vectorstores.AstraDBVectorStore.html).\n",
    "\n",
    "### Query by turning into retriever\n",
    "\n",
    "You can also transform the vector store into a retriever for easier usage in your chains. For more information on the different search types and kwargs you can pass, please visit the API reference [here](https://python.langchain.com/v0.2/api_reference/chroma/vectorstores/langchain_chroma.vectorstores.Chroma.html#langchain_chroma.vectorstores.Chroma.as_retriever)."
   ]
  },
  {
   "cell_type": "code",
   "execution_count": 12,
   "id": "7b6f7867",
   "metadata": {},
   "outputs": [
    {
     "data": {
      "text/plain": [
       "[Document(metadata={'source': 'news'}, page_content='Robbers broke into the city bank and stole $1 million in cash.')]"
      ]
     },
     "execution_count": 12,
     "metadata": {},
     "output_type": "execute_result"
    }
   ],
   "source": [
    "retriever = vector_store.as_retriever(\n",
    "    search_type=\"mmr\", search_kwargs={\"k\": 1, \"fetch_k\": 5}\n",
    ")\n",
    "retriever.invoke(\"Stealing from the bank is a crime\", filter={\"source\": \"news\"})"
   ]
  },
  {
   "cell_type": "markdown",
   "id": "a2b7b73c",
   "metadata": {},
   "source": [
    "## Usage for retrieval-augmented generation\n",
    "\n",
    "For guides on how to use this vector store for retrieval-augmented generation (RAG), see the following sections:\n",
    "\n",
    "- [Tutorials: working with external knowledge](https://python.langchain.com/v0.2/docs/tutorials/#working-with-external-knowledge)\n",
    "- [How-to: Question and answer with RAG](https://python.langchain.com/v0.2/docs/how_to/#qa-with-rag)\n",
    "- [Retrieval conceptual docs](https://python.langchain.com/v0.2/docs/concepts/#retrieval)"
   ]
  },
  {
   "cell_type": "markdown",
   "id": "fed28359",
   "metadata": {},
   "source": [
    "## API reference\n",
    "\n",
    "For detailed documentation of all `Chroma` vector store features and configurations head to the API reference: https://python.langchain.com/v0.2/api_reference/chroma/vectorstores/langchain_chroma.vectorstores.Chroma.html"
   ]
  }
 ],
 "metadata": {
  "kernelspec": {
   "display_name": "Python 3 (ipykernel)",
   "language": "python",
   "name": "python3"
  },
  "language_info": {
   "codemirror_mode": {
    "name": "ipython",
    "version": 3
   },
   "file_extension": ".py",
   "mimetype": "text/x-python",
   "name": "python",
   "nbconvert_exporter": "python",
   "pygments_lexer": "ipython3",
   "version": "3.11.9"
  }
 },
 "nbformat": 4,
 "nbformat_minor": 5
>>>>>>> 99f9a664
}<|MERGE_RESOLUTION|>--- conflicted
+++ resolved
@@ -1,562 +1,4 @@
 {
-<<<<<<< HEAD
-    "cells": [
-        {
-            "cell_type": "markdown",
-            "id": "683953b3",
-            "metadata": {},
-            "source": [
-                "# Chroma\n",
-                "\n",
-                "This notebook covers how to get started with the `Chroma` vector store.\n",
-                "\n",
-                ">[Chroma](https://docs.trychroma.com/getting-started) is a AI-native open-source vector database focused on developer productivity and happiness. Chroma is licensed under Apache 2.0. View the full docs of `Chroma` at [this page](https://docs.trychroma.com/reference/py-collection), and find the API reference for the LangChain integration at [this page](https://api.python.langchain.com/en/latest/vectorstores/langchain_chroma.vectorstores.Chroma.html).\n",
-                "\n",
-                "## Setup\n",
-                "\n",
-                "To access `Chroma` vector stores you'll need to install the `langchain-chroma` integration package."
-            ]
-        },
-        {
-            "cell_type": "code",
-            "execution_count": null,
-            "id": "83a43688",
-            "metadata": {},
-            "outputs": [],
-            "source": [
-                "pip install -qU \"langchain-chroma>=0.1.2\""
-            ]
-        },
-        {
-            "cell_type": "markdown",
-            "id": "2b5ffbf8",
-            "metadata": {},
-            "source": [
-                "### Credentials\n",
-                "\n",
-                "You can use the `Chroma` vector store without any credentials, simply installing the package above is enough!"
-            ]
-        },
-        {
-            "cell_type": "markdown",
-            "id": "cd17cfed",
-            "metadata": {},
-            "source": [
-                "If you want to get best in-class automated tracing of your model calls you can also set your [LangSmith](https://docs.smith.langchain.com/) API key by uncommenting below:"
-            ]
-        },
-        {
-            "cell_type": "code",
-            "execution_count": null,
-            "id": "dd7e1243",
-            "metadata": {},
-            "outputs": [],
-            "source": [
-                "# os.environ[\"LANGSMITH_API_KEY\"] = getpass.getpass(\"Enter your LangSmith API key: \")\n",
-                "# os.environ[\"LANGSMITH_TRACING\"] = \"true\""
-            ]
-        },
-        {
-            "cell_type": "markdown",
-            "id": "f47f73f4",
-            "metadata": {},
-            "source": [
-                "## Initialization\n",
-                "\n",
-                "### Basic Initialization \n",
-                "\n",
-                "Below is a basic initialization, including the use of a directory to save the data locally.\n",
-                "\n",
-                "```{=mdx}\n",
-                "import EmbeddingTabs from \"@theme/EmbeddingTabs\";\n",
-                "\n",
-                "<EmbeddingTabs/>\n",
-                "```"
-            ]
-        },
-        {
-            "cell_type": "code",
-            "execution_count": 1,
-            "id": "d3ed0a9a",
-            "metadata": {},
-            "outputs": [],
-            "source": [
-                "# | output: false\n",
-                "# | echo: false\n",
-                "from langchain_openai import OpenAIEmbeddings\n",
-                "\n",
-                "embeddings = OpenAIEmbeddings(model=\"text-embedding-3-large\")"
-            ]
-        },
-        {
-            "cell_type": "code",
-            "execution_count": 16,
-            "id": "3ea11a7b",
-            "metadata": {},
-            "outputs": [],
-            "source": [
-                "from langchain_chroma import Chroma\n",
-                "\n",
-                "vector_store = Chroma(\n",
-                "    collection_name=\"example_collection\",\n",
-                "    embedding_function=embeddings,\n",
-                "    persist_directory=\"./chroma_langchain_db\",  # Where to save data locally, remove if not neccesary\n",
-                ")"
-            ]
-        },
-        {
-            "cell_type": "markdown",
-            "id": "ccb62a8c",
-            "metadata": {},
-            "source": [
-                "### Initialization from client\n",
-                "\n",
-                "You can also initialize from a `Chroma` client, which is particularly useful if you want easier access to the underlying database."
-            ]
-        },
-        {
-            "cell_type": "code",
-            "execution_count": 3,
-            "id": "3fe4457f",
-            "metadata": {},
-            "outputs": [],
-            "source": [
-                "import chromadb\n",
-                "\n",
-                "persistent_client = chromadb.PersistentClient()\n",
-                "collection = persistent_client.get_or_create_collection(\"collection_name\")\n",
-                "collection.add(ids=[\"1\", \"2\", \"3\"], documents=[\"a\", \"b\", \"c\"])\n",
-                "\n",
-                "vector_store_from_client = Chroma(\n",
-                "    client=persistent_client,\n",
-                "    collection_name=\"collection_name\",\n",
-                "    embedding_function=embeddings,\n",
-                ")"
-            ]
-        },
-        {
-            "cell_type": "markdown",
-            "id": "9d037340",
-            "metadata": {},
-            "source": [
-                "## Manage vector store\n",
-                "\n",
-                "Once you have created your vector store, we can interact with it by adding and deleting different items.\n",
-                "\n",
-                "### Add items to vector store\n",
-                "\n",
-                "We can add items to our vector store by using the `add_documents` function."
-            ]
-        },
-        {
-            "cell_type": "code",
-            "execution_count": 17,
-            "id": "da279339",
-            "metadata": {},
-            "outputs": [
-                {
-                    "data": {
-                        "text/plain": [
-                            "['f22ed484-6db3-4b76-adb1-18a777426cd6',\n",
-                            " 'e0d5bab4-6453-4511-9a37-023d9d288faa',\n",
-                            " '877d76b8-3580-4d9e-a13f-eed0fa3d134a',\n",
-                            " '26eaccab-81ce-4c0a-8e76-bf542647df18',\n",
-                            " 'bcaa8239-7986-4050-bf40-e14fb7dab997',\n",
-                            " 'cdc44b38-a83f-4e49-b249-7765b334e09d',\n",
-                            " 'a7a35354-2687-4bc2-8242-3849a4d18d34',\n",
-                            " '8780caf1-d946-4f27-a707-67d037e9e1d8',\n",
-                            " 'dec6af2a-7326-408f-893d-7d7d717dfda9',\n",
-                            " '3b18e210-bb59-47a0-8e17-c8e51176ea5e']"
-                        ]
-                    },
-                    "execution_count": 17,
-                    "metadata": {},
-                    "output_type": "execute_result"
-                }
-            ],
-            "source": [
-                "from uuid import uuid4\n",
-                "\n",
-                "from langchain_core.documents import Document\n",
-                "\n",
-                "document_1 = Document(\n",
-                "    page_content=\"I had chocalate chip pancakes and scrambled eggs for breakfast this morning.\",\n",
-                "    metadata={\"source\": \"tweet\"},\n",
-                "    id=1,\n",
-                ")\n",
-                "\n",
-                "document_2 = Document(\n",
-                "    page_content=\"The weather forecast for tomorrow is cloudy and overcast, with a high of 62 degrees.\",\n",
-                "    metadata={\"source\": \"news\"},\n",
-                "    id=2,\n",
-                ")\n",
-                "\n",
-                "document_3 = Document(\n",
-                "    page_content=\"Building an exciting new project with LangChain - come check it out!\",\n",
-                "    metadata={\"source\": \"tweet\"},\n",
-                "    id=3,\n",
-                ")\n",
-                "\n",
-                "document_4 = Document(\n",
-                "    page_content=\"Robbers broke into the city bank and stole $1 million in cash.\",\n",
-                "    metadata={\"source\": \"news\"},\n",
-                "    id=4,\n",
-                ")\n",
-                "\n",
-                "document_5 = Document(\n",
-                "    page_content=\"Wow! That was an amazing movie. I can't wait to see it again.\",\n",
-                "    metadata={\"source\": \"tweet\"},\n",
-                "    id=5,\n",
-                ")\n",
-                "\n",
-                "document_6 = Document(\n",
-                "    page_content=\"Is the new iPhone worth the price? Read this review to find out.\",\n",
-                "    metadata={\"source\": \"website\"},\n",
-                "    id=6,\n",
-                ")\n",
-                "\n",
-                "document_7 = Document(\n",
-                "    page_content=\"The top 10 soccer players in the world right now.\",\n",
-                "    metadata={\"source\": \"website\"},\n",
-                "    id=7,\n",
-                ")\n",
-                "\n",
-                "document_8 = Document(\n",
-                "    page_content=\"LangGraph is the best framework for building stateful, agentic applications!\",\n",
-                "    metadata={\"source\": \"tweet\"},\n",
-                "    id=8,\n",
-                ")\n",
-                "\n",
-                "document_9 = Document(\n",
-                "    page_content=\"The stock market is down 500 points today due to fears of a recession.\",\n",
-                "    metadata={\"source\": \"news\"},\n",
-                "    id=9,\n",
-                ")\n",
-                "\n",
-                "document_10 = Document(\n",
-                "    page_content=\"I have a bad feeling I am going to get deleted :(\",\n",
-                "    metadata={\"source\": \"tweet\"},\n",
-                "    id=10,\n",
-                ")\n",
-                "\n",
-                "documents = [\n",
-                "    document_1,\n",
-                "    document_2,\n",
-                "    document_3,\n",
-                "    document_4,\n",
-                "    document_5,\n",
-                "    document_6,\n",
-                "    document_7,\n",
-                "    document_8,\n",
-                "    document_9,\n",
-                "    document_10,\n",
-                "]\n",
-                "uuids = [str(uuid4()) for _ in range(len(documents))]\n",
-                "\n",
-                "vector_store.add_documents(documents=documents, ids=uuids)"
-            ]
-        },
-        {
-            "cell_type": "markdown",
-            "id": "7add6366",
-            "metadata": {},
-            "source": [
-                "### Update items in vector store\n",
-                "\n",
-                "Now that we have added documents to our vector store, we can update existing documents by using the `update_documents` function. "
-            ]
-        },
-        {
-            "cell_type": "code",
-            "execution_count": 5,
-            "id": "ef5dbd1e",
-            "metadata": {},
-            "outputs": [],
-            "source": [
-                "updated_document_1 = Document(\n",
-                "    page_content=\"I had chocalate chip pancakes and fried eggs for breakfast this morning.\",\n",
-                "    metadata={\"source\": \"tweet\"},\n",
-                "    id=1,\n",
-                ")\n",
-                "\n",
-                "updated_document_2 = Document(\n",
-                "    page_content=\"The weather forecast for tomorrow is sunny and warm, with a high of 82 degrees.\",\n",
-                "    metadata={\"source\": \"news\"},\n",
-                "    id=2,\n",
-                ")\n",
-                "\n",
-                "vector_store.update_document(document_id=uuids[0], document=updated_document_1)\n",
-                "# You can also update multiple documents at once\n",
-                "vector_store.update_documents(\n",
-                "    ids=uuids[:2], documents=[updated_document_1, updated_document_1]\n",
-                ")"
-            ]
-        },
-        {
-            "cell_type": "markdown",
-            "id": "74b9a13a",
-            "metadata": {},
-            "source": [
-                "### Delete items from vector store\n",
-                "\n",
-                "We can also delete items from our vector store as follows:"
-            ]
-        },
-        {
-            "cell_type": "code",
-            "execution_count": 6,
-            "id": "56f17791",
-            "metadata": {},
-            "outputs": [],
-            "source": [
-                "vector_store.delete(ids=uuids[-1])"
-            ]
-        },
-        {
-            "cell_type": "markdown",
-            "id": "213acf08",
-            "metadata": {},
-            "source": [
-                "## Query vector store\n",
-                "\n",
-                "Once your vector store has been created and the relevant documents have been added you will most likely wish to query it during the running of your chain or agent. \n",
-                "\n",
-                "### Query directly\n",
-                "\n",
-                "#### Similarity search\n",
-                "\n",
-                "Performing a simple similarity search can be done as follows:"
-            ]
-        },
-        {
-            "cell_type": "code",
-            "execution_count": 7,
-            "id": "e2b96fcf",
-            "metadata": {},
-            "outputs": [
-                {
-                    "name": "stdout",
-                    "output_type": "stream",
-                    "text": [
-                        "* Building an exciting new project with LangChain - come check it out! [{'source': 'tweet'}]\n",
-                        "* LangGraph is the best framework for building stateful, agentic applications! [{'source': 'tweet'}]\n"
-                    ]
-                }
-            ],
-            "source": [
-                "results = vector_store.similarity_search(\n",
-                "    \"LangChain provides abstractions to make working with LLMs easy\",\n",
-                "    k=2,\n",
-                "    filter={\"source\": \"tweet\"},\n",
-                ")\n",
-                "for res in results:\n",
-                "    print(f\"* {res.page_content} [{res.metadata}]\")"
-            ]
-        },
-        {
-            "cell_type": "markdown",
-            "id": "cdd117ea",
-            "metadata": {},
-            "source": [
-                "#### Similarity search with score\n",
-                "\n",
-                "If you want to execute a similarity search and receive the corresponding scores you can run:"
-            ]
-        },
-        {
-            "cell_type": "code",
-            "execution_count": 8,
-            "id": "2768a331",
-            "metadata": {},
-            "outputs": [
-                {
-                    "name": "stdout",
-                    "output_type": "stream",
-                    "text": [
-                        "* [SIM=1.726390] The stock market is down 500 points today due to fears of a recession. [{'source': 'news'}]\n"
-                    ]
-                }
-            ],
-            "source": [
-                "results = vector_store.similarity_search_with_score(\n",
-                "    \"Will it be hot tomorrow?\", k=1, filter={\"source\": \"news\"}\n",
-                ")\n",
-                "for res, score in results:\n",
-                "    print(f\"* [SIM={score:3f}] {res.page_content} [{res.metadata}]\")"
-            ]
-        },
-        {
-            "cell_type": "markdown",
-            "id": "92b436c8",
-            "metadata": {},
-            "source": [
-                "#### Search by vector\n",
-                "\n",
-                "You can also search by vector:"
-            ]
-        },
-        {
-            "cell_type": "code",
-            "execution_count": 9,
-            "id": "8ea434a5",
-            "metadata": {},
-            "outputs": [
-                {
-                    "name": "stdout",
-                    "output_type": "stream",
-                    "text": [
-                        "* I had chocalate chip pancakes and fried eggs for breakfast this morning. [{'source': 'tweet'}]\n"
-                    ]
-                }
-            ],
-            "source": [
-                "results = vector_store.similarity_search_by_vector(\n",
-                "    embedding=embeddings.embed_query(\"I love green eggs and ham!\"), k=1\n",
-                ")\n",
-                "for doc in results:\n",
-                "    print(f\"* {doc.page_content} [{doc.metadata}]\")"
-            ]
-        },
-        {
-            "cell_type": "markdown",
-            "id": "9c1c1e6f",
-            "metadata": {},
-            "source": [
-                "#### Other search methods\n",
-                "\n",
-                "There are a variety of other search methods that are not covered in this notebook, such as MMR search or searching by vector. For a full list of the search abilities available for `AstraDBVectorStore` check out the [API reference](https://api.python.langchain.com/en/latest/vectorstores/langchain_astradb.vectorstores.AstraDBVectorStore.html).\n",
-                "\n",
-                "### Query by turning into retriever\n",
-                "\n",
-                "You can also transform the vector store into a retriever for easier usage in your chains. For more information on the different search types and kwargs you can pass, please visit the API reference [here](https://api.python.langchain.com/en/latest/vectorstores/langchain_chroma.vectorstores.Chroma.html#langchain_chroma.vectorstores.Chroma.as_retriever)."
-            ]
-        },
-        {
-            "cell_type": "code",
-            "execution_count": 12,
-            "id": "7b6f7867",
-            "metadata": {},
-            "outputs": [
-                {
-                    "data": {
-                        "text/plain": [
-                            "[Document(metadata={'source': 'news'}, page_content='Robbers broke into the city bank and stole $1 million in cash.')]"
-                        ]
-                    },
-                    "execution_count": 12,
-                    "metadata": {},
-                    "output_type": "execute_result"
-                }
-            ],
-            "source": [
-                "retriever = vector_store.as_retriever(\n",
-                "    search_type=\"mmr\", search_kwargs={\"k\": 1, \"fetch_k\": 5}\n",
-                ")\n",
-                "retriever.invoke(\"Stealing from the bank is a crime\", filter={\"source\": \"news\"})"
-            ]
-        },
-        {
-            "cell_type": "markdown",
-            "id": "a2b7b73c",
-            "metadata": {},
-            "source": [
-                "## Chain usage\n",
-                "\n",
-                "The code below shows how to use the vector store as a retriever in a simple RAG chain:\n",
-                "\n",
-                "```{=mdx}\n",
-                "import ChatModelTabs from \"@theme/ChatModelTabs\";\n",
-                "\n",
-                "<ChatModelTabs customVarName=\"llm\" />\n",
-                "```"
-            ]
-        },
-        {
-            "cell_type": "code",
-            "execution_count": 13,
-            "id": "9aad065b",
-            "metadata": {},
-            "outputs": [],
-            "source": [
-                "# | output: false\n",
-                "# | echo: false\n",
-                "from langchain_openai import ChatOpenAI\n",
-                "\n",
-                "llm = ChatOpenAI(model=\"gpt-4o-mini\")"
-            ]
-        },
-        {
-            "cell_type": "code",
-            "execution_count": 15,
-            "id": "84a19f48",
-            "metadata": {},
-            "outputs": [
-                {
-                    "data": {
-                        "text/plain": [
-                            "'LangGraph is used for building stateful, agentic applications. It provides a framework that supports the development of such applications efficiently.'"
-                        ]
-                    },
-                    "execution_count": 15,
-                    "metadata": {},
-                    "output_type": "execute_result"
-                }
-            ],
-            "source": [
-                "from langchain import hub\n",
-                "from langchain_core.output_parsers import StrOutputParser\n",
-                "from langchain_core.runnables import RunnablePassthrough\n",
-                "\n",
-                "prompt = hub.pull(\"rlm/rag-prompt\")\n",
-                "\n",
-                "\n",
-                "def format_docs(docs):\n",
-                "    return \"\\n\\n\".join(doc.page_content for doc in docs)\n",
-                "\n",
-                "\n",
-                "rag_chain = (\n",
-                "    {\"context\": retriever | format_docs, \"question\": RunnablePassthrough()}\n",
-                "    | prompt\n",
-                "    | llm\n",
-                "    | StrOutputParser()\n",
-                ")\n",
-                "\n",
-                "rag_chain.invoke(\"What is LangGraph used for?\")"
-            ]
-        },
-        {
-            "cell_type": "markdown",
-            "id": "fed28359",
-            "metadata": {},
-            "source": [
-                "## API reference\n",
-                "\n",
-                "For detailed documentation of all `Chroma` vector store features and configurations head to the API reference: https://api.python.langchain.com/en/latest/vectorstores/langchain_chroma.vectorstores.Chroma.html"
-            ]
-        }
-    ],
-    "metadata": {
-        "kernelspec": {
-            "display_name": "Python 3 (ipykernel)",
-            "language": "python",
-            "name": "python3"
-        },
-        "language_info": {
-            "codemirror_mode": {
-                "name": "ipython",
-                "version": 3
-            },
-            "file_extension": ".py",
-            "mimetype": "text/x-python",
-            "name": "python",
-            "nbconvert_exporter": "python",
-            "pygments_lexer": "ipython3",
-            "version": "3.11.9"
-        }
-    },
-    "nbformat": 4,
-    "nbformat_minor": 5
-=======
  "cells": [
   {
    "cell_type": "markdown",
@@ -1058,5 +500,4 @@
  },
  "nbformat": 4,
  "nbformat_minor": 5
->>>>>>> 99f9a664
 }