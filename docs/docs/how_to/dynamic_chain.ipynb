--- conflicted
+++ resolved
@@ -1,7 +1,4 @@
 {
-<<<<<<< HEAD
-  "cells": [
-=======
  "cells": [
   {
    "cell_type": "markdown",
@@ -47,194 +44,147 @@
    "id": "0ae6692b-983e-40b8-aa2a-6c078d945b9e",
    "metadata": {},
    "outputs": [
->>>>>>> 16f5fdb3
     {
-      "cell_type": "markdown",
-      "id": "50d57bf2-7104-4570-b3e5-90fd71e1bea1",
-      "metadata": {},
-      "source": [
-        "# How to create a dynamic (self-constructing) chain\n",
-        "\n",
-        ":::info Prerequisites\n",
-        "\n",
-        "This guide assumes familiarity with the following:\n",
-        "- [LangChain Expression Language (LCEL)](/docs/concepts/#langchain-expression-language)\n",
-        "- [How to turn any function into a runnable](/docs/how_to/functions)\n",
-        "\n",
-        ":::\n",
-        "\n",
-        "Sometimes we want to construct parts of a chain at runtime, depending on the chain inputs ([routing](/docs/how_to/routing/) is the most common example of this). We can create dynamic chains like this using a very useful property of RunnableLambda's, which is that if a RunnableLambda returns a Runnable, that Runnable is itself invoked. Let's see an example.\n",
-        "\n",
-        "```{=mdx}\n",
-        "import ChatModelTabs from \"@theme/ChatModelTabs\";\n",
-        "\n",
-        "<ChatModelTabs\n",
-        "  customVarName=\"llm\"\n",
-        "/>\n",
-        "```"
+     "data": {
+      "text/plain": [
+       "\"According to the context provided, Egypt's population in 2024 is estimated to be about 111 million.\""
       ]
-    },
+     },
+     "execution_count": 10,
+     "metadata": {},
+     "output_type": "execute_result"
+    }
+   ],
+   "source": [
+    "from operator import itemgetter\n",
+    "\n",
+    "from langchain_core.output_parsers import StrOutputParser\n",
+    "from langchain_core.prompts import ChatPromptTemplate\n",
+    "from langchain_core.runnables import Runnable, RunnablePassthrough, chain\n",
+    "\n",
+    "contextualize_instructions = \"\"\"Convert the latest user question into a standalone question given the chat history. Don't answer the question, return the question and nothing else (no descriptive text).\"\"\"\n",
+    "contextualize_prompt = ChatPromptTemplate.from_messages(\n",
+    "    [\n",
+    "        (\"system\", contextualize_instructions),\n",
+    "        (\"placeholder\", \"{chat_history}\"),\n",
+    "        (\"human\", \"{question}\"),\n",
+    "    ]\n",
+    ")\n",
+    "contextualize_question = contextualize_prompt | llm | StrOutputParser()\n",
+    "\n",
+    "qa_instructions = (\n",
+    "    \"\"\"Answer the user question given the following context:\\n\\n{context}.\"\"\"\n",
+    ")\n",
+    "qa_prompt = ChatPromptTemplate.from_messages(\n",
+    "    [(\"system\", qa_instructions), (\"human\", \"{question}\")]\n",
+    ")\n",
+    "\n",
+    "\n",
+    "@chain\n",
+    "def contextualize_if_needed(input_: dict) -> Runnable:\n",
+    "    if input_.get(\"chat_history\"):\n",
+    "        # NOTE: This is returning another Runnable, not an actual output.\n",
+    "        return contextualize_question\n",
+    "    else:\n",
+    "        return RunnablePassthrough() | itemgetter(\"question\")\n",
+    "\n",
+    "\n",
+    "@chain\n",
+    "def fake_retriever(input_: dict) -> str:\n",
+    "    return \"egypt's population in 2024 is about 111 million\"\n",
+    "\n",
+    "\n",
+    "full_chain = (\n",
+    "    RunnablePassthrough.assign(question=contextualize_if_needed).assign(\n",
+    "        context=fake_retriever\n",
+    "    )\n",
+    "    | qa_prompt\n",
+    "    | llm\n",
+    "    | StrOutputParser()\n",
+    ")\n",
+    "\n",
+    "full_chain.invoke(\n",
+    "    {\n",
+    "        \"question\": \"what about egypt\",\n",
+    "        \"chat_history\": [\n",
+    "            (\"human\", \"what's the population of indonesia\"),\n",
+    "            (\"ai\", \"about 276 million\"),\n",
+    "        ],\n",
+    "    }\n",
+    ")"
+   ]
+  },
+  {
+   "cell_type": "markdown",
+   "id": "5076ddb4-4a99-47ad-b549-8ac27ca3e2c6",
+   "metadata": {},
+   "source": [
+    "The key here is that `contextualize_if_needed` returns another Runnable and not an actual output. This returned Runnable is itself run when the full chain is executed.\n",
+    "\n",
+    "Looking at the trace we can see that, since we passed in chat_history, we executed the contextualize_question chain as part of the full chain: https://smith.langchain.com/public/9e0ae34c-4082-4f3f-beed-34a2a2f4c991/r"
+   ]
+  },
+  {
+   "cell_type": "markdown",
+   "id": "4fe6ca44-a643-4859-a290-be68403f51f0",
+   "metadata": {},
+   "source": [
+    "Note that the streaming, batching, etc. capabilities of the returned Runnable are all preserved"
+   ]
+  },
+  {
+   "cell_type": "code",
+   "execution_count": 11,
+   "id": "6def37fa-5105-4090-9b07-77cb488ecd9c",
+   "metadata": {},
+   "outputs": [
     {
-      "cell_type": "code",
-      "execution_count": 4,
-      "id": "406bffc2-86d0-4cb9-9262-5c1e3442397a",
-      "metadata": {},
-      "outputs": [],
-      "source": [
-        "# | echo: false\n",
-        "\n",
-        "from langchain_anthropic import ChatAnthropic\n",
-        "\n",
-        "llm = ChatAnthropic(model=\"claude-3-sonnet-20240229\")"
-      ]
-    },
-    {
-      "cell_type": "code",
-      "execution_count": 10,
-      "id": "0ae6692b-983e-40b8-aa2a-6c078d945b9e",
-      "metadata": {},
-      "outputs": [
-        {
-          "data": {
-            "text/plain": [
-              "\"According to the context provided, Egypt's population in 2024 is estimated to be about 111 million.\""
-            ]
-          },
-          "execution_count": 10,
-          "metadata": {},
-          "output_type": "execute_result"
-        }
-      ],
-      "source": [
-        "from operator import itemgetter\n",
-        "\n",
-        "from langchain_core.output_parsers import StrOutputParser\n",
-        "from langchain_core.prompts import ChatPromptTemplate\n",
-        "from langchain_core.runnables import Runnable, RunnablePassthrough, chain\n",
-        "\n",
-        "contextualize_instructions = \"\"\"Convert the latest user question into a standalone question given the chat history. Don't answer the question, return the question and nothing else (no descriptive text).\"\"\"\n",
-        "contextualize_prompt = ChatPromptTemplate.from_messages(\n",
-        "    [\n",
-        "        (\"system\", contextualize_instructions),\n",
-        "        (\"placeholder\", \"{chat_history}\"),\n",
-        "        (\"human\", \"{question}\"),\n",
-        "    ]\n",
-        ")\n",
-        "contextualize_question = contextualize_prompt | llm | StrOutputParser()\n",
-        "\n",
-        "qa_instructions = (\n",
-        "    \"\"\"Answer the user question given the following context:\\n\\n{context}.\"\"\"\n",
-        ")\n",
-        "qa_prompt = ChatPromptTemplate.from_messages(\n",
-        "    [(\"system\", qa_instructions), (\"human\", \"{question}\")]\n",
-        ")\n",
-        "\n",
-        "\n",
-        "@chain\n",
-        "def contextualize_if_needed(input_: dict) -> Runnable:\n",
-        "    if input_.get(\"chat_history\"):\n",
-        "        # NOTE: This is returning another Runnable, not an actual output.\n",
-        "        return contextualize_question\n",
-        "    else:\n",
-        "        return RunnablePassthrough() | itemgetter(\"question\")\n",
-        "\n",
-        "\n",
-        "@chain\n",
-        "def fake_retriever(input_: dict) -> str:\n",
-        "    return \"egypt's population in 2024 is about 111 million\"\n",
-        "\n",
-        "\n",
-        "full_chain = (\n",
-        "    RunnablePassthrough.assign(question=contextualize_if_needed).assign(\n",
-        "        context=fake_retriever\n",
-        "    )\n",
-        "    | qa_prompt\n",
-        "    | llm\n",
-        "    | StrOutputParser()\n",
-        ")\n",
-        "\n",
-        "full_chain.invoke(\n",
-        "    {\n",
-        "        \"question\": \"what about egypt\",\n",
-        "        \"chat_history\": [\n",
-        "            (\"human\", \"what's the population of indonesia\"),\n",
-        "            (\"ai\", \"about 276 million\"),\n",
-        "        ],\n",
-        "    }\n",
-        ")"
-      ]
-    },
-    {
-      "cell_type": "markdown",
-      "id": "5076ddb4-4a99-47ad-b549-8ac27ca3e2c6",
-      "metadata": {},
-      "source": [
-        "The key here is that `contextualize_if_needed` returns another Runnable and not an actual output. This returned Runnable is itself run when the full chain is executed.\n",
-        "\n",
-        "Looking at the trace we can see that, since we passed in chat_history, we executed the contextualize_question chain as part of the full chain: https://smith.langchain.com/public/9e0ae34c-4082-4f3f-beed-34a2a2f4c991/r"
-      ]
-    },
-    {
-      "cell_type": "markdown",
-      "id": "4fe6ca44-a643-4859-a290-be68403f51f0",
-      "metadata": {},
-      "source": [
-        "Note that the streaming, batching, etc. capabilities of the returned Runnable are all preserved"
-      ]
-    },
-    {
-      "cell_type": "code",
-      "execution_count": 11,
-      "id": "6def37fa-5105-4090-9b07-77cb488ecd9c",
-      "metadata": {},
-      "outputs": [
-        {
-          "name": "stdout",
-          "output_type": "stream",
-          "text": [
-            "What\n",
-            " is\n",
-            " the\n",
-            " population\n",
-            " of\n",
-            " Egypt\n",
-            "?\n"
-          ]
-        }
-      ],
-      "source": [
-        "for chunk in contextualize_if_needed.stream(\n",
-        "    {\n",
-        "        \"question\": \"what about egypt\",\n",
-        "        \"chat_history\": [\n",
-        "            (\"human\", \"what's the population of indonesia\"),\n",
-        "            (\"ai\", \"about 276 million\"),\n",
-        "        ],\n",
-        "    }\n",
-        "):\n",
-        "    print(chunk)"
-      ]
+     "name": "stdout",
+     "output_type": "stream",
+     "text": [
+      "What\n",
+      " is\n",
+      " the\n",
+      " population\n",
+      " of\n",
+      " Egypt\n",
+      "?\n"
+     ]
     }
-  ],
-  "metadata": {
-    "kernelspec": {
-      "display_name": "poetry-venv-2",
-      "language": "python",
-      "name": "poetry-venv-2"
-    },
-    "language_info": {
-      "codemirror_mode": {
-        "name": "ipython",
-        "version": 3
-      },
-      "file_extension": ".py",
-      "mimetype": "text/x-python",
-      "name": "python",
-      "nbconvert_exporter": "python",
-      "pygments_lexer": "ipython3",
-      "version": "3.9.1"
-    }
+   ],
+   "source": [
+    "for chunk in contextualize_if_needed.stream(\n",
+    "    {\n",
+    "        \"question\": \"what about egypt\",\n",
+    "        \"chat_history\": [\n",
+    "            (\"human\", \"what's the population of indonesia\"),\n",
+    "            (\"ai\", \"about 276 million\"),\n",
+    "        ],\n",
+    "    }\n",
+    "):\n",
+    "    print(chunk)"
+   ]
+  }
+ ],
+ "metadata": {
+  "kernelspec": {
+   "display_name": "poetry-venv-2",
+   "language": "python",
+   "name": "poetry-venv-2"
   },
-  "nbformat": 4,
-  "nbformat_minor": 5
+  "language_info": {
+   "codemirror_mode": {
+    "name": "ipython",
+    "version": 3
+   },
+   "file_extension": ".py",
+   "mimetype": "text/x-python",
+   "name": "python",
+   "nbconvert_exporter": "python",
+   "pygments_lexer": "ipython3",
+   "version": "3.9.1"
+  }
+ },
+ "nbformat": 4,
+ "nbformat_minor": 5
 }