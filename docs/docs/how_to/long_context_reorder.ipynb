--- conflicted
+++ resolved
@@ -1,217 +1,4 @@
 {
-<<<<<<< HEAD
-    "cells": [
-        {
-            "cell_type": "markdown",
-            "id": "fc0db1bc",
-            "metadata": {},
-            "source": [
-                "# How to reorder retrieved results to mitigate the \"lost in the middle\" effect\n",
-                "\n",
-                "Substantial performance degradations in [RAG](/docs/tutorials/rag) applications have been [documented](https://arxiv.org/abs/2307.03172) as the number of retrieved documents grows (e.g., beyond ten). In brief: models are liable to miss relevant information in the middle of long contexts.\n",
-                "\n",
-                "By contrast, queries against vector stores will typically return documents in descending order of relevance (e.g., as measured by cosine similarity of [embeddings](/docs/concepts/#embedding-models)).\n",
-                "\n",
-                "To mitigate the [\"lost in the middle\"](https://arxiv.org/abs/2307.03172) effect, you can re-order documents after retrieval such that the most relevant documents are positioned at extrema (e.g., the first and last pieces of context), and the least relevant documents are positioned in the middle. In some cases this can help surface the most relevant information to LLMs.\n",
-                "\n",
-                "The [LongContextReorder](https://api.python.langchain.com/en/latest/document_transformers/langchain_community.document_transformers.long_context_reorder.LongContextReorder.html) document transformer implements this re-ordering procedure. Below we demonstrate an example."
-            ]
-        },
-        {
-            "cell_type": "code",
-            "execution_count": null,
-            "id": "2074fdaa-edff-468a-970f-6f5f26e93d4a",
-            "metadata": {},
-            "outputs": [],
-            "source": [
-                "%pip install --upgrade --quiet  sentence-transformers langchain-chroma langchain langchain-openai langchain-huggingface > /dev/null"
-            ]
-        },
-        {
-            "cell_type": "markdown",
-            "id": "c97eaaf2-34b7-4770-9949-e1abc4ca5226",
-            "metadata": {},
-            "source": [
-                "First we embed some artificial documents and index them in an (in-memory) [Chroma](/docs/integrations/providers/chroma/) vector store. We will use [Hugging Face](/docs/integrations/text_embedding/huggingfacehub/) embeddings, but any LangChain vector store or embeddings model will suffice."
-            ]
-        },
-        {
-            "cell_type": "code",
-            "execution_count": 2,
-            "id": "49cbcd8e",
-            "metadata": {},
-            "outputs": [
-                {
-                    "data": {
-                        "text/plain": [
-                            "[Document(page_content='This is a document about the Boston Celtics'),\n",
-                            " Document(page_content='The Celtics are my favourite team.'),\n",
-                            " Document(page_content='L. Kornet is one of the best Celtics players.'),\n",
-                            " Document(page_content='The Boston Celtics won the game by 20 points'),\n",
-                            " Document(page_content='Larry Bird was an iconic NBA player.'),\n",
-                            " Document(page_content='Elden Ring is one of the best games in the last 15 years.'),\n",
-                            " Document(page_content='Basquetball is a great sport.'),\n",
-                            " Document(page_content='I simply love going to the movies'),\n",
-                            " Document(page_content='Fly me to the moon is one of my favourite songs.'),\n",
-                            " Document(page_content='This is just a random text.')]"
-                        ]
-                    },
-                    "execution_count": 2,
-                    "metadata": {},
-                    "output_type": "execute_result"
-                }
-            ],
-            "source": [
-                "from langchain_chroma import Chroma\n",
-                "from langchain_huggingface import HuggingFaceEmbeddings\n",
-                "\n",
-                "# Get embeddings.\n",
-                "embeddings = HuggingFaceEmbeddings(model_name=\"all-MiniLM-L6-v2\")\n",
-                "\n",
-                "texts = [\n",
-                "    \"Basquetball is a great sport.\",\n",
-                "    \"Fly me to the moon is one of my favourite songs.\",\n",
-                "    \"The Celtics are my favourite team.\",\n",
-                "    \"This is a document about the Boston Celtics\",\n",
-                "    \"I simply love going to the movies\",\n",
-                "    \"The Boston Celtics won the game by 20 points\",\n",
-                "    \"This is just a random text.\",\n",
-                "    \"Elden Ring is one of the best games in the last 15 years.\",\n",
-                "    \"L. Kornet is one of the best Celtics players.\",\n",
-                "    \"Larry Bird was an iconic NBA player.\",\n",
-                "]\n",
-                "\n",
-                "# Create a retriever\n",
-                "retriever = Chroma.from_texts(texts, embedding=embeddings).as_retriever(\n",
-                "    search_kwargs={\"k\": 10}\n",
-                ")\n",
-                "query = \"What can you tell me about the Celtics?\"\n",
-                "\n",
-                "# Get relevant documents ordered by relevance score\n",
-                "docs = retriever.get_relevant_documents(query)\n",
-                "docs"
-            ]
-        },
-        {
-            "cell_type": "markdown",
-            "id": "175d031a-43fa-42f4-93c4-2ba52c3c3ee5",
-            "metadata": {},
-            "source": [
-                "Note that documents are returned in descending order of relevance to the query. The `LongContextReorder` document transformer will implement the re-ordering described above:"
-            ]
-        },
-        {
-            "cell_type": "code",
-            "execution_count": 3,
-            "id": "9a1181f2-a3dc-4614-9233-2196ab65939e",
-            "metadata": {},
-            "outputs": [
-                {
-                    "data": {
-                        "text/plain": [
-                            "[Document(page_content='The Celtics are my favourite team.'),\n",
-                            " Document(page_content='The Boston Celtics won the game by 20 points'),\n",
-                            " Document(page_content='Elden Ring is one of the best games in the last 15 years.'),\n",
-                            " Document(page_content='I simply love going to the movies'),\n",
-                            " Document(page_content='This is just a random text.'),\n",
-                            " Document(page_content='Fly me to the moon is one of my favourite songs.'),\n",
-                            " Document(page_content='Basquetball is a great sport.'),\n",
-                            " Document(page_content='Larry Bird was an iconic NBA player.'),\n",
-                            " Document(page_content='L. Kornet is one of the best Celtics players.'),\n",
-                            " Document(page_content='This is a document about the Boston Celtics')]"
-                        ]
-                    },
-                    "execution_count": 3,
-                    "metadata": {},
-                    "output_type": "execute_result"
-                }
-            ],
-            "source": [
-                "from langchain_community.document_transformers import LongContextReorder\n",
-                "\n",
-                "# Reorder the documents:\n",
-                "# Less relevant document will be at the middle of the list and more\n",
-                "# relevant elements at beginning / end.\n",
-                "reordering = LongContextReorder()\n",
-                "reordered_docs = reordering.transform_documents(docs)\n",
-                "\n",
-                "# Confirm that the 4 relevant documents are at beginning and end.\n",
-                "reordered_docs"
-            ]
-        },
-        {
-            "cell_type": "markdown",
-            "id": "a8d2ef0c-c397-4d8d-8118-3f7acf86d241",
-            "metadata": {},
-            "source": [
-                "Below, we show how to incorporate the re-ordered documents into a simple question-answering chain:"
-            ]
-        },
-        {
-            "cell_type": "code",
-            "execution_count": 5,
-            "id": "8bbea705-d5b9-4ed5-9957-e12547283622",
-            "metadata": {},
-            "outputs": [
-                {
-                    "name": "stdout",
-                    "output_type": "stream",
-                    "text": [
-                        "\n",
-                        "The Celtics are a professional basketball team and one of the most iconic franchises in the NBA. They are highly regarded and have a large fan base. The team has had many successful seasons and is often considered one of the top teams in the league. They have a strong history and have produced many great players, such as Larry Bird and L. Kornet. The team is based in Boston and is often referred to as the Boston Celtics.\n"
-                    ]
-                }
-            ],
-            "source": [
-                "from langchain.chains.combine_documents import create_stuff_documents_chain\n",
-                "from langchain_core.prompts import PromptTemplate\n",
-                "from langchain_openai import OpenAI\n",
-                "\n",
-                "llm = OpenAI()\n",
-                "\n",
-                "prompt_template = \"\"\"\n",
-                "Given these texts:\n",
-                "-----\n",
-                "{context}\n",
-                "-----\n",
-                "Please answer the following question:\n",
-                "{query}\n",
-                "\"\"\"\n",
-                "\n",
-                "prompt = PromptTemplate(\n",
-                "    template=prompt_template,\n",
-                "    input_variables=[\"context\", \"query\"],\n",
-                ")\n",
-                "\n",
-                "# Create and invoke the chain:\n",
-                "chain = create_stuff_documents_chain(llm, prompt)\n",
-                "response = chain.invoke({\"context\": reordered_docs, \"query\": query})\n",
-                "print(response)"
-            ]
-        }
-    ],
-    "metadata": {
-        "kernelspec": {
-            "display_name": "Python 3 (ipykernel)",
-            "language": "python",
-            "name": "python3"
-        },
-        "language_info": {
-            "codemirror_mode": {
-                "name": "ipython",
-                "version": 3
-            },
-            "file_extension": ".py",
-            "mimetype": "text/x-python",
-            "name": "python",
-            "nbconvert_exporter": "python",
-            "pygments_lexer": "ipython3",
-            "version": "3.10.4"
-        }
-    },
-    "nbformat": 4,
-    "nbformat_minor": 5
-=======
  "cells": [
   {
    "cell_type": "markdown",
@@ -423,5 +210,4 @@
  },
  "nbformat": 4,
  "nbformat_minor": 5
->>>>>>> 99f9a664
 }