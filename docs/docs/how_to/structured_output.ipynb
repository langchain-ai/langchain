{
<<<<<<< HEAD
    "cells": [
        {
            "cell_type": "raw",
            "id": "27598444",
            "metadata": {
                "vscode": {
                    "languageId": "raw"
                }
            },
            "source": [
                "---\n",
                "sidebar_position: 3\n",
                "keywords: [structured output, json, information extraction, with_structured_output]\n",
                "---"
            ]
        },
        {
            "cell_type": "markdown",
            "id": "6e3f0f72",
            "metadata": {},
            "source": [
                "# How to return structured data from a model\n",
                "\n",
                ":::info Prerequisites\n",
                "\n",
                "This guide assumes familiarity with the following concepts:\n",
                "- [Chat models](/docs/concepts/#chat-models)\n",
                "- [Function/tool calling](/docs/concepts/#functiontool-calling)\n",
                ":::\n",
                "\n",
                "It is often useful to have a model return output that matches a specific schema. One common use-case is extracting data from text to insert into a database or use with some other downstream system. This guide covers a few strategies for getting structured outputs from a model.\n",
                "\n",
                "## The `.with_structured_output()` method\n",
                "\n",
                "<span data-heading-keywords=\"with_structured_output\"></span>\n",
                "\n",
                ":::info Supported models\n",
                "\n",
                "You can find a [list of models that support this method here](/docs/integrations/chat/).\n",
                "\n",
                ":::\n",
                "\n",
                "This is the easiest and most reliable way to get structured outputs. `with_structured_output()` is implemented for models that provide native APIs for structuring outputs, like tool/function calling or JSON mode, and makes use of these capabilities under the hood.\n",
                "\n",
                "This method takes a schema as input which specifies the names, types, and descriptions of the desired output attributes. The method returns a model-like Runnable, except that instead of outputting strings or Messages it outputs objects corresponding to the given schema. The schema can be specified as a [JSON Schema](https://json-schema.org/) or a Pydantic class. If JSON Schema is used then a dictionary will be returned by the Runnable, and if a Pydantic class is used then Pydantic objects will be returned.\n",
                "\n",
                "As an example, let's get a model to generate a joke and separate the setup from the punchline:\n",
                "\n",
                "```{=mdx}\n",
                "import ChatModelTabs from \"@theme/ChatModelTabs\";\n",
                "\n",
                "<ChatModelTabs\n",
                "  customVarName=\"llm\"\n",
                "/>\n",
                "```"
            ]
        },
        {
            "cell_type": "code",
            "execution_count": 2,
            "id": "6d55008f",
            "metadata": {},
            "outputs": [],
            "source": [
                "# | output: false\n",
                "# | echo: false\n",
                "\n",
                "from langchain_openai import ChatOpenAI\n",
                "\n",
                "llm = ChatOpenAI(model=\"gpt-4-0125-preview\", temperature=0)"
            ]
        },
        {
            "cell_type": "markdown",
            "id": "a808a401-be1f-49f9-ad13-58dd68f7db5f",
            "metadata": {},
            "source": [
                "If we want the model to return a Pydantic object, we just need to pass in the desired Pydantic class:"
            ]
        },
        {
            "cell_type": "code",
            "execution_count": 3,
            "id": "070bf702",
            "metadata": {},
            "outputs": [
                {
                    "data": {
                        "text/plain": [
                            "Joke(setup='Why was the cat sitting on the computer?', punchline='Because it wanted to keep an eye on the mouse!', rating=8)"
                        ]
                    },
                    "execution_count": 3,
                    "metadata": {},
                    "output_type": "execute_result"
                }
            ],
            "source": [
                "from typing import Optional\n",
                "\n",
                "from langchain_core.pydantic_v1 import BaseModel, Field\n",
                "\n",
                "\n",
                "class Joke(BaseModel):\n",
                "    \"\"\"Joke to tell user.\"\"\"\n",
                "\n",
                "    setup: str = Field(description=\"The setup of the joke\")\n",
                "    punchline: str = Field(description=\"The punchline to the joke\")\n",
                "    rating: Optional[int] = Field(description=\"How funny the joke is, from 1 to 10\")\n",
                "\n",
                "\n",
                "structured_llm = llm.with_structured_output(Joke)\n",
                "\n",
                "structured_llm.invoke(\"Tell me a joke about cats\")"
            ]
        },
        {
            "cell_type": "markdown",
            "id": "00890a47-3cdf-4805-b8f1-6d110f0633d3",
            "metadata": {},
            "source": [
                ":::tip\n",
                "Beyond just the structure of the Pydantic class, the name of the Pydantic class, the docstring, and the names and provided descriptions of parameters are very important. Most of the time `with_structured_output` is using a model's function/tool calling API, and you can effectively think of all of this information as being added to the model prompt.\n",
                ":::"
            ]
        },
        {
            "cell_type": "markdown",
            "id": "deddb6d3",
            "metadata": {},
            "source": [
                "We can also pass in a [JSON Schema](https://json-schema.org/) dict if you prefer not to use Pydantic. In this case, the response is also a dict:"
            ]
        },
        {
            "cell_type": "code",
            "execution_count": 8,
            "id": "6700994a",
            "metadata": {},
            "outputs": [
                {
                    "data": {
                        "text/plain": [
                            "{'setup': 'Why was the cat sitting on the computer?',\n",
                            " 'punchline': 'Because it wanted to keep an eye on the mouse!',\n",
                            " 'rating': 8}"
                        ]
                    },
                    "execution_count": 8,
                    "metadata": {},
                    "output_type": "execute_result"
                }
            ],
            "source": [
                "json_schema = {\n",
                "    \"title\": \"joke\",\n",
                "    \"description\": \"Joke to tell user.\",\n",
                "    \"type\": \"object\",\n",
                "    \"properties\": {\n",
                "        \"setup\": {\n",
                "            \"type\": \"string\",\n",
                "            \"description\": \"The setup of the joke\",\n",
                "        },\n",
                "        \"punchline\": {\n",
                "            \"type\": \"string\",\n",
                "            \"description\": \"The punchline to the joke\",\n",
                "        },\n",
                "        \"rating\": {\n",
                "            \"type\": \"integer\",\n",
                "            \"description\": \"How funny the joke is, from 1 to 10\",\n",
                "        },\n",
                "    },\n",
                "    \"required\": [\"setup\", \"punchline\"],\n",
                "}\n",
                "structured_llm = llm.with_structured_output(json_schema)\n",
                "\n",
                "structured_llm.invoke(\"Tell me a joke about cats\")"
            ]
        },
        {
            "cell_type": "markdown",
            "id": "3da57988",
            "metadata": {},
            "source": [
                "### Choosing between multiple schemas\n",
                "\n",
                "The simplest way to let the model choose from multiple schemas is to create a parent Pydantic class that has a Union-typed attribute:"
            ]
        },
        {
            "cell_type": "code",
            "execution_count": 4,
            "id": "9194bcf2",
            "metadata": {},
            "outputs": [
                {
                    "data": {
                        "text/plain": [
                            "Response(output=Joke(setup='Why was the cat sitting on the computer?', punchline='To keep an eye on the mouse!', rating=8))"
                        ]
                    },
                    "execution_count": 4,
                    "metadata": {},
                    "output_type": "execute_result"
                }
            ],
            "source": [
                "from typing import Union\n",
                "\n",
                "\n",
                "class ConversationalResponse(BaseModel):\n",
                "    \"\"\"Respond in a conversational manner. Be kind and helpful.\"\"\"\n",
                "\n",
                "    response: str = Field(description=\"A conversational response to the user's query\")\n",
                "\n",
                "\n",
                "class Response(BaseModel):\n",
                "    output: Union[Joke, ConversationalResponse]\n",
                "\n",
                "\n",
                "structured_llm = llm.with_structured_output(Response)\n",
                "\n",
                "structured_llm.invoke(\"Tell me a joke about cats\")"
            ]
        },
        {
            "cell_type": "code",
            "execution_count": 5,
            "id": "84d86132",
            "metadata": {},
            "outputs": [
                {
                    "data": {
                        "text/plain": [
                            "Response(output=ConversationalResponse(response=\"I'm just a digital assistant, so I don't have feelings, but I'm here and ready to help you. How can I assist you today?\"))"
                        ]
                    },
                    "execution_count": 5,
                    "metadata": {},
                    "output_type": "execute_result"
                }
            ],
            "source": [
                "structured_llm.invoke(\"How are you today?\")"
            ]
        },
        {
            "cell_type": "markdown",
            "id": "e28c14d3",
            "metadata": {},
            "source": [
                "Alternatively, you can use tool calling directly to allow the model to choose between options, if your [chosen model supports it](/docs/integrations/chat/). This involves a bit more parsing and setup but in some instances leads to better performance because you don't have to use nested schemas. See [this how-to guide](/docs/how_to/tool_calling) for more details."
            ]
        },
        {
            "cell_type": "markdown",
            "id": "9a40f703-7fd2-4fe0-ab2a-fa2d711ba009",
            "metadata": {},
            "source": [
                "### Streaming\n",
                "\n",
                "We can stream outputs from our structured model when the output type is a dict (i.e., when the schema is specified as a JSON Schema dict). \n",
                "\n",
                ":::info\n",
                "\n",
                "Note that what's yielded is already aggregated chunks, not deltas.\n",
                "\n",
                ":::"
            ]
        },
        {
            "cell_type": "code",
            "execution_count": 43,
            "id": "aff89877-28a3-472f-a1aa-eff893fe7736",
            "metadata": {},
            "outputs": [
                {
                    "name": "stdout",
                    "output_type": "stream",
                    "text": [
                        "{}\n",
                        "{'setup': ''}\n",
                        "{'setup': 'Why'}\n",
                        "{'setup': 'Why was'}\n",
                        "{'setup': 'Why was the'}\n",
                        "{'setup': 'Why was the cat'}\n",
                        "{'setup': 'Why was the cat sitting'}\n",
                        "{'setup': 'Why was the cat sitting on'}\n",
                        "{'setup': 'Why was the cat sitting on the'}\n",
                        "{'setup': 'Why was the cat sitting on the computer'}\n",
                        "{'setup': 'Why was the cat sitting on the computer?'}\n",
                        "{'setup': 'Why was the cat sitting on the computer?', 'punchline': ''}\n",
                        "{'setup': 'Why was the cat sitting on the computer?', 'punchline': 'Because'}\n",
                        "{'setup': 'Why was the cat sitting on the computer?', 'punchline': 'Because it'}\n",
                        "{'setup': 'Why was the cat sitting on the computer?', 'punchline': 'Because it wanted'}\n",
                        "{'setup': 'Why was the cat sitting on the computer?', 'punchline': 'Because it wanted to'}\n",
                        "{'setup': 'Why was the cat sitting on the computer?', 'punchline': 'Because it wanted to keep'}\n",
                        "{'setup': 'Why was the cat sitting on the computer?', 'punchline': 'Because it wanted to keep an'}\n",
                        "{'setup': 'Why was the cat sitting on the computer?', 'punchline': 'Because it wanted to keep an eye'}\n",
                        "{'setup': 'Why was the cat sitting on the computer?', 'punchline': 'Because it wanted to keep an eye on'}\n",
                        "{'setup': 'Why was the cat sitting on the computer?', 'punchline': 'Because it wanted to keep an eye on the'}\n",
                        "{'setup': 'Why was the cat sitting on the computer?', 'punchline': 'Because it wanted to keep an eye on the mouse'}\n",
                        "{'setup': 'Why was the cat sitting on the computer?', 'punchline': 'Because it wanted to keep an eye on the mouse!'}\n",
                        "{'setup': 'Why was the cat sitting on the computer?', 'punchline': 'Because it wanted to keep an eye on the mouse!', 'rating': 8}\n"
                    ]
                }
            ],
            "source": [
                "structured_llm = llm.with_structured_output(json_schema)\n",
                "\n",
                "for chunk in structured_llm.stream(\"Tell me a joke about cats\"):\n",
                "    print(chunk)"
            ]
        },
        {
            "cell_type": "markdown",
            "id": "0a526cdf-e736-451b-96be-22e8986d3863",
            "metadata": {},
            "source": [
                "### Few-shot prompting\n",
                "\n",
                "For more complex schemas it's very useful to add few-shot examples to the prompt. This can be done in a few ways.\n",
                "\n",
                "The simplest and most universal way is to add examples to a system message in the prompt:"
            ]
        },
        {
            "cell_type": "code",
            "execution_count": 47,
            "id": "283ba784-2072-47ee-9b2c-1119e3c69e8e",
            "metadata": {},
            "outputs": [
                {
                    "data": {
                        "text/plain": [
                            "{'setup': 'Woodpecker',\n",
                            " 'punchline': \"Woodpecker goes 'knock knock', but don't worry, they never expect you to answer the door!\",\n",
                            " 'rating': 8}"
                        ]
                    },
                    "execution_count": 47,
                    "metadata": {},
                    "output_type": "execute_result"
                }
            ],
            "source": [
                "from langchain_core.prompts import ChatPromptTemplate\n",
                "\n",
                "system = \"\"\"You are a hilarious comedian. Your specialty is knock-knock jokes. \\\n",
                "Return a joke which has the setup (the response to \"Who's there?\") and the final punchline (the response to \"<setup> who?\").\n",
                "\n",
                "Here are some examples of jokes:\n",
                "\n",
                "example_user: Tell me a joke about planes\n",
                "example_assistant: {{\"setup\": \"Why don't planes ever get tired?\", \"punchline\": \"Because they have rest wings!\", \"rating\": 2}}\n",
                "\n",
                "example_user: Tell me another joke about planes\n",
                "example_assistant: {{\"setup\": \"Cargo\", \"punchline\": \"Cargo 'vroom vroom', but planes go 'zoom zoom'!\", \"rating\": 10}}\n",
                "\n",
                "example_user: Now about caterpillars\n",
                "example_assistant: {{\"setup\": \"Caterpillar\", \"punchline\": \"Caterpillar really slow, but watch me turn into a butterfly and steal the show!\", \"rating\": 5}}\"\"\"\n",
                "\n",
                "prompt = ChatPromptTemplate.from_messages([(\"system\", system), (\"human\", \"{input}\")])\n",
                "\n",
                "few_shot_structured_llm = prompt | structured_llm\n",
                "few_shot_structured_llm.invoke(\"what's something funny about woodpeckers\")"
            ]
        },
        {
            "cell_type": "markdown",
            "id": "3c12b389-153d-44d1-af34-37e5b926d3db",
            "metadata": {},
            "source": [
                "When the underlying method for structuring outputs is tool calling, we can pass in our examples as explicit tool calls. You can check if the model you're using makes use of tool calling in its API reference."
            ]
        },
        {
            "cell_type": "code",
            "execution_count": 46,
            "id": "d7381cb0-b2c3-4302-a319-ed72d0b9e43f",
            "metadata": {},
            "outputs": [
                {
                    "data": {
                        "text/plain": [
                            "{'setup': 'Crocodile',\n",
                            " 'punchline': \"Crocodile 'see you later', but in a while, it becomes an alligator!\",\n",
                            " 'rating': 7}"
                        ]
                    },
                    "execution_count": 46,
                    "metadata": {},
                    "output_type": "execute_result"
                }
            ],
            "source": [
                "from langchain_core.messages import AIMessage, HumanMessage, ToolMessage\n",
                "\n",
                "examples = [\n",
                "    HumanMessage(\"Tell me a joke about planes\", name=\"example_user\"),\n",
                "    AIMessage(\n",
                "        \"\",\n",
                "        name=\"example_assistant\",\n",
                "        tool_calls=[\n",
                "            {\n",
                "                \"name\": \"joke\",\n",
                "                \"args\": {\n",
                "                    \"setup\": \"Why don't planes ever get tired?\",\n",
                "                    \"punchline\": \"Because they have rest wings!\",\n",
                "                    \"rating\": 2,\n",
                "                },\n",
                "                \"id\": \"1\",\n",
                "            }\n",
                "        ],\n",
                "    ),\n",
                "    # Most tool-calling models expect a ToolMessage(s) to follow an AIMessage with tool calls.\n",
                "    ToolMessage(\"\", tool_call_id=\"1\"),\n",
                "    # Some models also expect an AIMessage to follow any ToolMessages,\n",
                "    # so you may need to add an AIMessage here.\n",
                "    HumanMessage(\"Tell me another joke about planes\", name=\"example_user\"),\n",
                "    AIMessage(\n",
                "        \"\",\n",
                "        name=\"example_assistant\",\n",
                "        tool_calls=[\n",
                "            {\n",
                "                \"name\": \"joke\",\n",
                "                \"args\": {\n",
                "                    \"setup\": \"Cargo\",\n",
                "                    \"punchline\": \"Cargo 'vroom vroom', but planes go 'zoom zoom'!\",\n",
                "                    \"rating\": 10,\n",
                "                },\n",
                "                \"id\": \"2\",\n",
                "            }\n",
                "        ],\n",
                "    ),\n",
                "    ToolMessage(\"\", tool_call_id=\"2\"),\n",
                "    HumanMessage(\"Now about caterpillars\", name=\"example_user\"),\n",
                "    AIMessage(\n",
                "        \"\",\n",
                "        tool_calls=[\n",
                "            {\n",
                "                \"name\": \"joke\",\n",
                "                \"args\": {\n",
                "                    \"setup\": \"Caterpillar\",\n",
                "                    \"punchline\": \"Caterpillar really slow, but watch me turn into a butterfly and steal the show!\",\n",
                "                    \"rating\": 5,\n",
                "                },\n",
                "                \"id\": \"3\",\n",
                "            }\n",
                "        ],\n",
                "    ),\n",
                "    ToolMessage(\"\", tool_call_id=\"3\"),\n",
                "]\n",
                "system = \"\"\"You are a hilarious comedian. Your specialty is knock-knock jokes. \\\n",
                "Return a joke which has the setup (the response to \"Who's there?\") \\\n",
                "and the final punchline (the response to \"<setup> who?\").\"\"\"\n",
                "\n",
                "prompt = ChatPromptTemplate.from_messages(\n",
                "    [(\"system\", system), (\"placeholder\", \"{examples}\"), (\"human\", \"{input}\")]\n",
                ")\n",
                "few_shot_structured_llm = prompt | structured_llm\n",
                "few_shot_structured_llm.invoke({\"input\": \"crocodiles\", \"examples\": examples})"
            ]
        },
        {
            "cell_type": "markdown",
            "id": "498d893b-ceaa-47ff-a9d8-4faa60702715",
            "metadata": {},
            "source": [
                "For more on few shot prompting when using tool calling, see [here](/docs/how_to/function_calling/#Few-shot-prompting)."
            ]
        },
        {
            "cell_type": "markdown",
            "id": "39d7a555",
            "metadata": {},
            "source": [
                "### (Advanced) Specifying the method for structuring outputs\n",
                "\n",
                "For models that support more than one means of structuring outputs (i.e., they support both tool calling and JSON mode), you can specify which method to use with the `method=` argument.\n",
                "\n",
                ":::info JSON mode\n",
                "\n",
                "If using JSON mode you'll have to still specify the desired schema in the model prompt. The schema you pass to `with_structured_output` will only be used for parsing the model outputs, it will not be passed to the model the way it is with tool calling.\n",
                "\n",
                "To see if the model you're using supports JSON mode, check its entry in the [API reference](https://api.python.langchain.com/en/latest/langchain_api_reference.html).\n",
                "\n",
                ":::"
            ]
        },
        {
            "cell_type": "code",
            "execution_count": 6,
            "id": "df0370e3",
            "metadata": {},
            "outputs": [
                {
                    "data": {
                        "text/plain": [
                            "Joke(setup='Why was the cat sitting on the computer?', punchline='Because it wanted to keep an eye on the mouse!', rating=None)"
                        ]
                    },
                    "execution_count": 6,
                    "metadata": {},
                    "output_type": "execute_result"
                }
            ],
            "source": [
                "structured_llm = llm.with_structured_output(Joke, method=\"json_mode\")\n",
                "\n",
                "structured_llm.invoke(\n",
                "    \"Tell me a joke about cats, respond in JSON with `setup` and `punchline` keys\"\n",
                ")"
            ]
        },
        {
            "cell_type": "markdown",
            "id": "91e95aa2",
            "metadata": {},
            "source": [
                "### (Advanced) Raw outputs\n",
                "\n",
                "LLMs aren't perfect at generating structured output, especially as schemas become complex. You can avoid raising exceptions and handle the raw output yourself by passing `include_raw=True`. This changes the output format to contain the raw message output, the `parsed` value (if successful), and any resulting errors:"
            ]
        },
        {
            "cell_type": "code",
            "execution_count": 5,
            "id": "10ed2842",
            "metadata": {},
            "outputs": [
                {
                    "data": {
                        "text/plain": [
                            "{'raw': AIMessage(content='', additional_kwargs={'tool_calls': [{'id': 'call_ASK4EmZeZ69Fi3p554Mb4rWy', 'function': {'arguments': '{\"setup\":\"Why was the cat sitting on the computer?\",\"punchline\":\"Because it wanted to keep an eye on the mouse!\"}', 'name': 'Joke'}, 'type': 'function'}]}, response_metadata={'token_usage': {'completion_tokens': 36, 'prompt_tokens': 107, 'total_tokens': 143}, 'model_name': 'gpt-4-0125-preview', 'system_fingerprint': None, 'finish_reason': 'stop', 'logprobs': None}, id='run-6491d35b-9164-4656-b75c-d7882cfb76cb-0', tool_calls=[{'name': 'Joke', 'args': {'setup': 'Why was the cat sitting on the computer?', 'punchline': 'Because it wanted to keep an eye on the mouse!'}, 'id': 'call_ASK4EmZeZ69Fi3p554Mb4rWy'}], usage_metadata={'input_tokens': 107, 'output_tokens': 36, 'total_tokens': 143}),\n",
                            " 'parsed': Joke(setup='Why was the cat sitting on the computer?', punchline='Because it wanted to keep an eye on the mouse!', rating=None),\n",
                            " 'parsing_error': None}"
                        ]
                    },
                    "execution_count": 5,
                    "metadata": {},
                    "output_type": "execute_result"
                }
            ],
            "source": [
                "structured_llm = llm.with_structured_output(Joke, include_raw=True)\n",
                "\n",
                "structured_llm.invoke(\n",
                "    \"Tell me a joke about cats, respond in JSON with `setup` and `punchline` keys\"\n",
                ")"
            ]
        },
        {
            "cell_type": "markdown",
            "id": "5e92a98a",
            "metadata": {},
            "source": [
                "## Prompting and parsing model outputs directly\n",
                "\n",
                "Not all models support `.with_structured_output()`, since not all models have tool calling or JSON mode support. For such models you'll need to directly prompt the model to use a specific format, and use an output parser to extract the structured response from the raw model output.\n",
                "\n",
                "### Using `PydanticOutputParser`\n",
                "\n",
                "The following example uses the built-in [`PydanticOutputParser`](https://api.python.langchain.com/en/latest/output_parsers/langchain_core.output_parsers.pydantic.PydanticOutputParser.html) to parse the output of a chat model prompted to match the given Pydantic schema. Note that we are adding `format_instructions` directly to the prompt from a method on the parser:"
            ]
        },
        {
            "cell_type": "code",
            "execution_count": 31,
            "id": "6e514455",
            "metadata": {},
            "outputs": [],
            "source": [
                "from typing import List\n",
                "\n",
                "from langchain_core.output_parsers import PydanticOutputParser\n",
                "from langchain_core.prompts import ChatPromptTemplate\n",
                "from langchain_core.pydantic_v1 import BaseModel, Field\n",
                "\n",
                "\n",
                "class Person(BaseModel):\n",
                "    \"\"\"Information about a person.\"\"\"\n",
                "\n",
                "    name: str = Field(..., description=\"The name of the person\")\n",
                "    height_in_meters: float = Field(\n",
                "        ..., description=\"The height of the person expressed in meters.\"\n",
                "    )\n",
                "\n",
                "\n",
                "class People(BaseModel):\n",
                "    \"\"\"Identifying information about all people in a text.\"\"\"\n",
                "\n",
                "    people: List[Person]\n",
                "\n",
                "\n",
                "# Set up a parser\n",
                "parser = PydanticOutputParser(pydantic_object=People)\n",
                "\n",
                "# Prompt\n",
                "prompt = ChatPromptTemplate.from_messages(\n",
                "    [\n",
                "        (\n",
                "            \"system\",\n",
                "            \"Answer the user query. Wrap the output in `json` tags\\n{format_instructions}\",\n",
                "        ),\n",
                "        (\"human\", \"{query}\"),\n",
                "    ]\n",
                ").partial(format_instructions=parser.get_format_instructions())"
            ]
        },
        {
            "cell_type": "markdown",
            "id": "082fa166",
            "metadata": {},
            "source": [
                "Let’s take a look at what information is sent to the model:"
            ]
        },
        {
            "cell_type": "code",
            "execution_count": 37,
            "id": "3d73d33d",
            "metadata": {},
            "outputs": [
                {
                    "name": "stdout",
                    "output_type": "stream",
                    "text": [
                        "System: Answer the user query. Wrap the output in `json` tags\n",
                        "The output should be formatted as a JSON instance that conforms to the JSON schema below.\n",
                        "\n",
                        "As an example, for the schema {\"properties\": {\"foo\": {\"title\": \"Foo\", \"description\": \"a list of strings\", \"type\": \"array\", \"items\": {\"type\": \"string\"}}}, \"required\": [\"foo\"]}\n",
                        "the object {\"foo\": [\"bar\", \"baz\"]} is a well-formatted instance of the schema. The object {\"properties\": {\"foo\": [\"bar\", \"baz\"]}} is not well-formatted.\n",
                        "\n",
                        "Here is the output schema:\n",
                        "```\n",
                        "{\"description\": \"Identifying information about all people in a text.\", \"properties\": {\"people\": {\"title\": \"People\", \"type\": \"array\", \"items\": {\"$ref\": \"#/definitions/Person\"}}}, \"required\": [\"people\"], \"definitions\": {\"Person\": {\"title\": \"Person\", \"description\": \"Information about a person.\", \"type\": \"object\", \"properties\": {\"name\": {\"title\": \"Name\", \"description\": \"The name of the person\", \"type\": \"string\"}, \"height_in_meters\": {\"title\": \"Height In Meters\", \"description\": \"The height of the person expressed in meters.\", \"type\": \"number\"}}, \"required\": [\"name\", \"height_in_meters\"]}}}\n",
                        "```\n",
                        "Human: Anna is 23 years old and she is 6 feet tall\n"
                    ]
                }
            ],
            "source": [
                "query = \"Anna is 23 years old and she is 6 feet tall\"\n",
                "\n",
                "print(prompt.invoke(query).to_string())"
            ]
        },
        {
            "cell_type": "markdown",
            "id": "081956b9",
            "metadata": {},
            "source": [
                "And now let's invoke it:"
            ]
        },
        {
            "cell_type": "code",
            "execution_count": 9,
            "id": "8d6b3d17",
            "metadata": {},
            "outputs": [
                {
                    "data": {
                        "text/plain": [
                            "People(people=[Person(name='Anna', height_in_meters=1.8288)])"
                        ]
                    },
                    "execution_count": 9,
                    "metadata": {},
                    "output_type": "execute_result"
                }
            ],
            "source": [
                "chain = prompt | llm | parser\n",
                "\n",
                "chain.invoke({\"query\": query})"
            ]
        },
        {
            "cell_type": "markdown",
            "id": "6732dd87",
            "metadata": {},
            "source": [
                "For a deeper dive into using output parsers with prompting techniques for structured output, see [this guide](/docs/how_to/output_parser_structured).\n",
                "\n",
                "### Custom Parsing\n",
                "\n",
                "You can also create a custom prompt and parser with [LangChain Expression Language (LCEL)](/docs/concepts/#langchain-expression-language), using a plain function to parse the output from the model:"
            ]
        },
        {
            "cell_type": "code",
            "execution_count": 10,
            "id": "e8d37e15",
            "metadata": {},
            "outputs": [],
            "source": [
                "import json\n",
                "import re\n",
                "from typing import List\n",
                "\n",
                "from langchain_core.messages import AIMessage\n",
                "from langchain_core.prompts import ChatPromptTemplate\n",
                "from langchain_core.pydantic_v1 import BaseModel, Field\n",
                "\n",
                "\n",
                "class Person(BaseModel):\n",
                "    \"\"\"Information about a person.\"\"\"\n",
                "\n",
                "    name: str = Field(..., description=\"The name of the person\")\n",
                "    height_in_meters: float = Field(\n",
                "        ..., description=\"The height of the person expressed in meters.\"\n",
                "    )\n",
                "\n",
                "\n",
                "class People(BaseModel):\n",
                "    \"\"\"Identifying information about all people in a text.\"\"\"\n",
                "\n",
                "    people: List[Person]\n",
                "\n",
                "\n",
                "# Prompt\n",
                "prompt = ChatPromptTemplate.from_messages(\n",
                "    [\n",
                "        (\n",
                "            \"system\",\n",
                "            \"Answer the user query. Output your answer as JSON that  \"\n",
                "            \"matches the given schema: ```json\\n{schema}\\n```. \"\n",
                "            \"Make sure to wrap the answer in ```json and ``` tags\",\n",
                "        ),\n",
                "        (\"human\", \"{query}\"),\n",
                "    ]\n",
                ").partial(schema=People.schema())\n",
                "\n",
                "\n",
                "# Custom parser\n",
                "def extract_json(message: AIMessage) -> List[dict]:\n",
                "    \"\"\"Extracts JSON content from a string where JSON is embedded between ```json and ``` tags.\n",
                "\n",
                "    Parameters:\n",
                "        text (str): The text containing the JSON content.\n",
                "\n",
                "    Returns:\n",
                "        list: A list of extracted JSON strings.\n",
                "    \"\"\"\n",
                "    text = message.content\n",
                "    # Define the regular expression pattern to match JSON blocks\n",
                "    pattern = r\"```json(.*?)```\"\n",
                "\n",
                "    # Find all non-overlapping matches of the pattern in the string\n",
                "    matches = re.findall(pattern, text, re.DOTALL)\n",
                "\n",
                "    # Return the list of matched JSON strings, stripping any leading or trailing whitespace\n",
                "    try:\n",
                "        return [json.loads(match.strip()) for match in matches]\n",
                "    except Exception:\n",
                "        raise ValueError(f\"Failed to parse: {message}\")"
            ]
        },
        {
            "cell_type": "markdown",
            "id": "9f1bc8f7",
            "metadata": {},
            "source": [
                "Here is the prompt sent to the model:"
            ]
        },
        {
            "cell_type": "code",
            "execution_count": 11,
            "id": "c8a30d0e",
            "metadata": {},
            "outputs": [
                {
                    "name": "stdout",
                    "output_type": "stream",
                    "text": [
                        "System: Answer the user query. Output your answer as JSON that  matches the given schema: ```json\n",
                        "{'title': 'People', 'description': 'Identifying information about all people in a text.', 'type': 'object', 'properties': {'people': {'title': 'People', 'type': 'array', 'items': {'$ref': '#/definitions/Person'}}}, 'required': ['people'], 'definitions': {'Person': {'title': 'Person', 'description': 'Information about a person.', 'type': 'object', 'properties': {'name': {'title': 'Name', 'description': 'The name of the person', 'type': 'string'}, 'height_in_meters': {'title': 'Height In Meters', 'description': 'The height of the person expressed in meters.', 'type': 'number'}}, 'required': ['name', 'height_in_meters']}}}\n",
                        "```. Make sure to wrap the answer in ```json and ``` tags\n",
                        "Human: Anna is 23 years old and she is 6 feet tall\n"
                    ]
                }
            ],
            "source": [
                "query = \"Anna is 23 years old and she is 6 feet tall\"\n",
                "\n",
                "print(prompt.format_prompt(query=query).to_string())"
            ]
        },
        {
            "cell_type": "markdown",
            "id": "ec018893",
            "metadata": {},
            "source": [
                "And here's what it looks like when we invoke it:"
            ]
        },
        {
            "cell_type": "code",
            "execution_count": 12,
            "id": "e1e7baf6",
            "metadata": {},
            "outputs": [
                {
                    "data": {
                        "text/plain": [
                            "[{'people': [{'name': 'Anna', 'height_in_meters': 1.8288}]}]"
                        ]
                    },
                    "execution_count": 12,
                    "metadata": {},
                    "output_type": "execute_result"
                }
            ],
            "source": [
                "chain = prompt | llm | extract_json\n",
                "\n",
                "chain.invoke({\"query\": query})"
            ]
        }
    ],
    "metadata": {
        "kernelspec": {
            "display_name": "Python 3",
            "language": "python",
            "name": "python3"
        },
        "language_info": {
            "codemirror_mode": {
                "name": "ipython",
                "version": 3
            },
            "file_extension": ".py",
            "mimetype": "text/x-python",
            "name": "python",
            "nbconvert_exporter": "python",
            "pygments_lexer": "ipython3",
            "version": "3.10.5"
        }
    },
    "nbformat": 4,
    "nbformat_minor": 5
=======
 "cells": [
  {
   "cell_type": "raw",
   "id": "27598444",
   "metadata": {
    "vscode": {
     "languageId": "raw"
    }
   },
   "source": [
    "---\n",
    "sidebar_position: 3\n",
    "keywords: [structured output, json, information extraction, with_structured_output]\n",
    "---"
   ]
  },
  {
   "cell_type": "markdown",
   "id": "6e3f0f72",
   "metadata": {},
   "source": [
    "# How to return structured data from a model\n",
    "\n",
    ":::info Prerequisites\n",
    "\n",
    "This guide assumes familiarity with the following concepts:\n",
    "- [Chat models](/docs/concepts/#chat-models)\n",
    "- [Function/tool calling](/docs/concepts/#functiontool-calling)\n",
    ":::\n",
    "\n",
    "It is often useful to have a model return output that matches a specific schema. One common use-case is extracting data from text to insert into a database or use with some other downstream system. This guide covers a few strategies for getting structured outputs from a model.\n",
    "\n",
    "## The `.with_structured_output()` method\n",
    "\n",
    "<span data-heading-keywords=\"with_structured_output\"></span>\n",
    "\n",
    ":::info Supported models\n",
    "\n",
    "You can find a [list of models that support this method here](/docs/integrations/chat/).\n",
    "\n",
    ":::\n",
    "\n",
    "This is the easiest and most reliable way to get structured outputs. `with_structured_output()` is implemented for models that provide native APIs for structuring outputs, like tool/function calling or JSON mode, and makes use of these capabilities under the hood.\n",
    "\n",
    "This method takes a schema as input which specifies the names, types, and descriptions of the desired output attributes. The method returns a model-like Runnable, except that instead of outputting strings or Messages it outputs objects corresponding to the given schema. The schema can be specified as a TypedDict class, [JSON Schema](https://json-schema.org/) or a Pydantic class. If TypedDict or JSON Schema are used then a dictionary will be returned by the Runnable, and if a Pydantic class is used then a Pydantic object will be returned.\n",
    "\n",
    "As an example, let's get a model to generate a joke and separate the setup from the punchline:\n",
    "\n",
    "```{=mdx}\n",
    "import ChatModelTabs from \"@theme/ChatModelTabs\";\n",
    "\n",
    "<ChatModelTabs\n",
    "  customVarName=\"llm\"\n",
    "/>\n",
    "```"
   ]
  },
  {
   "cell_type": "code",
   "execution_count": 3,
   "id": "6d55008f",
   "metadata": {},
   "outputs": [],
   "source": [
    "# | output: false\n",
    "# | echo: false\n",
    "\n",
    "from langchain_openai import ChatOpenAI\n",
    "\n",
    "llm = ChatOpenAI(model=\"gpt-4o\", temperature=0)"
   ]
  },
  {
   "cell_type": "markdown",
   "id": "a808a401-be1f-49f9-ad13-58dd68f7db5f",
   "metadata": {},
   "source": [
    "### Pydantic class\n",
    "\n",
    "If we want the model to return a Pydantic object, we just need to pass in the desired Pydantic class. The key advantage of using Pydantic is that the model-generated output will be validated. Pydantic will raise an error if any required fields are missing or if any fields are of the wrong type."
   ]
  },
  {
   "cell_type": "code",
   "execution_count": 4,
   "id": "070bf702",
   "metadata": {},
   "outputs": [
    {
     "data": {
      "text/plain": [
       "Joke(setup='Why was the cat sitting on the computer?', punchline='Because it wanted to keep an eye on the mouse!', rating=7)"
      ]
     },
     "execution_count": 4,
     "metadata": {},
     "output_type": "execute_result"
    }
   ],
   "source": [
    "from typing import Optional\n",
    "\n",
    "from langchain_core.pydantic_v1 import BaseModel, Field\n",
    "\n",
    "\n",
    "# Pydantic\n",
    "class Joke(BaseModel):\n",
    "    \"\"\"Joke to tell user.\"\"\"\n",
    "\n",
    "    setup: str = Field(description=\"The setup of the joke\")\n",
    "    punchline: str = Field(description=\"The punchline to the joke\")\n",
    "    rating: Optional[int] = Field(\n",
    "        default=None, description=\"How funny the joke is, from 1 to 10\"\n",
    "    )\n",
    "\n",
    "\n",
    "structured_llm = llm.with_structured_output(Joke)\n",
    "\n",
    "structured_llm.invoke(\"Tell me a joke about cats\")"
   ]
  },
  {
   "cell_type": "markdown",
   "id": "00890a47-3cdf-4805-b8f1-6d110f0633d3",
   "metadata": {},
   "source": [
    ":::tip\n",
    "Beyond just the structure of the Pydantic class, the name of the Pydantic class, the docstring, and the names and provided descriptions of parameters are very important. Most of the time `with_structured_output` is using a model's function/tool calling API, and you can effectively think of all of this information as being added to the model prompt.\n",
    ":::"
   ]
  },
  {
   "cell_type": "markdown",
   "id": "deddb6d3",
   "metadata": {},
   "source": [
    "### TypedDict or JSON Schema\n",
    "\n",
    "If you don't want to use Pydantic, explicitly don't want validation of the arguments, or want to be able to stream the model outputs, you can define your schema using a TypedDict class. We can optionally use a special `Annotated` syntax supported by LangChain that allows you to specify the default value and description of a field. Note, the default value is *not* filled in automatically if the model doesn't generate it, it is only used in defining the schema that is passed to the model.\n",
    "\n",
    ":::info Requirements\n",
    "\n",
    "- Core: `langchain-core>=0.2.26`\n",
    "- Typing extensions: It is highly recommended to import `Annotated` and `TypedDict` from `typing_extensions` instead of `typing` to ensure consistent behavior across Python versions.\n",
    "\n",
    ":::"
   ]
  },
  {
   "cell_type": "code",
   "execution_count": 8,
   "id": "70d82891-42e8-424a-919e-07d83bcfec61",
   "metadata": {},
   "outputs": [
    {
     "data": {
      "text/plain": [
       "{'setup': 'Why was the cat sitting on the computer?',\n",
       " 'punchline': 'Because it wanted to keep an eye on the mouse!',\n",
       " 'rating': 7}"
      ]
     },
     "execution_count": 8,
     "metadata": {},
     "output_type": "execute_result"
    }
   ],
   "source": [
    "from typing_extensions import Annotated, TypedDict\n",
    "\n",
    "\n",
    "# TypedDict\n",
    "class Joke(TypedDict):\n",
    "    \"\"\"Joke to tell user.\"\"\"\n",
    "\n",
    "    setup: Annotated[str, ..., \"The setup of the joke\"]\n",
    "\n",
    "    # Alternatively, we could have specified setup as:\n",
    "\n",
    "    # setup: str                    # no default, no description\n",
    "    # setup: Annotated[str, ...]    # no default, no description\n",
    "    # setup: Annotated[str, \"foo\"]  # default, no description\n",
    "\n",
    "    punchline: Annotated[str, ..., \"The punchline of the joke\"]\n",
    "    rating: Annotated[Optional[int], None, \"How funny the joke is, from 1 to 10\"]\n",
    "\n",
    "\n",
    "structured_llm = llm.with_structured_output(Joke)\n",
    "\n",
    "structured_llm.invoke(\"Tell me a joke about cats\")"
   ]
  },
  {
   "cell_type": "markdown",
   "id": "e4d7b4dc-f617-4ea8-aa58-847c228791b4",
   "metadata": {},
   "source": [
    "Equivalently, we can pass in a [JSON Schema](https://json-schema.org/) dict. This requires no imports or classes and makes it very clear exactly how each parameter is documented, at the cost of being a bit more verbose."
   ]
  },
  {
   "cell_type": "code",
   "execution_count": 6,
   "id": "6700994a",
   "metadata": {},
   "outputs": [
    {
     "data": {
      "text/plain": [
       "{'setup': 'Why was the cat sitting on the computer?',\n",
       " 'punchline': 'Because it wanted to keep an eye on the mouse!',\n",
       " 'rating': 7}"
      ]
     },
     "execution_count": 6,
     "metadata": {},
     "output_type": "execute_result"
    }
   ],
   "source": [
    "json_schema = {\n",
    "    \"title\": \"joke\",\n",
    "    \"description\": \"Joke to tell user.\",\n",
    "    \"type\": \"object\",\n",
    "    \"properties\": {\n",
    "        \"setup\": {\n",
    "            \"type\": \"string\",\n",
    "            \"description\": \"The setup of the joke\",\n",
    "        },\n",
    "        \"punchline\": {\n",
    "            \"type\": \"string\",\n",
    "            \"description\": \"The punchline to the joke\",\n",
    "        },\n",
    "        \"rating\": {\n",
    "            \"type\": \"integer\",\n",
    "            \"description\": \"How funny the joke is, from 1 to 10\",\n",
    "            \"default\": None,\n",
    "        },\n",
    "    },\n",
    "    \"required\": [\"setup\", \"punchline\"],\n",
    "}\n",
    "structured_llm = llm.with_structured_output(json_schema)\n",
    "\n",
    "structured_llm.invoke(\"Tell me a joke about cats\")"
   ]
  },
  {
   "cell_type": "markdown",
   "id": "3da57988",
   "metadata": {},
   "source": [
    "### Choosing between multiple schemas\n",
    "\n",
    "The simplest way to let the model choose from multiple schemas is to create a parent schema that has a Union-typed attribute:"
   ]
  },
  {
   "cell_type": "code",
   "execution_count": 4,
   "id": "9194bcf2",
   "metadata": {},
   "outputs": [
    {
     "data": {
      "text/plain": [
       "Response(output=Joke(setup='Why was the cat sitting on the computer?', punchline='To keep an eye on the mouse!', rating=8))"
      ]
     },
     "execution_count": 4,
     "metadata": {},
     "output_type": "execute_result"
    }
   ],
   "source": [
    "from typing import Union\n",
    "\n",
    "\n",
    "# Pydantic\n",
    "class Joke(BaseModel):\n",
    "    \"\"\"Joke to tell user.\"\"\"\n",
    "\n",
    "    setup: str = Field(description=\"The setup of the joke\")\n",
    "    punchline: str = Field(description=\"The punchline to the joke\")\n",
    "    rating: Optional[int] = Field(\n",
    "        default=None, description=\"How funny the joke is, from 1 to 10\"\n",
    "    )\n",
    "\n",
    "\n",
    "class ConversationalResponse(BaseModel):\n",
    "    \"\"\"Respond in a conversational manner. Be kind and helpful.\"\"\"\n",
    "\n",
    "    response: str = Field(description=\"A conversational response to the user's query\")\n",
    "\n",
    "\n",
    "class Response(BaseModel):\n",
    "    output: Union[Joke, ConversationalResponse]\n",
    "\n",
    "\n",
    "structured_llm = llm.with_structured_output(Response)\n",
    "\n",
    "structured_llm.invoke(\"Tell me a joke about cats\")"
   ]
  },
  {
   "cell_type": "code",
   "execution_count": 5,
   "id": "84d86132",
   "metadata": {},
   "outputs": [
    {
     "data": {
      "text/plain": [
       "Response(output=ConversationalResponse(response=\"I'm just a digital assistant, so I don't have feelings, but I'm here and ready to help you. How can I assist you today?\"))"
      ]
     },
     "execution_count": 5,
     "metadata": {},
     "output_type": "execute_result"
    }
   ],
   "source": [
    "structured_llm.invoke(\"How are you today?\")"
   ]
  },
  {
   "cell_type": "markdown",
   "id": "e28c14d3",
   "metadata": {},
   "source": [
    "Alternatively, you can use tool calling directly to allow the model to choose between options, if your [chosen model supports it](/docs/integrations/chat/). This involves a bit more parsing and setup but in some instances leads to better performance because you don't have to use nested schemas. See [this how-to guide](/docs/how_to/tool_calling) for more details."
   ]
  },
  {
   "cell_type": "markdown",
   "id": "9a40f703-7fd2-4fe0-ab2a-fa2d711ba009",
   "metadata": {},
   "source": [
    "### Streaming\n",
    "\n",
    "We can stream outputs from our structured model when the output type is a dict (i.e., when the schema is specified as a TypedDict class or  JSON Schema dict). \n",
    "\n",
    ":::info\n",
    "\n",
    "Note that what's yielded is already aggregated chunks, not deltas.\n",
    "\n",
    ":::"
   ]
  },
  {
   "cell_type": "code",
   "execution_count": 9,
   "id": "aff89877-28a3-472f-a1aa-eff893fe7736",
   "metadata": {},
   "outputs": [
    {
     "name": "stdout",
     "output_type": "stream",
     "text": [
      "{}\n",
      "{'setup': ''}\n",
      "{'setup': 'Why'}\n",
      "{'setup': 'Why was'}\n",
      "{'setup': 'Why was the'}\n",
      "{'setup': 'Why was the cat'}\n",
      "{'setup': 'Why was the cat sitting'}\n",
      "{'setup': 'Why was the cat sitting on'}\n",
      "{'setup': 'Why was the cat sitting on the'}\n",
      "{'setup': 'Why was the cat sitting on the computer'}\n",
      "{'setup': 'Why was the cat sitting on the computer?'}\n",
      "{'setup': 'Why was the cat sitting on the computer?', 'punchline': ''}\n",
      "{'setup': 'Why was the cat sitting on the computer?', 'punchline': 'Because'}\n",
      "{'setup': 'Why was the cat sitting on the computer?', 'punchline': 'Because it'}\n",
      "{'setup': 'Why was the cat sitting on the computer?', 'punchline': 'Because it wanted'}\n",
      "{'setup': 'Why was the cat sitting on the computer?', 'punchline': 'Because it wanted to'}\n",
      "{'setup': 'Why was the cat sitting on the computer?', 'punchline': 'Because it wanted to keep'}\n",
      "{'setup': 'Why was the cat sitting on the computer?', 'punchline': 'Because it wanted to keep an'}\n",
      "{'setup': 'Why was the cat sitting on the computer?', 'punchline': 'Because it wanted to keep an eye'}\n",
      "{'setup': 'Why was the cat sitting on the computer?', 'punchline': 'Because it wanted to keep an eye on'}\n",
      "{'setup': 'Why was the cat sitting on the computer?', 'punchline': 'Because it wanted to keep an eye on the'}\n",
      "{'setup': 'Why was the cat sitting on the computer?', 'punchline': 'Because it wanted to keep an eye on the mouse'}\n",
      "{'setup': 'Why was the cat sitting on the computer?', 'punchline': 'Because it wanted to keep an eye on the mouse!'}\n",
      "{'setup': 'Why was the cat sitting on the computer?', 'punchline': 'Because it wanted to keep an eye on the mouse!', 'rating': 7}\n"
     ]
    }
   ],
   "source": [
    "from typing_extensions import Annotated, TypedDict\n",
    "\n",
    "\n",
    "# TypedDict\n",
    "class Joke(TypedDict):\n",
    "    \"\"\"Joke to tell user.\"\"\"\n",
    "\n",
    "    setup: Annotated[str, ..., \"The setup of the joke\"]\n",
    "    punchline: Annotated[str, ..., \"The punchline of the joke\"]\n",
    "    rating: Annotated[Optional[int], None, \"How funny the joke is, from 1 to 10\"]\n",
    "\n",
    "\n",
    "structured_llm = llm.with_structured_output(Joke)\n",
    "\n",
    "for chunk in structured_llm.stream(\"Tell me a joke about cats\"):\n",
    "    print(chunk)"
   ]
  },
  {
   "cell_type": "markdown",
   "id": "0a526cdf-e736-451b-96be-22e8986d3863",
   "metadata": {},
   "source": [
    "### Few-shot prompting\n",
    "\n",
    "For more complex schemas it's very useful to add few-shot examples to the prompt. This can be done in a few ways.\n",
    "\n",
    "The simplest and most universal way is to add examples to a system message in the prompt:"
   ]
  },
  {
   "cell_type": "code",
   "execution_count": 11,
   "id": "283ba784-2072-47ee-9b2c-1119e3c69e8e",
   "metadata": {},
   "outputs": [
    {
     "data": {
      "text/plain": [
       "{'setup': 'Woodpecker',\n",
       " 'punchline': \"Woodpecker who? Woodpecker who can't find a tree is just a bird with a headache!\",\n",
       " 'rating': 7}"
      ]
     },
     "execution_count": 11,
     "metadata": {},
     "output_type": "execute_result"
    }
   ],
   "source": [
    "from langchain_core.prompts import ChatPromptTemplate\n",
    "\n",
    "system = \"\"\"You are a hilarious comedian. Your specialty is knock-knock jokes. \\\n",
    "Return a joke which has the setup (the response to \"Who's there?\") and the final punchline (the response to \"<setup> who?\").\n",
    "\n",
    "Here are some examples of jokes:\n",
    "\n",
    "example_user: Tell me a joke about planes\n",
    "example_assistant: {{\"setup\": \"Why don't planes ever get tired?\", \"punchline\": \"Because they have rest wings!\", \"rating\": 2}}\n",
    "\n",
    "example_user: Tell me another joke about planes\n",
    "example_assistant: {{\"setup\": \"Cargo\", \"punchline\": \"Cargo 'vroom vroom', but planes go 'zoom zoom'!\", \"rating\": 10}}\n",
    "\n",
    "example_user: Now about caterpillars\n",
    "example_assistant: {{\"setup\": \"Caterpillar\", \"punchline\": \"Caterpillar really slow, but watch me turn into a butterfly and steal the show!\", \"rating\": 5}}\"\"\"\n",
    "\n",
    "prompt = ChatPromptTemplate.from_messages([(\"system\", system), (\"human\", \"{input}\")])\n",
    "\n",
    "few_shot_structured_llm = prompt | structured_llm\n",
    "few_shot_structured_llm.invoke(\"what's something funny about woodpeckers\")"
   ]
  },
  {
   "cell_type": "markdown",
   "id": "3c12b389-153d-44d1-af34-37e5b926d3db",
   "metadata": {},
   "source": [
    "When the underlying method for structuring outputs is tool calling, we can pass in our examples as explicit tool calls. You can check if the model you're using makes use of tool calling in its API reference."
   ]
  },
  {
   "cell_type": "code",
   "execution_count": 12,
   "id": "d7381cb0-b2c3-4302-a319-ed72d0b9e43f",
   "metadata": {},
   "outputs": [
    {
     "data": {
      "text/plain": [
       "{'setup': 'Crocodile',\n",
       " 'punchline': 'Crocodile be seeing you later, alligator!',\n",
       " 'rating': 7}"
      ]
     },
     "execution_count": 12,
     "metadata": {},
     "output_type": "execute_result"
    }
   ],
   "source": [
    "from langchain_core.messages import AIMessage, HumanMessage, ToolMessage\n",
    "\n",
    "examples = [\n",
    "    HumanMessage(\"Tell me a joke about planes\", name=\"example_user\"),\n",
    "    AIMessage(\n",
    "        \"\",\n",
    "        name=\"example_assistant\",\n",
    "        tool_calls=[\n",
    "            {\n",
    "                \"name\": \"joke\",\n",
    "                \"args\": {\n",
    "                    \"setup\": \"Why don't planes ever get tired?\",\n",
    "                    \"punchline\": \"Because they have rest wings!\",\n",
    "                    \"rating\": 2,\n",
    "                },\n",
    "                \"id\": \"1\",\n",
    "            }\n",
    "        ],\n",
    "    ),\n",
    "    # Most tool-calling models expect a ToolMessage(s) to follow an AIMessage with tool calls.\n",
    "    ToolMessage(\"\", tool_call_id=\"1\"),\n",
    "    # Some models also expect an AIMessage to follow any ToolMessages,\n",
    "    # so you may need to add an AIMessage here.\n",
    "    HumanMessage(\"Tell me another joke about planes\", name=\"example_user\"),\n",
    "    AIMessage(\n",
    "        \"\",\n",
    "        name=\"example_assistant\",\n",
    "        tool_calls=[\n",
    "            {\n",
    "                \"name\": \"joke\",\n",
    "                \"args\": {\n",
    "                    \"setup\": \"Cargo\",\n",
    "                    \"punchline\": \"Cargo 'vroom vroom', but planes go 'zoom zoom'!\",\n",
    "                    \"rating\": 10,\n",
    "                },\n",
    "                \"id\": \"2\",\n",
    "            }\n",
    "        ],\n",
    "    ),\n",
    "    ToolMessage(\"\", tool_call_id=\"2\"),\n",
    "    HumanMessage(\"Now about caterpillars\", name=\"example_user\"),\n",
    "    AIMessage(\n",
    "        \"\",\n",
    "        tool_calls=[\n",
    "            {\n",
    "                \"name\": \"joke\",\n",
    "                \"args\": {\n",
    "                    \"setup\": \"Caterpillar\",\n",
    "                    \"punchline\": \"Caterpillar really slow, but watch me turn into a butterfly and steal the show!\",\n",
    "                    \"rating\": 5,\n",
    "                },\n",
    "                \"id\": \"3\",\n",
    "            }\n",
    "        ],\n",
    "    ),\n",
    "    ToolMessage(\"\", tool_call_id=\"3\"),\n",
    "]\n",
    "system = \"\"\"You are a hilarious comedian. Your specialty is knock-knock jokes. \\\n",
    "Return a joke which has the setup (the response to \"Who's there?\") \\\n",
    "and the final punchline (the response to \"<setup> who?\").\"\"\"\n",
    "\n",
    "prompt = ChatPromptTemplate.from_messages(\n",
    "    [(\"system\", system), (\"placeholder\", \"{examples}\"), (\"human\", \"{input}\")]\n",
    ")\n",
    "few_shot_structured_llm = prompt | structured_llm\n",
    "few_shot_structured_llm.invoke({\"input\": \"crocodiles\", \"examples\": examples})"
   ]
  },
  {
   "cell_type": "markdown",
   "id": "498d893b-ceaa-47ff-a9d8-4faa60702715",
   "metadata": {},
   "source": [
    "For more on few shot prompting when using tool calling, see [here](/docs/how_to/function_calling/#Few-shot-prompting)."
   ]
  },
  {
   "cell_type": "markdown",
   "id": "39d7a555",
   "metadata": {},
   "source": [
    "### (Advanced) Specifying the method for structuring outputs\n",
    "\n",
    "For models that support more than one means of structuring outputs (i.e., they support both tool calling and JSON mode), you can specify which method to use with the `method=` argument.\n",
    "\n",
    ":::info JSON mode\n",
    "\n",
    "If using JSON mode you'll have to still specify the desired schema in the model prompt. The schema you pass to `with_structured_output` will only be used for parsing the model outputs, it will not be passed to the model the way it is with tool calling.\n",
    "\n",
    "To see if the model you're using supports JSON mode, check its entry in the [API reference](https://api.python.langchain.com/en/latest/langchain_api_reference.html).\n",
    "\n",
    ":::"
   ]
  },
  {
   "cell_type": "code",
   "execution_count": 15,
   "id": "df0370e3",
   "metadata": {},
   "outputs": [
    {
     "data": {
      "text/plain": [
       "{'setup': 'Why was the cat sitting on the computer?',\n",
       " 'punchline': 'Because it wanted to keep an eye on the mouse!'}"
      ]
     },
     "execution_count": 15,
     "metadata": {},
     "output_type": "execute_result"
    }
   ],
   "source": [
    "structured_llm = llm.with_structured_output(None, method=\"json_mode\")\n",
    "\n",
    "structured_llm.invoke(\n",
    "    \"Tell me a joke about cats, respond in JSON with `setup` and `punchline` keys\"\n",
    ")"
   ]
  },
  {
   "cell_type": "markdown",
   "id": "91e95aa2",
   "metadata": {},
   "source": [
    "### (Advanced) Raw outputs\n",
    "\n",
    "LLMs aren't perfect at generating structured output, especially as schemas become complex. You can avoid raising exceptions and handle the raw output yourself by passing `include_raw=True`. This changes the output format to contain the raw message output, the `parsed` value (if successful), and any resulting errors:"
   ]
  },
  {
   "cell_type": "code",
   "execution_count": 17,
   "id": "10ed2842",
   "metadata": {},
   "outputs": [
    {
     "data": {
      "text/plain": [
       "{'raw': AIMessage(content='', additional_kwargs={'tool_calls': [{'id': 'call_f25ZRmh8u5vHlOWfTUw8sJFZ', 'function': {'arguments': '{\"setup\":\"Why was the cat sitting on the computer?\",\"punchline\":\"Because it wanted to keep an eye on the mouse!\",\"rating\":7}', 'name': 'Joke'}, 'type': 'function'}]}, response_metadata={'token_usage': {'completion_tokens': 33, 'prompt_tokens': 93, 'total_tokens': 126}, 'model_name': 'gpt-4o-2024-05-13', 'system_fingerprint': 'fp_4e2b2da518', 'finish_reason': 'stop', 'logprobs': None}, id='run-d880d7e2-df08-4e9e-ad92-dfc29f2fd52f-0', tool_calls=[{'name': 'Joke', 'args': {'setup': 'Why was the cat sitting on the computer?', 'punchline': 'Because it wanted to keep an eye on the mouse!', 'rating': 7}, 'id': 'call_f25ZRmh8u5vHlOWfTUw8sJFZ', 'type': 'tool_call'}], usage_metadata={'input_tokens': 93, 'output_tokens': 33, 'total_tokens': 126}),\n",
       " 'parsed': {'setup': 'Why was the cat sitting on the computer?',\n",
       "  'punchline': 'Because it wanted to keep an eye on the mouse!',\n",
       "  'rating': 7},\n",
       " 'parsing_error': None}"
      ]
     },
     "execution_count": 17,
     "metadata": {},
     "output_type": "execute_result"
    }
   ],
   "source": [
    "structured_llm = llm.with_structured_output(Joke, include_raw=True)\n",
    "\n",
    "structured_llm.invoke(\"Tell me a joke about cats\")"
   ]
  },
  {
   "cell_type": "markdown",
   "id": "5e92a98a",
   "metadata": {},
   "source": [
    "## Prompting and parsing model outputs directly\n",
    "\n",
    "Not all models support `.with_structured_output()`, since not all models have tool calling or JSON mode support. For such models you'll need to directly prompt the model to use a specific format, and use an output parser to extract the structured response from the raw model output.\n",
    "\n",
    "### Using `PydanticOutputParser`\n",
    "\n",
    "The following example uses the built-in [`PydanticOutputParser`](https://api.python.langchain.com/en/latest/output_parsers/langchain_core.output_parsers.pydantic.PydanticOutputParser.html) to parse the output of a chat model prompted to match the given Pydantic schema. Note that we are adding `format_instructions` directly to the prompt from a method on the parser:"
   ]
  },
  {
   "cell_type": "code",
   "execution_count": 31,
   "id": "6e514455",
   "metadata": {},
   "outputs": [],
   "source": [
    "from typing import List\n",
    "\n",
    "from langchain_core.output_parsers import PydanticOutputParser\n",
    "from langchain_core.prompts import ChatPromptTemplate\n",
    "from langchain_core.pydantic_v1 import BaseModel, Field\n",
    "\n",
    "\n",
    "class Person(BaseModel):\n",
    "    \"\"\"Information about a person.\"\"\"\n",
    "\n",
    "    name: str = Field(..., description=\"The name of the person\")\n",
    "    height_in_meters: float = Field(\n",
    "        ..., description=\"The height of the person expressed in meters.\"\n",
    "    )\n",
    "\n",
    "\n",
    "class People(BaseModel):\n",
    "    \"\"\"Identifying information about all people in a text.\"\"\"\n",
    "\n",
    "    people: List[Person]\n",
    "\n",
    "\n",
    "# Set up a parser\n",
    "parser = PydanticOutputParser(pydantic_object=People)\n",
    "\n",
    "# Prompt\n",
    "prompt = ChatPromptTemplate.from_messages(\n",
    "    [\n",
    "        (\n",
    "            \"system\",\n",
    "            \"Answer the user query. Wrap the output in `json` tags\\n{format_instructions}\",\n",
    "        ),\n",
    "        (\"human\", \"{query}\"),\n",
    "    ]\n",
    ").partial(format_instructions=parser.get_format_instructions())"
   ]
  },
  {
   "cell_type": "markdown",
   "id": "082fa166",
   "metadata": {},
   "source": [
    "Let’s take a look at what information is sent to the model:"
   ]
  },
  {
   "cell_type": "code",
   "execution_count": 37,
   "id": "3d73d33d",
   "metadata": {},
   "outputs": [
    {
     "name": "stdout",
     "output_type": "stream",
     "text": [
      "System: Answer the user query. Wrap the output in `json` tags\n",
      "The output should be formatted as a JSON instance that conforms to the JSON schema below.\n",
      "\n",
      "As an example, for the schema {\"properties\": {\"foo\": {\"title\": \"Foo\", \"description\": \"a list of strings\", \"type\": \"array\", \"items\": {\"type\": \"string\"}}}, \"required\": [\"foo\"]}\n",
      "the object {\"foo\": [\"bar\", \"baz\"]} is a well-formatted instance of the schema. The object {\"properties\": {\"foo\": [\"bar\", \"baz\"]}} is not well-formatted.\n",
      "\n",
      "Here is the output schema:\n",
      "```\n",
      "{\"description\": \"Identifying information about all people in a text.\", \"properties\": {\"people\": {\"title\": \"People\", \"type\": \"array\", \"items\": {\"$ref\": \"#/definitions/Person\"}}}, \"required\": [\"people\"], \"definitions\": {\"Person\": {\"title\": \"Person\", \"description\": \"Information about a person.\", \"type\": \"object\", \"properties\": {\"name\": {\"title\": \"Name\", \"description\": \"The name of the person\", \"type\": \"string\"}, \"height_in_meters\": {\"title\": \"Height In Meters\", \"description\": \"The height of the person expressed in meters.\", \"type\": \"number\"}}, \"required\": [\"name\", \"height_in_meters\"]}}}\n",
      "```\n",
      "Human: Anna is 23 years old and she is 6 feet tall\n"
     ]
    }
   ],
   "source": [
    "query = \"Anna is 23 years old and she is 6 feet tall\"\n",
    "\n",
    "print(prompt.invoke(query).to_string())"
   ]
  },
  {
   "cell_type": "markdown",
   "id": "081956b9",
   "metadata": {},
   "source": [
    "And now let's invoke it:"
   ]
  },
  {
   "cell_type": "code",
   "execution_count": 9,
   "id": "8d6b3d17",
   "metadata": {},
   "outputs": [
    {
     "data": {
      "text/plain": [
       "People(people=[Person(name='Anna', height_in_meters=1.8288)])"
      ]
     },
     "execution_count": 9,
     "metadata": {},
     "output_type": "execute_result"
    }
   ],
   "source": [
    "chain = prompt | llm | parser\n",
    "\n",
    "chain.invoke({\"query\": query})"
   ]
  },
  {
   "cell_type": "markdown",
   "id": "6732dd87",
   "metadata": {},
   "source": [
    "For a deeper dive into using output parsers with prompting techniques for structured output, see [this guide](/docs/how_to/output_parser_structured).\n",
    "\n",
    "### Custom Parsing\n",
    "\n",
    "You can also create a custom prompt and parser with [LangChain Expression Language (LCEL)](/docs/concepts/#langchain-expression-language), using a plain function to parse the output from the model:"
   ]
  },
  {
   "cell_type": "code",
   "execution_count": 10,
   "id": "e8d37e15",
   "metadata": {},
   "outputs": [],
   "source": [
    "import json\n",
    "import re\n",
    "from typing import List\n",
    "\n",
    "from langchain_core.messages import AIMessage\n",
    "from langchain_core.prompts import ChatPromptTemplate\n",
    "from langchain_core.pydantic_v1 import BaseModel, Field\n",
    "\n",
    "\n",
    "class Person(BaseModel):\n",
    "    \"\"\"Information about a person.\"\"\"\n",
    "\n",
    "    name: str = Field(..., description=\"The name of the person\")\n",
    "    height_in_meters: float = Field(\n",
    "        ..., description=\"The height of the person expressed in meters.\"\n",
    "    )\n",
    "\n",
    "\n",
    "class People(BaseModel):\n",
    "    \"\"\"Identifying information about all people in a text.\"\"\"\n",
    "\n",
    "    people: List[Person]\n",
    "\n",
    "\n",
    "# Prompt\n",
    "prompt = ChatPromptTemplate.from_messages(\n",
    "    [\n",
    "        (\n",
    "            \"system\",\n",
    "            \"Answer the user query. Output your answer as JSON that  \"\n",
    "            \"matches the given schema: ```json\\n{schema}\\n```. \"\n",
    "            \"Make sure to wrap the answer in ```json and ``` tags\",\n",
    "        ),\n",
    "        (\"human\", \"{query}\"),\n",
    "    ]\n",
    ").partial(schema=People.schema())\n",
    "\n",
    "\n",
    "# Custom parser\n",
    "def extract_json(message: AIMessage) -> List[dict]:\n",
    "    \"\"\"Extracts JSON content from a string where JSON is embedded between ```json and ``` tags.\n",
    "\n",
    "    Parameters:\n",
    "        text (str): The text containing the JSON content.\n",
    "\n",
    "    Returns:\n",
    "        list: A list of extracted JSON strings.\n",
    "    \"\"\"\n",
    "    text = message.content\n",
    "    # Define the regular expression pattern to match JSON blocks\n",
    "    pattern = r\"```json(.*?)```\"\n",
    "\n",
    "    # Find all non-overlapping matches of the pattern in the string\n",
    "    matches = re.findall(pattern, text, re.DOTALL)\n",
    "\n",
    "    # Return the list of matched JSON strings, stripping any leading or trailing whitespace\n",
    "    try:\n",
    "        return [json.loads(match.strip()) for match in matches]\n",
    "    except Exception:\n",
    "        raise ValueError(f\"Failed to parse: {message}\")"
   ]
  },
  {
   "cell_type": "markdown",
   "id": "9f1bc8f7",
   "metadata": {},
   "source": [
    "Here is the prompt sent to the model:"
   ]
  },
  {
   "cell_type": "code",
   "execution_count": 11,
   "id": "c8a30d0e",
   "metadata": {},
   "outputs": [
    {
     "name": "stdout",
     "output_type": "stream",
     "text": [
      "System: Answer the user query. Output your answer as JSON that  matches the given schema: ```json\n",
      "{'title': 'People', 'description': 'Identifying information about all people in a text.', 'type': 'object', 'properties': {'people': {'title': 'People', 'type': 'array', 'items': {'$ref': '#/definitions/Person'}}}, 'required': ['people'], 'definitions': {'Person': {'title': 'Person', 'description': 'Information about a person.', 'type': 'object', 'properties': {'name': {'title': 'Name', 'description': 'The name of the person', 'type': 'string'}, 'height_in_meters': {'title': 'Height In Meters', 'description': 'The height of the person expressed in meters.', 'type': 'number'}}, 'required': ['name', 'height_in_meters']}}}\n",
      "```. Make sure to wrap the answer in ```json and ``` tags\n",
      "Human: Anna is 23 years old and she is 6 feet tall\n"
     ]
    }
   ],
   "source": [
    "query = \"Anna is 23 years old and she is 6 feet tall\"\n",
    "\n",
    "print(prompt.format_prompt(query=query).to_string())"
   ]
  },
  {
   "cell_type": "markdown",
   "id": "ec018893",
   "metadata": {},
   "source": [
    "And here's what it looks like when we invoke it:"
   ]
  },
  {
   "cell_type": "code",
   "execution_count": 12,
   "id": "e1e7baf6",
   "metadata": {},
   "outputs": [
    {
     "data": {
      "text/plain": [
       "[{'people': [{'name': 'Anna', 'height_in_meters': 1.8288}]}]"
      ]
     },
     "execution_count": 12,
     "metadata": {},
     "output_type": "execute_result"
    }
   ],
   "source": [
    "chain = prompt | llm | extract_json\n",
    "\n",
    "chain.invoke({\"query\": query})"
   ]
  }
 ],
 "metadata": {
  "kernelspec": {
   "display_name": "Python 3 (ipykernel)",
   "language": "python",
   "name": "python3"
  },
  "language_info": {
   "codemirror_mode": {
    "name": "ipython",
    "version": 3
   },
   "file_extension": ".py",
   "mimetype": "text/x-python",
   "name": "python",
   "nbconvert_exporter": "python",
   "pygments_lexer": "ipython3",
   "version": "3.11.9"
  }
 },
 "nbformat": 4,
 "nbformat_minor": 5
>>>>>>> 6eb42c65
}<|MERGE_RESOLUTION|>--- conflicted
+++ resolved
@@ -1,5 +1,4 @@
 {
-<<<<<<< HEAD
     "cells": [
         {
             "cell_type": "raw",
@@ -44,7 +43,7 @@
                 "\n",
                 "This is the easiest and most reliable way to get structured outputs. `with_structured_output()` is implemented for models that provide native APIs for structuring outputs, like tool/function calling or JSON mode, and makes use of these capabilities under the hood.\n",
                 "\n",
-                "This method takes a schema as input which specifies the names, types, and descriptions of the desired output attributes. The method returns a model-like Runnable, except that instead of outputting strings or Messages it outputs objects corresponding to the given schema. The schema can be specified as a [JSON Schema](https://json-schema.org/) or a Pydantic class. If JSON Schema is used then a dictionary will be returned by the Runnable, and if a Pydantic class is used then Pydantic objects will be returned.\n",
+                "This method takes a schema as input which specifies the names, types, and descriptions of the desired output attributes. The method returns a model-like Runnable, except that instead of outputting strings or Messages it outputs objects corresponding to the given schema. The schema can be specified as a TypedDict class, [JSON Schema](https://json-schema.org/) or a Pydantic class. If TypedDict or JSON Schema are used then a dictionary will be returned by the Runnable, and if a Pydantic class is used then a Pydantic object will be returned.\n",
                 "\n",
                 "As an example, let's get a model to generate a joke and separate the setup from the punchline:\n",
                 "\n",
@@ -59,7 +58,7 @@
         },
         {
             "cell_type": "code",
-            "execution_count": 2,
+            "execution_count": 3,
             "id": "6d55008f",
             "metadata": {},
             "outputs": [],
@@ -69,7 +68,7 @@
                 "\n",
                 "from langchain_openai import ChatOpenAI\n",
                 "\n",
-                "llm = ChatOpenAI(model=\"gpt-4-0125-preview\", temperature=0)"
+                "llm = ChatOpenAI(model=\"gpt-4o\", temperature=0)"
             ]
         },
         {
@@ -77,22 +76,24 @@
             "id": "a808a401-be1f-49f9-ad13-58dd68f7db5f",
             "metadata": {},
             "source": [
-                "If we want the model to return a Pydantic object, we just need to pass in the desired Pydantic class:"
-            ]
-        },
-        {
-            "cell_type": "code",
-            "execution_count": 3,
+                "### Pydantic class\n",
+                "\n",
+                "If we want the model to return a Pydantic object, we just need to pass in the desired Pydantic class. The key advantage of using Pydantic is that the model-generated output will be validated. Pydantic will raise an error if any required fields are missing or if any fields are of the wrong type."
+            ]
+        },
+        {
+            "cell_type": "code",
+            "execution_count": 4,
             "id": "070bf702",
             "metadata": {},
             "outputs": [
                 {
                     "data": {
                         "text/plain": [
-                            "Joke(setup='Why was the cat sitting on the computer?', punchline='Because it wanted to keep an eye on the mouse!', rating=8)"
-                        ]
-                    },
-                    "execution_count": 3,
+                            "Joke(setup='Why was the cat sitting on the computer?', punchline='Because it wanted to keep an eye on the mouse!', rating=7)"
+                        ]
+                    },
+                    "execution_count": 4,
                     "metadata": {},
                     "output_type": "execute_result"
                 }
@@ -103,12 +104,15 @@
                 "from langchain_core.pydantic_v1 import BaseModel, Field\n",
                 "\n",
                 "\n",
+                "# Pydantic\n",
                 "class Joke(BaseModel):\n",
                 "    \"\"\"Joke to tell user.\"\"\"\n",
                 "\n",
                 "    setup: str = Field(description=\"The setup of the joke\")\n",
                 "    punchline: str = Field(description=\"The punchline to the joke\")\n",
-                "    rating: Optional[int] = Field(description=\"How funny the joke is, from 1 to 10\")\n",
+                "    rating: Optional[int] = Field(\n",
+                "        default=None, description=\"How funny the joke is, from 1 to 10\"\n",
+                "    )\n",
                 "\n",
                 "\n",
                 "structured_llm = llm.with_structured_output(Joke)\n",
@@ -131,13 +135,22 @@
             "id": "deddb6d3",
             "metadata": {},
             "source": [
-                "We can also pass in a [JSON Schema](https://json-schema.org/) dict if you prefer not to use Pydantic. In this case, the response is also a dict:"
+                "### TypedDict or JSON Schema\n",
+                "\n",
+                "If you don't want to use Pydantic, explicitly don't want validation of the arguments, or want to be able to stream the model outputs, you can define your schema using a TypedDict class. We can optionally use a special `Annotated` syntax supported by LangChain that allows you to specify the default value and description of a field. Note, the default value is *not* filled in automatically if the model doesn't generate it, it is only used in defining the schema that is passed to the model.\n",
+                "\n",
+                ":::info Requirements\n",
+                "\n",
+                "- Core: `langchain-core>=0.2.26`\n",
+                "- Typing extensions: It is highly recommended to import `Annotated` and `TypedDict` from `typing_extensions` instead of `typing` to ensure consistent behavior across Python versions.\n",
+                "\n",
+                ":::"
             ]
         },
         {
             "cell_type": "code",
             "execution_count": 8,
-            "id": "6700994a",
+            "id": "70d82891-42e8-424a-919e-07d83bcfec61",
             "metadata": {},
             "outputs": [
                 {
@@ -145,10 +158,62 @@
                         "text/plain": [
                             "{'setup': 'Why was the cat sitting on the computer?',\n",
                             " 'punchline': 'Because it wanted to keep an eye on the mouse!',\n",
-                            " 'rating': 8}"
+                            " 'rating': 7}"
                         ]
                     },
                     "execution_count": 8,
+                    "metadata": {},
+                    "output_type": "execute_result"
+                }
+            ],
+            "source": [
+                "from typing_extensions import Annotated, TypedDict\n",
+                "\n",
+                "\n",
+                "# TypedDict\n",
+                "class Joke(TypedDict):\n",
+                "    \"\"\"Joke to tell user.\"\"\"\n",
+                "\n",
+                "    setup: Annotated[str, ..., \"The setup of the joke\"]\n",
+                "\n",
+                "    # Alternatively, we could have specified setup as:\n",
+                "\n",
+                "    # setup: str                    # no default, no description\n",
+                "    # setup: Annotated[str, ...]    # no default, no description\n",
+                "    # setup: Annotated[str, \"foo\"]  # default, no description\n",
+                "\n",
+                "    punchline: Annotated[str, ..., \"The punchline of the joke\"]\n",
+                "    rating: Annotated[Optional[int], None, \"How funny the joke is, from 1 to 10\"]\n",
+                "\n",
+                "\n",
+                "structured_llm = llm.with_structured_output(Joke)\n",
+                "\n",
+                "structured_llm.invoke(\"Tell me a joke about cats\")"
+            ]
+        },
+        {
+            "cell_type": "markdown",
+            "id": "e4d7b4dc-f617-4ea8-aa58-847c228791b4",
+            "metadata": {},
+            "source": [
+                "Equivalently, we can pass in a [JSON Schema](https://json-schema.org/) dict. This requires no imports or classes and makes it very clear exactly how each parameter is documented, at the cost of being a bit more verbose."
+            ]
+        },
+        {
+            "cell_type": "code",
+            "execution_count": 6,
+            "id": "6700994a",
+            "metadata": {},
+            "outputs": [
+                {
+                    "data": {
+                        "text/plain": [
+                            "{'setup': 'Why was the cat sitting on the computer?',\n",
+                            " 'punchline': 'Because it wanted to keep an eye on the mouse!',\n",
+                            " 'rating': 7}"
+                        ]
+                    },
+                    "execution_count": 6,
                     "metadata": {},
                     "output_type": "execute_result"
                 }
@@ -170,6 +235,7 @@
                 "        \"rating\": {\n",
                 "            \"type\": \"integer\",\n",
                 "            \"description\": \"How funny the joke is, from 1 to 10\",\n",
+                "            \"default\": None,\n",
                 "        },\n",
                 "    },\n",
                 "    \"required\": [\"setup\", \"punchline\"],\n",
@@ -186,7 +252,7 @@
             "source": [
                 "### Choosing between multiple schemas\n",
                 "\n",
-                "The simplest way to let the model choose from multiple schemas is to create a parent Pydantic class that has a Union-typed attribute:"
+                "The simplest way to let the model choose from multiple schemas is to create a parent schema that has a Union-typed attribute:"
             ]
         },
         {
@@ -210,6 +276,17 @@
                 "from typing import Union\n",
                 "\n",
                 "\n",
+                "# Pydantic\n",
+                "class Joke(BaseModel):\n",
+                "    \"\"\"Joke to tell user.\"\"\"\n",
+                "\n",
+                "    setup: str = Field(description=\"The setup of the joke\")\n",
+                "    punchline: str = Field(description=\"The punchline to the joke\")\n",
+                "    rating: Optional[int] = Field(\n",
+                "        default=None, description=\"How funny the joke is, from 1 to 10\"\n",
+                "    )\n",
+                "\n",
+                "\n",
                 "class ConversationalResponse(BaseModel):\n",
                 "    \"\"\"Respond in a conversational manner. Be kind and helpful.\"\"\"\n",
                 "\n",
@@ -261,7 +338,7 @@
             "source": [
                 "### Streaming\n",
                 "\n",
-                "We can stream outputs from our structured model when the output type is a dict (i.e., when the schema is specified as a JSON Schema dict). \n",
+                "We can stream outputs from our structured model when the output type is a dict (i.e., when the schema is specified as a TypedDict class or  JSON Schema dict). \n",
                 "\n",
                 ":::info\n",
                 "\n",
@@ -272,7 +349,7 @@
         },
         {
             "cell_type": "code",
-            "execution_count": 43,
+            "execution_count": 9,
             "id": "aff89877-28a3-472f-a1aa-eff893fe7736",
             "metadata": {},
             "outputs": [
@@ -303,12 +380,24 @@
                         "{'setup': 'Why was the cat sitting on the computer?', 'punchline': 'Because it wanted to keep an eye on the'}\n",
                         "{'setup': 'Why was the cat sitting on the computer?', 'punchline': 'Because it wanted to keep an eye on the mouse'}\n",
                         "{'setup': 'Why was the cat sitting on the computer?', 'punchline': 'Because it wanted to keep an eye on the mouse!'}\n",
-                        "{'setup': 'Why was the cat sitting on the computer?', 'punchline': 'Because it wanted to keep an eye on the mouse!', 'rating': 8}\n"
+                        "{'setup': 'Why was the cat sitting on the computer?', 'punchline': 'Because it wanted to keep an eye on the mouse!', 'rating': 7}\n"
                     ]
                 }
             ],
             "source": [
-                "structured_llm = llm.with_structured_output(json_schema)\n",
+                "from typing_extensions import Annotated, TypedDict\n",
+                "\n",
+                "\n",
+                "# TypedDict\n",
+                "class Joke(TypedDict):\n",
+                "    \"\"\"Joke to tell user.\"\"\"\n",
+                "\n",
+                "    setup: Annotated[str, ..., \"The setup of the joke\"]\n",
+                "    punchline: Annotated[str, ..., \"The punchline of the joke\"]\n",
+                "    rating: Annotated[Optional[int], None, \"How funny the joke is, from 1 to 10\"]\n",
+                "\n",
+                "\n",
+                "structured_llm = llm.with_structured_output(Joke)\n",
                 "\n",
                 "for chunk in structured_llm.stream(\"Tell me a joke about cats\"):\n",
                 "    print(chunk)"
@@ -328,7 +417,7 @@
         },
         {
             "cell_type": "code",
-            "execution_count": 47,
+            "execution_count": 11,
             "id": "283ba784-2072-47ee-9b2c-1119e3c69e8e",
             "metadata": {},
             "outputs": [
@@ -336,11 +425,11 @@
                     "data": {
                         "text/plain": [
                             "{'setup': 'Woodpecker',\n",
-                            " 'punchline': \"Woodpecker goes 'knock knock', but don't worry, they never expect you to answer the door!\",\n",
-                            " 'rating': 8}"
-                        ]
-                    },
-                    "execution_count": 47,
+                            " 'punchline': \"Woodpecker who? Woodpecker who can't find a tree is just a bird with a headache!\",\n",
+                            " 'rating': 7}"
+                        ]
+                    },
+                    "execution_count": 11,
                     "metadata": {},
                     "output_type": "execute_result"
                 }
@@ -378,7 +467,7 @@
         },
         {
             "cell_type": "code",
-            "execution_count": 46,
+            "execution_count": 12,
             "id": "d7381cb0-b2c3-4302-a319-ed72d0b9e43f",
             "metadata": {},
             "outputs": [
@@ -386,11 +475,11 @@
                     "data": {
                         "text/plain": [
                             "{'setup': 'Crocodile',\n",
-                            " 'punchline': \"Crocodile 'see you later', but in a while, it becomes an alligator!\",\n",
+                            " 'punchline': 'Crocodile be seeing you later, alligator!',\n",
                             " 'rating': 7}"
                         ]
                     },
-                    "execution_count": 46,
+                    "execution_count": 12,
                     "metadata": {},
                     "output_type": "execute_result"
                 }
@@ -492,23 +581,24 @@
         },
         {
             "cell_type": "code",
-            "execution_count": 6,
+            "execution_count": 15,
             "id": "df0370e3",
             "metadata": {},
             "outputs": [
                 {
                     "data": {
                         "text/plain": [
-                            "Joke(setup='Why was the cat sitting on the computer?', punchline='Because it wanted to keep an eye on the mouse!', rating=None)"
-                        ]
-                    },
-                    "execution_count": 6,
-                    "metadata": {},
-                    "output_type": "execute_result"
-                }
-            ],
-            "source": [
-                "structured_llm = llm.with_structured_output(Joke, method=\"json_mode\")\n",
+                            "{'setup': 'Why was the cat sitting on the computer?',\n",
+                            " 'punchline': 'Because it wanted to keep an eye on the mouse!'}"
+                        ]
+                    },
+                    "execution_count": 15,
+                    "metadata": {},
+                    "output_type": "execute_result"
+                }
+            ],
+            "source": [
+                "structured_llm = llm.with_structured_output(None, method=\"json_mode\")\n",
                 "\n",
                 "structured_llm.invoke(\n",
                 "    \"Tell me a joke about cats, respond in JSON with `setup` and `punchline` keys\"\n",
@@ -527,19 +617,21 @@
         },
         {
             "cell_type": "code",
-            "execution_count": 5,
+            "execution_count": 17,
             "id": "10ed2842",
             "metadata": {},
             "outputs": [
                 {
                     "data": {
                         "text/plain": [
-                            "{'raw': AIMessage(content='', additional_kwargs={'tool_calls': [{'id': 'call_ASK4EmZeZ69Fi3p554Mb4rWy', 'function': {'arguments': '{\"setup\":\"Why was the cat sitting on the computer?\",\"punchline\":\"Because it wanted to keep an eye on the mouse!\"}', 'name': 'Joke'}, 'type': 'function'}]}, response_metadata={'token_usage': {'completion_tokens': 36, 'prompt_tokens': 107, 'total_tokens': 143}, 'model_name': 'gpt-4-0125-preview', 'system_fingerprint': None, 'finish_reason': 'stop', 'logprobs': None}, id='run-6491d35b-9164-4656-b75c-d7882cfb76cb-0', tool_calls=[{'name': 'Joke', 'args': {'setup': 'Why was the cat sitting on the computer?', 'punchline': 'Because it wanted to keep an eye on the mouse!'}, 'id': 'call_ASK4EmZeZ69Fi3p554Mb4rWy'}], usage_metadata={'input_tokens': 107, 'output_tokens': 36, 'total_tokens': 143}),\n",
-                            " 'parsed': Joke(setup='Why was the cat sitting on the computer?', punchline='Because it wanted to keep an eye on the mouse!', rating=None),\n",
+                            "{'raw': AIMessage(content='', additional_kwargs={'tool_calls': [{'id': 'call_f25ZRmh8u5vHlOWfTUw8sJFZ', 'function': {'arguments': '{\"setup\":\"Why was the cat sitting on the computer?\",\"punchline\":\"Because it wanted to keep an eye on the mouse!\",\"rating\":7}', 'name': 'Joke'}, 'type': 'function'}]}, response_metadata={'token_usage': {'completion_tokens': 33, 'prompt_tokens': 93, 'total_tokens': 126}, 'model_name': 'gpt-4o-2024-05-13', 'system_fingerprint': 'fp_4e2b2da518', 'finish_reason': 'stop', 'logprobs': None}, id='run-d880d7e2-df08-4e9e-ad92-dfc29f2fd52f-0', tool_calls=[{'name': 'Joke', 'args': {'setup': 'Why was the cat sitting on the computer?', 'punchline': 'Because it wanted to keep an eye on the mouse!', 'rating': 7}, 'id': 'call_f25ZRmh8u5vHlOWfTUw8sJFZ', 'type': 'tool_call'}], usage_metadata={'input_tokens': 93, 'output_tokens': 33, 'total_tokens': 126}),\n",
+                            " 'parsed': {'setup': 'Why was the cat sitting on the computer?',\n",
+                            "  'punchline': 'Because it wanted to keep an eye on the mouse!',\n",
+                            "  'rating': 7},\n",
                             " 'parsing_error': None}"
                         ]
                     },
-                    "execution_count": 5,
+                    "execution_count": 17,
                     "metadata": {},
                     "output_type": "execute_result"
                 }
@@ -547,9 +639,7 @@
             "source": [
                 "structured_llm = llm.with_structured_output(Joke, include_raw=True)\n",
                 "\n",
-                "structured_llm.invoke(\n",
-                "    \"Tell me a joke about cats, respond in JSON with `setup` and `punchline` keys\"\n",
-                ")"
+                "structured_llm.invoke(\"Tell me a joke about cats\")"
             ]
         },
         {
@@ -825,7 +915,7 @@
     ],
     "metadata": {
         "kernelspec": {
-            "display_name": "Python 3",
+            "display_name": "Python 3 (ipykernel)",
             "language": "python",
             "name": "python3"
         },
@@ -839,946 +929,9 @@
             "name": "python",
             "nbconvert_exporter": "python",
             "pygments_lexer": "ipython3",
-            "version": "3.10.5"
+            "version": "3.11.9"
         }
     },
     "nbformat": 4,
     "nbformat_minor": 5
-=======
- "cells": [
-  {
-   "cell_type": "raw",
-   "id": "27598444",
-   "metadata": {
-    "vscode": {
-     "languageId": "raw"
-    }
-   },
-   "source": [
-    "---\n",
-    "sidebar_position: 3\n",
-    "keywords: [structured output, json, information extraction, with_structured_output]\n",
-    "---"
-   ]
-  },
-  {
-   "cell_type": "markdown",
-   "id": "6e3f0f72",
-   "metadata": {},
-   "source": [
-    "# How to return structured data from a model\n",
-    "\n",
-    ":::info Prerequisites\n",
-    "\n",
-    "This guide assumes familiarity with the following concepts:\n",
-    "- [Chat models](/docs/concepts/#chat-models)\n",
-    "- [Function/tool calling](/docs/concepts/#functiontool-calling)\n",
-    ":::\n",
-    "\n",
-    "It is often useful to have a model return output that matches a specific schema. One common use-case is extracting data from text to insert into a database or use with some other downstream system. This guide covers a few strategies for getting structured outputs from a model.\n",
-    "\n",
-    "## The `.with_structured_output()` method\n",
-    "\n",
-    "<span data-heading-keywords=\"with_structured_output\"></span>\n",
-    "\n",
-    ":::info Supported models\n",
-    "\n",
-    "You can find a [list of models that support this method here](/docs/integrations/chat/).\n",
-    "\n",
-    ":::\n",
-    "\n",
-    "This is the easiest and most reliable way to get structured outputs. `with_structured_output()` is implemented for models that provide native APIs for structuring outputs, like tool/function calling or JSON mode, and makes use of these capabilities under the hood.\n",
-    "\n",
-    "This method takes a schema as input which specifies the names, types, and descriptions of the desired output attributes. The method returns a model-like Runnable, except that instead of outputting strings or Messages it outputs objects corresponding to the given schema. The schema can be specified as a TypedDict class, [JSON Schema](https://json-schema.org/) or a Pydantic class. If TypedDict or JSON Schema are used then a dictionary will be returned by the Runnable, and if a Pydantic class is used then a Pydantic object will be returned.\n",
-    "\n",
-    "As an example, let's get a model to generate a joke and separate the setup from the punchline:\n",
-    "\n",
-    "```{=mdx}\n",
-    "import ChatModelTabs from \"@theme/ChatModelTabs\";\n",
-    "\n",
-    "<ChatModelTabs\n",
-    "  customVarName=\"llm\"\n",
-    "/>\n",
-    "```"
-   ]
-  },
-  {
-   "cell_type": "code",
-   "execution_count": 3,
-   "id": "6d55008f",
-   "metadata": {},
-   "outputs": [],
-   "source": [
-    "# | output: false\n",
-    "# | echo: false\n",
-    "\n",
-    "from langchain_openai import ChatOpenAI\n",
-    "\n",
-    "llm = ChatOpenAI(model=\"gpt-4o\", temperature=0)"
-   ]
-  },
-  {
-   "cell_type": "markdown",
-   "id": "a808a401-be1f-49f9-ad13-58dd68f7db5f",
-   "metadata": {},
-   "source": [
-    "### Pydantic class\n",
-    "\n",
-    "If we want the model to return a Pydantic object, we just need to pass in the desired Pydantic class. The key advantage of using Pydantic is that the model-generated output will be validated. Pydantic will raise an error if any required fields are missing or if any fields are of the wrong type."
-   ]
-  },
-  {
-   "cell_type": "code",
-   "execution_count": 4,
-   "id": "070bf702",
-   "metadata": {},
-   "outputs": [
-    {
-     "data": {
-      "text/plain": [
-       "Joke(setup='Why was the cat sitting on the computer?', punchline='Because it wanted to keep an eye on the mouse!', rating=7)"
-      ]
-     },
-     "execution_count": 4,
-     "metadata": {},
-     "output_type": "execute_result"
-    }
-   ],
-   "source": [
-    "from typing import Optional\n",
-    "\n",
-    "from langchain_core.pydantic_v1 import BaseModel, Field\n",
-    "\n",
-    "\n",
-    "# Pydantic\n",
-    "class Joke(BaseModel):\n",
-    "    \"\"\"Joke to tell user.\"\"\"\n",
-    "\n",
-    "    setup: str = Field(description=\"The setup of the joke\")\n",
-    "    punchline: str = Field(description=\"The punchline to the joke\")\n",
-    "    rating: Optional[int] = Field(\n",
-    "        default=None, description=\"How funny the joke is, from 1 to 10\"\n",
-    "    )\n",
-    "\n",
-    "\n",
-    "structured_llm = llm.with_structured_output(Joke)\n",
-    "\n",
-    "structured_llm.invoke(\"Tell me a joke about cats\")"
-   ]
-  },
-  {
-   "cell_type": "markdown",
-   "id": "00890a47-3cdf-4805-b8f1-6d110f0633d3",
-   "metadata": {},
-   "source": [
-    ":::tip\n",
-    "Beyond just the structure of the Pydantic class, the name of the Pydantic class, the docstring, and the names and provided descriptions of parameters are very important. Most of the time `with_structured_output` is using a model's function/tool calling API, and you can effectively think of all of this information as being added to the model prompt.\n",
-    ":::"
-   ]
-  },
-  {
-   "cell_type": "markdown",
-   "id": "deddb6d3",
-   "metadata": {},
-   "source": [
-    "### TypedDict or JSON Schema\n",
-    "\n",
-    "If you don't want to use Pydantic, explicitly don't want validation of the arguments, or want to be able to stream the model outputs, you can define your schema using a TypedDict class. We can optionally use a special `Annotated` syntax supported by LangChain that allows you to specify the default value and description of a field. Note, the default value is *not* filled in automatically if the model doesn't generate it, it is only used in defining the schema that is passed to the model.\n",
-    "\n",
-    ":::info Requirements\n",
-    "\n",
-    "- Core: `langchain-core>=0.2.26`\n",
-    "- Typing extensions: It is highly recommended to import `Annotated` and `TypedDict` from `typing_extensions` instead of `typing` to ensure consistent behavior across Python versions.\n",
-    "\n",
-    ":::"
-   ]
-  },
-  {
-   "cell_type": "code",
-   "execution_count": 8,
-   "id": "70d82891-42e8-424a-919e-07d83bcfec61",
-   "metadata": {},
-   "outputs": [
-    {
-     "data": {
-      "text/plain": [
-       "{'setup': 'Why was the cat sitting on the computer?',\n",
-       " 'punchline': 'Because it wanted to keep an eye on the mouse!',\n",
-       " 'rating': 7}"
-      ]
-     },
-     "execution_count": 8,
-     "metadata": {},
-     "output_type": "execute_result"
-    }
-   ],
-   "source": [
-    "from typing_extensions import Annotated, TypedDict\n",
-    "\n",
-    "\n",
-    "# TypedDict\n",
-    "class Joke(TypedDict):\n",
-    "    \"\"\"Joke to tell user.\"\"\"\n",
-    "\n",
-    "    setup: Annotated[str, ..., \"The setup of the joke\"]\n",
-    "\n",
-    "    # Alternatively, we could have specified setup as:\n",
-    "\n",
-    "    # setup: str                    # no default, no description\n",
-    "    # setup: Annotated[str, ...]    # no default, no description\n",
-    "    # setup: Annotated[str, \"foo\"]  # default, no description\n",
-    "\n",
-    "    punchline: Annotated[str, ..., \"The punchline of the joke\"]\n",
-    "    rating: Annotated[Optional[int], None, \"How funny the joke is, from 1 to 10\"]\n",
-    "\n",
-    "\n",
-    "structured_llm = llm.with_structured_output(Joke)\n",
-    "\n",
-    "structured_llm.invoke(\"Tell me a joke about cats\")"
-   ]
-  },
-  {
-   "cell_type": "markdown",
-   "id": "e4d7b4dc-f617-4ea8-aa58-847c228791b4",
-   "metadata": {},
-   "source": [
-    "Equivalently, we can pass in a [JSON Schema](https://json-schema.org/) dict. This requires no imports or classes and makes it very clear exactly how each parameter is documented, at the cost of being a bit more verbose."
-   ]
-  },
-  {
-   "cell_type": "code",
-   "execution_count": 6,
-   "id": "6700994a",
-   "metadata": {},
-   "outputs": [
-    {
-     "data": {
-      "text/plain": [
-       "{'setup': 'Why was the cat sitting on the computer?',\n",
-       " 'punchline': 'Because it wanted to keep an eye on the mouse!',\n",
-       " 'rating': 7}"
-      ]
-     },
-     "execution_count": 6,
-     "metadata": {},
-     "output_type": "execute_result"
-    }
-   ],
-   "source": [
-    "json_schema = {\n",
-    "    \"title\": \"joke\",\n",
-    "    \"description\": \"Joke to tell user.\",\n",
-    "    \"type\": \"object\",\n",
-    "    \"properties\": {\n",
-    "        \"setup\": {\n",
-    "            \"type\": \"string\",\n",
-    "            \"description\": \"The setup of the joke\",\n",
-    "        },\n",
-    "        \"punchline\": {\n",
-    "            \"type\": \"string\",\n",
-    "            \"description\": \"The punchline to the joke\",\n",
-    "        },\n",
-    "        \"rating\": {\n",
-    "            \"type\": \"integer\",\n",
-    "            \"description\": \"How funny the joke is, from 1 to 10\",\n",
-    "            \"default\": None,\n",
-    "        },\n",
-    "    },\n",
-    "    \"required\": [\"setup\", \"punchline\"],\n",
-    "}\n",
-    "structured_llm = llm.with_structured_output(json_schema)\n",
-    "\n",
-    "structured_llm.invoke(\"Tell me a joke about cats\")"
-   ]
-  },
-  {
-   "cell_type": "markdown",
-   "id": "3da57988",
-   "metadata": {},
-   "source": [
-    "### Choosing between multiple schemas\n",
-    "\n",
-    "The simplest way to let the model choose from multiple schemas is to create a parent schema that has a Union-typed attribute:"
-   ]
-  },
-  {
-   "cell_type": "code",
-   "execution_count": 4,
-   "id": "9194bcf2",
-   "metadata": {},
-   "outputs": [
-    {
-     "data": {
-      "text/plain": [
-       "Response(output=Joke(setup='Why was the cat sitting on the computer?', punchline='To keep an eye on the mouse!', rating=8))"
-      ]
-     },
-     "execution_count": 4,
-     "metadata": {},
-     "output_type": "execute_result"
-    }
-   ],
-   "source": [
-    "from typing import Union\n",
-    "\n",
-    "\n",
-    "# Pydantic\n",
-    "class Joke(BaseModel):\n",
-    "    \"\"\"Joke to tell user.\"\"\"\n",
-    "\n",
-    "    setup: str = Field(description=\"The setup of the joke\")\n",
-    "    punchline: str = Field(description=\"The punchline to the joke\")\n",
-    "    rating: Optional[int] = Field(\n",
-    "        default=None, description=\"How funny the joke is, from 1 to 10\"\n",
-    "    )\n",
-    "\n",
-    "\n",
-    "class ConversationalResponse(BaseModel):\n",
-    "    \"\"\"Respond in a conversational manner. Be kind and helpful.\"\"\"\n",
-    "\n",
-    "    response: str = Field(description=\"A conversational response to the user's query\")\n",
-    "\n",
-    "\n",
-    "class Response(BaseModel):\n",
-    "    output: Union[Joke, ConversationalResponse]\n",
-    "\n",
-    "\n",
-    "structured_llm = llm.with_structured_output(Response)\n",
-    "\n",
-    "structured_llm.invoke(\"Tell me a joke about cats\")"
-   ]
-  },
-  {
-   "cell_type": "code",
-   "execution_count": 5,
-   "id": "84d86132",
-   "metadata": {},
-   "outputs": [
-    {
-     "data": {
-      "text/plain": [
-       "Response(output=ConversationalResponse(response=\"I'm just a digital assistant, so I don't have feelings, but I'm here and ready to help you. How can I assist you today?\"))"
-      ]
-     },
-     "execution_count": 5,
-     "metadata": {},
-     "output_type": "execute_result"
-    }
-   ],
-   "source": [
-    "structured_llm.invoke(\"How are you today?\")"
-   ]
-  },
-  {
-   "cell_type": "markdown",
-   "id": "e28c14d3",
-   "metadata": {},
-   "source": [
-    "Alternatively, you can use tool calling directly to allow the model to choose between options, if your [chosen model supports it](/docs/integrations/chat/). This involves a bit more parsing and setup but in some instances leads to better performance because you don't have to use nested schemas. See [this how-to guide](/docs/how_to/tool_calling) for more details."
-   ]
-  },
-  {
-   "cell_type": "markdown",
-   "id": "9a40f703-7fd2-4fe0-ab2a-fa2d711ba009",
-   "metadata": {},
-   "source": [
-    "### Streaming\n",
-    "\n",
-    "We can stream outputs from our structured model when the output type is a dict (i.e., when the schema is specified as a TypedDict class or  JSON Schema dict). \n",
-    "\n",
-    ":::info\n",
-    "\n",
-    "Note that what's yielded is already aggregated chunks, not deltas.\n",
-    "\n",
-    ":::"
-   ]
-  },
-  {
-   "cell_type": "code",
-   "execution_count": 9,
-   "id": "aff89877-28a3-472f-a1aa-eff893fe7736",
-   "metadata": {},
-   "outputs": [
-    {
-     "name": "stdout",
-     "output_type": "stream",
-     "text": [
-      "{}\n",
-      "{'setup': ''}\n",
-      "{'setup': 'Why'}\n",
-      "{'setup': 'Why was'}\n",
-      "{'setup': 'Why was the'}\n",
-      "{'setup': 'Why was the cat'}\n",
-      "{'setup': 'Why was the cat sitting'}\n",
-      "{'setup': 'Why was the cat sitting on'}\n",
-      "{'setup': 'Why was the cat sitting on the'}\n",
-      "{'setup': 'Why was the cat sitting on the computer'}\n",
-      "{'setup': 'Why was the cat sitting on the computer?'}\n",
-      "{'setup': 'Why was the cat sitting on the computer?', 'punchline': ''}\n",
-      "{'setup': 'Why was the cat sitting on the computer?', 'punchline': 'Because'}\n",
-      "{'setup': 'Why was the cat sitting on the computer?', 'punchline': 'Because it'}\n",
-      "{'setup': 'Why was the cat sitting on the computer?', 'punchline': 'Because it wanted'}\n",
-      "{'setup': 'Why was the cat sitting on the computer?', 'punchline': 'Because it wanted to'}\n",
-      "{'setup': 'Why was the cat sitting on the computer?', 'punchline': 'Because it wanted to keep'}\n",
-      "{'setup': 'Why was the cat sitting on the computer?', 'punchline': 'Because it wanted to keep an'}\n",
-      "{'setup': 'Why was the cat sitting on the computer?', 'punchline': 'Because it wanted to keep an eye'}\n",
-      "{'setup': 'Why was the cat sitting on the computer?', 'punchline': 'Because it wanted to keep an eye on'}\n",
-      "{'setup': 'Why was the cat sitting on the computer?', 'punchline': 'Because it wanted to keep an eye on the'}\n",
-      "{'setup': 'Why was the cat sitting on the computer?', 'punchline': 'Because it wanted to keep an eye on the mouse'}\n",
-      "{'setup': 'Why was the cat sitting on the computer?', 'punchline': 'Because it wanted to keep an eye on the mouse!'}\n",
-      "{'setup': 'Why was the cat sitting on the computer?', 'punchline': 'Because it wanted to keep an eye on the mouse!', 'rating': 7}\n"
-     ]
-    }
-   ],
-   "source": [
-    "from typing_extensions import Annotated, TypedDict\n",
-    "\n",
-    "\n",
-    "# TypedDict\n",
-    "class Joke(TypedDict):\n",
-    "    \"\"\"Joke to tell user.\"\"\"\n",
-    "\n",
-    "    setup: Annotated[str, ..., \"The setup of the joke\"]\n",
-    "    punchline: Annotated[str, ..., \"The punchline of the joke\"]\n",
-    "    rating: Annotated[Optional[int], None, \"How funny the joke is, from 1 to 10\"]\n",
-    "\n",
-    "\n",
-    "structured_llm = llm.with_structured_output(Joke)\n",
-    "\n",
-    "for chunk in structured_llm.stream(\"Tell me a joke about cats\"):\n",
-    "    print(chunk)"
-   ]
-  },
-  {
-   "cell_type": "markdown",
-   "id": "0a526cdf-e736-451b-96be-22e8986d3863",
-   "metadata": {},
-   "source": [
-    "### Few-shot prompting\n",
-    "\n",
-    "For more complex schemas it's very useful to add few-shot examples to the prompt. This can be done in a few ways.\n",
-    "\n",
-    "The simplest and most universal way is to add examples to a system message in the prompt:"
-   ]
-  },
-  {
-   "cell_type": "code",
-   "execution_count": 11,
-   "id": "283ba784-2072-47ee-9b2c-1119e3c69e8e",
-   "metadata": {},
-   "outputs": [
-    {
-     "data": {
-      "text/plain": [
-       "{'setup': 'Woodpecker',\n",
-       " 'punchline': \"Woodpecker who? Woodpecker who can't find a tree is just a bird with a headache!\",\n",
-       " 'rating': 7}"
-      ]
-     },
-     "execution_count": 11,
-     "metadata": {},
-     "output_type": "execute_result"
-    }
-   ],
-   "source": [
-    "from langchain_core.prompts import ChatPromptTemplate\n",
-    "\n",
-    "system = \"\"\"You are a hilarious comedian. Your specialty is knock-knock jokes. \\\n",
-    "Return a joke which has the setup (the response to \"Who's there?\") and the final punchline (the response to \"<setup> who?\").\n",
-    "\n",
-    "Here are some examples of jokes:\n",
-    "\n",
-    "example_user: Tell me a joke about planes\n",
-    "example_assistant: {{\"setup\": \"Why don't planes ever get tired?\", \"punchline\": \"Because they have rest wings!\", \"rating\": 2}}\n",
-    "\n",
-    "example_user: Tell me another joke about planes\n",
-    "example_assistant: {{\"setup\": \"Cargo\", \"punchline\": \"Cargo 'vroom vroom', but planes go 'zoom zoom'!\", \"rating\": 10}}\n",
-    "\n",
-    "example_user: Now about caterpillars\n",
-    "example_assistant: {{\"setup\": \"Caterpillar\", \"punchline\": \"Caterpillar really slow, but watch me turn into a butterfly and steal the show!\", \"rating\": 5}}\"\"\"\n",
-    "\n",
-    "prompt = ChatPromptTemplate.from_messages([(\"system\", system), (\"human\", \"{input}\")])\n",
-    "\n",
-    "few_shot_structured_llm = prompt | structured_llm\n",
-    "few_shot_structured_llm.invoke(\"what's something funny about woodpeckers\")"
-   ]
-  },
-  {
-   "cell_type": "markdown",
-   "id": "3c12b389-153d-44d1-af34-37e5b926d3db",
-   "metadata": {},
-   "source": [
-    "When the underlying method for structuring outputs is tool calling, we can pass in our examples as explicit tool calls. You can check if the model you're using makes use of tool calling in its API reference."
-   ]
-  },
-  {
-   "cell_type": "code",
-   "execution_count": 12,
-   "id": "d7381cb0-b2c3-4302-a319-ed72d0b9e43f",
-   "metadata": {},
-   "outputs": [
-    {
-     "data": {
-      "text/plain": [
-       "{'setup': 'Crocodile',\n",
-       " 'punchline': 'Crocodile be seeing you later, alligator!',\n",
-       " 'rating': 7}"
-      ]
-     },
-     "execution_count": 12,
-     "metadata": {},
-     "output_type": "execute_result"
-    }
-   ],
-   "source": [
-    "from langchain_core.messages import AIMessage, HumanMessage, ToolMessage\n",
-    "\n",
-    "examples = [\n",
-    "    HumanMessage(\"Tell me a joke about planes\", name=\"example_user\"),\n",
-    "    AIMessage(\n",
-    "        \"\",\n",
-    "        name=\"example_assistant\",\n",
-    "        tool_calls=[\n",
-    "            {\n",
-    "                \"name\": \"joke\",\n",
-    "                \"args\": {\n",
-    "                    \"setup\": \"Why don't planes ever get tired?\",\n",
-    "                    \"punchline\": \"Because they have rest wings!\",\n",
-    "                    \"rating\": 2,\n",
-    "                },\n",
-    "                \"id\": \"1\",\n",
-    "            }\n",
-    "        ],\n",
-    "    ),\n",
-    "    # Most tool-calling models expect a ToolMessage(s) to follow an AIMessage with tool calls.\n",
-    "    ToolMessage(\"\", tool_call_id=\"1\"),\n",
-    "    # Some models also expect an AIMessage to follow any ToolMessages,\n",
-    "    # so you may need to add an AIMessage here.\n",
-    "    HumanMessage(\"Tell me another joke about planes\", name=\"example_user\"),\n",
-    "    AIMessage(\n",
-    "        \"\",\n",
-    "        name=\"example_assistant\",\n",
-    "        tool_calls=[\n",
-    "            {\n",
-    "                \"name\": \"joke\",\n",
-    "                \"args\": {\n",
-    "                    \"setup\": \"Cargo\",\n",
-    "                    \"punchline\": \"Cargo 'vroom vroom', but planes go 'zoom zoom'!\",\n",
-    "                    \"rating\": 10,\n",
-    "                },\n",
-    "                \"id\": \"2\",\n",
-    "            }\n",
-    "        ],\n",
-    "    ),\n",
-    "    ToolMessage(\"\", tool_call_id=\"2\"),\n",
-    "    HumanMessage(\"Now about caterpillars\", name=\"example_user\"),\n",
-    "    AIMessage(\n",
-    "        \"\",\n",
-    "        tool_calls=[\n",
-    "            {\n",
-    "                \"name\": \"joke\",\n",
-    "                \"args\": {\n",
-    "                    \"setup\": \"Caterpillar\",\n",
-    "                    \"punchline\": \"Caterpillar really slow, but watch me turn into a butterfly and steal the show!\",\n",
-    "                    \"rating\": 5,\n",
-    "                },\n",
-    "                \"id\": \"3\",\n",
-    "            }\n",
-    "        ],\n",
-    "    ),\n",
-    "    ToolMessage(\"\", tool_call_id=\"3\"),\n",
-    "]\n",
-    "system = \"\"\"You are a hilarious comedian. Your specialty is knock-knock jokes. \\\n",
-    "Return a joke which has the setup (the response to \"Who's there?\") \\\n",
-    "and the final punchline (the response to \"<setup> who?\").\"\"\"\n",
-    "\n",
-    "prompt = ChatPromptTemplate.from_messages(\n",
-    "    [(\"system\", system), (\"placeholder\", \"{examples}\"), (\"human\", \"{input}\")]\n",
-    ")\n",
-    "few_shot_structured_llm = prompt | structured_llm\n",
-    "few_shot_structured_llm.invoke({\"input\": \"crocodiles\", \"examples\": examples})"
-   ]
-  },
-  {
-   "cell_type": "markdown",
-   "id": "498d893b-ceaa-47ff-a9d8-4faa60702715",
-   "metadata": {},
-   "source": [
-    "For more on few shot prompting when using tool calling, see [here](/docs/how_to/function_calling/#Few-shot-prompting)."
-   ]
-  },
-  {
-   "cell_type": "markdown",
-   "id": "39d7a555",
-   "metadata": {},
-   "source": [
-    "### (Advanced) Specifying the method for structuring outputs\n",
-    "\n",
-    "For models that support more than one means of structuring outputs (i.e., they support both tool calling and JSON mode), you can specify which method to use with the `method=` argument.\n",
-    "\n",
-    ":::info JSON mode\n",
-    "\n",
-    "If using JSON mode you'll have to still specify the desired schema in the model prompt. The schema you pass to `with_structured_output` will only be used for parsing the model outputs, it will not be passed to the model the way it is with tool calling.\n",
-    "\n",
-    "To see if the model you're using supports JSON mode, check its entry in the [API reference](https://api.python.langchain.com/en/latest/langchain_api_reference.html).\n",
-    "\n",
-    ":::"
-   ]
-  },
-  {
-   "cell_type": "code",
-   "execution_count": 15,
-   "id": "df0370e3",
-   "metadata": {},
-   "outputs": [
-    {
-     "data": {
-      "text/plain": [
-       "{'setup': 'Why was the cat sitting on the computer?',\n",
-       " 'punchline': 'Because it wanted to keep an eye on the mouse!'}"
-      ]
-     },
-     "execution_count": 15,
-     "metadata": {},
-     "output_type": "execute_result"
-    }
-   ],
-   "source": [
-    "structured_llm = llm.with_structured_output(None, method=\"json_mode\")\n",
-    "\n",
-    "structured_llm.invoke(\n",
-    "    \"Tell me a joke about cats, respond in JSON with `setup` and `punchline` keys\"\n",
-    ")"
-   ]
-  },
-  {
-   "cell_type": "markdown",
-   "id": "91e95aa2",
-   "metadata": {},
-   "source": [
-    "### (Advanced) Raw outputs\n",
-    "\n",
-    "LLMs aren't perfect at generating structured output, especially as schemas become complex. You can avoid raising exceptions and handle the raw output yourself by passing `include_raw=True`. This changes the output format to contain the raw message output, the `parsed` value (if successful), and any resulting errors:"
-   ]
-  },
-  {
-   "cell_type": "code",
-   "execution_count": 17,
-   "id": "10ed2842",
-   "metadata": {},
-   "outputs": [
-    {
-     "data": {
-      "text/plain": [
-       "{'raw': AIMessage(content='', additional_kwargs={'tool_calls': [{'id': 'call_f25ZRmh8u5vHlOWfTUw8sJFZ', 'function': {'arguments': '{\"setup\":\"Why was the cat sitting on the computer?\",\"punchline\":\"Because it wanted to keep an eye on the mouse!\",\"rating\":7}', 'name': 'Joke'}, 'type': 'function'}]}, response_metadata={'token_usage': {'completion_tokens': 33, 'prompt_tokens': 93, 'total_tokens': 126}, 'model_name': 'gpt-4o-2024-05-13', 'system_fingerprint': 'fp_4e2b2da518', 'finish_reason': 'stop', 'logprobs': None}, id='run-d880d7e2-df08-4e9e-ad92-dfc29f2fd52f-0', tool_calls=[{'name': 'Joke', 'args': {'setup': 'Why was the cat sitting on the computer?', 'punchline': 'Because it wanted to keep an eye on the mouse!', 'rating': 7}, 'id': 'call_f25ZRmh8u5vHlOWfTUw8sJFZ', 'type': 'tool_call'}], usage_metadata={'input_tokens': 93, 'output_tokens': 33, 'total_tokens': 126}),\n",
-       " 'parsed': {'setup': 'Why was the cat sitting on the computer?',\n",
-       "  'punchline': 'Because it wanted to keep an eye on the mouse!',\n",
-       "  'rating': 7},\n",
-       " 'parsing_error': None}"
-      ]
-     },
-     "execution_count": 17,
-     "metadata": {},
-     "output_type": "execute_result"
-    }
-   ],
-   "source": [
-    "structured_llm = llm.with_structured_output(Joke, include_raw=True)\n",
-    "\n",
-    "structured_llm.invoke(\"Tell me a joke about cats\")"
-   ]
-  },
-  {
-   "cell_type": "markdown",
-   "id": "5e92a98a",
-   "metadata": {},
-   "source": [
-    "## Prompting and parsing model outputs directly\n",
-    "\n",
-    "Not all models support `.with_structured_output()`, since not all models have tool calling or JSON mode support. For such models you'll need to directly prompt the model to use a specific format, and use an output parser to extract the structured response from the raw model output.\n",
-    "\n",
-    "### Using `PydanticOutputParser`\n",
-    "\n",
-    "The following example uses the built-in [`PydanticOutputParser`](https://api.python.langchain.com/en/latest/output_parsers/langchain_core.output_parsers.pydantic.PydanticOutputParser.html) to parse the output of a chat model prompted to match the given Pydantic schema. Note that we are adding `format_instructions` directly to the prompt from a method on the parser:"
-   ]
-  },
-  {
-   "cell_type": "code",
-   "execution_count": 31,
-   "id": "6e514455",
-   "metadata": {},
-   "outputs": [],
-   "source": [
-    "from typing import List\n",
-    "\n",
-    "from langchain_core.output_parsers import PydanticOutputParser\n",
-    "from langchain_core.prompts import ChatPromptTemplate\n",
-    "from langchain_core.pydantic_v1 import BaseModel, Field\n",
-    "\n",
-    "\n",
-    "class Person(BaseModel):\n",
-    "    \"\"\"Information about a person.\"\"\"\n",
-    "\n",
-    "    name: str = Field(..., description=\"The name of the person\")\n",
-    "    height_in_meters: float = Field(\n",
-    "        ..., description=\"The height of the person expressed in meters.\"\n",
-    "    )\n",
-    "\n",
-    "\n",
-    "class People(BaseModel):\n",
-    "    \"\"\"Identifying information about all people in a text.\"\"\"\n",
-    "\n",
-    "    people: List[Person]\n",
-    "\n",
-    "\n",
-    "# Set up a parser\n",
-    "parser = PydanticOutputParser(pydantic_object=People)\n",
-    "\n",
-    "# Prompt\n",
-    "prompt = ChatPromptTemplate.from_messages(\n",
-    "    [\n",
-    "        (\n",
-    "            \"system\",\n",
-    "            \"Answer the user query. Wrap the output in `json` tags\\n{format_instructions}\",\n",
-    "        ),\n",
-    "        (\"human\", \"{query}\"),\n",
-    "    ]\n",
-    ").partial(format_instructions=parser.get_format_instructions())"
-   ]
-  },
-  {
-   "cell_type": "markdown",
-   "id": "082fa166",
-   "metadata": {},
-   "source": [
-    "Let’s take a look at what information is sent to the model:"
-   ]
-  },
-  {
-   "cell_type": "code",
-   "execution_count": 37,
-   "id": "3d73d33d",
-   "metadata": {},
-   "outputs": [
-    {
-     "name": "stdout",
-     "output_type": "stream",
-     "text": [
-      "System: Answer the user query. Wrap the output in `json` tags\n",
-      "The output should be formatted as a JSON instance that conforms to the JSON schema below.\n",
-      "\n",
-      "As an example, for the schema {\"properties\": {\"foo\": {\"title\": \"Foo\", \"description\": \"a list of strings\", \"type\": \"array\", \"items\": {\"type\": \"string\"}}}, \"required\": [\"foo\"]}\n",
-      "the object {\"foo\": [\"bar\", \"baz\"]} is a well-formatted instance of the schema. The object {\"properties\": {\"foo\": [\"bar\", \"baz\"]}} is not well-formatted.\n",
-      "\n",
-      "Here is the output schema:\n",
-      "```\n",
-      "{\"description\": \"Identifying information about all people in a text.\", \"properties\": {\"people\": {\"title\": \"People\", \"type\": \"array\", \"items\": {\"$ref\": \"#/definitions/Person\"}}}, \"required\": [\"people\"], \"definitions\": {\"Person\": {\"title\": \"Person\", \"description\": \"Information about a person.\", \"type\": \"object\", \"properties\": {\"name\": {\"title\": \"Name\", \"description\": \"The name of the person\", \"type\": \"string\"}, \"height_in_meters\": {\"title\": \"Height In Meters\", \"description\": \"The height of the person expressed in meters.\", \"type\": \"number\"}}, \"required\": [\"name\", \"height_in_meters\"]}}}\n",
-      "```\n",
-      "Human: Anna is 23 years old and she is 6 feet tall\n"
-     ]
-    }
-   ],
-   "source": [
-    "query = \"Anna is 23 years old and she is 6 feet tall\"\n",
-    "\n",
-    "print(prompt.invoke(query).to_string())"
-   ]
-  },
-  {
-   "cell_type": "markdown",
-   "id": "081956b9",
-   "metadata": {},
-   "source": [
-    "And now let's invoke it:"
-   ]
-  },
-  {
-   "cell_type": "code",
-   "execution_count": 9,
-   "id": "8d6b3d17",
-   "metadata": {},
-   "outputs": [
-    {
-     "data": {
-      "text/plain": [
-       "People(people=[Person(name='Anna', height_in_meters=1.8288)])"
-      ]
-     },
-     "execution_count": 9,
-     "metadata": {},
-     "output_type": "execute_result"
-    }
-   ],
-   "source": [
-    "chain = prompt | llm | parser\n",
-    "\n",
-    "chain.invoke({\"query\": query})"
-   ]
-  },
-  {
-   "cell_type": "markdown",
-   "id": "6732dd87",
-   "metadata": {},
-   "source": [
-    "For a deeper dive into using output parsers with prompting techniques for structured output, see [this guide](/docs/how_to/output_parser_structured).\n",
-    "\n",
-    "### Custom Parsing\n",
-    "\n",
-    "You can also create a custom prompt and parser with [LangChain Expression Language (LCEL)](/docs/concepts/#langchain-expression-language), using a plain function to parse the output from the model:"
-   ]
-  },
-  {
-   "cell_type": "code",
-   "execution_count": 10,
-   "id": "e8d37e15",
-   "metadata": {},
-   "outputs": [],
-   "source": [
-    "import json\n",
-    "import re\n",
-    "from typing import List\n",
-    "\n",
-    "from langchain_core.messages import AIMessage\n",
-    "from langchain_core.prompts import ChatPromptTemplate\n",
-    "from langchain_core.pydantic_v1 import BaseModel, Field\n",
-    "\n",
-    "\n",
-    "class Person(BaseModel):\n",
-    "    \"\"\"Information about a person.\"\"\"\n",
-    "\n",
-    "    name: str = Field(..., description=\"The name of the person\")\n",
-    "    height_in_meters: float = Field(\n",
-    "        ..., description=\"The height of the person expressed in meters.\"\n",
-    "    )\n",
-    "\n",
-    "\n",
-    "class People(BaseModel):\n",
-    "    \"\"\"Identifying information about all people in a text.\"\"\"\n",
-    "\n",
-    "    people: List[Person]\n",
-    "\n",
-    "\n",
-    "# Prompt\n",
-    "prompt = ChatPromptTemplate.from_messages(\n",
-    "    [\n",
-    "        (\n",
-    "            \"system\",\n",
-    "            \"Answer the user query. Output your answer as JSON that  \"\n",
-    "            \"matches the given schema: ```json\\n{schema}\\n```. \"\n",
-    "            \"Make sure to wrap the answer in ```json and ``` tags\",\n",
-    "        ),\n",
-    "        (\"human\", \"{query}\"),\n",
-    "    ]\n",
-    ").partial(schema=People.schema())\n",
-    "\n",
-    "\n",
-    "# Custom parser\n",
-    "def extract_json(message: AIMessage) -> List[dict]:\n",
-    "    \"\"\"Extracts JSON content from a string where JSON is embedded between ```json and ``` tags.\n",
-    "\n",
-    "    Parameters:\n",
-    "        text (str): The text containing the JSON content.\n",
-    "\n",
-    "    Returns:\n",
-    "        list: A list of extracted JSON strings.\n",
-    "    \"\"\"\n",
-    "    text = message.content\n",
-    "    # Define the regular expression pattern to match JSON blocks\n",
-    "    pattern = r\"```json(.*?)```\"\n",
-    "\n",
-    "    # Find all non-overlapping matches of the pattern in the string\n",
-    "    matches = re.findall(pattern, text, re.DOTALL)\n",
-    "\n",
-    "    # Return the list of matched JSON strings, stripping any leading or trailing whitespace\n",
-    "    try:\n",
-    "        return [json.loads(match.strip()) for match in matches]\n",
-    "    except Exception:\n",
-    "        raise ValueError(f\"Failed to parse: {message}\")"
-   ]
-  },
-  {
-   "cell_type": "markdown",
-   "id": "9f1bc8f7",
-   "metadata": {},
-   "source": [
-    "Here is the prompt sent to the model:"
-   ]
-  },
-  {
-   "cell_type": "code",
-   "execution_count": 11,
-   "id": "c8a30d0e",
-   "metadata": {},
-   "outputs": [
-    {
-     "name": "stdout",
-     "output_type": "stream",
-     "text": [
-      "System: Answer the user query. Output your answer as JSON that  matches the given schema: ```json\n",
-      "{'title': 'People', 'description': 'Identifying information about all people in a text.', 'type': 'object', 'properties': {'people': {'title': 'People', 'type': 'array', 'items': {'$ref': '#/definitions/Person'}}}, 'required': ['people'], 'definitions': {'Person': {'title': 'Person', 'description': 'Information about a person.', 'type': 'object', 'properties': {'name': {'title': 'Name', 'description': 'The name of the person', 'type': 'string'}, 'height_in_meters': {'title': 'Height In Meters', 'description': 'The height of the person expressed in meters.', 'type': 'number'}}, 'required': ['name', 'height_in_meters']}}}\n",
-      "```. Make sure to wrap the answer in ```json and ``` tags\n",
-      "Human: Anna is 23 years old and she is 6 feet tall\n"
-     ]
-    }
-   ],
-   "source": [
-    "query = \"Anna is 23 years old and she is 6 feet tall\"\n",
-    "\n",
-    "print(prompt.format_prompt(query=query).to_string())"
-   ]
-  },
-  {
-   "cell_type": "markdown",
-   "id": "ec018893",
-   "metadata": {},
-   "source": [
-    "And here's what it looks like when we invoke it:"
-   ]
-  },
-  {
-   "cell_type": "code",
-   "execution_count": 12,
-   "id": "e1e7baf6",
-   "metadata": {},
-   "outputs": [
-    {
-     "data": {
-      "text/plain": [
-       "[{'people': [{'name': 'Anna', 'height_in_meters': 1.8288}]}]"
-      ]
-     },
-     "execution_count": 12,
-     "metadata": {},
-     "output_type": "execute_result"
-    }
-   ],
-   "source": [
-    "chain = prompt | llm | extract_json\n",
-    "\n",
-    "chain.invoke({\"query\": query})"
-   ]
-  }
- ],
- "metadata": {
-  "kernelspec": {
-   "display_name": "Python 3 (ipykernel)",
-   "language": "python",
-   "name": "python3"
-  },
-  "language_info": {
-   "codemirror_mode": {
-    "name": "ipython",
-    "version": 3
-   },
-   "file_extension": ".py",
-   "mimetype": "text/x-python",
-   "name": "python",
-   "nbconvert_exporter": "python",
-   "pygments_lexer": "ipython3",
-   "version": "3.11.9"
-  }
- },
- "nbformat": 4,
- "nbformat_minor": 5
->>>>>>> 6eb42c65
 }