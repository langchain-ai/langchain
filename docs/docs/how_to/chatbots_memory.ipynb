{
   "cells": [
      {
         "cell_type": "raw",
         "metadata": {},
         "source": [
            "---\n",
            "sidebar_position: 1\n",
            "---"
         ]
      },
      {
         "cell_type": "markdown",
         "metadata": {},
         "source": [
            "# How to add memory to chatbots\n",
            "\n",
            "A key feature of chatbots is their ability to use content of previous conversation turns as context. This state management can take several forms, including:\n",
            "\n",
            "- Simply stuffing previous messages into a chat model prompt.\n",
            "- The above, but trimming old messages to reduce the amount of distracting information the model has to deal with.\n",
            "- More complex modifications like synthesizing summaries for long running conversations.\n",
            "\n",
            "We'll go into more detail on a few techniques below!\n",
            "\n",
            "## Setup\n",
            "\n",
            "You'll need to install a few packages, and have your OpenAI API key set as an environment variable named `OPENAI_API_KEY`:"
         ]
      },
      {
         "cell_type": "code",
         "execution_count": 1,
         "metadata": {},
         "outputs": [
            {
               "name": "stdout",
               "output_type": "stream",
               "text": [
                  "\u001b[33mWARNING: You are using pip version 22.0.4; however, version 23.3.2 is available.\n",
                  "You should consider upgrading via the '/Users/jacoblee/.pyenv/versions/3.10.5/bin/python -m pip install --upgrade pip' command.\u001b[0m\u001b[33m\n",
                  "\u001b[0mNote: you may need to restart the kernel to use updated packages.\n"
               ]
            },
            {
               "data": {
                  "text/plain": [
                     "True"
                  ]
               },
               "execution_count": 1,
               "metadata": {},
               "output_type": "execute_result"
            }
         ],
         "source": [
            "%pip install --upgrade --quiet langchain langchain-openai\n",
            "\n",
            "# Set env var OPENAI_API_KEY or load from a .env file:\n",
            "import dotenv\n",
            "\n",
            "dotenv.load_dotenv()"
         ]
      },
      {
         "cell_type": "markdown",
         "metadata": {},
         "source": [
            "Let's also set up a chat model that we'll use for the below examples."
         ]
      },
      {
         "cell_type": "code",
         "execution_count": 1,
         "metadata": {},
         "outputs": [],
         "source": [
            "from langchain_openai import ChatOpenAI\n",
            "\n",
            "chat = ChatOpenAI(model=\"gpt-3.5-turbo-0125\")"
         ]
      },
      {
         "cell_type": "markdown",
         "metadata": {},
         "source": [
            "## Message passing\n",
            "\n",
            "The simplest form of memory is simply passing chat history messages into a chain. Here's an example:"
         ]
      },
      {
         "cell_type": "code",
         "execution_count": 3,
         "metadata": {},
         "outputs": [
            {
               "name": "stdout",
               "output_type": "stream",
               "text": [
                  "I said \"J'adore la programmation,\" which means \"I love programming\" in French.\n"
               ]
            }
         ],
         "source": [
            "from langchain_core.prompts import ChatPromptTemplate\n",
            "\n",
            "prompt = ChatPromptTemplate.from_messages(\n",
            "    [\n",
            "        (\n",
            "            \"system\",\n",
            "            \"You are a helpful assistant. Answer all questions to the best of your ability.\",\n",
            "        ),\n",
            "        (\"placeholder\", \"{messages}\"),\n",
            "    ]\n",
            ")\n",
            "\n",
            "chain = prompt | chat\n",
            "\n",
            "ai_msg = chain.invoke(\n",
            "    {\n",
            "        \"messages\": [\n",
            "            (\n",
            "                \"human\",\n",
            "                \"Translate this sentence from English to French: I love programming.\",\n",
            "            ),\n",
            "            (\"ai\", \"J'adore la programmation.\"),\n",
            "            (\"human\", \"What did you just say?\"),\n",
            "        ],\n",
            "    }\n",
            ")\n",
            "print(ai_msg.content)"
         ]
      },
      {
         "cell_type": "markdown",
         "metadata": {},
         "source": [
            "We can see that by passing the previous conversation into a chain, it can use it as context to answer questions. This is the basic concept underpinning chatbot memory - the rest of the guide will demonstrate convenient techniques for passing or reformatting messages.\n",
            "\n",
            "## Chat history\n",
            "\n",
            "It's perfectly fine to store and pass messages directly as an array, but we can use LangChain's built-in [message history class](https://api.python.langchain.com/en/latest/langchain_api_reference.html#module-langchain.memory) to store and load messages as well. Instances of this class are responsible for storing and loading chat messages from persistent storage. LangChain integrates with many providers - you can see a [list of integrations here](/docs/integrations/memory) - but for this demo we will use an ephemeral demo class.\n",
            "\n",
            "Here's an example of the API:"
         ]
      },
      {
         "cell_type": "code",
         "execution_count": 4,
         "metadata": {},
         "outputs": [
            {
               "data": {
                  "text/plain": [
                     "[HumanMessage(content='Translate this sentence from English to French: I love programming.'),\n",
                     " AIMessage(content=\"J'adore la programmation.\")]"
                  ]
               },
               "execution_count": 4,
               "metadata": {},
               "output_type": "execute_result"
            }
         ],
         "source": [
            "from langchain_community.chat_message_histories import ChatMessageHistory\n",
            "\n",
            "demo_ephemeral_chat_history = ChatMessageHistory()\n",
            "\n",
            "demo_ephemeral_chat_history.add_user_message(\n",
            "    \"Translate this sentence from English to French: I love programming.\"\n",
            ")\n",
            "\n",
            "demo_ephemeral_chat_history.add_ai_message(\"J'adore la programmation.\")\n",
            "\n",
            "demo_ephemeral_chat_history.messages"
         ]
      },
      {
         "cell_type": "markdown",
         "metadata": {},
         "source": [
            "We can use it directly to store conversation turns for our chain:"
         ]
      },
      {
         "cell_type": "code",
         "execution_count": 5,
         "metadata": {},
         "outputs": [
            {
               "data": {
                  "text/plain": [
                     "AIMessage(content='You just asked me to translate the sentence \"I love programming\" from English to French.', response_metadata={'token_usage': {'completion_tokens': 18, 'prompt_tokens': 61, 'total_tokens': 79}, 'model_name': 'gpt-3.5-turbo-0125', 'system_fingerprint': None, 'finish_reason': 'stop', 'logprobs': None}, id='run-5cbb21c2-9c30-4031-8ea8-bfc497989535-0', usage_metadata={'input_tokens': 61, 'output_tokens': 18, 'total_tokens': 79})"
                  ]
               },
               "execution_count": 5,
               "metadata": {},
               "output_type": "execute_result"
            }
         ],
         "source": [
            "demo_ephemeral_chat_history = ChatMessageHistory()\n",
            "\n",
            "input1 = \"Translate this sentence from English to French: I love programming.\"\n",
            "\n",
            "demo_ephemeral_chat_history.add_user_message(input1)\n",
            "\n",
            "response = chain.invoke(\n",
            "    {\n",
            "        \"messages\": demo_ephemeral_chat_history.messages,\n",
            "    }\n",
            ")\n",
            "\n",
            "demo_ephemeral_chat_history.add_ai_message(response)\n",
            "\n",
            "input2 = \"What did I just ask you?\"\n",
            "\n",
            "demo_ephemeral_chat_history.add_user_message(input2)\n",
            "\n",
            "chain.invoke(\n",
            "    {\n",
            "        \"messages\": demo_ephemeral_chat_history.messages,\n",
            "    }\n",
            ")"
         ]
      },
      {
         "cell_type": "markdown",
         "metadata": {},
         "source": [
            "## Automatic history management\n",
            "\n",
            "The previous examples pass messages to the chain explicitly. This is a completely acceptable approach, but it does require external management of new messages. LangChain also includes an wrapper for LCEL chains that can handle this process automatically called `RunnableWithMessageHistory`.\n",
            "\n",
            "To show how it works, let's slightly modify the above prompt to take a final `input` variable that populates a `HumanMessage` template after the chat history. This means that we will expect a `chat_history` parameter that contains all messages BEFORE the current messages instead of all messages:"
         ]
      },
      {
         "cell_type": "code",
         "execution_count": 6,
         "metadata": {},
         "outputs": [],
         "source": [
            "prompt = ChatPromptTemplate.from_messages(\n",
            "    [\n",
            "        (\n",
            "            \"system\",\n",
            "            \"You are a helpful assistant. Answer all questions to the best of your ability.\",\n",
            "        ),\n",
            "        (\"placeholder\", \"{chat_history}\"),\n",
            "        (\"human\", \"{input}\"),\n",
            "    ]\n",
            ")\n",
            "\n",
            "chain = prompt | chat"
         ]
      },
      {
         "cell_type": "markdown",
         "metadata": {},
         "source": [
            " We'll pass the latest input to the conversation here and let the `RunnableWithMessageHistory` class wrap our chain and do the work of appending that `input` variable to the chat history.\n",
            " \n",
            " Next, let's declare our wrapped chain:"
         ]
      },
      {
         "cell_type": "code",
         "execution_count": 7,
         "metadata": {},
         "outputs": [],
         "source": [
            "from langchain_core.runnables.history import RunnableWithMessageHistory\n",
            "\n",
            "demo_ephemeral_chat_history_for_chain = ChatMessageHistory()\n",
            "\n",
            "chain_with_message_history = RunnableWithMessageHistory(\n",
            "    chain,\n",
            "    lambda session_id: demo_ephemeral_chat_history_for_chain,\n",
            "    input_messages_key=\"input\",\n",
            "    history_messages_key=\"chat_history\",\n",
            ")"
         ]
      },
      {
         "cell_type": "markdown",
         "metadata": {},
         "source": [
            "This class takes a few parameters in addition to the chain that we want to wrap:\n",
            "\n",
            "- A factory function that returns a message history for a given session id. This allows your chain to handle multiple users at once by loading different messages for different conversations.\n",
            "- An `input_messages_key` that specifies which part of the input should be tracked and stored in the chat history. In this example, we want to track the string passed in as `input`.\n",
            "- A `history_messages_key` that specifies what the previous messages should be injected into the prompt as. Our prompt has a `MessagesPlaceholder` named `chat_history`, so we specify this property to match.\n",
            "- (For chains with multiple outputs) an `output_messages_key` which specifies which output to store as history. This is the inverse of `input_messages_key`.\n",
            "\n",
            "We can invoke this new chain as normal, with an additional `configurable` field that specifies the particular `session_id` to pass to the factory function. This is unused for the demo, but in real-world chains, you'll want to return a chat history corresponding to the passed session:"
         ]
      },
      {
         "cell_type": "code",
         "execution_count": 8,
         "metadata": {},
         "outputs": [
            {
               "name": "stderr",
               "output_type": "stream",
               "text": [
                  "Parent run dc4e2f79-4bcd-4a36-9506-55ace9040588 not found for run 34b5773e-3ced-46a6-8daf-4d464c15c940. Treating as a root run.\n"
               ]
            },
            {
               "data": {
                  "text/plain": [
                     "AIMessage(content='\"J\\'adore la programmation.\"', response_metadata={'token_usage': {'completion_tokens': 9, 'prompt_tokens': 39, 'total_tokens': 48}, 'model_name': 'gpt-3.5-turbo-0125', 'system_fingerprint': None, 'finish_reason': 'stop', 'logprobs': None}, id='run-648b0822-b0bb-47a2-8e7d-7d34744be8f2-0', usage_metadata={'input_tokens': 39, 'output_tokens': 9, 'total_tokens': 48})"
                  ]
               },
               "execution_count": 8,
               "metadata": {},
               "output_type": "execute_result"
            }
         ],
         "source": [
            "chain_with_message_history.invoke(\n",
            "    {\"input\": \"Translate this sentence from English to French: I love programming.\"},\n",
            "    {\"configurable\": {\"session_id\": \"unused\"}},\n",
            ")"
         ]
      },
      {
         "cell_type": "code",
         "execution_count": 9,
         "metadata": {},
         "outputs": [
            {
               "name": "stderr",
               "output_type": "stream",
               "text": [
                  "Parent run cc14b9d8-c59e-40db-a523-d6ab3fc2fa4f not found for run 5b75e25c-131e-46ee-9982-68569db04330. Treating as a root run.\n"
               ]
            },
            {
               "data": {
                  "text/plain": [
                     "AIMessage(content='You asked me to translate the sentence \"I love programming\" from English to French.', response_metadata={'token_usage': {'completion_tokens': 17, 'prompt_tokens': 63, 'total_tokens': 80}, 'model_name': 'gpt-3.5-turbo-0125', 'system_fingerprint': None, 'finish_reason': 'stop', 'logprobs': None}, id='run-5950435c-1dc2-43a6-836f-f989fd62c95e-0', usage_metadata={'input_tokens': 63, 'output_tokens': 17, 'total_tokens': 80})"
                  ]
               },
               "execution_count": 9,
               "metadata": {},
               "output_type": "execute_result"
            }
         ],
         "source": [
            "chain_with_message_history.invoke(\n",
            "    {\"input\": \"What did I just ask you?\"}, {\"configurable\": {\"session_id\": \"unused\"}}\n",
            ")"
         ]
      },
      {
         "cell_type": "markdown",
         "metadata": {},
         "source": [
            "## Modifying chat history\n",
            "\n",
            "Modifying stored chat messages can help your chatbot handle a variety of situations. Here are some examples:\n",
            "\n",
            "### Trimming messages\n",
            "\n",
            "LLMs and chat models have limited context windows, and even if you're not directly hitting limits, you may want to limit the amount of distraction the model has to deal with. One solution is trim the historic messages before passing them to the model. Let's use an example history with some preloaded messages:"
         ]
      },
      {
         "cell_type": "code",
         "execution_count": 21,
         "metadata": {},
         "outputs": [
            {
               "data": {
                  "text/plain": [
                     "[HumanMessage(content=\"Hey there! I'm Nemo.\"),\n",
                     " AIMessage(content='Hello!'),\n",
                     " HumanMessage(content='How are you today?'),\n",
                     " AIMessage(content='Fine thanks!')]"
                  ]
               },
               "execution_count": 21,
               "metadata": {},
               "output_type": "execute_result"
            }
         ],
         "source": [
            "demo_ephemeral_chat_history = ChatMessageHistory()\n",
            "\n",
            "demo_ephemeral_chat_history.add_user_message(\"Hey there! I'm Nemo.\")\n",
            "demo_ephemeral_chat_history.add_ai_message(\"Hello!\")\n",
            "demo_ephemeral_chat_history.add_user_message(\"How are you today?\")\n",
            "demo_ephemeral_chat_history.add_ai_message(\"Fine thanks!\")\n",
            "\n",
            "demo_ephemeral_chat_history.messages"
         ]
      },
      {
         "cell_type": "markdown",
         "metadata": {},
         "source": [
            "Let's use this message history with the `RunnableWithMessageHistory` chain we declared above:"
         ]
      },
      {
         "cell_type": "code",
         "execution_count": 22,
         "metadata": {},
         "outputs": [
            {
               "name": "stderr",
               "output_type": "stream",
               "text": [
                  "Parent run 7ff2d8ec-65e2-4f67-8961-e498e2c4a591 not found for run 3881e990-6596-4326-84f6-2b76949e0657. Treating as a root run.\n"
               ]
            },
            {
               "data": {
                  "text/plain": [
                     "AIMessage(content='Your name is Nemo.', response_metadata={'token_usage': {'completion_tokens': 6, 'prompt_tokens': 66, 'total_tokens': 72}, 'model_name': 'gpt-3.5-turbo-0125', 'system_fingerprint': None, 'finish_reason': 'stop', 'logprobs': None}, id='run-f8aabef8-631a-4238-a39b-701e881fbe47-0', usage_metadata={'input_tokens': 66, 'output_tokens': 6, 'total_tokens': 72})"
                  ]
               },
               "execution_count": 22,
               "metadata": {},
               "output_type": "execute_result"
            }
         ],
         "source": [
            "chain_with_message_history = RunnableWithMessageHistory(\n",
            "    chain,\n",
            "    lambda session_id: demo_ephemeral_chat_history,\n",
            "    input_messages_key=\"input\",\n",
            "    history_messages_key=\"chat_history\",\n",
            ")\n",
            "\n",
            "chain_with_message_history.invoke(\n",
            "    {\"input\": \"What's my name?\"},\n",
            "    {\"configurable\": {\"session_id\": \"unused\"}},\n",
            ")"
         ]
      },
      {
         "cell_type": "markdown",
         "metadata": {},
         "source": [
            "We can see the chain remembers the preloaded name.\n",
            "\n",
            "But let's say we have a very small context window, and we want to trim the number of messages passed to the chain to only the 2 most recent ones. We can use the built in [trim_messages](/docs/how_to/trim_messages/) util to trim messages based on their token count before they reach our prompt. In this case we'll count each message as 1 \"token\" and keep only the last two messages:"
         ]
      },
      {
         "cell_type": "code",
         "execution_count": 23,
         "metadata": {},
         "outputs": [],
         "source": [
            "from operator import itemgetter\n",
            "\n",
            "from langchain_core.messages import trim_messages\n",
            "from langchain_core.runnables import RunnablePassthrough\n",
            "\n",
            "trimmer = trim_messages(strategy=\"last\", max_tokens=2, token_counter=len)\n",
            "\n",
            "chain_with_trimming = (\n",
            "    RunnablePassthrough.assign(chat_history=itemgetter(\"chat_history\") | trimmer)\n",
            "    | prompt\n",
            "    | chat\n",
            ")\n",
            "\n",
            "chain_with_trimmed_history = RunnableWithMessageHistory(\n",
            "    chain_with_trimming,\n",
            "    lambda session_id: demo_ephemeral_chat_history,\n",
            "    input_messages_key=\"input\",\n",
            "    history_messages_key=\"chat_history\",\n",
            ")"
         ]
      },
      {
         "cell_type": "markdown",
         "metadata": {},
         "source": [
            "Let's call this new chain and check the messages afterwards:"
         ]
      },
      {
         "cell_type": "code",
         "execution_count": 24,
         "metadata": {},
         "outputs": [
            {
               "name": "stderr",
               "output_type": "stream",
               "text": [
                  "Parent run 775cde65-8d22-4c44-80bb-f0b9811c32ca not found for run 5cf71d0e-4663-41cd-8dbe-e9752689cfac. Treating as a root run.\n"
               ]
            },
            {
               "data": {
                  "text/plain": [
                     "AIMessage(content='P. Sherman is a fictional character from the animated movie \"Finding Nemo\" who lives at 42 Wallaby Way, Sydney.', response_metadata={'token_usage': {'completion_tokens': 27, 'prompt_tokens': 53, 'total_tokens': 80}, 'model_name': 'gpt-3.5-turbo-0125', 'system_fingerprint': None, 'finish_reason': 'stop', 'logprobs': None}, id='run-5642ef3a-fdbe-43cf-a575-d1785976a1b9-0', usage_metadata={'input_tokens': 53, 'output_tokens': 27, 'total_tokens': 80})"
                  ]
               },
               "execution_count": 24,
               "metadata": {},
               "output_type": "execute_result"
            }
         ],
         "source": [
            "chain_with_trimmed_history.invoke(\n",
            "    {\"input\": \"Where does P. Sherman live?\"},\n",
            "    {\"configurable\": {\"session_id\": \"unused\"}},\n",
            ")"
         ]
      },
      {
         "cell_type": "code",
         "execution_count": 25,
         "metadata": {},
         "outputs": [
            {
               "data": {
                  "text/plain": [
                     "[HumanMessage(content=\"Hey there! I'm Nemo.\"),\n",
                     " AIMessage(content='Hello!'),\n",
                     " HumanMessage(content='How are you today?'),\n",
                     " AIMessage(content='Fine thanks!'),\n",
                     " HumanMessage(content=\"What's my name?\"),\n",
                     " AIMessage(content='Your name is Nemo.', response_metadata={'token_usage': {'completion_tokens': 6, 'prompt_tokens': 66, 'total_tokens': 72}, 'model_name': 'gpt-3.5-turbo-0125', 'system_fingerprint': None, 'finish_reason': 'stop', 'logprobs': None}, id='run-f8aabef8-631a-4238-a39b-701e881fbe47-0', usage_metadata={'input_tokens': 66, 'output_tokens': 6, 'total_tokens': 72}),\n",
                     " HumanMessage(content='Where does P. Sherman live?'),\n",
                     " AIMessage(content='P. Sherman is a fictional character from the animated movie \"Finding Nemo\" who lives at 42 Wallaby Way, Sydney.', response_metadata={'token_usage': {'completion_tokens': 27, 'prompt_tokens': 53, 'total_tokens': 80}, 'model_name': 'gpt-3.5-turbo-0125', 'system_fingerprint': None, 'finish_reason': 'stop', 'logprobs': None}, id='run-5642ef3a-fdbe-43cf-a575-d1785976a1b9-0', usage_metadata={'input_tokens': 53, 'output_tokens': 27, 'total_tokens': 80})]"
                  ]
               },
               "execution_count": 25,
               "metadata": {},
               "output_type": "execute_result"
            }
         ],
         "source": [
            "demo_ephemeral_chat_history.messages"
         ]
      },
      {
         "cell_type": "markdown",
         "metadata": {},
         "source": [
            "And we can see that our history has removed the two oldest messages while still adding the most recent conversation at the end. The next time the chain is called, `trim_messages` will be called again, and only the two most recent messages will be passed to the model. In this case, this means that the model will forget the name we gave it the next time we invoke it:"
         ]
      },
      {
         "cell_type": "code",
         "execution_count": 27,
         "metadata": {},
         "outputs": [
            {
               "name": "stderr",
               "output_type": "stream",
               "text": [
                  "Parent run fde7123f-6fd3-421a-a3fc-2fb37dead119 not found for run 061a4563-2394-470d-a3ed-9bf1388ca431. Treating as a root run.\n"
               ]
            },
            {
               "data": {
                  "text/plain": [
                     "AIMessage(content=\"I'm sorry, but I don't have access to your personal information, so I don't know your name. How else may I assist you today?\", response_metadata={'token_usage': {'completion_tokens': 31, 'prompt_tokens': 74, 'total_tokens': 105}, 'model_name': 'gpt-3.5-turbo-0125', 'system_fingerprint': None, 'finish_reason': 'stop', 'logprobs': None}, id='run-0ab03495-1f7c-4151-9070-56d2d1c565ff-0', usage_metadata={'input_tokens': 74, 'output_tokens': 31, 'total_tokens': 105})"
                  ]
               },
               "execution_count": 27,
               "metadata": {},
               "output_type": "execute_result"
            }
         ],
         "source": [
            "chain_with_trimmed_history.invoke(\n",
            "    {\"input\": \"What is my name?\"},\n",
            "    {\"configurable\": {\"session_id\": \"unused\"}},\n",
            ")"
         ]
      },
      {
         "cell_type": "markdown",
         "metadata": {},
         "source": [
            "Check out our [how to guide on trimming messages](/docs/how_to/trim_messages/) for more."
         ]
      },
      {
         "cell_type": "markdown",
         "metadata": {},
         "source": [
            "### Summary memory\n",
            "\n",
            "We can use this same pattern in other ways too. For example, we could use an additional LLM call to generate a summary of the conversation before calling our chain. Let's recreate our chat history and chatbot chain:"
         ]
      },
      {
         "cell_type": "code",
         "execution_count": 17,
         "metadata": {},
         "outputs": [
            {
               "data": {
                  "text/plain": [
                     "[HumanMessage(content=\"Hey there! I'm Nemo.\"),\n",
                     " AIMessage(content='Hello!'),\n",
                     " HumanMessage(content='How are you today?'),\n",
                     " AIMessage(content='Fine thanks!')]"
                  ]
               },
               "execution_count": 17,
               "metadata": {},
               "output_type": "execute_result"
            }
         ],
         "source": [
            "demo_ephemeral_chat_history = ChatMessageHistory()\n",
            "\n",
            "demo_ephemeral_chat_history.add_user_message(\"Hey there! I'm Nemo.\")\n",
            "demo_ephemeral_chat_history.add_ai_message(\"Hello!\")\n",
            "demo_ephemeral_chat_history.add_user_message(\"How are you today?\")\n",
            "demo_ephemeral_chat_history.add_ai_message(\"Fine thanks!\")\n",
            "\n",
            "demo_ephemeral_chat_history.messages"
         ]
      },
      {
         "cell_type": "markdown",
         "metadata": {},
         "source": [
            "We'll slightly modify the prompt to make the LLM aware that will receive a condensed summary instead of a chat history:"
         ]
      },
      {
         "cell_type": "code",
         "execution_count": 18,
         "metadata": {},
         "outputs": [],
         "source": [
            "prompt = ChatPromptTemplate.from_messages(\n",
            "    [\n",
            "        (\n",
            "            \"system\",\n",
            "            \"You are a helpful assistant. Answer all questions to the best of your ability. The provided chat history includes facts about the user you are speaking with.\",\n",
            "        ),\n",
            "        (\"placeholder\", \"{chat_history}\"),\n",
            "        (\"user\", \"{input}\"),\n",
            "    ]\n",
            ")\n",
            "\n",
            "chain = prompt | chat\n",
            "\n",
            "chain_with_message_history = RunnableWithMessageHistory(\n",
            "    chain,\n",
            "    lambda session_id: demo_ephemeral_chat_history,\n",
            "    input_messages_key=\"input\",\n",
            "    history_messages_key=\"chat_history\",\n",
            ")"
         ]
      },
      {
         "cell_type": "markdown",
         "metadata": {},
         "source": [
            "And now, let's create a function that will distill previous interactions into a summary. We can add this one to the front of the chain too:"
         ]
      },
      {
         "cell_type": "code",
         "execution_count": 19,
         "metadata": {},
         "outputs": [],
         "source": [
            "def summarize_messages(chain_input):\n",
            "    stored_messages = demo_ephemeral_chat_history.messages\n",
            "    if len(stored_messages) == 0:\n",
            "        return False\n",
            "    summarization_prompt = ChatPromptTemplate.from_messages(\n",
            "        [\n",
            "            (\"placeholder\", \"{chat_history}\"),\n",
            "            (\n",
            "                \"user\",\n",
            "                \"Distill the above chat messages into a single summary message. Include as many specific details as you can.\",\n",
            "            ),\n",
            "        ]\n",
            "    )\n",
            "    summarization_chain = summarization_prompt | chat\n",
            "\n",
            "    summary_message = summarization_chain.invoke({\"chat_history\": stored_messages})\n",
            "\n",
            "    demo_ephemeral_chat_history.clear()\n",
            "\n",
            "    demo_ephemeral_chat_history.add_message(summary_message)\n",
            "\n",
            "    return True\n",
            "\n",
            "\n",
            "chain_with_summarization = (\n",
            "    RunnablePassthrough.assign(messages_summarized=summarize_messages)\n",
            "    | chain_with_message_history\n",
            ")"
         ]
      },
      {
         "cell_type": "markdown",
         "metadata": {},
         "source": [
            "Let's see if it remembers the name we gave it:"
         ]
      },
      {
         "cell_type": "code",
         "execution_count": 20,
         "metadata": {},
         "outputs": [
            {
               "data": {
                  "text/plain": [
                     "AIMessage(content='You introduced yourself as Nemo. How can I assist you today, Nemo?')"
                  ]
               },
               "execution_count": 20,
               "metadata": {},
               "output_type": "execute_result"
            }
         ],
         "source": [
            "chain_with_summarization.invoke(\n",
            "    {\"input\": \"What did I say my name was?\"},\n",
            "    {\"configurable\": {\"session_id\": \"unused\"}},\n",
            ")"
         ]
      },
      {
         "cell_type": "code",
         "execution_count": 21,
         "metadata": {},
         "outputs": [
            {
               "data": {
                  "text/plain": [
                     "[AIMessage(content='The conversation is between Nemo and an AI. Nemo introduces himself and the AI responds with a greeting. Nemo then asks the AI how it is doing, and the AI responds that it is fine.'),\n",
                     " HumanMessage(content='What did I say my name was?'),\n",
                     " AIMessage(content='You introduced yourself as Nemo. How can I assist you today, Nemo?')]"
                  ]
               },
               "execution_count": 21,
               "metadata": {},
               "output_type": "execute_result"
            }
         ],
         "source": [
            "demo_ephemeral_chat_history.messages"
         ]
      },
      {
         "cell_type": "markdown",
         "metadata": {},
         "source": [
            "Note that invoking the chain again will generate another summary generated from the initial summary plus new messages and so on. You could also design a hybrid approach where a certain number of messages are retained in chat history while others are summarized."
         ]
      }
   ],
<<<<<<< HEAD
   "metadata": {
      "kernelspec": {
         "display_name": "Python 3 (ipykernel)",
         "language": "python",
         "name": "python3"
      },
      "language_info": {
         "codemirror_mode": {
            "name": "ipython",
            "version": 3
         },
         "file_extension": ".py",
         "mimetype": "text/x-python",
         "name": "python",
         "nbconvert_exporter": "python",
         "pygments_lexer": "ipython3",
         "version": "3.11.9"
      }
=======
   "source": [
    "%pip install --upgrade --quiet langchain langchain-openai\n",
    "\n",
    "# Set env var OPENAI_API_KEY or load from a .env file:\n",
    "import dotenv\n",
    "\n",
    "dotenv.load_dotenv()"
   ]
  },
  {
   "cell_type": "markdown",
   "metadata": {},
   "source": [
    "Let's also set up a chat model that we'll use for the below examples."
   ]
  },
  {
   "cell_type": "code",
   "execution_count": 1,
   "metadata": {},
   "outputs": [],
   "source": [
    "from langchain_openai import ChatOpenAI\n",
    "\n",
    "chat = ChatOpenAI(model=\"gpt-3.5-turbo-0125\")"
   ]
  },
  {
   "cell_type": "markdown",
   "metadata": {},
   "source": [
    "## Message passing\n",
    "\n",
    "The simplest form of memory is simply passing chat history messages into a chain. Here's an example:"
   ]
  },
  {
   "cell_type": "code",
   "execution_count": 3,
   "metadata": {},
   "outputs": [
    {
     "name": "stdout",
     "output_type": "stream",
     "text": [
      "I said \"J'adore la programmation,\" which means \"I love programming\" in French.\n"
     ]
    }
   ],
   "source": [
    "from langchain_core.prompts import ChatPromptTemplate\n",
    "\n",
    "prompt = ChatPromptTemplate.from_messages(\n",
    "    [\n",
    "        (\n",
    "            \"system\",\n",
    "            \"You are a helpful assistant. Answer all questions to the best of your ability.\",\n",
    "        ),\n",
    "        (\"placeholder\", \"{messages}\"),\n",
    "    ]\n",
    ")\n",
    "\n",
    "chain = prompt | chat\n",
    "\n",
    "ai_msg = chain.invoke(\n",
    "    {\n",
    "        \"messages\": [\n",
    "            (\n",
    "                \"human\",\n",
    "                \"Translate this sentence from English to French: I love programming.\",\n",
    "            ),\n",
    "            (\"ai\", \"J'adore la programmation.\"),\n",
    "            (\"human\", \"What did you just say?\"),\n",
    "        ],\n",
    "    }\n",
    ")\n",
    "print(ai_msg.content)"
   ]
  },
  {
   "cell_type": "markdown",
   "metadata": {},
   "source": [
    "We can see that by passing the previous conversation into a chain, it can use it as context to answer questions. This is the basic concept underpinning chatbot memory - the rest of the guide will demonstrate convenient techniques for passing or reformatting messages.\n",
    "\n",
    "## Chat history\n",
    "\n",
    "It's perfectly fine to store and pass messages directly as an array, but we can use LangChain's built-in [message history class](https://python.langchain.com/v0.2/api_reference/langchain/index.html#module-langchain.memory) to store and load messages as well. Instances of this class are responsible for storing and loading chat messages from persistent storage. LangChain integrates with many providers - you can see a [list of integrations here](/docs/integrations/memory) - but for this demo we will use an ephemeral demo class.\n",
    "\n",
    "Here's an example of the API:"
   ]
  },
  {
   "cell_type": "code",
   "execution_count": 4,
   "metadata": {},
   "outputs": [
    {
     "data": {
      "text/plain": [
       "[HumanMessage(content='Translate this sentence from English to French: I love programming.'),\n",
       " AIMessage(content=\"J'adore la programmation.\")]"
      ]
     },
     "execution_count": 4,
     "metadata": {},
     "output_type": "execute_result"
    }
   ],
   "source": [
    "from langchain_community.chat_message_histories import ChatMessageHistory\n",
    "\n",
    "demo_ephemeral_chat_history = ChatMessageHistory()\n",
    "\n",
    "demo_ephemeral_chat_history.add_user_message(\n",
    "    \"Translate this sentence from English to French: I love programming.\"\n",
    ")\n",
    "\n",
    "demo_ephemeral_chat_history.add_ai_message(\"J'adore la programmation.\")\n",
    "\n",
    "demo_ephemeral_chat_history.messages"
   ]
  },
  {
   "cell_type": "markdown",
   "metadata": {},
   "source": [
    "We can use it directly to store conversation turns for our chain:"
   ]
  },
  {
   "cell_type": "code",
   "execution_count": 5,
   "metadata": {},
   "outputs": [
    {
     "data": {
      "text/plain": [
       "AIMessage(content='You just asked me to translate the sentence \"I love programming\" from English to French.', response_metadata={'token_usage': {'completion_tokens': 18, 'prompt_tokens': 61, 'total_tokens': 79}, 'model_name': 'gpt-3.5-turbo-0125', 'system_fingerprint': None, 'finish_reason': 'stop', 'logprobs': None}, id='run-5cbb21c2-9c30-4031-8ea8-bfc497989535-0', usage_metadata={'input_tokens': 61, 'output_tokens': 18, 'total_tokens': 79})"
      ]
     },
     "execution_count": 5,
     "metadata": {},
     "output_type": "execute_result"
    }
   ],
   "source": [
    "demo_ephemeral_chat_history = ChatMessageHistory()\n",
    "\n",
    "input1 = \"Translate this sentence from English to French: I love programming.\"\n",
    "\n",
    "demo_ephemeral_chat_history.add_user_message(input1)\n",
    "\n",
    "response = chain.invoke(\n",
    "    {\n",
    "        \"messages\": demo_ephemeral_chat_history.messages,\n",
    "    }\n",
    ")\n",
    "\n",
    "demo_ephemeral_chat_history.add_ai_message(response)\n",
    "\n",
    "input2 = \"What did I just ask you?\"\n",
    "\n",
    "demo_ephemeral_chat_history.add_user_message(input2)\n",
    "\n",
    "chain.invoke(\n",
    "    {\n",
    "        \"messages\": demo_ephemeral_chat_history.messages,\n",
    "    }\n",
    ")"
   ]
  },
  {
   "cell_type": "markdown",
   "metadata": {},
   "source": [
    "## Automatic history management\n",
    "\n",
    "The previous examples pass messages to the chain explicitly. This is a completely acceptable approach, but it does require external management of new messages. LangChain also includes an wrapper for LCEL chains that can handle this process automatically called `RunnableWithMessageHistory`.\n",
    "\n",
    "To show how it works, let's slightly modify the above prompt to take a final `input` variable that populates a `HumanMessage` template after the chat history. This means that we will expect a `chat_history` parameter that contains all messages BEFORE the current messages instead of all messages:"
   ]
  },
  {
   "cell_type": "code",
   "execution_count": 6,
   "metadata": {},
   "outputs": [],
   "source": [
    "prompt = ChatPromptTemplate.from_messages(\n",
    "    [\n",
    "        (\n",
    "            \"system\",\n",
    "            \"You are a helpful assistant. Answer all questions to the best of your ability.\",\n",
    "        ),\n",
    "        (\"placeholder\", \"{chat_history}\"),\n",
    "        (\"human\", \"{input}\"),\n",
    "    ]\n",
    ")\n",
    "\n",
    "chain = prompt | chat"
   ]
  },
  {
   "cell_type": "markdown",
   "metadata": {},
   "source": [
    " We'll pass the latest input to the conversation here and let the `RunnableWithMessageHistory` class wrap our chain and do the work of appending that `input` variable to the chat history.\n",
    " \n",
    " Next, let's declare our wrapped chain:"
   ]
  },
  {
   "cell_type": "code",
   "execution_count": 7,
   "metadata": {},
   "outputs": [],
   "source": [
    "from langchain_core.runnables.history import RunnableWithMessageHistory\n",
    "\n",
    "demo_ephemeral_chat_history_for_chain = ChatMessageHistory()\n",
    "\n",
    "chain_with_message_history = RunnableWithMessageHistory(\n",
    "    chain,\n",
    "    lambda session_id: demo_ephemeral_chat_history_for_chain,\n",
    "    input_messages_key=\"input\",\n",
    "    history_messages_key=\"chat_history\",\n",
    ")"
   ]
  },
  {
   "cell_type": "markdown",
   "metadata": {},
   "source": [
    "This class takes a few parameters in addition to the chain that we want to wrap:\n",
    "\n",
    "- A factory function that returns a message history for a given session id. This allows your chain to handle multiple users at once by loading different messages for different conversations.\n",
    "- An `input_messages_key` that specifies which part of the input should be tracked and stored in the chat history. In this example, we want to track the string passed in as `input`.\n",
    "- A `history_messages_key` that specifies what the previous messages should be injected into the prompt as. Our prompt has a `MessagesPlaceholder` named `chat_history`, so we specify this property to match.\n",
    "- (For chains with multiple outputs) an `output_messages_key` which specifies which output to store as history. This is the inverse of `input_messages_key`.\n",
    "\n",
    "We can invoke this new chain as normal, with an additional `configurable` field that specifies the particular `session_id` to pass to the factory function. This is unused for the demo, but in real-world chains, you'll want to return a chat history corresponding to the passed session:"
   ]
  },
  {
   "cell_type": "code",
   "execution_count": 8,
   "metadata": {},
   "outputs": [
    {
     "name": "stderr",
     "output_type": "stream",
     "text": [
      "Parent run dc4e2f79-4bcd-4a36-9506-55ace9040588 not found for run 34b5773e-3ced-46a6-8daf-4d464c15c940. Treating as a root run.\n"
     ]
    },
    {
     "data": {
      "text/plain": [
       "AIMessage(content='\"J\\'adore la programmation.\"', response_metadata={'token_usage': {'completion_tokens': 9, 'prompt_tokens': 39, 'total_tokens': 48}, 'model_name': 'gpt-3.5-turbo-0125', 'system_fingerprint': None, 'finish_reason': 'stop', 'logprobs': None}, id='run-648b0822-b0bb-47a2-8e7d-7d34744be8f2-0', usage_metadata={'input_tokens': 39, 'output_tokens': 9, 'total_tokens': 48})"
      ]
     },
     "execution_count": 8,
     "metadata": {},
     "output_type": "execute_result"
    }
   ],
   "source": [
    "chain_with_message_history.invoke(\n",
    "    {\"input\": \"Translate this sentence from English to French: I love programming.\"},\n",
    "    {\"configurable\": {\"session_id\": \"unused\"}},\n",
    ")"
   ]
  },
  {
   "cell_type": "code",
   "execution_count": 9,
   "metadata": {},
   "outputs": [
    {
     "name": "stderr",
     "output_type": "stream",
     "text": [
      "Parent run cc14b9d8-c59e-40db-a523-d6ab3fc2fa4f not found for run 5b75e25c-131e-46ee-9982-68569db04330. Treating as a root run.\n"
     ]
    },
    {
     "data": {
      "text/plain": [
       "AIMessage(content='You asked me to translate the sentence \"I love programming\" from English to French.', response_metadata={'token_usage': {'completion_tokens': 17, 'prompt_tokens': 63, 'total_tokens': 80}, 'model_name': 'gpt-3.5-turbo-0125', 'system_fingerprint': None, 'finish_reason': 'stop', 'logprobs': None}, id='run-5950435c-1dc2-43a6-836f-f989fd62c95e-0', usage_metadata={'input_tokens': 63, 'output_tokens': 17, 'total_tokens': 80})"
      ]
     },
     "execution_count": 9,
     "metadata": {},
     "output_type": "execute_result"
    }
   ],
   "source": [
    "chain_with_message_history.invoke(\n",
    "    {\"input\": \"What did I just ask you?\"}, {\"configurable\": {\"session_id\": \"unused\"}}\n",
    ")"
   ]
  },
  {
   "cell_type": "markdown",
   "metadata": {},
   "source": [
    "## Modifying chat history\n",
    "\n",
    "Modifying stored chat messages can help your chatbot handle a variety of situations. Here are some examples:\n",
    "\n",
    "### Trimming messages\n",
    "\n",
    "LLMs and chat models have limited context windows, and even if you're not directly hitting limits, you may want to limit the amount of distraction the model has to deal with. One solution is trim the historic messages before passing them to the model. Let's use an example history with some preloaded messages:"
   ]
  },
  {
   "cell_type": "code",
   "execution_count": 21,
   "metadata": {},
   "outputs": [
    {
     "data": {
      "text/plain": [
       "[HumanMessage(content=\"Hey there! I'm Nemo.\"),\n",
       " AIMessage(content='Hello!'),\n",
       " HumanMessage(content='How are you today?'),\n",
       " AIMessage(content='Fine thanks!')]"
      ]
     },
     "execution_count": 21,
     "metadata": {},
     "output_type": "execute_result"
    }
   ],
   "source": [
    "demo_ephemeral_chat_history = ChatMessageHistory()\n",
    "\n",
    "demo_ephemeral_chat_history.add_user_message(\"Hey there! I'm Nemo.\")\n",
    "demo_ephemeral_chat_history.add_ai_message(\"Hello!\")\n",
    "demo_ephemeral_chat_history.add_user_message(\"How are you today?\")\n",
    "demo_ephemeral_chat_history.add_ai_message(\"Fine thanks!\")\n",
    "\n",
    "demo_ephemeral_chat_history.messages"
   ]
  },
  {
   "cell_type": "markdown",
   "metadata": {},
   "source": [
    "Let's use this message history with the `RunnableWithMessageHistory` chain we declared above:"
   ]
  },
  {
   "cell_type": "code",
   "execution_count": 22,
   "metadata": {},
   "outputs": [
    {
     "name": "stderr",
     "output_type": "stream",
     "text": [
      "Parent run 7ff2d8ec-65e2-4f67-8961-e498e2c4a591 not found for run 3881e990-6596-4326-84f6-2b76949e0657. Treating as a root run.\n"
     ]
    },
    {
     "data": {
      "text/plain": [
       "AIMessage(content='Your name is Nemo.', response_metadata={'token_usage': {'completion_tokens': 6, 'prompt_tokens': 66, 'total_tokens': 72}, 'model_name': 'gpt-3.5-turbo-0125', 'system_fingerprint': None, 'finish_reason': 'stop', 'logprobs': None}, id='run-f8aabef8-631a-4238-a39b-701e881fbe47-0', usage_metadata={'input_tokens': 66, 'output_tokens': 6, 'total_tokens': 72})"
      ]
     },
     "execution_count": 22,
     "metadata": {},
     "output_type": "execute_result"
    }
   ],
   "source": [
    "chain_with_message_history = RunnableWithMessageHistory(\n",
    "    chain,\n",
    "    lambda session_id: demo_ephemeral_chat_history,\n",
    "    input_messages_key=\"input\",\n",
    "    history_messages_key=\"chat_history\",\n",
    ")\n",
    "\n",
    "chain_with_message_history.invoke(\n",
    "    {\"input\": \"What's my name?\"},\n",
    "    {\"configurable\": {\"session_id\": \"unused\"}},\n",
    ")"
   ]
  },
  {
   "cell_type": "markdown",
   "metadata": {},
   "source": [
    "We can see the chain remembers the preloaded name.\n",
    "\n",
    "But let's say we have a very small context window, and we want to trim the number of messages passed to the chain to only the 2 most recent ones. We can use the built in [trim_messages](/docs/how_to/trim_messages/) util to trim messages based on their token count before they reach our prompt. In this case we'll count each message as 1 \"token\" and keep only the last two messages:"
   ]
  },
  {
   "cell_type": "code",
   "execution_count": 23,
   "metadata": {},
   "outputs": [],
   "source": [
    "from operator import itemgetter\n",
    "\n",
    "from langchain_core.messages import trim_messages\n",
    "from langchain_core.runnables import RunnablePassthrough\n",
    "\n",
    "trimmer = trim_messages(strategy=\"last\", max_tokens=2, token_counter=len)\n",
    "\n",
    "chain_with_trimming = (\n",
    "    RunnablePassthrough.assign(chat_history=itemgetter(\"chat_history\") | trimmer)\n",
    "    | prompt\n",
    "    | chat\n",
    ")\n",
    "\n",
    "chain_with_trimmed_history = RunnableWithMessageHistory(\n",
    "    chain_with_trimming,\n",
    "    lambda session_id: demo_ephemeral_chat_history,\n",
    "    input_messages_key=\"input\",\n",
    "    history_messages_key=\"chat_history\",\n",
    ")"
   ]
  },
  {
   "cell_type": "markdown",
   "metadata": {},
   "source": [
    "Let's call this new chain and check the messages afterwards:"
   ]
  },
  {
   "cell_type": "code",
   "execution_count": 24,
   "metadata": {},
   "outputs": [
    {
     "name": "stderr",
     "output_type": "stream",
     "text": [
      "Parent run 775cde65-8d22-4c44-80bb-f0b9811c32ca not found for run 5cf71d0e-4663-41cd-8dbe-e9752689cfac. Treating as a root run.\n"
     ]
    },
    {
     "data": {
      "text/plain": [
       "AIMessage(content='P. Sherman is a fictional character from the animated movie \"Finding Nemo\" who lives at 42 Wallaby Way, Sydney.', response_metadata={'token_usage': {'completion_tokens': 27, 'prompt_tokens': 53, 'total_tokens': 80}, 'model_name': 'gpt-3.5-turbo-0125', 'system_fingerprint': None, 'finish_reason': 'stop', 'logprobs': None}, id='run-5642ef3a-fdbe-43cf-a575-d1785976a1b9-0', usage_metadata={'input_tokens': 53, 'output_tokens': 27, 'total_tokens': 80})"
      ]
     },
     "execution_count": 24,
     "metadata": {},
     "output_type": "execute_result"
    }
   ],
   "source": [
    "chain_with_trimmed_history.invoke(\n",
    "    {\"input\": \"Where does P. Sherman live?\"},\n",
    "    {\"configurable\": {\"session_id\": \"unused\"}},\n",
    ")"
   ]
  },
  {
   "cell_type": "code",
   "execution_count": 25,
   "metadata": {},
   "outputs": [
    {
     "data": {
      "text/plain": [
       "[HumanMessage(content=\"Hey there! I'm Nemo.\"),\n",
       " AIMessage(content='Hello!'),\n",
       " HumanMessage(content='How are you today?'),\n",
       " AIMessage(content='Fine thanks!'),\n",
       " HumanMessage(content=\"What's my name?\"),\n",
       " AIMessage(content='Your name is Nemo.', response_metadata={'token_usage': {'completion_tokens': 6, 'prompt_tokens': 66, 'total_tokens': 72}, 'model_name': 'gpt-3.5-turbo-0125', 'system_fingerprint': None, 'finish_reason': 'stop', 'logprobs': None}, id='run-f8aabef8-631a-4238-a39b-701e881fbe47-0', usage_metadata={'input_tokens': 66, 'output_tokens': 6, 'total_tokens': 72}),\n",
       " HumanMessage(content='Where does P. Sherman live?'),\n",
       " AIMessage(content='P. Sherman is a fictional character from the animated movie \"Finding Nemo\" who lives at 42 Wallaby Way, Sydney.', response_metadata={'token_usage': {'completion_tokens': 27, 'prompt_tokens': 53, 'total_tokens': 80}, 'model_name': 'gpt-3.5-turbo-0125', 'system_fingerprint': None, 'finish_reason': 'stop', 'logprobs': None}, id='run-5642ef3a-fdbe-43cf-a575-d1785976a1b9-0', usage_metadata={'input_tokens': 53, 'output_tokens': 27, 'total_tokens': 80})]"
      ]
     },
     "execution_count": 25,
     "metadata": {},
     "output_type": "execute_result"
    }
   ],
   "source": [
    "demo_ephemeral_chat_history.messages"
   ]
  },
  {
   "cell_type": "markdown",
   "metadata": {},
   "source": [
    "And we can see that our history has removed the two oldest messages while still adding the most recent conversation at the end. The next time the chain is called, `trim_messages` will be called again, and only the two most recent messages will be passed to the model. In this case, this means that the model will forget the name we gave it the next time we invoke it:"
   ]
  },
  {
   "cell_type": "code",
   "execution_count": 27,
   "metadata": {},
   "outputs": [
    {
     "name": "stderr",
     "output_type": "stream",
     "text": [
      "Parent run fde7123f-6fd3-421a-a3fc-2fb37dead119 not found for run 061a4563-2394-470d-a3ed-9bf1388ca431. Treating as a root run.\n"
     ]
    },
    {
     "data": {
      "text/plain": [
       "AIMessage(content=\"I'm sorry, but I don't have access to your personal information, so I don't know your name. How else may I assist you today?\", response_metadata={'token_usage': {'completion_tokens': 31, 'prompt_tokens': 74, 'total_tokens': 105}, 'model_name': 'gpt-3.5-turbo-0125', 'system_fingerprint': None, 'finish_reason': 'stop', 'logprobs': None}, id='run-0ab03495-1f7c-4151-9070-56d2d1c565ff-0', usage_metadata={'input_tokens': 74, 'output_tokens': 31, 'total_tokens': 105})"
      ]
     },
     "execution_count": 27,
     "metadata": {},
     "output_type": "execute_result"
    }
   ],
   "source": [
    "chain_with_trimmed_history.invoke(\n",
    "    {\"input\": \"What is my name?\"},\n",
    "    {\"configurable\": {\"session_id\": \"unused\"}},\n",
    ")"
   ]
  },
  {
   "cell_type": "markdown",
   "metadata": {},
   "source": [
    "Check out our [how to guide on trimming messages](/docs/how_to/trim_messages/) for more."
   ]
  },
  {
   "cell_type": "markdown",
   "metadata": {},
   "source": [
    "### Summary memory\n",
    "\n",
    "We can use this same pattern in other ways too. For example, we could use an additional LLM call to generate a summary of the conversation before calling our chain. Let's recreate our chat history and chatbot chain:"
   ]
  },
  {
   "cell_type": "code",
   "execution_count": 17,
   "metadata": {},
   "outputs": [
    {
     "data": {
      "text/plain": [
       "[HumanMessage(content=\"Hey there! I'm Nemo.\"),\n",
       " AIMessage(content='Hello!'),\n",
       " HumanMessage(content='How are you today?'),\n",
       " AIMessage(content='Fine thanks!')]"
      ]
     },
     "execution_count": 17,
     "metadata": {},
     "output_type": "execute_result"
    }
   ],
   "source": [
    "demo_ephemeral_chat_history = ChatMessageHistory()\n",
    "\n",
    "demo_ephemeral_chat_history.add_user_message(\"Hey there! I'm Nemo.\")\n",
    "demo_ephemeral_chat_history.add_ai_message(\"Hello!\")\n",
    "demo_ephemeral_chat_history.add_user_message(\"How are you today?\")\n",
    "demo_ephemeral_chat_history.add_ai_message(\"Fine thanks!\")\n",
    "\n",
    "demo_ephemeral_chat_history.messages"
   ]
  },
  {
   "cell_type": "markdown",
   "metadata": {},
   "source": [
    "We'll slightly modify the prompt to make the LLM aware that will receive a condensed summary instead of a chat history:"
   ]
  },
  {
   "cell_type": "code",
   "execution_count": 18,
   "metadata": {},
   "outputs": [],
   "source": [
    "prompt = ChatPromptTemplate.from_messages(\n",
    "    [\n",
    "        (\n",
    "            \"system\",\n",
    "            \"You are a helpful assistant. Answer all questions to the best of your ability. The provided chat history includes facts about the user you are speaking with.\",\n",
    "        ),\n",
    "        (\"placeholder\", \"{chat_history}\"),\n",
    "        (\"user\", \"{input}\"),\n",
    "    ]\n",
    ")\n",
    "\n",
    "chain = prompt | chat\n",
    "\n",
    "chain_with_message_history = RunnableWithMessageHistory(\n",
    "    chain,\n",
    "    lambda session_id: demo_ephemeral_chat_history,\n",
    "    input_messages_key=\"input\",\n",
    "    history_messages_key=\"chat_history\",\n",
    ")"
   ]
  },
  {
   "cell_type": "markdown",
   "metadata": {},
   "source": [
    "And now, let's create a function that will distill previous interactions into a summary. We can add this one to the front of the chain too:"
   ]
  },
  {
   "cell_type": "code",
   "execution_count": 19,
   "metadata": {},
   "outputs": [],
   "source": [
    "def summarize_messages(chain_input):\n",
    "    stored_messages = demo_ephemeral_chat_history.messages\n",
    "    if len(stored_messages) == 0:\n",
    "        return False\n",
    "    summarization_prompt = ChatPromptTemplate.from_messages(\n",
    "        [\n",
    "            (\"placeholder\", \"{chat_history}\"),\n",
    "            (\n",
    "                \"user\",\n",
    "                \"Distill the above chat messages into a single summary message. Include as many specific details as you can.\",\n",
    "            ),\n",
    "        ]\n",
    "    )\n",
    "    summarization_chain = summarization_prompt | chat\n",
    "\n",
    "    summary_message = summarization_chain.invoke({\"chat_history\": stored_messages})\n",
    "\n",
    "    demo_ephemeral_chat_history.clear()\n",
    "\n",
    "    demo_ephemeral_chat_history.add_message(summary_message)\n",
    "\n",
    "    return True\n",
    "\n",
    "\n",
    "chain_with_summarization = (\n",
    "    RunnablePassthrough.assign(messages_summarized=summarize_messages)\n",
    "    | chain_with_message_history\n",
    ")"
   ]
  },
  {
   "cell_type": "markdown",
   "metadata": {},
   "source": [
    "Let's see if it remembers the name we gave it:"
   ]
  },
  {
   "cell_type": "code",
   "execution_count": 20,
   "metadata": {},
   "outputs": [
    {
     "data": {
      "text/plain": [
       "AIMessage(content='You introduced yourself as Nemo. How can I assist you today, Nemo?')"
      ]
     },
     "execution_count": 20,
     "metadata": {},
     "output_type": "execute_result"
    }
   ],
   "source": [
    "chain_with_summarization.invoke(\n",
    "    {\"input\": \"What did I say my name was?\"},\n",
    "    {\"configurable\": {\"session_id\": \"unused\"}},\n",
    ")"
   ]
  },
  {
   "cell_type": "code",
   "execution_count": 21,
   "metadata": {},
   "outputs": [
    {
     "data": {
      "text/plain": [
       "[AIMessage(content='The conversation is between Nemo and an AI. Nemo introduces himself and the AI responds with a greeting. Nemo then asks the AI how it is doing, and the AI responds that it is fine.'),\n",
       " HumanMessage(content='What did I say my name was?'),\n",
       " AIMessage(content='You introduced yourself as Nemo. How can I assist you today, Nemo?')]"
      ]
     },
     "execution_count": 21,
     "metadata": {},
     "output_type": "execute_result"
    }
   ],
   "source": [
    "demo_ephemeral_chat_history.messages"
   ]
  },
  {
   "cell_type": "markdown",
   "metadata": {},
   "source": [
    "Note that invoking the chain again will generate another summary generated from the initial summary plus new messages and so on. You could also design a hybrid approach where a certain number of messages are retained in chat history while others are summarized."
   ]
  }
 ],
 "metadata": {
  "kernelspec": {
   "display_name": "Python 3 (ipykernel)",
   "language": "python",
   "name": "python3"
  },
  "language_info": {
   "codemirror_mode": {
    "name": "ipython",
    "version": 3
>>>>>>> 99f9a664
   },
   "nbformat": 4,
   "nbformat_minor": 4
}<|MERGE_RESOLUTION|>--- conflicted
+++ resolved
@@ -1,1510 +1,787 @@
 {
    "cells": [
-      {
-         "cell_type": "raw",
-         "metadata": {},
-         "source": [
-            "---\n",
-            "sidebar_position: 1\n",
-            "---"
-         ]
+    {
+     "cell_type": "raw",
+     "metadata": {},
+     "source": [
+      "---\n",
+      "sidebar_position: 1\n",
+      "---"
+     ]
+    },
+    {
+     "cell_type": "markdown",
+     "metadata": {},
+     "source": [
+      "# How to add memory to chatbots\n",
+      "\n",
+      "A key feature of chatbots is their ability to use content of previous conversation turns as context. This state management can take several forms, including:\n",
+      "\n",
+      "- Simply stuffing previous messages into a chat model prompt.\n",
+      "- The above, but trimming old messages to reduce the amount of distracting information the model has to deal with.\n",
+      "- More complex modifications like synthesizing summaries for long running conversations.\n",
+      "\n",
+      "We'll go into more detail on a few techniques below!\n",
+      "\n",
+      "## Setup\n",
+      "\n",
+      "You'll need to install a few packages, and have your OpenAI API key set as an environment variable named `OPENAI_API_KEY`:"
+     ]
+    },
+    {
+     "cell_type": "code",
+     "execution_count": 1,
+     "metadata": {},
+     "outputs": [
+      {
+       "name": "stdout",
+       "output_type": "stream",
+       "text": [
+        "\u001b[33mWARNING: You are using pip version 22.0.4; however, version 23.3.2 is available.\n",
+        "You should consider upgrading via the '/Users/jacoblee/.pyenv/versions/3.10.5/bin/python -m pip install --upgrade pip' command.\u001b[0m\u001b[33m\n",
+        "\u001b[0mNote: you may need to restart the kernel to use updated packages.\n"
+       ]
       },
       {
-         "cell_type": "markdown",
-         "metadata": {},
-         "source": [
-            "# How to add memory to chatbots\n",
-            "\n",
-            "A key feature of chatbots is their ability to use content of previous conversation turns as context. This state management can take several forms, including:\n",
-            "\n",
-            "- Simply stuffing previous messages into a chat model prompt.\n",
-            "- The above, but trimming old messages to reduce the amount of distracting information the model has to deal with.\n",
-            "- More complex modifications like synthesizing summaries for long running conversations.\n",
-            "\n",
-            "We'll go into more detail on a few techniques below!\n",
-            "\n",
-            "## Setup\n",
-            "\n",
-            "You'll need to install a few packages, and have your OpenAI API key set as an environment variable named `OPENAI_API_KEY`:"
-         ]
+       "data": {
+        "text/plain": [
+         "True"
+        ]
+       },
+       "execution_count": 1,
+       "metadata": {},
+       "output_type": "execute_result"
+      }
+     ],
+     "source": [
+      "%pip install --upgrade --quiet langchain langchain-openai\n",
+      "\n",
+      "# Set env var OPENAI_API_KEY or load from a .env file:\n",
+      "import dotenv\n",
+      "\n",
+      "dotenv.load_dotenv()"
+     ]
+    },
+    {
+     "cell_type": "markdown",
+     "metadata": {},
+     "source": [
+      "Let's also set up a chat model that we'll use for the below examples."
+     ]
+    },
+    {
+     "cell_type": "code",
+     "execution_count": 1,
+     "metadata": {},
+     "outputs": [],
+     "source": [
+      "from langchain_openai import ChatOpenAI\n",
+      "\n",
+      "chat = ChatOpenAI(model=\"gpt-3.5-turbo-0125\")"
+     ]
+    },
+    {
+     "cell_type": "markdown",
+     "metadata": {},
+     "source": [
+      "## Message passing\n",
+      "\n",
+      "The simplest form of memory is simply passing chat history messages into a chain. Here's an example:"
+     ]
+    },
+    {
+     "cell_type": "code",
+     "execution_count": 3,
+     "metadata": {},
+     "outputs": [
+      {
+       "name": "stdout",
+       "output_type": "stream",
+       "text": [
+        "I said \"J'adore la programmation,\" which means \"I love programming\" in French.\n"
+       ]
+      }
+     ],
+     "source": [
+      "from langchain_core.prompts import ChatPromptTemplate\n",
+      "\n",
+      "prompt = ChatPromptTemplate.from_messages(\n",
+      "    [\n",
+      "        (\n",
+      "            \"system\",\n",
+      "            \"You are a helpful assistant. Answer all questions to the best of your ability.\",\n",
+      "        ),\n",
+      "        (\"placeholder\", \"{messages}\"),\n",
+      "    ]\n",
+      ")\n",
+      "\n",
+      "chain = prompt | chat\n",
+      "\n",
+      "ai_msg = chain.invoke(\n",
+      "    {\n",
+      "        \"messages\": [\n",
+      "            (\n",
+      "                \"human\",\n",
+      "                \"Translate this sentence from English to French: I love programming.\",\n",
+      "            ),\n",
+      "            (\"ai\", \"J'adore la programmation.\"),\n",
+      "            (\"human\", \"What did you just say?\"),\n",
+      "        ],\n",
+      "    }\n",
+      ")\n",
+      "print(ai_msg.content)"
+     ]
+    },
+    {
+     "cell_type": "markdown",
+     "metadata": {},
+     "source": [
+      "We can see that by passing the previous conversation into a chain, it can use it as context to answer questions. This is the basic concept underpinning chatbot memory - the rest of the guide will demonstrate convenient techniques for passing or reformatting messages.\n",
+      "\n",
+      "## Chat history\n",
+      "\n",
+      "It's perfectly fine to store and pass messages directly as an array, but we can use LangChain's built-in [message history class](https://python.langchain.com/v0.2/api_reference/langchain/index.html#module-langchain.memory) to store and load messages as well. Instances of this class are responsible for storing and loading chat messages from persistent storage. LangChain integrates with many providers - you can see a [list of integrations here](/docs/integrations/memory) - but for this demo we will use an ephemeral demo class.\n",
+      "\n",
+      "Here's an example of the API:"
+     ]
+    },
+    {
+     "cell_type": "code",
+     "execution_count": 4,
+     "metadata": {},
+     "outputs": [
+      {
+       "data": {
+        "text/plain": [
+         "[HumanMessage(content='Translate this sentence from English to French: I love programming.'),\n",
+         " AIMessage(content=\"J'adore la programmation.\")]"
+        ]
+       },
+       "execution_count": 4,
+       "metadata": {},
+       "output_type": "execute_result"
+      }
+     ],
+     "source": [
+      "from langchain_community.chat_message_histories import ChatMessageHistory\n",
+      "\n",
+      "demo_ephemeral_chat_history = ChatMessageHistory()\n",
+      "\n",
+      "demo_ephemeral_chat_history.add_user_message(\n",
+      "    \"Translate this sentence from English to French: I love programming.\"\n",
+      ")\n",
+      "\n",
+      "demo_ephemeral_chat_history.add_ai_message(\"J'adore la programmation.\")\n",
+      "\n",
+      "demo_ephemeral_chat_history.messages"
+     ]
+    },
+    {
+     "cell_type": "markdown",
+     "metadata": {},
+     "source": [
+      "We can use it directly to store conversation turns for our chain:"
+     ]
+    },
+    {
+     "cell_type": "code",
+     "execution_count": 5,
+     "metadata": {},
+     "outputs": [
+      {
+       "data": {
+        "text/plain": [
+         "AIMessage(content='You just asked me to translate the sentence \"I love programming\" from English to French.', response_metadata={'token_usage': {'completion_tokens': 18, 'prompt_tokens': 61, 'total_tokens': 79}, 'model_name': 'gpt-3.5-turbo-0125', 'system_fingerprint': None, 'finish_reason': 'stop', 'logprobs': None}, id='run-5cbb21c2-9c30-4031-8ea8-bfc497989535-0', usage_metadata={'input_tokens': 61, 'output_tokens': 18, 'total_tokens': 79})"
+        ]
+       },
+       "execution_count": 5,
+       "metadata": {},
+       "output_type": "execute_result"
+      }
+     ],
+     "source": [
+      "demo_ephemeral_chat_history = ChatMessageHistory()\n",
+      "\n",
+      "input1 = \"Translate this sentence from English to French: I love programming.\"\n",
+      "\n",
+      "demo_ephemeral_chat_history.add_user_message(input1)\n",
+      "\n",
+      "response = chain.invoke(\n",
+      "    {\n",
+      "        \"messages\": demo_ephemeral_chat_history.messages,\n",
+      "    }\n",
+      ")\n",
+      "\n",
+      "demo_ephemeral_chat_history.add_ai_message(response)\n",
+      "\n",
+      "input2 = \"What did I just ask you?\"\n",
+      "\n",
+      "demo_ephemeral_chat_history.add_user_message(input2)\n",
+      "\n",
+      "chain.invoke(\n",
+      "    {\n",
+      "        \"messages\": demo_ephemeral_chat_history.messages,\n",
+      "    }\n",
+      ")"
+     ]
+    },
+    {
+     "cell_type": "markdown",
+     "metadata": {},
+     "source": [
+      "## Automatic history management\n",
+      "\n",
+      "The previous examples pass messages to the chain explicitly. This is a completely acceptable approach, but it does require external management of new messages. LangChain also includes an wrapper for LCEL chains that can handle this process automatically called `RunnableWithMessageHistory`.\n",
+      "\n",
+      "To show how it works, let's slightly modify the above prompt to take a final `input` variable that populates a `HumanMessage` template after the chat history. This means that we will expect a `chat_history` parameter that contains all messages BEFORE the current messages instead of all messages:"
+     ]
+    },
+    {
+     "cell_type": "code",
+     "execution_count": 6,
+     "metadata": {},
+     "outputs": [],
+     "source": [
+      "prompt = ChatPromptTemplate.from_messages(\n",
+      "    [\n",
+      "        (\n",
+      "            \"system\",\n",
+      "            \"You are a helpful assistant. Answer all questions to the best of your ability.\",\n",
+      "        ),\n",
+      "        (\"placeholder\", \"{chat_history}\"),\n",
+      "        (\"human\", \"{input}\"),\n",
+      "    ]\n",
+      ")\n",
+      "\n",
+      "chain = prompt | chat"
+     ]
+    },
+    {
+     "cell_type": "markdown",
+     "metadata": {},
+     "source": [
+      " We'll pass the latest input to the conversation here and let the `RunnableWithMessageHistory` class wrap our chain and do the work of appending that `input` variable to the chat history.\n",
+      " \n",
+      " Next, let's declare our wrapped chain:"
+     ]
+    },
+    {
+     "cell_type": "code",
+     "execution_count": 7,
+     "metadata": {},
+     "outputs": [],
+     "source": [
+      "from langchain_core.runnables.history import RunnableWithMessageHistory\n",
+      "\n",
+      "demo_ephemeral_chat_history_for_chain = ChatMessageHistory()\n",
+      "\n",
+      "chain_with_message_history = RunnableWithMessageHistory(\n",
+      "    chain,\n",
+      "    lambda session_id: demo_ephemeral_chat_history_for_chain,\n",
+      "    input_messages_key=\"input\",\n",
+      "    history_messages_key=\"chat_history\",\n",
+      ")"
+     ]
+    },
+    {
+     "cell_type": "markdown",
+     "metadata": {},
+     "source": [
+      "This class takes a few parameters in addition to the chain that we want to wrap:\n",
+      "\n",
+      "- A factory function that returns a message history for a given session id. This allows your chain to handle multiple users at once by loading different messages for different conversations.\n",
+      "- An `input_messages_key` that specifies which part of the input should be tracked and stored in the chat history. In this example, we want to track the string passed in as `input`.\n",
+      "- A `history_messages_key` that specifies what the previous messages should be injected into the prompt as. Our prompt has a `MessagesPlaceholder` named `chat_history`, so we specify this property to match.\n",
+      "- (For chains with multiple outputs) an `output_messages_key` which specifies which output to store as history. This is the inverse of `input_messages_key`.\n",
+      "\n",
+      "We can invoke this new chain as normal, with an additional `configurable` field that specifies the particular `session_id` to pass to the factory function. This is unused for the demo, but in real-world chains, you'll want to return a chat history corresponding to the passed session:"
+     ]
+    },
+    {
+     "cell_type": "code",
+     "execution_count": 8,
+     "metadata": {},
+     "outputs": [
+      {
+       "name": "stderr",
+       "output_type": "stream",
+       "text": [
+        "Parent run dc4e2f79-4bcd-4a36-9506-55ace9040588 not found for run 34b5773e-3ced-46a6-8daf-4d464c15c940. Treating as a root run.\n"
+       ]
       },
       {
-         "cell_type": "code",
-         "execution_count": 1,
-         "metadata": {},
-         "outputs": [
-            {
-               "name": "stdout",
-               "output_type": "stream",
-               "text": [
-                  "\u001b[33mWARNING: You are using pip version 22.0.4; however, version 23.3.2 is available.\n",
-                  "You should consider upgrading via the '/Users/jacoblee/.pyenv/versions/3.10.5/bin/python -m pip install --upgrade pip' command.\u001b[0m\u001b[33m\n",
-                  "\u001b[0mNote: you may need to restart the kernel to use updated packages.\n"
-               ]
-            },
-            {
-               "data": {
-                  "text/plain": [
-                     "True"
-                  ]
-               },
-               "execution_count": 1,
-               "metadata": {},
-               "output_type": "execute_result"
-            }
-         ],
-         "source": [
-            "%pip install --upgrade --quiet langchain langchain-openai\n",
-            "\n",
-            "# Set env var OPENAI_API_KEY or load from a .env file:\n",
-            "import dotenv\n",
-            "\n",
-            "dotenv.load_dotenv()"
-         ]
+       "data": {
+        "text/plain": [
+         "AIMessage(content='\"J\\'adore la programmation.\"', response_metadata={'token_usage': {'completion_tokens': 9, 'prompt_tokens': 39, 'total_tokens': 48}, 'model_name': 'gpt-3.5-turbo-0125', 'system_fingerprint': None, 'finish_reason': 'stop', 'logprobs': None}, id='run-648b0822-b0bb-47a2-8e7d-7d34744be8f2-0', usage_metadata={'input_tokens': 39, 'output_tokens': 9, 'total_tokens': 48})"
+        ]
+       },
+       "execution_count": 8,
+       "metadata": {},
+       "output_type": "execute_result"
+      }
+     ],
+     "source": [
+      "chain_with_message_history.invoke(\n",
+      "    {\"input\": \"Translate this sentence from English to French: I love programming.\"},\n",
+      "    {\"configurable\": {\"session_id\": \"unused\"}},\n",
+      ")"
+     ]
+    },
+    {
+     "cell_type": "code",
+     "execution_count": 9,
+     "metadata": {},
+     "outputs": [
+      {
+       "name": "stderr",
+       "output_type": "stream",
+       "text": [
+        "Parent run cc14b9d8-c59e-40db-a523-d6ab3fc2fa4f not found for run 5b75e25c-131e-46ee-9982-68569db04330. Treating as a root run.\n"
+       ]
       },
       {
-         "cell_type": "markdown",
-         "metadata": {},
-         "source": [
-            "Let's also set up a chat model that we'll use for the below examples."
-         ]
+       "data": {
+        "text/plain": [
+         "AIMessage(content='You asked me to translate the sentence \"I love programming\" from English to French.', response_metadata={'token_usage': {'completion_tokens': 17, 'prompt_tokens': 63, 'total_tokens': 80}, 'model_name': 'gpt-3.5-turbo-0125', 'system_fingerprint': None, 'finish_reason': 'stop', 'logprobs': None}, id='run-5950435c-1dc2-43a6-836f-f989fd62c95e-0', usage_metadata={'input_tokens': 63, 'output_tokens': 17, 'total_tokens': 80})"
+        ]
+       },
+       "execution_count": 9,
+       "metadata": {},
+       "output_type": "execute_result"
+      }
+     ],
+     "source": [
+      "chain_with_message_history.invoke(\n",
+      "    {\"input\": \"What did I just ask you?\"}, {\"configurable\": {\"session_id\": \"unused\"}}\n",
+      ")"
+     ]
+    },
+    {
+     "cell_type": "markdown",
+     "metadata": {},
+     "source": [
+      "## Modifying chat history\n",
+      "\n",
+      "Modifying stored chat messages can help your chatbot handle a variety of situations. Here are some examples:\n",
+      "\n",
+      "### Trimming messages\n",
+      "\n",
+      "LLMs and chat models have limited context windows, and even if you're not directly hitting limits, you may want to limit the amount of distraction the model has to deal with. One solution is trim the historic messages before passing them to the model. Let's use an example history with some preloaded messages:"
+     ]
+    },
+    {
+     "cell_type": "code",
+     "execution_count": 21,
+     "metadata": {},
+     "outputs": [
+      {
+       "data": {
+        "text/plain": [
+         "[HumanMessage(content=\"Hey there! I'm Nemo.\"),\n",
+         " AIMessage(content='Hello!'),\n",
+         " HumanMessage(content='How are you today?'),\n",
+         " AIMessage(content='Fine thanks!')]"
+        ]
+       },
+       "execution_count": 21,
+       "metadata": {},
+       "output_type": "execute_result"
+      }
+     ],
+     "source": [
+      "demo_ephemeral_chat_history = ChatMessageHistory()\n",
+      "\n",
+      "demo_ephemeral_chat_history.add_user_message(\"Hey there! I'm Nemo.\")\n",
+      "demo_ephemeral_chat_history.add_ai_message(\"Hello!\")\n",
+      "demo_ephemeral_chat_history.add_user_message(\"How are you today?\")\n",
+      "demo_ephemeral_chat_history.add_ai_message(\"Fine thanks!\")\n",
+      "\n",
+      "demo_ephemeral_chat_history.messages"
+     ]
+    },
+    {
+     "cell_type": "markdown",
+     "metadata": {},
+     "source": [
+      "Let's use this message history with the `RunnableWithMessageHistory` chain we declared above:"
+     ]
+    },
+    {
+     "cell_type": "code",
+     "execution_count": 22,
+     "metadata": {},
+     "outputs": [
+      {
+       "name": "stderr",
+       "output_type": "stream",
+       "text": [
+        "Parent run 7ff2d8ec-65e2-4f67-8961-e498e2c4a591 not found for run 3881e990-6596-4326-84f6-2b76949e0657. Treating as a root run.\n"
+       ]
       },
       {
-         "cell_type": "code",
-         "execution_count": 1,
-         "metadata": {},
-         "outputs": [],
-         "source": [
-            "from langchain_openai import ChatOpenAI\n",
-            "\n",
-            "chat = ChatOpenAI(model=\"gpt-3.5-turbo-0125\")"
-         ]
+       "data": {
+        "text/plain": [
+         "AIMessage(content='Your name is Nemo.', response_metadata={'token_usage': {'completion_tokens': 6, 'prompt_tokens': 66, 'total_tokens': 72}, 'model_name': 'gpt-3.5-turbo-0125', 'system_fingerprint': None, 'finish_reason': 'stop', 'logprobs': None}, id='run-f8aabef8-631a-4238-a39b-701e881fbe47-0', usage_metadata={'input_tokens': 66, 'output_tokens': 6, 'total_tokens': 72})"
+        ]
+       },
+       "execution_count": 22,
+       "metadata": {},
+       "output_type": "execute_result"
+      }
+     ],
+     "source": [
+      "chain_with_message_history = RunnableWithMessageHistory(\n",
+      "    chain,\n",
+      "    lambda session_id: demo_ephemeral_chat_history,\n",
+      "    input_messages_key=\"input\",\n",
+      "    history_messages_key=\"chat_history\",\n",
+      ")\n",
+      "\n",
+      "chain_with_message_history.invoke(\n",
+      "    {\"input\": \"What's my name?\"},\n",
+      "    {\"configurable\": {\"session_id\": \"unused\"}},\n",
+      ")"
+     ]
+    },
+    {
+     "cell_type": "markdown",
+     "metadata": {},
+     "source": [
+      "We can see the chain remembers the preloaded name.\n",
+      "\n",
+      "But let's say we have a very small context window, and we want to trim the number of messages passed to the chain to only the 2 most recent ones. We can use the built in [trim_messages](/docs/how_to/trim_messages/) util to trim messages based on their token count before they reach our prompt. In this case we'll count each message as 1 \"token\" and keep only the last two messages:"
+     ]
+    },
+    {
+     "cell_type": "code",
+     "execution_count": 23,
+     "metadata": {},
+     "outputs": [],
+     "source": [
+      "from operator import itemgetter\n",
+      "\n",
+      "from langchain_core.messages import trim_messages\n",
+      "from langchain_core.runnables import RunnablePassthrough\n",
+      "\n",
+      "trimmer = trim_messages(strategy=\"last\", max_tokens=2, token_counter=len)\n",
+      "\n",
+      "chain_with_trimming = (\n",
+      "    RunnablePassthrough.assign(chat_history=itemgetter(\"chat_history\") | trimmer)\n",
+      "    | prompt\n",
+      "    | chat\n",
+      ")\n",
+      "\n",
+      "chain_with_trimmed_history = RunnableWithMessageHistory(\n",
+      "    chain_with_trimming,\n",
+      "    lambda session_id: demo_ephemeral_chat_history,\n",
+      "    input_messages_key=\"input\",\n",
+      "    history_messages_key=\"chat_history\",\n",
+      ")"
+     ]
+    },
+    {
+     "cell_type": "markdown",
+     "metadata": {},
+     "source": [
+      "Let's call this new chain and check the messages afterwards:"
+     ]
+    },
+    {
+     "cell_type": "code",
+     "execution_count": 24,
+     "metadata": {},
+     "outputs": [
+      {
+       "name": "stderr",
+       "output_type": "stream",
+       "text": [
+        "Parent run 775cde65-8d22-4c44-80bb-f0b9811c32ca not found for run 5cf71d0e-4663-41cd-8dbe-e9752689cfac. Treating as a root run.\n"
+       ]
       },
       {
-         "cell_type": "markdown",
-         "metadata": {},
-         "source": [
-            "## Message passing\n",
-            "\n",
-            "The simplest form of memory is simply passing chat history messages into a chain. Here's an example:"
-         ]
+       "data": {
+        "text/plain": [
+         "AIMessage(content='P. Sherman is a fictional character from the animated movie \"Finding Nemo\" who lives at 42 Wallaby Way, Sydney.', response_metadata={'token_usage': {'completion_tokens': 27, 'prompt_tokens': 53, 'total_tokens': 80}, 'model_name': 'gpt-3.5-turbo-0125', 'system_fingerprint': None, 'finish_reason': 'stop', 'logprobs': None}, id='run-5642ef3a-fdbe-43cf-a575-d1785976a1b9-0', usage_metadata={'input_tokens': 53, 'output_tokens': 27, 'total_tokens': 80})"
+        ]
+       },
+       "execution_count": 24,
+       "metadata": {},
+       "output_type": "execute_result"
+      }
+     ],
+     "source": [
+      "chain_with_trimmed_history.invoke(\n",
+      "    {\"input\": \"Where does P. Sherman live?\"},\n",
+      "    {\"configurable\": {\"session_id\": \"unused\"}},\n",
+      ")"
+     ]
+    },
+    {
+     "cell_type": "code",
+     "execution_count": 25,
+     "metadata": {},
+     "outputs": [
+      {
+       "data": {
+        "text/plain": [
+         "[HumanMessage(content=\"Hey there! I'm Nemo.\"),\n",
+         " AIMessage(content='Hello!'),\n",
+         " HumanMessage(content='How are you today?'),\n",
+         " AIMessage(content='Fine thanks!'),\n",
+         " HumanMessage(content=\"What's my name?\"),\n",
+         " AIMessage(content='Your name is Nemo.', response_metadata={'token_usage': {'completion_tokens': 6, 'prompt_tokens': 66, 'total_tokens': 72}, 'model_name': 'gpt-3.5-turbo-0125', 'system_fingerprint': None, 'finish_reason': 'stop', 'logprobs': None}, id='run-f8aabef8-631a-4238-a39b-701e881fbe47-0', usage_metadata={'input_tokens': 66, 'output_tokens': 6, 'total_tokens': 72}),\n",
+         " HumanMessage(content='Where does P. Sherman live?'),\n",
+         " AIMessage(content='P. Sherman is a fictional character from the animated movie \"Finding Nemo\" who lives at 42 Wallaby Way, Sydney.', response_metadata={'token_usage': {'completion_tokens': 27, 'prompt_tokens': 53, 'total_tokens': 80}, 'model_name': 'gpt-3.5-turbo-0125', 'system_fingerprint': None, 'finish_reason': 'stop', 'logprobs': None}, id='run-5642ef3a-fdbe-43cf-a575-d1785976a1b9-0', usage_metadata={'input_tokens': 53, 'output_tokens': 27, 'total_tokens': 80})]"
+        ]
+       },
+       "execution_count": 25,
+       "metadata": {},
+       "output_type": "execute_result"
+      }
+     ],
+     "source": [
+      "demo_ephemeral_chat_history.messages"
+     ]
+    },
+    {
+     "cell_type": "markdown",
+     "metadata": {},
+     "source": [
+      "And we can see that our history has removed the two oldest messages while still adding the most recent conversation at the end. The next time the chain is called, `trim_messages` will be called again, and only the two most recent messages will be passed to the model. In this case, this means that the model will forget the name we gave it the next time we invoke it:"
+     ]
+    },
+    {
+     "cell_type": "code",
+     "execution_count": 27,
+     "metadata": {},
+     "outputs": [
+      {
+       "name": "stderr",
+       "output_type": "stream",
+       "text": [
+        "Parent run fde7123f-6fd3-421a-a3fc-2fb37dead119 not found for run 061a4563-2394-470d-a3ed-9bf1388ca431. Treating as a root run.\n"
+       ]
       },
       {
-         "cell_type": "code",
-         "execution_count": 3,
-         "metadata": {},
-         "outputs": [
-            {
-               "name": "stdout",
-               "output_type": "stream",
-               "text": [
-                  "I said \"J'adore la programmation,\" which means \"I love programming\" in French.\n"
-               ]
-            }
-         ],
-         "source": [
-            "from langchain_core.prompts import ChatPromptTemplate\n",
-            "\n",
-            "prompt = ChatPromptTemplate.from_messages(\n",
-            "    [\n",
-            "        (\n",
-            "            \"system\",\n",
-            "            \"You are a helpful assistant. Answer all questions to the best of your ability.\",\n",
-            "        ),\n",
-            "        (\"placeholder\", \"{messages}\"),\n",
-            "    ]\n",
-            ")\n",
-            "\n",
-            "chain = prompt | chat\n",
-            "\n",
-            "ai_msg = chain.invoke(\n",
-            "    {\n",
-            "        \"messages\": [\n",
-            "            (\n",
-            "                \"human\",\n",
-            "                \"Translate this sentence from English to French: I love programming.\",\n",
-            "            ),\n",
-            "            (\"ai\", \"J'adore la programmation.\"),\n",
-            "            (\"human\", \"What did you just say?\"),\n",
-            "        ],\n",
-            "    }\n",
-            ")\n",
-            "print(ai_msg.content)"
-         ]
-      },
-      {
-         "cell_type": "markdown",
-         "metadata": {},
-         "source": [
-            "We can see that by passing the previous conversation into a chain, it can use it as context to answer questions. This is the basic concept underpinning chatbot memory - the rest of the guide will demonstrate convenient techniques for passing or reformatting messages.\n",
-            "\n",
-            "## Chat history\n",
-            "\n",
-            "It's perfectly fine to store and pass messages directly as an array, but we can use LangChain's built-in [message history class](https://api.python.langchain.com/en/latest/langchain_api_reference.html#module-langchain.memory) to store and load messages as well. Instances of this class are responsible for storing and loading chat messages from persistent storage. LangChain integrates with many providers - you can see a [list of integrations here](/docs/integrations/memory) - but for this demo we will use an ephemeral demo class.\n",
-            "\n",
-            "Here's an example of the API:"
-         ]
-      },
-      {
-         "cell_type": "code",
-         "execution_count": 4,
-         "metadata": {},
-         "outputs": [
-            {
-               "data": {
-                  "text/plain": [
-                     "[HumanMessage(content='Translate this sentence from English to French: I love programming.'),\n",
-                     " AIMessage(content=\"J'adore la programmation.\")]"
-                  ]
-               },
-               "execution_count": 4,
-               "metadata": {},
-               "output_type": "execute_result"
-            }
-         ],
-         "source": [
-            "from langchain_community.chat_message_histories import ChatMessageHistory\n",
-            "\n",
-            "demo_ephemeral_chat_history = ChatMessageHistory()\n",
-            "\n",
-            "demo_ephemeral_chat_history.add_user_message(\n",
-            "    \"Translate this sentence from English to French: I love programming.\"\n",
-            ")\n",
-            "\n",
-            "demo_ephemeral_chat_history.add_ai_message(\"J'adore la programmation.\")\n",
-            "\n",
-            "demo_ephemeral_chat_history.messages"
-         ]
-      },
-      {
-         "cell_type": "markdown",
-         "metadata": {},
-         "source": [
-            "We can use it directly to store conversation turns for our chain:"
-         ]
-      },
-      {
-         "cell_type": "code",
-         "execution_count": 5,
-         "metadata": {},
-         "outputs": [
-            {
-               "data": {
-                  "text/plain": [
-                     "AIMessage(content='You just asked me to translate the sentence \"I love programming\" from English to French.', response_metadata={'token_usage': {'completion_tokens': 18, 'prompt_tokens': 61, 'total_tokens': 79}, 'model_name': 'gpt-3.5-turbo-0125', 'system_fingerprint': None, 'finish_reason': 'stop', 'logprobs': None}, id='run-5cbb21c2-9c30-4031-8ea8-bfc497989535-0', usage_metadata={'input_tokens': 61, 'output_tokens': 18, 'total_tokens': 79})"
-                  ]
-               },
-               "execution_count": 5,
-               "metadata": {},
-               "output_type": "execute_result"
-            }
-         ],
-         "source": [
-            "demo_ephemeral_chat_history = ChatMessageHistory()\n",
-            "\n",
-            "input1 = \"Translate this sentence from English to French: I love programming.\"\n",
-            "\n",
-            "demo_ephemeral_chat_history.add_user_message(input1)\n",
-            "\n",
-            "response = chain.invoke(\n",
-            "    {\n",
-            "        \"messages\": demo_ephemeral_chat_history.messages,\n",
-            "    }\n",
-            ")\n",
-            "\n",
-            "demo_ephemeral_chat_history.add_ai_message(response)\n",
-            "\n",
-            "input2 = \"What did I just ask you?\"\n",
-            "\n",
-            "demo_ephemeral_chat_history.add_user_message(input2)\n",
-            "\n",
-            "chain.invoke(\n",
-            "    {\n",
-            "        \"messages\": demo_ephemeral_chat_history.messages,\n",
-            "    }\n",
-            ")"
-         ]
-      },
-      {
-         "cell_type": "markdown",
-         "metadata": {},
-         "source": [
-            "## Automatic history management\n",
-            "\n",
-            "The previous examples pass messages to the chain explicitly. This is a completely acceptable approach, but it does require external management of new messages. LangChain also includes an wrapper for LCEL chains that can handle this process automatically called `RunnableWithMessageHistory`.\n",
-            "\n",
-            "To show how it works, let's slightly modify the above prompt to take a final `input` variable that populates a `HumanMessage` template after the chat history. This means that we will expect a `chat_history` parameter that contains all messages BEFORE the current messages instead of all messages:"
-         ]
-      },
-      {
-         "cell_type": "code",
-         "execution_count": 6,
-         "metadata": {},
-         "outputs": [],
-         "source": [
-            "prompt = ChatPromptTemplate.from_messages(\n",
-            "    [\n",
-            "        (\n",
-            "            \"system\",\n",
-            "            \"You are a helpful assistant. Answer all questions to the best of your ability.\",\n",
-            "        ),\n",
-            "        (\"placeholder\", \"{chat_history}\"),\n",
-            "        (\"human\", \"{input}\"),\n",
-            "    ]\n",
-            ")\n",
-            "\n",
-            "chain = prompt | chat"
-         ]
-      },
-      {
-         "cell_type": "markdown",
-         "metadata": {},
-         "source": [
-            " We'll pass the latest input to the conversation here and let the `RunnableWithMessageHistory` class wrap our chain and do the work of appending that `input` variable to the chat history.\n",
-            " \n",
-            " Next, let's declare our wrapped chain:"
-         ]
-      },
-      {
-         "cell_type": "code",
-         "execution_count": 7,
-         "metadata": {},
-         "outputs": [],
-         "source": [
-            "from langchain_core.runnables.history import RunnableWithMessageHistory\n",
-            "\n",
-            "demo_ephemeral_chat_history_for_chain = ChatMessageHistory()\n",
-            "\n",
-            "chain_with_message_history = RunnableWithMessageHistory(\n",
-            "    chain,\n",
-            "    lambda session_id: demo_ephemeral_chat_history_for_chain,\n",
-            "    input_messages_key=\"input\",\n",
-            "    history_messages_key=\"chat_history\",\n",
-            ")"
-         ]
-      },
-      {
-         "cell_type": "markdown",
-         "metadata": {},
-         "source": [
-            "This class takes a few parameters in addition to the chain that we want to wrap:\n",
-            "\n",
-            "- A factory function that returns a message history for a given session id. This allows your chain to handle multiple users at once by loading different messages for different conversations.\n",
-            "- An `input_messages_key` that specifies which part of the input should be tracked and stored in the chat history. In this example, we want to track the string passed in as `input`.\n",
-            "- A `history_messages_key` that specifies what the previous messages should be injected into the prompt as. Our prompt has a `MessagesPlaceholder` named `chat_history`, so we specify this property to match.\n",
-            "- (For chains with multiple outputs) an `output_messages_key` which specifies which output to store as history. This is the inverse of `input_messages_key`.\n",
-            "\n",
-            "We can invoke this new chain as normal, with an additional `configurable` field that specifies the particular `session_id` to pass to the factory function. This is unused for the demo, but in real-world chains, you'll want to return a chat history corresponding to the passed session:"
-         ]
-      },
-      {
-         "cell_type": "code",
-         "execution_count": 8,
-         "metadata": {},
-         "outputs": [
-            {
-               "name": "stderr",
-               "output_type": "stream",
-               "text": [
-                  "Parent run dc4e2f79-4bcd-4a36-9506-55ace9040588 not found for run 34b5773e-3ced-46a6-8daf-4d464c15c940. Treating as a root run.\n"
-               ]
-            },
-            {
-               "data": {
-                  "text/plain": [
-                     "AIMessage(content='\"J\\'adore la programmation.\"', response_metadata={'token_usage': {'completion_tokens': 9, 'prompt_tokens': 39, 'total_tokens': 48}, 'model_name': 'gpt-3.5-turbo-0125', 'system_fingerprint': None, 'finish_reason': 'stop', 'logprobs': None}, id='run-648b0822-b0bb-47a2-8e7d-7d34744be8f2-0', usage_metadata={'input_tokens': 39, 'output_tokens': 9, 'total_tokens': 48})"
-                  ]
-               },
-               "execution_count": 8,
-               "metadata": {},
-               "output_type": "execute_result"
-            }
-         ],
-         "source": [
-            "chain_with_message_history.invoke(\n",
-            "    {\"input\": \"Translate this sentence from English to French: I love programming.\"},\n",
-            "    {\"configurable\": {\"session_id\": \"unused\"}},\n",
-            ")"
-         ]
-      },
-      {
-         "cell_type": "code",
-         "execution_count": 9,
-         "metadata": {},
-         "outputs": [
-            {
-               "name": "stderr",
-               "output_type": "stream",
-               "text": [
-                  "Parent run cc14b9d8-c59e-40db-a523-d6ab3fc2fa4f not found for run 5b75e25c-131e-46ee-9982-68569db04330. Treating as a root run.\n"
-               ]
-            },
-            {
-               "data": {
-                  "text/plain": [
-                     "AIMessage(content='You asked me to translate the sentence \"I love programming\" from English to French.', response_metadata={'token_usage': {'completion_tokens': 17, 'prompt_tokens': 63, 'total_tokens': 80}, 'model_name': 'gpt-3.5-turbo-0125', 'system_fingerprint': None, 'finish_reason': 'stop', 'logprobs': None}, id='run-5950435c-1dc2-43a6-836f-f989fd62c95e-0', usage_metadata={'input_tokens': 63, 'output_tokens': 17, 'total_tokens': 80})"
-                  ]
-               },
-               "execution_count": 9,
-               "metadata": {},
-               "output_type": "execute_result"
-            }
-         ],
-         "source": [
-            "chain_with_message_history.invoke(\n",
-            "    {\"input\": \"What did I just ask you?\"}, {\"configurable\": {\"session_id\": \"unused\"}}\n",
-            ")"
-         ]
-      },
-      {
-         "cell_type": "markdown",
-         "metadata": {},
-         "source": [
-            "## Modifying chat history\n",
-            "\n",
-            "Modifying stored chat messages can help your chatbot handle a variety of situations. Here are some examples:\n",
-            "\n",
-            "### Trimming messages\n",
-            "\n",
-            "LLMs and chat models have limited context windows, and even if you're not directly hitting limits, you may want to limit the amount of distraction the model has to deal with. One solution is trim the historic messages before passing them to the model. Let's use an example history with some preloaded messages:"
-         ]
-      },
-      {
-         "cell_type": "code",
-         "execution_count": 21,
-         "metadata": {},
-         "outputs": [
-            {
-               "data": {
-                  "text/plain": [
-                     "[HumanMessage(content=\"Hey there! I'm Nemo.\"),\n",
-                     " AIMessage(content='Hello!'),\n",
-                     " HumanMessage(content='How are you today?'),\n",
-                     " AIMessage(content='Fine thanks!')]"
-                  ]
-               },
-               "execution_count": 21,
-               "metadata": {},
-               "output_type": "execute_result"
-            }
-         ],
-         "source": [
-            "demo_ephemeral_chat_history = ChatMessageHistory()\n",
-            "\n",
-            "demo_ephemeral_chat_history.add_user_message(\"Hey there! I'm Nemo.\")\n",
-            "demo_ephemeral_chat_history.add_ai_message(\"Hello!\")\n",
-            "demo_ephemeral_chat_history.add_user_message(\"How are you today?\")\n",
-            "demo_ephemeral_chat_history.add_ai_message(\"Fine thanks!\")\n",
-            "\n",
-            "demo_ephemeral_chat_history.messages"
-         ]
-      },
-      {
-         "cell_type": "markdown",
-         "metadata": {},
-         "source": [
-            "Let's use this message history with the `RunnableWithMessageHistory` chain we declared above:"
-         ]
-      },
-      {
-         "cell_type": "code",
-         "execution_count": 22,
-         "metadata": {},
-         "outputs": [
-            {
-               "name": "stderr",
-               "output_type": "stream",
-               "text": [
-                  "Parent run 7ff2d8ec-65e2-4f67-8961-e498e2c4a591 not found for run 3881e990-6596-4326-84f6-2b76949e0657. Treating as a root run.\n"
-               ]
-            },
-            {
-               "data": {
-                  "text/plain": [
-                     "AIMessage(content='Your name is Nemo.', response_metadata={'token_usage': {'completion_tokens': 6, 'prompt_tokens': 66, 'total_tokens': 72}, 'model_name': 'gpt-3.5-turbo-0125', 'system_fingerprint': None, 'finish_reason': 'stop', 'logprobs': None}, id='run-f8aabef8-631a-4238-a39b-701e881fbe47-0', usage_metadata={'input_tokens': 66, 'output_tokens': 6, 'total_tokens': 72})"
-                  ]
-               },
-               "execution_count": 22,
-               "metadata": {},
-               "output_type": "execute_result"
-            }
-         ],
-         "source": [
-            "chain_with_message_history = RunnableWithMessageHistory(\n",
-            "    chain,\n",
-            "    lambda session_id: demo_ephemeral_chat_history,\n",
-            "    input_messages_key=\"input\",\n",
-            "    history_messages_key=\"chat_history\",\n",
-            ")\n",
-            "\n",
-            "chain_with_message_history.invoke(\n",
-            "    {\"input\": \"What's my name?\"},\n",
-            "    {\"configurable\": {\"session_id\": \"unused\"}},\n",
-            ")"
-         ]
-      },
-      {
-         "cell_type": "markdown",
-         "metadata": {},
-         "source": [
-            "We can see the chain remembers the preloaded name.\n",
-            "\n",
-            "But let's say we have a very small context window, and we want to trim the number of messages passed to the chain to only the 2 most recent ones. We can use the built in [trim_messages](/docs/how_to/trim_messages/) util to trim messages based on their token count before they reach our prompt. In this case we'll count each message as 1 \"token\" and keep only the last two messages:"
-         ]
-      },
-      {
-         "cell_type": "code",
-         "execution_count": 23,
-         "metadata": {},
-         "outputs": [],
-         "source": [
-            "from operator import itemgetter\n",
-            "\n",
-            "from langchain_core.messages import trim_messages\n",
-            "from langchain_core.runnables import RunnablePassthrough\n",
-            "\n",
-            "trimmer = trim_messages(strategy=\"last\", max_tokens=2, token_counter=len)\n",
-            "\n",
-            "chain_with_trimming = (\n",
-            "    RunnablePassthrough.assign(chat_history=itemgetter(\"chat_history\") | trimmer)\n",
-            "    | prompt\n",
-            "    | chat\n",
-            ")\n",
-            "\n",
-            "chain_with_trimmed_history = RunnableWithMessageHistory(\n",
-            "    chain_with_trimming,\n",
-            "    lambda session_id: demo_ephemeral_chat_history,\n",
-            "    input_messages_key=\"input\",\n",
-            "    history_messages_key=\"chat_history\",\n",
-            ")"
-         ]
-      },
-      {
-         "cell_type": "markdown",
-         "metadata": {},
-         "source": [
-            "Let's call this new chain and check the messages afterwards:"
-         ]
-      },
-      {
-         "cell_type": "code",
-         "execution_count": 24,
-         "metadata": {},
-         "outputs": [
-            {
-               "name": "stderr",
-               "output_type": "stream",
-               "text": [
-                  "Parent run 775cde65-8d22-4c44-80bb-f0b9811c32ca not found for run 5cf71d0e-4663-41cd-8dbe-e9752689cfac. Treating as a root run.\n"
-               ]
-            },
-            {
-               "data": {
-                  "text/plain": [
-                     "AIMessage(content='P. Sherman is a fictional character from the animated movie \"Finding Nemo\" who lives at 42 Wallaby Way, Sydney.', response_metadata={'token_usage': {'completion_tokens': 27, 'prompt_tokens': 53, 'total_tokens': 80}, 'model_name': 'gpt-3.5-turbo-0125', 'system_fingerprint': None, 'finish_reason': 'stop', 'logprobs': None}, id='run-5642ef3a-fdbe-43cf-a575-d1785976a1b9-0', usage_metadata={'input_tokens': 53, 'output_tokens': 27, 'total_tokens': 80})"
-                  ]
-               },
-               "execution_count": 24,
-               "metadata": {},
-               "output_type": "execute_result"
-            }
-         ],
-         "source": [
-            "chain_with_trimmed_history.invoke(\n",
-            "    {\"input\": \"Where does P. Sherman live?\"},\n",
-            "    {\"configurable\": {\"session_id\": \"unused\"}},\n",
-            ")"
-         ]
-      },
-      {
-         "cell_type": "code",
-         "execution_count": 25,
-         "metadata": {},
-         "outputs": [
-            {
-               "data": {
-                  "text/plain": [
-                     "[HumanMessage(content=\"Hey there! I'm Nemo.\"),\n",
-                     " AIMessage(content='Hello!'),\n",
-                     " HumanMessage(content='How are you today?'),\n",
-                     " AIMessage(content='Fine thanks!'),\n",
-                     " HumanMessage(content=\"What's my name?\"),\n",
-                     " AIMessage(content='Your name is Nemo.', response_metadata={'token_usage': {'completion_tokens': 6, 'prompt_tokens': 66, 'total_tokens': 72}, 'model_name': 'gpt-3.5-turbo-0125', 'system_fingerprint': None, 'finish_reason': 'stop', 'logprobs': None}, id='run-f8aabef8-631a-4238-a39b-701e881fbe47-0', usage_metadata={'input_tokens': 66, 'output_tokens': 6, 'total_tokens': 72}),\n",
-                     " HumanMessage(content='Where does P. Sherman live?'),\n",
-                     " AIMessage(content='P. Sherman is a fictional character from the animated movie \"Finding Nemo\" who lives at 42 Wallaby Way, Sydney.', response_metadata={'token_usage': {'completion_tokens': 27, 'prompt_tokens': 53, 'total_tokens': 80}, 'model_name': 'gpt-3.5-turbo-0125', 'system_fingerprint': None, 'finish_reason': 'stop', 'logprobs': None}, id='run-5642ef3a-fdbe-43cf-a575-d1785976a1b9-0', usage_metadata={'input_tokens': 53, 'output_tokens': 27, 'total_tokens': 80})]"
-                  ]
-               },
-               "execution_count": 25,
-               "metadata": {},
-               "output_type": "execute_result"
-            }
-         ],
-         "source": [
-            "demo_ephemeral_chat_history.messages"
-         ]
-      },
-      {
-         "cell_type": "markdown",
-         "metadata": {},
-         "source": [
-            "And we can see that our history has removed the two oldest messages while still adding the most recent conversation at the end. The next time the chain is called, `trim_messages` will be called again, and only the two most recent messages will be passed to the model. In this case, this means that the model will forget the name we gave it the next time we invoke it:"
-         ]
-      },
-      {
-         "cell_type": "code",
-         "execution_count": 27,
-         "metadata": {},
-         "outputs": [
-            {
-               "name": "stderr",
-               "output_type": "stream",
-               "text": [
-                  "Parent run fde7123f-6fd3-421a-a3fc-2fb37dead119 not found for run 061a4563-2394-470d-a3ed-9bf1388ca431. Treating as a root run.\n"
-               ]
-            },
-            {
-               "data": {
-                  "text/plain": [
-                     "AIMessage(content=\"I'm sorry, but I don't have access to your personal information, so I don't know your name. How else may I assist you today?\", response_metadata={'token_usage': {'completion_tokens': 31, 'prompt_tokens': 74, 'total_tokens': 105}, 'model_name': 'gpt-3.5-turbo-0125', 'system_fingerprint': None, 'finish_reason': 'stop', 'logprobs': None}, id='run-0ab03495-1f7c-4151-9070-56d2d1c565ff-0', usage_metadata={'input_tokens': 74, 'output_tokens': 31, 'total_tokens': 105})"
-                  ]
-               },
-               "execution_count": 27,
-               "metadata": {},
-               "output_type": "execute_result"
-            }
-         ],
-         "source": [
-            "chain_with_trimmed_history.invoke(\n",
-            "    {\"input\": \"What is my name?\"},\n",
-            "    {\"configurable\": {\"session_id\": \"unused\"}},\n",
-            ")"
-         ]
-      },
-      {
-         "cell_type": "markdown",
-         "metadata": {},
-         "source": [
-            "Check out our [how to guide on trimming messages](/docs/how_to/trim_messages/) for more."
-         ]
-      },
-      {
-         "cell_type": "markdown",
-         "metadata": {},
-         "source": [
-            "### Summary memory\n",
-            "\n",
-            "We can use this same pattern in other ways too. For example, we could use an additional LLM call to generate a summary of the conversation before calling our chain. Let's recreate our chat history and chatbot chain:"
-         ]
-      },
-      {
-         "cell_type": "code",
-         "execution_count": 17,
-         "metadata": {},
-         "outputs": [
-            {
-               "data": {
-                  "text/plain": [
-                     "[HumanMessage(content=\"Hey there! I'm Nemo.\"),\n",
-                     " AIMessage(content='Hello!'),\n",
-                     " HumanMessage(content='How are you today?'),\n",
-                     " AIMessage(content='Fine thanks!')]"
-                  ]
-               },
-               "execution_count": 17,
-               "metadata": {},
-               "output_type": "execute_result"
-            }
-         ],
-         "source": [
-            "demo_ephemeral_chat_history = ChatMessageHistory()\n",
-            "\n",
-            "demo_ephemeral_chat_history.add_user_message(\"Hey there! I'm Nemo.\")\n",
-            "demo_ephemeral_chat_history.add_ai_message(\"Hello!\")\n",
-            "demo_ephemeral_chat_history.add_user_message(\"How are you today?\")\n",
-            "demo_ephemeral_chat_history.add_ai_message(\"Fine thanks!\")\n",
-            "\n",
-            "demo_ephemeral_chat_history.messages"
-         ]
-      },
-      {
-         "cell_type": "markdown",
-         "metadata": {},
-         "source": [
-            "We'll slightly modify the prompt to make the LLM aware that will receive a condensed summary instead of a chat history:"
-         ]
-      },
-      {
-         "cell_type": "code",
-         "execution_count": 18,
-         "metadata": {},
-         "outputs": [],
-         "source": [
-            "prompt = ChatPromptTemplate.from_messages(\n",
-            "    [\n",
-            "        (\n",
-            "            \"system\",\n",
-            "            \"You are a helpful assistant. Answer all questions to the best of your ability. The provided chat history includes facts about the user you are speaking with.\",\n",
-            "        ),\n",
-            "        (\"placeholder\", \"{chat_history}\"),\n",
-            "        (\"user\", \"{input}\"),\n",
-            "    ]\n",
-            ")\n",
-            "\n",
-            "chain = prompt | chat\n",
-            "\n",
-            "chain_with_message_history = RunnableWithMessageHistory(\n",
-            "    chain,\n",
-            "    lambda session_id: demo_ephemeral_chat_history,\n",
-            "    input_messages_key=\"input\",\n",
-            "    history_messages_key=\"chat_history\",\n",
-            ")"
-         ]
-      },
-      {
-         "cell_type": "markdown",
-         "metadata": {},
-         "source": [
-            "And now, let's create a function that will distill previous interactions into a summary. We can add this one to the front of the chain too:"
-         ]
-      },
-      {
-         "cell_type": "code",
-         "execution_count": 19,
-         "metadata": {},
-         "outputs": [],
-         "source": [
-            "def summarize_messages(chain_input):\n",
-            "    stored_messages = demo_ephemeral_chat_history.messages\n",
-            "    if len(stored_messages) == 0:\n",
-            "        return False\n",
-            "    summarization_prompt = ChatPromptTemplate.from_messages(\n",
-            "        [\n",
-            "            (\"placeholder\", \"{chat_history}\"),\n",
-            "            (\n",
-            "                \"user\",\n",
-            "                \"Distill the above chat messages into a single summary message. Include as many specific details as you can.\",\n",
-            "            ),\n",
-            "        ]\n",
-            "    )\n",
-            "    summarization_chain = summarization_prompt | chat\n",
-            "\n",
-            "    summary_message = summarization_chain.invoke({\"chat_history\": stored_messages})\n",
-            "\n",
-            "    demo_ephemeral_chat_history.clear()\n",
-            "\n",
-            "    demo_ephemeral_chat_history.add_message(summary_message)\n",
-            "\n",
-            "    return True\n",
-            "\n",
-            "\n",
-            "chain_with_summarization = (\n",
-            "    RunnablePassthrough.assign(messages_summarized=summarize_messages)\n",
-            "    | chain_with_message_history\n",
-            ")"
-         ]
-      },
-      {
-         "cell_type": "markdown",
-         "metadata": {},
-         "source": [
-            "Let's see if it remembers the name we gave it:"
-         ]
-      },
-      {
-         "cell_type": "code",
-         "execution_count": 20,
-         "metadata": {},
-         "outputs": [
-            {
-               "data": {
-                  "text/plain": [
-                     "AIMessage(content='You introduced yourself as Nemo. How can I assist you today, Nemo?')"
-                  ]
-               },
-               "execution_count": 20,
-               "metadata": {},
-               "output_type": "execute_result"
-            }
-         ],
-         "source": [
-            "chain_with_summarization.invoke(\n",
-            "    {\"input\": \"What did I say my name was?\"},\n",
-            "    {\"configurable\": {\"session_id\": \"unused\"}},\n",
-            ")"
-         ]
-      },
-      {
-         "cell_type": "code",
-         "execution_count": 21,
-         "metadata": {},
-         "outputs": [
-            {
-               "data": {
-                  "text/plain": [
-                     "[AIMessage(content='The conversation is between Nemo and an AI. Nemo introduces himself and the AI responds with a greeting. Nemo then asks the AI how it is doing, and the AI responds that it is fine.'),\n",
-                     " HumanMessage(content='What did I say my name was?'),\n",
-                     " AIMessage(content='You introduced yourself as Nemo. How can I assist you today, Nemo?')]"
-                  ]
-               },
-               "execution_count": 21,
-               "metadata": {},
-               "output_type": "execute_result"
-            }
-         ],
-         "source": [
-            "demo_ephemeral_chat_history.messages"
-         ]
-      },
-      {
-         "cell_type": "markdown",
-         "metadata": {},
-         "source": [
-            "Note that invoking the chain again will generate another summary generated from the initial summary plus new messages and so on. You could also design a hybrid approach where a certain number of messages are retained in chat history while others are summarized."
-         ]
-      }
-   ],
-<<<<<<< HEAD
-   "metadata": {
-      "kernelspec": {
-         "display_name": "Python 3 (ipykernel)",
-         "language": "python",
-         "name": "python3"
-      },
-      "language_info": {
-         "codemirror_mode": {
-            "name": "ipython",
-            "version": 3
-         },
-         "file_extension": ".py",
-         "mimetype": "text/x-python",
-         "name": "python",
-         "nbconvert_exporter": "python",
-         "pygments_lexer": "ipython3",
-         "version": "3.11.9"
-      }
-=======
-   "source": [
-    "%pip install --upgrade --quiet langchain langchain-openai\n",
-    "\n",
-    "# Set env var OPENAI_API_KEY or load from a .env file:\n",
-    "import dotenv\n",
-    "\n",
-    "dotenv.load_dotenv()"
-   ]
-  },
-  {
-   "cell_type": "markdown",
-   "metadata": {},
-   "source": [
-    "Let's also set up a chat model that we'll use for the below examples."
-   ]
-  },
-  {
-   "cell_type": "code",
-   "execution_count": 1,
-   "metadata": {},
-   "outputs": [],
-   "source": [
-    "from langchain_openai import ChatOpenAI\n",
-    "\n",
-    "chat = ChatOpenAI(model=\"gpt-3.5-turbo-0125\")"
-   ]
-  },
-  {
-   "cell_type": "markdown",
-   "metadata": {},
-   "source": [
-    "## Message passing\n",
-    "\n",
-    "The simplest form of memory is simply passing chat history messages into a chain. Here's an example:"
-   ]
-  },
-  {
-   "cell_type": "code",
-   "execution_count": 3,
-   "metadata": {},
-   "outputs": [
-    {
-     "name": "stdout",
-     "output_type": "stream",
-     "text": [
-      "I said \"J'adore la programmation,\" which means \"I love programming\" in French.\n"
+       "data": {
+        "text/plain": [
+         "AIMessage(content=\"I'm sorry, but I don't have access to your personal information, so I don't know your name. How else may I assist you today?\", response_metadata={'token_usage': {'completion_tokens': 31, 'prompt_tokens': 74, 'total_tokens': 105}, 'model_name': 'gpt-3.5-turbo-0125', 'system_fingerprint': None, 'finish_reason': 'stop', 'logprobs': None}, id='run-0ab03495-1f7c-4151-9070-56d2d1c565ff-0', usage_metadata={'input_tokens': 74, 'output_tokens': 31, 'total_tokens': 105})"
+        ]
+       },
+       "execution_count": 27,
+       "metadata": {},
+       "output_type": "execute_result"
+      }
+     ],
+     "source": [
+      "chain_with_trimmed_history.invoke(\n",
+      "    {\"input\": \"What is my name?\"},\n",
+      "    {\"configurable\": {\"session_id\": \"unused\"}},\n",
+      ")"
+     ]
+    },
+    {
+     "cell_type": "markdown",
+     "metadata": {},
+     "source": [
+      "Check out our [how to guide on trimming messages](/docs/how_to/trim_messages/) for more."
+     ]
+    },
+    {
+     "cell_type": "markdown",
+     "metadata": {},
+     "source": [
+      "### Summary memory\n",
+      "\n",
+      "We can use this same pattern in other ways too. For example, we could use an additional LLM call to generate a summary of the conversation before calling our chain. Let's recreate our chat history and chatbot chain:"
+     ]
+    },
+    {
+     "cell_type": "code",
+     "execution_count": 17,
+     "metadata": {},
+     "outputs": [
+      {
+       "data": {
+        "text/plain": [
+         "[HumanMessage(content=\"Hey there! I'm Nemo.\"),\n",
+         " AIMessage(content='Hello!'),\n",
+         " HumanMessage(content='How are you today?'),\n",
+         " AIMessage(content='Fine thanks!')]"
+        ]
+       },
+       "execution_count": 17,
+       "metadata": {},
+       "output_type": "execute_result"
+      }
+     ],
+     "source": [
+      "demo_ephemeral_chat_history = ChatMessageHistory()\n",
+      "\n",
+      "demo_ephemeral_chat_history.add_user_message(\"Hey there! I'm Nemo.\")\n",
+      "demo_ephemeral_chat_history.add_ai_message(\"Hello!\")\n",
+      "demo_ephemeral_chat_history.add_user_message(\"How are you today?\")\n",
+      "demo_ephemeral_chat_history.add_ai_message(\"Fine thanks!\")\n",
+      "\n",
+      "demo_ephemeral_chat_history.messages"
+     ]
+    },
+    {
+     "cell_type": "markdown",
+     "metadata": {},
+     "source": [
+      "We'll slightly modify the prompt to make the LLM aware that will receive a condensed summary instead of a chat history:"
+     ]
+    },
+    {
+     "cell_type": "code",
+     "execution_count": 18,
+     "metadata": {},
+     "outputs": [],
+     "source": [
+      "prompt = ChatPromptTemplate.from_messages(\n",
+      "    [\n",
+      "        (\n",
+      "            \"system\",\n",
+      "            \"You are a helpful assistant. Answer all questions to the best of your ability. The provided chat history includes facts about the user you are speaking with.\",\n",
+      "        ),\n",
+      "        (\"placeholder\", \"{chat_history}\"),\n",
+      "        (\"user\", \"{input}\"),\n",
+      "    ]\n",
+      ")\n",
+      "\n",
+      "chain = prompt | chat\n",
+      "\n",
+      "chain_with_message_history = RunnableWithMessageHistory(\n",
+      "    chain,\n",
+      "    lambda session_id: demo_ephemeral_chat_history,\n",
+      "    input_messages_key=\"input\",\n",
+      "    history_messages_key=\"chat_history\",\n",
+      ")"
+     ]
+    },
+    {
+     "cell_type": "markdown",
+     "metadata": {},
+     "source": [
+      "And now, let's create a function that will distill previous interactions into a summary. We can add this one to the front of the chain too:"
+     ]
+    },
+    {
+     "cell_type": "code",
+     "execution_count": 19,
+     "metadata": {},
+     "outputs": [],
+     "source": [
+      "def summarize_messages(chain_input):\n",
+      "    stored_messages = demo_ephemeral_chat_history.messages\n",
+      "    if len(stored_messages) == 0:\n",
+      "        return False\n",
+      "    summarization_prompt = ChatPromptTemplate.from_messages(\n",
+      "        [\n",
+      "            (\"placeholder\", \"{chat_history}\"),\n",
+      "            (\n",
+      "                \"user\",\n",
+      "                \"Distill the above chat messages into a single summary message. Include as many specific details as you can.\",\n",
+      "            ),\n",
+      "        ]\n",
+      "    )\n",
+      "    summarization_chain = summarization_prompt | chat\n",
+      "\n",
+      "    summary_message = summarization_chain.invoke({\"chat_history\": stored_messages})\n",
+      "\n",
+      "    demo_ephemeral_chat_history.clear()\n",
+      "\n",
+      "    demo_ephemeral_chat_history.add_message(summary_message)\n",
+      "\n",
+      "    return True\n",
+      "\n",
+      "\n",
+      "chain_with_summarization = (\n",
+      "    RunnablePassthrough.assign(messages_summarized=summarize_messages)\n",
+      "    | chain_with_message_history\n",
+      ")"
+     ]
+    },
+    {
+     "cell_type": "markdown",
+     "metadata": {},
+     "source": [
+      "Let's see if it remembers the name we gave it:"
+     ]
+    },
+    {
+     "cell_type": "code",
+     "execution_count": 20,
+     "metadata": {},
+     "outputs": [
+      {
+       "data": {
+        "text/plain": [
+         "AIMessage(content='You introduced yourself as Nemo. How can I assist you today, Nemo?')"
+        ]
+       },
+       "execution_count": 20,
+       "metadata": {},
+       "output_type": "execute_result"
+      }
+     ],
+     "source": [
+      "chain_with_summarization.invoke(\n",
+      "    {\"input\": \"What did I say my name was?\"},\n",
+      "    {\"configurable\": {\"session_id\": \"unused\"}},\n",
+      ")"
+     ]
+    },
+    {
+     "cell_type": "code",
+     "execution_count": 21,
+     "metadata": {},
+     "outputs": [
+      {
+       "data": {
+        "text/plain": [
+         "[AIMessage(content='The conversation is between Nemo and an AI. Nemo introduces himself and the AI responds with a greeting. Nemo then asks the AI how it is doing, and the AI responds that it is fine.'),\n",
+         " HumanMessage(content='What did I say my name was?'),\n",
+         " AIMessage(content='You introduced yourself as Nemo. How can I assist you today, Nemo?')]"
+        ]
+       },
+       "execution_count": 21,
+       "metadata": {},
+       "output_type": "execute_result"
+      }
+     ],
+     "source": [
+      "demo_ephemeral_chat_history.messages"
+     ]
+    },
+    {
+     "cell_type": "markdown",
+     "metadata": {},
+     "source": [
+      "Note that invoking the chain again will generate another summary generated from the initial summary plus new messages and so on. You could also design a hybrid approach where a certain number of messages are retained in chat history while others are summarized."
      ]
     }
    ],
-   "source": [
-    "from langchain_core.prompts import ChatPromptTemplate\n",
-    "\n",
-    "prompt = ChatPromptTemplate.from_messages(\n",
-    "    [\n",
-    "        (\n",
-    "            \"system\",\n",
-    "            \"You are a helpful assistant. Answer all questions to the best of your ability.\",\n",
-    "        ),\n",
-    "        (\"placeholder\", \"{messages}\"),\n",
-    "    ]\n",
-    ")\n",
-    "\n",
-    "chain = prompt | chat\n",
-    "\n",
-    "ai_msg = chain.invoke(\n",
-    "    {\n",
-    "        \"messages\": [\n",
-    "            (\n",
-    "                \"human\",\n",
-    "                \"Translate this sentence from English to French: I love programming.\",\n",
-    "            ),\n",
-    "            (\"ai\", \"J'adore la programmation.\"),\n",
-    "            (\"human\", \"What did you just say?\"),\n",
-    "        ],\n",
-    "    }\n",
-    ")\n",
-    "print(ai_msg.content)"
-   ]
-  },
-  {
-   "cell_type": "markdown",
-   "metadata": {},
-   "source": [
-    "We can see that by passing the previous conversation into a chain, it can use it as context to answer questions. This is the basic concept underpinning chatbot memory - the rest of the guide will demonstrate convenient techniques for passing or reformatting messages.\n",
-    "\n",
-    "## Chat history\n",
-    "\n",
-    "It's perfectly fine to store and pass messages directly as an array, but we can use LangChain's built-in [message history class](https://python.langchain.com/v0.2/api_reference/langchain/index.html#module-langchain.memory) to store and load messages as well. Instances of this class are responsible for storing and loading chat messages from persistent storage. LangChain integrates with many providers - you can see a [list of integrations here](/docs/integrations/memory) - but for this demo we will use an ephemeral demo class.\n",
-    "\n",
-    "Here's an example of the API:"
-   ]
-  },
-  {
-   "cell_type": "code",
-   "execution_count": 4,
-   "metadata": {},
-   "outputs": [
-    {
-     "data": {
-      "text/plain": [
-       "[HumanMessage(content='Translate this sentence from English to French: I love programming.'),\n",
-       " AIMessage(content=\"J'adore la programmation.\")]"
-      ]
+   "metadata": {
+    "kernelspec": {
+     "display_name": "Python 3 (ipykernel)",
+     "language": "python",
+     "name": "python3"
+    },
+    "language_info": {
+     "codemirror_mode": {
+      "name": "ipython",
+      "version": 3
      },
-     "execution_count": 4,
-     "metadata": {},
-     "output_type": "execute_result"
+     "file_extension": ".py",
+     "mimetype": "text/x-python",
+     "name": "python",
+     "nbconvert_exporter": "python",
+     "pygments_lexer": "ipython3",
+     "version": "3.11.9"
     }
-   ],
-   "source": [
-    "from langchain_community.chat_message_histories import ChatMessageHistory\n",
-    "\n",
-    "demo_ephemeral_chat_history = ChatMessageHistory()\n",
-    "\n",
-    "demo_ephemeral_chat_history.add_user_message(\n",
-    "    \"Translate this sentence from English to French: I love programming.\"\n",
-    ")\n",
-    "\n",
-    "demo_ephemeral_chat_history.add_ai_message(\"J'adore la programmation.\")\n",
-    "\n",
-    "demo_ephemeral_chat_history.messages"
-   ]
-  },
-  {
-   "cell_type": "markdown",
-   "metadata": {},
-   "source": [
-    "We can use it directly to store conversation turns for our chain:"
-   ]
-  },
-  {
-   "cell_type": "code",
-   "execution_count": 5,
-   "metadata": {},
-   "outputs": [
-    {
-     "data": {
-      "text/plain": [
-       "AIMessage(content='You just asked me to translate the sentence \"I love programming\" from English to French.', response_metadata={'token_usage': {'completion_tokens': 18, 'prompt_tokens': 61, 'total_tokens': 79}, 'model_name': 'gpt-3.5-turbo-0125', 'system_fingerprint': None, 'finish_reason': 'stop', 'logprobs': None}, id='run-5cbb21c2-9c30-4031-8ea8-bfc497989535-0', usage_metadata={'input_tokens': 61, 'output_tokens': 18, 'total_tokens': 79})"
-      ]
-     },
-     "execution_count": 5,
-     "metadata": {},
-     "output_type": "execute_result"
-    }
-   ],
-   "source": [
-    "demo_ephemeral_chat_history = ChatMessageHistory()\n",
-    "\n",
-    "input1 = \"Translate this sentence from English to French: I love programming.\"\n",
-    "\n",
-    "demo_ephemeral_chat_history.add_user_message(input1)\n",
-    "\n",
-    "response = chain.invoke(\n",
-    "    {\n",
-    "        \"messages\": demo_ephemeral_chat_history.messages,\n",
-    "    }\n",
-    ")\n",
-    "\n",
-    "demo_ephemeral_chat_history.add_ai_message(response)\n",
-    "\n",
-    "input2 = \"What did I just ask you?\"\n",
-    "\n",
-    "demo_ephemeral_chat_history.add_user_message(input2)\n",
-    "\n",
-    "chain.invoke(\n",
-    "    {\n",
-    "        \"messages\": demo_ephemeral_chat_history.messages,\n",
-    "    }\n",
-    ")"
-   ]
-  },
-  {
-   "cell_type": "markdown",
-   "metadata": {},
-   "source": [
-    "## Automatic history management\n",
-    "\n",
-    "The previous examples pass messages to the chain explicitly. This is a completely acceptable approach, but it does require external management of new messages. LangChain also includes an wrapper for LCEL chains that can handle this process automatically called `RunnableWithMessageHistory`.\n",
-    "\n",
-    "To show how it works, let's slightly modify the above prompt to take a final `input` variable that populates a `HumanMessage` template after the chat history. This means that we will expect a `chat_history` parameter that contains all messages BEFORE the current messages instead of all messages:"
-   ]
-  },
-  {
-   "cell_type": "code",
-   "execution_count": 6,
-   "metadata": {},
-   "outputs": [],
-   "source": [
-    "prompt = ChatPromptTemplate.from_messages(\n",
-    "    [\n",
-    "        (\n",
-    "            \"system\",\n",
-    "            \"You are a helpful assistant. Answer all questions to the best of your ability.\",\n",
-    "        ),\n",
-    "        (\"placeholder\", \"{chat_history}\"),\n",
-    "        (\"human\", \"{input}\"),\n",
-    "    ]\n",
-    ")\n",
-    "\n",
-    "chain = prompt | chat"
-   ]
-  },
-  {
-   "cell_type": "markdown",
-   "metadata": {},
-   "source": [
-    " We'll pass the latest input to the conversation here and let the `RunnableWithMessageHistory` class wrap our chain and do the work of appending that `input` variable to the chat history.\n",
-    " \n",
-    " Next, let's declare our wrapped chain:"
-   ]
-  },
-  {
-   "cell_type": "code",
-   "execution_count": 7,
-   "metadata": {},
-   "outputs": [],
-   "source": [
-    "from langchain_core.runnables.history import RunnableWithMessageHistory\n",
-    "\n",
-    "demo_ephemeral_chat_history_for_chain = ChatMessageHistory()\n",
-    "\n",
-    "chain_with_message_history = RunnableWithMessageHistory(\n",
-    "    chain,\n",
-    "    lambda session_id: demo_ephemeral_chat_history_for_chain,\n",
-    "    input_messages_key=\"input\",\n",
-    "    history_messages_key=\"chat_history\",\n",
-    ")"
-   ]
-  },
-  {
-   "cell_type": "markdown",
-   "metadata": {},
-   "source": [
-    "This class takes a few parameters in addition to the chain that we want to wrap:\n",
-    "\n",
-    "- A factory function that returns a message history for a given session id. This allows your chain to handle multiple users at once by loading different messages for different conversations.\n",
-    "- An `input_messages_key` that specifies which part of the input should be tracked and stored in the chat history. In this example, we want to track the string passed in as `input`.\n",
-    "- A `history_messages_key` that specifies what the previous messages should be injected into the prompt as. Our prompt has a `MessagesPlaceholder` named `chat_history`, so we specify this property to match.\n",
-    "- (For chains with multiple outputs) an `output_messages_key` which specifies which output to store as history. This is the inverse of `input_messages_key`.\n",
-    "\n",
-    "We can invoke this new chain as normal, with an additional `configurable` field that specifies the particular `session_id` to pass to the factory function. This is unused for the demo, but in real-world chains, you'll want to return a chat history corresponding to the passed session:"
-   ]
-  },
-  {
-   "cell_type": "code",
-   "execution_count": 8,
-   "metadata": {},
-   "outputs": [
-    {
-     "name": "stderr",
-     "output_type": "stream",
-     "text": [
-      "Parent run dc4e2f79-4bcd-4a36-9506-55ace9040588 not found for run 34b5773e-3ced-46a6-8daf-4d464c15c940. Treating as a root run.\n"
-     ]
-    },
-    {
-     "data": {
-      "text/plain": [
-       "AIMessage(content='\"J\\'adore la programmation.\"', response_metadata={'token_usage': {'completion_tokens': 9, 'prompt_tokens': 39, 'total_tokens': 48}, 'model_name': 'gpt-3.5-turbo-0125', 'system_fingerprint': None, 'finish_reason': 'stop', 'logprobs': None}, id='run-648b0822-b0bb-47a2-8e7d-7d34744be8f2-0', usage_metadata={'input_tokens': 39, 'output_tokens': 9, 'total_tokens': 48})"
-      ]
-     },
-     "execution_count": 8,
-     "metadata": {},
-     "output_type": "execute_result"
-    }
-   ],
-   "source": [
-    "chain_with_message_history.invoke(\n",
-    "    {\"input\": \"Translate this sentence from English to French: I love programming.\"},\n",
-    "    {\"configurable\": {\"session_id\": \"unused\"}},\n",
-    ")"
-   ]
-  },
-  {
-   "cell_type": "code",
-   "execution_count": 9,
-   "metadata": {},
-   "outputs": [
-    {
-     "name": "stderr",
-     "output_type": "stream",
-     "text": [
-      "Parent run cc14b9d8-c59e-40db-a523-d6ab3fc2fa4f not found for run 5b75e25c-131e-46ee-9982-68569db04330. Treating as a root run.\n"
-     ]
-    },
-    {
-     "data": {
-      "text/plain": [
-       "AIMessage(content='You asked me to translate the sentence \"I love programming\" from English to French.', response_metadata={'token_usage': {'completion_tokens': 17, 'prompt_tokens': 63, 'total_tokens': 80}, 'model_name': 'gpt-3.5-turbo-0125', 'system_fingerprint': None, 'finish_reason': 'stop', 'logprobs': None}, id='run-5950435c-1dc2-43a6-836f-f989fd62c95e-0', usage_metadata={'input_tokens': 63, 'output_tokens': 17, 'total_tokens': 80})"
-      ]
-     },
-     "execution_count": 9,
-     "metadata": {},
-     "output_type": "execute_result"
-    }
-   ],
-   "source": [
-    "chain_with_message_history.invoke(\n",
-    "    {\"input\": \"What did I just ask you?\"}, {\"configurable\": {\"session_id\": \"unused\"}}\n",
-    ")"
-   ]
-  },
-  {
-   "cell_type": "markdown",
-   "metadata": {},
-   "source": [
-    "## Modifying chat history\n",
-    "\n",
-    "Modifying stored chat messages can help your chatbot handle a variety of situations. Here are some examples:\n",
-    "\n",
-    "### Trimming messages\n",
-    "\n",
-    "LLMs and chat models have limited context windows, and even if you're not directly hitting limits, you may want to limit the amount of distraction the model has to deal with. One solution is trim the historic messages before passing them to the model. Let's use an example history with some preloaded messages:"
-   ]
-  },
-  {
-   "cell_type": "code",
-   "execution_count": 21,
-   "metadata": {},
-   "outputs": [
-    {
-     "data": {
-      "text/plain": [
-       "[HumanMessage(content=\"Hey there! I'm Nemo.\"),\n",
-       " AIMessage(content='Hello!'),\n",
-       " HumanMessage(content='How are you today?'),\n",
-       " AIMessage(content='Fine thanks!')]"
-      ]
-     },
-     "execution_count": 21,
-     "metadata": {},
-     "output_type": "execute_result"
-    }
-   ],
-   "source": [
-    "demo_ephemeral_chat_history = ChatMessageHistory()\n",
-    "\n",
-    "demo_ephemeral_chat_history.add_user_message(\"Hey there! I'm Nemo.\")\n",
-    "demo_ephemeral_chat_history.add_ai_message(\"Hello!\")\n",
-    "demo_ephemeral_chat_history.add_user_message(\"How are you today?\")\n",
-    "demo_ephemeral_chat_history.add_ai_message(\"Fine thanks!\")\n",
-    "\n",
-    "demo_ephemeral_chat_history.messages"
-   ]
-  },
-  {
-   "cell_type": "markdown",
-   "metadata": {},
-   "source": [
-    "Let's use this message history with the `RunnableWithMessageHistory` chain we declared above:"
-   ]
-  },
-  {
-   "cell_type": "code",
-   "execution_count": 22,
-   "metadata": {},
-   "outputs": [
-    {
-     "name": "stderr",
-     "output_type": "stream",
-     "text": [
-      "Parent run 7ff2d8ec-65e2-4f67-8961-e498e2c4a591 not found for run 3881e990-6596-4326-84f6-2b76949e0657. Treating as a root run.\n"
-     ]
-    },
-    {
-     "data": {
-      "text/plain": [
-       "AIMessage(content='Your name is Nemo.', response_metadata={'token_usage': {'completion_tokens': 6, 'prompt_tokens': 66, 'total_tokens': 72}, 'model_name': 'gpt-3.5-turbo-0125', 'system_fingerprint': None, 'finish_reason': 'stop', 'logprobs': None}, id='run-f8aabef8-631a-4238-a39b-701e881fbe47-0', usage_metadata={'input_tokens': 66, 'output_tokens': 6, 'total_tokens': 72})"
-      ]
-     },
-     "execution_count": 22,
-     "metadata": {},
-     "output_type": "execute_result"
-    }
-   ],
-   "source": [
-    "chain_with_message_history = RunnableWithMessageHistory(\n",
-    "    chain,\n",
-    "    lambda session_id: demo_ephemeral_chat_history,\n",
-    "    input_messages_key=\"input\",\n",
-    "    history_messages_key=\"chat_history\",\n",
-    ")\n",
-    "\n",
-    "chain_with_message_history.invoke(\n",
-    "    {\"input\": \"What's my name?\"},\n",
-    "    {\"configurable\": {\"session_id\": \"unused\"}},\n",
-    ")"
-   ]
-  },
-  {
-   "cell_type": "markdown",
-   "metadata": {},
-   "source": [
-    "We can see the chain remembers the preloaded name.\n",
-    "\n",
-    "But let's say we have a very small context window, and we want to trim the number of messages passed to the chain to only the 2 most recent ones. We can use the built in [trim_messages](/docs/how_to/trim_messages/) util to trim messages based on their token count before they reach our prompt. In this case we'll count each message as 1 \"token\" and keep only the last two messages:"
-   ]
-  },
-  {
-   "cell_type": "code",
-   "execution_count": 23,
-   "metadata": {},
-   "outputs": [],
-   "source": [
-    "from operator import itemgetter\n",
-    "\n",
-    "from langchain_core.messages import trim_messages\n",
-    "from langchain_core.runnables import RunnablePassthrough\n",
-    "\n",
-    "trimmer = trim_messages(strategy=\"last\", max_tokens=2, token_counter=len)\n",
-    "\n",
-    "chain_with_trimming = (\n",
-    "    RunnablePassthrough.assign(chat_history=itemgetter(\"chat_history\") | trimmer)\n",
-    "    | prompt\n",
-    "    | chat\n",
-    ")\n",
-    "\n",
-    "chain_with_trimmed_history = RunnableWithMessageHistory(\n",
-    "    chain_with_trimming,\n",
-    "    lambda session_id: demo_ephemeral_chat_history,\n",
-    "    input_messages_key=\"input\",\n",
-    "    history_messages_key=\"chat_history\",\n",
-    ")"
-   ]
-  },
-  {
-   "cell_type": "markdown",
-   "metadata": {},
-   "source": [
-    "Let's call this new chain and check the messages afterwards:"
-   ]
-  },
-  {
-   "cell_type": "code",
-   "execution_count": 24,
-   "metadata": {},
-   "outputs": [
-    {
-     "name": "stderr",
-     "output_type": "stream",
-     "text": [
-      "Parent run 775cde65-8d22-4c44-80bb-f0b9811c32ca not found for run 5cf71d0e-4663-41cd-8dbe-e9752689cfac. Treating as a root run.\n"
-     ]
-    },
-    {
-     "data": {
-      "text/plain": [
-       "AIMessage(content='P. Sherman is a fictional character from the animated movie \"Finding Nemo\" who lives at 42 Wallaby Way, Sydney.', response_metadata={'token_usage': {'completion_tokens': 27, 'prompt_tokens': 53, 'total_tokens': 80}, 'model_name': 'gpt-3.5-turbo-0125', 'system_fingerprint': None, 'finish_reason': 'stop', 'logprobs': None}, id='run-5642ef3a-fdbe-43cf-a575-d1785976a1b9-0', usage_metadata={'input_tokens': 53, 'output_tokens': 27, 'total_tokens': 80})"
-      ]
-     },
-     "execution_count": 24,
-     "metadata": {},
-     "output_type": "execute_result"
-    }
-   ],
-   "source": [
-    "chain_with_trimmed_history.invoke(\n",
-    "    {\"input\": \"Where does P. Sherman live?\"},\n",
-    "    {\"configurable\": {\"session_id\": \"unused\"}},\n",
-    ")"
-   ]
-  },
-  {
-   "cell_type": "code",
-   "execution_count": 25,
-   "metadata": {},
-   "outputs": [
-    {
-     "data": {
-      "text/plain": [
-       "[HumanMessage(content=\"Hey there! I'm Nemo.\"),\n",
-       " AIMessage(content='Hello!'),\n",
-       " HumanMessage(content='How are you today?'),\n",
-       " AIMessage(content='Fine thanks!'),\n",
-       " HumanMessage(content=\"What's my name?\"),\n",
-       " AIMessage(content='Your name is Nemo.', response_metadata={'token_usage': {'completion_tokens': 6, 'prompt_tokens': 66, 'total_tokens': 72}, 'model_name': 'gpt-3.5-turbo-0125', 'system_fingerprint': None, 'finish_reason': 'stop', 'logprobs': None}, id='run-f8aabef8-631a-4238-a39b-701e881fbe47-0', usage_metadata={'input_tokens': 66, 'output_tokens': 6, 'total_tokens': 72}),\n",
-       " HumanMessage(content='Where does P. Sherman live?'),\n",
-       " AIMessage(content='P. Sherman is a fictional character from the animated movie \"Finding Nemo\" who lives at 42 Wallaby Way, Sydney.', response_metadata={'token_usage': {'completion_tokens': 27, 'prompt_tokens': 53, 'total_tokens': 80}, 'model_name': 'gpt-3.5-turbo-0125', 'system_fingerprint': None, 'finish_reason': 'stop', 'logprobs': None}, id='run-5642ef3a-fdbe-43cf-a575-d1785976a1b9-0', usage_metadata={'input_tokens': 53, 'output_tokens': 27, 'total_tokens': 80})]"
-      ]
-     },
-     "execution_count": 25,
-     "metadata": {},
-     "output_type": "execute_result"
-    }
-   ],
-   "source": [
-    "demo_ephemeral_chat_history.messages"
-   ]
-  },
-  {
-   "cell_type": "markdown",
-   "metadata": {},
-   "source": [
-    "And we can see that our history has removed the two oldest messages while still adding the most recent conversation at the end. The next time the chain is called, `trim_messages` will be called again, and only the two most recent messages will be passed to the model. In this case, this means that the model will forget the name we gave it the next time we invoke it:"
-   ]
-  },
-  {
-   "cell_type": "code",
-   "execution_count": 27,
-   "metadata": {},
-   "outputs": [
-    {
-     "name": "stderr",
-     "output_type": "stream",
-     "text": [
-      "Parent run fde7123f-6fd3-421a-a3fc-2fb37dead119 not found for run 061a4563-2394-470d-a3ed-9bf1388ca431. Treating as a root run.\n"
-     ]
-    },
-    {
-     "data": {
-      "text/plain": [
-       "AIMessage(content=\"I'm sorry, but I don't have access to your personal information, so I don't know your name. How else may I assist you today?\", response_metadata={'token_usage': {'completion_tokens': 31, 'prompt_tokens': 74, 'total_tokens': 105}, 'model_name': 'gpt-3.5-turbo-0125', 'system_fingerprint': None, 'finish_reason': 'stop', 'logprobs': None}, id='run-0ab03495-1f7c-4151-9070-56d2d1c565ff-0', usage_metadata={'input_tokens': 74, 'output_tokens': 31, 'total_tokens': 105})"
-      ]
-     },
-     "execution_count": 27,
-     "metadata": {},
-     "output_type": "execute_result"
-    }
-   ],
-   "source": [
-    "chain_with_trimmed_history.invoke(\n",
-    "    {\"input\": \"What is my name?\"},\n",
-    "    {\"configurable\": {\"session_id\": \"unused\"}},\n",
-    ")"
-   ]
-  },
-  {
-   "cell_type": "markdown",
-   "metadata": {},
-   "source": [
-    "Check out our [how to guide on trimming messages](/docs/how_to/trim_messages/) for more."
-   ]
-  },
-  {
-   "cell_type": "markdown",
-   "metadata": {},
-   "source": [
-    "### Summary memory\n",
-    "\n",
-    "We can use this same pattern in other ways too. For example, we could use an additional LLM call to generate a summary of the conversation before calling our chain. Let's recreate our chat history and chatbot chain:"
-   ]
-  },
-  {
-   "cell_type": "code",
-   "execution_count": 17,
-   "metadata": {},
-   "outputs": [
-    {
-     "data": {
-      "text/plain": [
-       "[HumanMessage(content=\"Hey there! I'm Nemo.\"),\n",
-       " AIMessage(content='Hello!'),\n",
-       " HumanMessage(content='How are you today?'),\n",
-       " AIMessage(content='Fine thanks!')]"
-      ]
-     },
-     "execution_count": 17,
-     "metadata": {},
-     "output_type": "execute_result"
-    }
-   ],
-   "source": [
-    "demo_ephemeral_chat_history = ChatMessageHistory()\n",
-    "\n",
-    "demo_ephemeral_chat_history.add_user_message(\"Hey there! I'm Nemo.\")\n",
-    "demo_ephemeral_chat_history.add_ai_message(\"Hello!\")\n",
-    "demo_ephemeral_chat_history.add_user_message(\"How are you today?\")\n",
-    "demo_ephemeral_chat_history.add_ai_message(\"Fine thanks!\")\n",
-    "\n",
-    "demo_ephemeral_chat_history.messages"
-   ]
-  },
-  {
-   "cell_type": "markdown",
-   "metadata": {},
-   "source": [
-    "We'll slightly modify the prompt to make the LLM aware that will receive a condensed summary instead of a chat history:"
-   ]
-  },
-  {
-   "cell_type": "code",
-   "execution_count": 18,
-   "metadata": {},
-   "outputs": [],
-   "source": [
-    "prompt = ChatPromptTemplate.from_messages(\n",
-    "    [\n",
-    "        (\n",
-    "            \"system\",\n",
-    "            \"You are a helpful assistant. Answer all questions to the best of your ability. The provided chat history includes facts about the user you are speaking with.\",\n",
-    "        ),\n",
-    "        (\"placeholder\", \"{chat_history}\"),\n",
-    "        (\"user\", \"{input}\"),\n",
-    "    ]\n",
-    ")\n",
-    "\n",
-    "chain = prompt | chat\n",
-    "\n",
-    "chain_with_message_history = RunnableWithMessageHistory(\n",
-    "    chain,\n",
-    "    lambda session_id: demo_ephemeral_chat_history,\n",
-    "    input_messages_key=\"input\",\n",
-    "    history_messages_key=\"chat_history\",\n",
-    ")"
-   ]
-  },
-  {
-   "cell_type": "markdown",
-   "metadata": {},
-   "source": [
-    "And now, let's create a function that will distill previous interactions into a summary. We can add this one to the front of the chain too:"
-   ]
-  },
-  {
-   "cell_type": "code",
-   "execution_count": 19,
-   "metadata": {},
-   "outputs": [],
-   "source": [
-    "def summarize_messages(chain_input):\n",
-    "    stored_messages = demo_ephemeral_chat_history.messages\n",
-    "    if len(stored_messages) == 0:\n",
-    "        return False\n",
-    "    summarization_prompt = ChatPromptTemplate.from_messages(\n",
-    "        [\n",
-    "            (\"placeholder\", \"{chat_history}\"),\n",
-    "            (\n",
-    "                \"user\",\n",
-    "                \"Distill the above chat messages into a single summary message. Include as many specific details as you can.\",\n",
-    "            ),\n",
-    "        ]\n",
-    "    )\n",
-    "    summarization_chain = summarization_prompt | chat\n",
-    "\n",
-    "    summary_message = summarization_chain.invoke({\"chat_history\": stored_messages})\n",
-    "\n",
-    "    demo_ephemeral_chat_history.clear()\n",
-    "\n",
-    "    demo_ephemeral_chat_history.add_message(summary_message)\n",
-    "\n",
-    "    return True\n",
-    "\n",
-    "\n",
-    "chain_with_summarization = (\n",
-    "    RunnablePassthrough.assign(messages_summarized=summarize_messages)\n",
-    "    | chain_with_message_history\n",
-    ")"
-   ]
-  },
-  {
-   "cell_type": "markdown",
-   "metadata": {},
-   "source": [
-    "Let's see if it remembers the name we gave it:"
-   ]
-  },
-  {
-   "cell_type": "code",
-   "execution_count": 20,
-   "metadata": {},
-   "outputs": [
-    {
-     "data": {
-      "text/plain": [
-       "AIMessage(content='You introduced yourself as Nemo. How can I assist you today, Nemo?')"
-      ]
-     },
-     "execution_count": 20,
-     "metadata": {},
-     "output_type": "execute_result"
-    }
-   ],
-   "source": [
-    "chain_with_summarization.invoke(\n",
-    "    {\"input\": \"What did I say my name was?\"},\n",
-    "    {\"configurable\": {\"session_id\": \"unused\"}},\n",
-    ")"
-   ]
-  },
-  {
-   "cell_type": "code",
-   "execution_count": 21,
-   "metadata": {},
-   "outputs": [
-    {
-     "data": {
-      "text/plain": [
-       "[AIMessage(content='The conversation is between Nemo and an AI. Nemo introduces himself and the AI responds with a greeting. Nemo then asks the AI how it is doing, and the AI responds that it is fine.'),\n",
-       " HumanMessage(content='What did I say my name was?'),\n",
-       " AIMessage(content='You introduced yourself as Nemo. How can I assist you today, Nemo?')]"
-      ]
-     },
-     "execution_count": 21,
-     "metadata": {},
-     "output_type": "execute_result"
-    }
-   ],
-   "source": [
-    "demo_ephemeral_chat_history.messages"
-   ]
-  },
-  {
-   "cell_type": "markdown",
-   "metadata": {},
-   "source": [
-    "Note that invoking the chain again will generate another summary generated from the initial summary plus new messages and so on. You could also design a hybrid approach where a certain number of messages are retained in chat history while others are summarized."
-   ]
-  }
- ],
- "metadata": {
-  "kernelspec": {
-   "display_name": "Python 3 (ipykernel)",
-   "language": "python",
-   "name": "python3"
-  },
-  "language_info": {
-   "codemirror_mode": {
-    "name": "ipython",
-    "version": 3
->>>>>>> 99f9a664
    },
    "nbformat": 4,
    "nbformat_minor": 4
-}+  }