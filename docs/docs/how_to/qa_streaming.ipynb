--- conflicted
+++ resolved
@@ -1,556 +1,4 @@
 {
-<<<<<<< HEAD
-    "cells": [
-        {
-            "cell_type": "markdown",
-            "id": "4ef893cf-eac1-45e6-9eb6-72e9ca043200",
-            "metadata": {},
-            "source": [
-                "# How to stream results from your RAG application\n",
-                "\n",
-                "This guide explains how to stream results from a RAG application. It covers streaming tokens from the final output as well as intermediate steps of a chain (e.g., from query re-writing).\n",
-                "\n",
-                "We'll work off of the Q&A app with sources we built over the [LLM Powered Autonomous Agents](https://lilianweng.github.io/posts/2023-06-23-agent/) blog post by Lilian Weng in the [RAG tutorial](/docs/tutorials/rag)."
-            ]
-        },
-        {
-            "cell_type": "markdown",
-            "id": "487d8d79-5ee9-4aa4-9fdf-cd5f4303e099",
-            "metadata": {},
-            "source": [
-                "## Setup\n",
-                "\n",
-                "### Dependencies\n",
-                "\n",
-                "We'll use OpenAI embeddings and a Chroma vector store in this walkthrough, but everything shown here works with any [Embeddings](/docs/concepts#embedding-models), [VectorStore](/docs/concepts#vectorstores) or [Retriever](/docs/concepts#retrievers). \n",
-                "\n",
-                "We'll use the following packages:"
-            ]
-        },
-        {
-            "cell_type": "code",
-            "execution_count": 1,
-            "id": "28d272cd-4e31-40aa-bbb4-0be0a1f49a14",
-            "metadata": {},
-            "outputs": [],
-            "source": [
-                "%pip install --upgrade --quiet  langchain langchain-community langchainhub langchain-openai langchain-chroma bs4"
-            ]
-        },
-        {
-            "cell_type": "markdown",
-            "id": "51ef48de-70b6-4f43-8e0b-ab9b84c9c02a",
-            "metadata": {},
-            "source": [
-                "We need to set environment variable `OPENAI_API_KEY`, which can be done directly or loaded from a `.env` file like so:"
-            ]
-        },
-        {
-            "cell_type": "code",
-            "execution_count": null,
-            "id": "143787ca-d8e6-4dc9-8281-4374f4d71720",
-            "metadata": {},
-            "outputs": [],
-            "source": [
-                "import getpass\n",
-                "import os\n",
-                "\n",
-                "os.environ[\"OPENAI_API_KEY\"] = getpass.getpass()\n",
-                "\n",
-                "# import dotenv\n",
-                "\n",
-                "# dotenv.load_dotenv()"
-            ]
-        },
-        {
-            "cell_type": "markdown",
-            "id": "1665e740-ce01-4f09-b9ed-516db0bd326f",
-            "metadata": {},
-            "source": [
-                "### LangSmith\n",
-                "\n",
-                "Many of the applications you build with LangChain will contain multiple steps with multiple invocations of LLM calls. As these applications get more and more complex, it becomes crucial to be able to inspect what exactly is going on inside your chain or agent. The best way to do this is with [LangSmith](https://smith.langchain.com).\n",
-                "\n",
-                "Note that LangSmith is not needed, but it is helpful. If you do want to use LangSmith, after you sign up at the link above, make sure to set your environment variables to start logging traces:"
-            ]
-        },
-        {
-            "cell_type": "code",
-            "execution_count": null,
-            "id": "07411adb-3722-4f65-ab7f-8f6f57663d11",
-            "metadata": {},
-            "outputs": [],
-            "source": [
-                "os.environ[\"LANGCHAIN_TRACING_V2\"] = \"true\"\n",
-                "os.environ[\"LANGCHAIN_API_KEY\"] = getpass.getpass()"
-            ]
-        },
-        {
-            "cell_type": "markdown",
-            "id": "e2a72ca8-f8c8-4c0e-929a-223946c63f12",
-            "metadata": {},
-            "source": [
-                "## RAG chain\n",
-                "\n",
-                "Let's first select a LLM:\n",
-                "\n",
-                "```{=mdx}\n",
-                "import ChatModelTabs from \"@theme/ChatModelTabs\";\n",
-                "\n",
-                "<ChatModelTabs customVarName=\"llm\" />\n",
-                "```"
-            ]
-        },
-        {
-            "cell_type": "code",
-            "execution_count": 1,
-            "id": "accc4c35-e17c-4bf0-8a11-cd9e53436a3d",
-            "metadata": {},
-            "outputs": [],
-            "source": [
-                "# | output: false\n",
-                "# | echo: false\n",
-                "\n",
-                "from langchain_openai import ChatOpenAI\n",
-                "\n",
-                "llm = ChatOpenAI()"
-            ]
-        },
-        {
-            "cell_type": "markdown",
-            "id": "fa6ba684-26cf-4860-904e-a4d51380c134",
-            "metadata": {},
-            "source": [
-                "Here is Q&A app with sources we built over the [LLM Powered Autonomous Agents](https://lilianweng.github.io/posts/2023-06-23-agent/) blog post by Lilian Weng in the [RAG tutorial](/docs/tutorials/rag):"
-            ]
-        },
-        {
-            "cell_type": "code",
-            "execution_count": 2,
-            "id": "820244ae-74b4-4593-b392-822979dd91b8",
-            "metadata": {},
-            "outputs": [],
-            "source": [
-                "import bs4\n",
-                "from langchain.chains import create_retrieval_chain\n",
-                "from langchain.chains.combine_documents import create_stuff_documents_chain\n",
-                "from langchain_chroma import Chroma\n",
-                "from langchain_community.document_loaders import WebBaseLoader\n",
-                "from langchain_core.prompts import ChatPromptTemplate\n",
-                "from langchain_openai import OpenAIEmbeddings\n",
-                "from langchain_text_splitters import RecursiveCharacterTextSplitter\n",
-                "\n",
-                "# 1. Load, chunk and index the contents of the blog to create a retriever.\n",
-                "loader = WebBaseLoader(\n",
-                "    web_paths=(\"https://lilianweng.github.io/posts/2023-06-23-agent/\",),\n",
-                "    bs_kwargs=dict(\n",
-                "        parse_only=bs4.SoupStrainer(\n",
-                "            class_=(\"post-content\", \"post-title\", \"post-header\")\n",
-                "        )\n",
-                "    ),\n",
-                ")\n",
-                "docs = loader.load()\n",
-                "\n",
-                "text_splitter = RecursiveCharacterTextSplitter(chunk_size=1000, chunk_overlap=200)\n",
-                "splits = text_splitter.split_documents(docs)\n",
-                "vectorstore = Chroma.from_documents(documents=splits, embedding=OpenAIEmbeddings())\n",
-                "retriever = vectorstore.as_retriever()\n",
-                "\n",
-                "\n",
-                "# 2. Incorporate the retriever into a question-answering chain.\n",
-                "system_prompt = (\n",
-                "    \"You are an assistant for question-answering tasks. \"\n",
-                "    \"Use the following pieces of retrieved context to answer \"\n",
-                "    \"the question. If you don't know the answer, say that you \"\n",
-                "    \"don't know. Use three sentences maximum and keep the \"\n",
-                "    \"answer concise.\"\n",
-                "    \"\\n\\n\"\n",
-                "    \"{context}\"\n",
-                ")\n",
-                "\n",
-                "prompt = ChatPromptTemplate.from_messages(\n",
-                "    [\n",
-                "        (\"system\", system_prompt),\n",
-                "        (\"human\", \"{input}\"),\n",
-                "    ]\n",
-                ")\n",
-                "\n",
-                "question_answer_chain = create_stuff_documents_chain(llm, prompt)\n",
-                "rag_chain = create_retrieval_chain(retriever, question_answer_chain)"
-            ]
-        },
-        {
-            "cell_type": "markdown",
-            "id": "1c2f99b5-80b4-4178-bf30-c1c0a152638f",
-            "metadata": {},
-            "source": [
-                "## Streaming final outputs\n",
-                "\n",
-                "The chain constructed by `create_retrieval_chain` returns a dict with keys `\"input\"`, `\"context\"`, and `\"answer\"`. The `.stream` method will by default stream each key in a sequence.\n",
-                "\n",
-                "Note that here only the `\"answer\"` key is streamed token-by-token, as the other components-- such as retrieval-- do not support token-level streaming."
-            ]
-        },
-        {
-            "cell_type": "code",
-            "execution_count": 3,
-            "id": "ded41680-b749-4e2a-9daa-b1165d74783b",
-            "metadata": {},
-            "outputs": [
-                {
-                    "name": "stdout",
-                    "output_type": "stream",
-                    "text": [
-                        "{'input': 'What is Task Decomposition?'}\n",
-                        "{'context': [Document(page_content='Fig. 1. Overview of a LLM-powered autonomous agent system.\\nComponent One: Planning#\\nA complicated task usually involves many steps. An agent needs to know what they are and plan ahead.\\nTask Decomposition#\\nChain of thought (CoT; Wei et al. 2022) has become a standard prompting technique for enhancing model performance on complex tasks. The model is instructed to “think step by step” to utilize more test-time computation to decompose hard tasks into smaller and simpler steps. CoT transforms big tasks into multiple manageable tasks and shed lights into an interpretation of the model’s thinking process.', metadata={'source': 'https://lilianweng.github.io/posts/2023-06-23-agent/'}), Document(page_content='Tree of Thoughts (Yao et al. 2023) extends CoT by exploring multiple reasoning possibilities at each step. It first decomposes the problem into multiple thought steps and generates multiple thoughts per step, creating a tree structure. The search process can be BFS (breadth-first search) or DFS (depth-first search) with each state evaluated by a classifier (via a prompt) or majority vote.\\nTask decomposition can be done (1) by LLM with simple prompting like \"Steps for XYZ.\\\\n1.\", \"What are the subgoals for achieving XYZ?\", (2) by using task-specific instructions; e.g. \"Write a story outline.\" for writing a novel, or (3) with human inputs.', metadata={'source': 'https://lilianweng.github.io/posts/2023-06-23-agent/'}), Document(page_content='Resources:\\n1. Internet access for searches and information gathering.\\n2. Long Term memory management.\\n3. GPT-3.5 powered Agents for delegation of simple tasks.\\n4. File output.\\n\\nPerformance Evaluation:\\n1. Continuously review and analyze your actions to ensure you are performing to the best of your abilities.\\n2. Constructively self-criticize your big-picture behavior constantly.\\n3. Reflect on past decisions and strategies to refine your approach.\\n4. Every command has a cost, so be smart and efficient. Aim to complete tasks in the least number of steps.', metadata={'source': 'https://lilianweng.github.io/posts/2023-06-23-agent/'}), Document(page_content=\"(3) Task execution: Expert models execute on the specific tasks and log results.\\nInstruction:\\n\\nWith the input and the inference results, the AI assistant needs to describe the process and results. The previous stages can be formed as - User Input: {{ User Input }}, Task Planning: {{ Tasks }}, Model Selection: {{ Model Assignment }}, Task Execution: {{ Predictions }}. You must first answer the user's request in a straightforward manner. Then describe the task process and show your analysis and model inference results to the user in the first person. If inference results contain a file path, must tell the user the complete file path.\", metadata={'source': 'https://lilianweng.github.io/posts/2023-06-23-agent/'})]}\n",
-                        "{'answer': ''}\n",
-                        "{'answer': 'Task'}\n",
-                        "{'answer': ' decomposition'}\n",
-                        "{'answer': ' involves'}\n",
-                        "{'answer': ' breaking'}\n",
-                        "{'answer': ' down'}\n",
-                        "{'answer': ' complex'}\n",
-                        "{'answer': ' tasks'}\n",
-                        "{'answer': ' into'}\n",
-                        "{'answer': ' smaller'}\n",
-                        "{'answer': ' and'}\n",
-                        "{'answer': ' simpler'}\n",
-                        "{'answer': ' steps'}\n",
-                        "{'answer': ' to'}\n",
-                        "{'answer': ' make'}\n",
-                        "{'answer': ' them'}\n",
-                        "{'answer': ' more'}\n",
-                        "{'answer': ' manageable'}\n",
-                        "{'answer': '.'}\n",
-                        "{'answer': ' This'}\n",
-                        "{'answer': ' process'}\n",
-                        "{'answer': ' can'}\n",
-                        "{'answer': ' be'}\n",
-                        "{'answer': ' facilitated'}\n",
-                        "{'answer': ' by'}\n",
-                        "{'answer': ' techniques'}\n",
-                        "{'answer': ' like'}\n",
-                        "{'answer': ' Chain'}\n",
-                        "{'answer': ' of'}\n",
-                        "{'answer': ' Thought'}\n",
-                        "{'answer': ' ('}\n",
-                        "{'answer': 'Co'}\n",
-                        "{'answer': 'T'}\n",
-                        "{'answer': ')'}\n",
-                        "{'answer': ' and'}\n",
-                        "{'answer': ' Tree'}\n",
-                        "{'answer': ' of'}\n",
-                        "{'answer': ' Thoughts'}\n",
-                        "{'answer': ','}\n",
-                        "{'answer': ' which'}\n",
-                        "{'answer': ' help'}\n",
-                        "{'answer': ' agents'}\n",
-                        "{'answer': ' plan'}\n",
-                        "{'answer': ' and'}\n",
-                        "{'answer': ' execute'}\n",
-                        "{'answer': ' tasks'}\n",
-                        "{'answer': ' effectively'}\n",
-                        "{'answer': ' by'}\n",
-                        "{'answer': ' dividing'}\n",
-                        "{'answer': ' them'}\n",
-                        "{'answer': ' into'}\n",
-                        "{'answer': ' sub'}\n",
-                        "{'answer': 'goals'}\n",
-                        "{'answer': ' or'}\n",
-                        "{'answer': ' multiple'}\n",
-                        "{'answer': ' reasoning'}\n",
-                        "{'answer': ' possibilities'}\n",
-                        "{'answer': '.'}\n",
-                        "{'answer': ' Task'}\n",
-                        "{'answer': ' decomposition'}\n",
-                        "{'answer': ' can'}\n",
-                        "{'answer': ' be'}\n",
-                        "{'answer': ' initiated'}\n",
-                        "{'answer': ' through'}\n",
-                        "{'answer': ' simple'}\n",
-                        "{'answer': ' prompts'}\n",
-                        "{'answer': ','}\n",
-                        "{'answer': ' task'}\n",
-                        "{'answer': '-specific'}\n",
-                        "{'answer': ' instructions'}\n",
-                        "{'answer': ','}\n",
-                        "{'answer': ' or'}\n",
-                        "{'answer': ' human'}\n",
-                        "{'answer': ' inputs'}\n",
-                        "{'answer': ' to'}\n",
-                        "{'answer': ' guide'}\n",
-                        "{'answer': ' the'}\n",
-                        "{'answer': ' agent'}\n",
-                        "{'answer': ' in'}\n",
-                        "{'answer': ' achieving'}\n",
-                        "{'answer': ' its'}\n",
-                        "{'answer': ' goals'}\n",
-                        "{'answer': ' efficiently'}\n",
-                        "{'answer': '.'}\n",
-                        "{'answer': ''}\n"
-                    ]
-                }
-            ],
-            "source": [
-                "for chunk in rag_chain.stream({\"input\": \"What is Task Decomposition?\"}):\n",
-                "    print(chunk)"
-            ]
-        },
-        {
-            "cell_type": "markdown",
-            "id": "72380afa-965d-4715-aac4-6049cce56313",
-            "metadata": {},
-            "source": [
-                "We are free to process chunks as they are streamed out. If we just want to stream the answer tokens, for example, we can select chunks with the corresponding key:"
-            ]
-        },
-        {
-            "cell_type": "code",
-            "execution_count": 4,
-            "id": "738eb33e-6ccd-4b26-b563-beef216fb113",
-            "metadata": {},
-            "outputs": [
-                {
-                    "name": "stdout",
-                    "output_type": "stream",
-                    "text": [
-                        "Task| decomposition| is| a| technique| used| to| break| down| complex| tasks| into| smaller| and| more| manageable| steps|.| This| process| helps| agents| or| models| handle| intricate| tasks| by| dividing| them| into| simpler| sub|tasks|.| By| decom|posing| tasks|,| the| model| can| effectively| plan| and| execute| each| step| towards| achieving| the| overall| goal|.|"
-                    ]
-                }
-            ],
-            "source": [
-                "for chunk in rag_chain.stream({\"input\": \"What is Task Decomposition?\"}):\n",
-                "    if answer_chunk := chunk.get(\"answer\"):\n",
-                "        print(f\"{answer_chunk}|\", end=\"\")"
-            ]
-        },
-        {
-            "cell_type": "markdown",
-            "id": "8b2d224d-2a82-418b-b562-01ea210b86ef",
-            "metadata": {},
-            "source": [
-                "More simply, we can use the [.pick](https://api.python.langchain.com/en/latest/runnables/langchain_core.runnables.base.Runnable.html#langchain_core.runnables.base.Runnable.pick) method to select only the desired key:"
-            ]
-        },
-        {
-            "cell_type": "code",
-            "execution_count": 5,
-            "id": "16c20971-a6fd-4b57-83cd-7b2b453f97c9",
-            "metadata": {},
-            "outputs": [
-                {
-                    "name": "stdout",
-                    "output_type": "stream",
-                    "text": [
-                        "|Task| decomposition| involves| breaking| down| complex| tasks| into| smaller| and| simpler| steps| to| make| them| more| manageable| for| an| agent| or| model| to| handle|.| This| process| helps| in| planning| and| executing| tasks| efficiently| by| dividing| them| into| a| series| of| sub|goals| or| actions|.| Task| decomposition| can| be| achieved| through| techniques| like| Chain| of| Thought| (|Co|T|)| or| Tree| of| Thoughts|,| which| enhance| model| performance| on| intricate| tasks| by| guiding| them| through| step|-by|-step| thinking| processes|.||"
-                    ]
-                }
-            ],
-            "source": [
-                "chain = rag_chain.pick(\"answer\")\n",
-                "\n",
-                "for chunk in chain.stream({\"input\": \"What is Task Decomposition?\"}):\n",
-                "    print(f\"{chunk}|\", end=\"\")"
-            ]
-        },
-        {
-            "cell_type": "markdown",
-            "id": "fdee7ae6-4a81-46ab-8efd-d2310b596f8c",
-            "metadata": {},
-            "source": [
-                "## Streaming intermediate steps\n",
-                "\n",
-                "Suppose we want to stream not only the final outputs of the chain, but also some intermediate steps. As an example let's take our [Conversational RAG](/docs/tutorials/qa_chat_history) chain. Here we reformulate the user question before passing it to the retriever. This reformulated question is not returned as part of the final output. We could modify our chain to return the new question, but for demonstration purposes we'll leave it as is."
-            ]
-        },
-        {
-            "cell_type": "code",
-            "execution_count": 6,
-            "id": "f4d7714e-bdca-419d-a6c6-7c1a70a69297",
-            "metadata": {},
-            "outputs": [],
-            "source": [
-                "from langchain.chains import create_history_aware_retriever\n",
-                "from langchain_core.prompts import MessagesPlaceholder\n",
-                "\n",
-                "### Contextualize question ###\n",
-                "contextualize_q_system_prompt = (\n",
-                "    \"Given a chat history and the latest user question \"\n",
-                "    \"which might reference context in the chat history, \"\n",
-                "    \"formulate a standalone question which can be understood \"\n",
-                "    \"without the chat history. Do NOT answer the question, \"\n",
-                "    \"just reformulate it if needed and otherwise return it as is.\"\n",
-                ")\n",
-                "contextualize_q_prompt = ChatPromptTemplate.from_messages(\n",
-                "    [\n",
-                "        (\"system\", contextualize_q_system_prompt),\n",
-                "        MessagesPlaceholder(\"chat_history\"),\n",
-                "        (\"human\", \"{input}\"),\n",
-                "    ]\n",
-                ")\n",
-                "contextualize_q_llm = llm.with_config(tags=[\"contextualize_q_llm\"])\n",
-                "history_aware_retriever = create_history_aware_retriever(\n",
-                "    contextualize_q_llm, retriever, contextualize_q_prompt\n",
-                ")\n",
-                "\n",
-                "\n",
-                "### Answer question ###\n",
-                "system_prompt = (\n",
-                "    \"You are an assistant for question-answering tasks. \"\n",
-                "    \"Use the following pieces of retrieved context to answer \"\n",
-                "    \"the question. If you don't know the answer, say that you \"\n",
-                "    \"don't know. Use three sentences maximum and keep the \"\n",
-                "    \"answer concise.\"\n",
-                "    \"\\n\\n\"\n",
-                "    \"{context}\"\n",
-                ")\n",
-                "qa_prompt = ChatPromptTemplate.from_messages(\n",
-                "    [\n",
-                "        (\"system\", system_prompt),\n",
-                "        MessagesPlaceholder(\"chat_history\"),\n",
-                "        (\"human\", \"{input}\"),\n",
-                "    ]\n",
-                ")\n",
-                "question_answer_chain = create_stuff_documents_chain(llm, qa_prompt)\n",
-                "\n",
-                "rag_chain = create_retrieval_chain(history_aware_retriever, question_answer_chain)"
-            ]
-        },
-        {
-            "cell_type": "markdown",
-            "id": "ad306179-b6f0-4ade-9ec5-06e04fbb8d69",
-            "metadata": {},
-            "source": [
-                "Note that above we use `.with_config` to assign a tag to the LLM that is used for the question re-phrasing step. This is not necessary but will make it more convenient to stream output from that specific step.\n",
-                "\n",
-                "To demonstrate, we will pass in an artificial message history:\n",
-                "```\n",
-                "Human: What is task decomposition?\n",
-                "\n",
-                "AI: Task decomposition involves breaking up a complex task into smaller and simpler steps.\n",
-                "```\n",
-                "We then ask a follow up question: \"What are some common ways of doing it?\" Leading into the retrieval step, our `history_aware_retriever` will rephrase this question using the conversation's context to ensure that the retrieval is meaningful.\n",
-                "\n",
-                "To stream intermediate output, we recommend use of the async `.astream_events` method. This method will stream output from all \"events\" in the chain, and can be quite verbose. We can filter using tags, event types, and other criteria, as we do here.\n",
-                "\n",
-                "Below we show a typical `.astream_events` loop, where we pass in the chain input and emit desired results. See the [API reference](https://api.python.langchain.com/en/latest/runnables/langchain_core.runnables.base.Runnable.html#langchain_core.runnables.base.Runnable.astream_events) and [streaming guide](/docs/how_to/streaming) for more detail."
-            ]
-        },
-        {
-            "cell_type": "code",
-            "execution_count": 7,
-            "id": "3ef2af40-e6ce-42a3-ad6a-ee405ad7f8ad",
-            "metadata": {},
-            "outputs": [
-                {
-                    "name": "stdout",
-                    "output_type": "stream",
-                    "text": [
-                        "|What| are| some| typical| methods| used| for| task| decomposition|?||"
-                    ]
-                }
-            ],
-            "source": [
-                "first_question = \"What is task decomposition?\"\n",
-                "first_answer = (\n",
-                "    \"Task decomposition involves breaking up \"\n",
-                "    \"a complex task into smaller and simpler \"\n",
-                "    \"steps.\"\n",
-                ")\n",
-                "follow_up_question = \"What are some common ways of doing it?\"\n",
-                "\n",
-                "chat_history = [\n",
-                "    (\"human\", first_question),\n",
-                "    (\"ai\", first_answer),\n",
-                "]\n",
-                "\n",
-                "\n",
-                "async for event in rag_chain.astream_events(\n",
-                "    {\n",
-                "        \"input\": follow_up_question,\n",
-                "        \"chat_history\": chat_history,\n",
-                "    },\n",
-                "    version=\"v1\",\n",
-                "):\n",
-                "    if (\n",
-                "        event[\"event\"] == \"on_chat_model_stream\"\n",
-                "        and \"contextualize_q_llm\" in event[\"tags\"]\n",
-                "    ):\n",
-                "        ai_message_chunk = event[\"data\"][\"chunk\"]\n",
-                "        print(f\"{ai_message_chunk.content}|\", end=\"\")"
-            ]
-        },
-        {
-            "cell_type": "markdown",
-            "id": "7da5dd1b-634c-4dd7-8235-69adec21d195",
-            "metadata": {},
-            "source": [
-                "Here we recover, token-by-token, the query that is passed into the retriever given our question \"What are some common ways of doing it?\"\n",
-                "\n",
-                "If we wanted to get our retrieved docs, we could filter on name \"Retriever\":"
-            ]
-        },
-        {
-            "cell_type": "code",
-            "execution_count": 8,
-            "id": "987ef6be-8c4e-4257-828a-a3b4fb4ccc99",
-            "metadata": {},
-            "outputs": [
-                {
-                    "name": "stdout",
-                    "output_type": "stream",
-                    "text": [
-                        "{'event': 'on_retriever_start', 'name': 'Retriever', 'run_id': '6834097c-07fe-42f5-a566-a4780af4d1d0', 'tags': ['seq:step:4', 'Chroma', 'OpenAIEmbeddings'], 'metadata': {}, 'data': {'input': {'query': 'What are some typical methods used for task decomposition?'}}}\n",
-                        "\n",
-                        "{'event': 'on_retriever_end', 'name': 'Retriever', 'run_id': '6834097c-07fe-42f5-a566-a4780af4d1d0', 'tags': ['seq:step:4', 'Chroma', 'OpenAIEmbeddings'], 'metadata': {}, 'data': {'input': {'query': 'What are some typical methods used for task decomposition?'}, 'output': {'documents': [Document(page_content='Tree of Thoughts (Yao et al. 2023) extends CoT by exploring multiple reasoning possibilities at each step. It first decomposes the problem into multiple thought steps and generates multiple thoughts per step, creating a tree structure. The search process can be BFS (breadth-first search) or DFS (depth-first search) with each state evaluated by a classifier (via a prompt) or majority vote.\\nTask decomposition can be done (1) by LLM with simple prompting like \"Steps for XYZ.\\\\n1.\", \"What are the subgoals for achieving XYZ?\", (2) by using task-specific instructions; e.g. \"Write a story outline.\" for writing a novel, or (3) with human inputs.', metadata={'source': 'https://lilianweng.github.io/posts/2023-06-23-agent/'}), Document(page_content='Fig. 1. Overview of a LLM-powered autonomous agent system.\\nComponent One: Planning#\\nA complicated task usually involves many steps. An agent needs to know what they are and plan ahead.\\nTask Decomposition#\\nChain of thought (CoT; Wei et al. 2022) has become a standard prompting technique for enhancing model performance on complex tasks. The model is instructed to “think step by step” to utilize more test-time computation to decompose hard tasks into smaller and simpler steps. CoT transforms big tasks into multiple manageable tasks and shed lights into an interpretation of the model’s thinking process.', metadata={'source': 'https://lilianweng.github.io/posts/2023-06-23-agent/'}), Document(page_content='Resources:\\n1. Internet access for searches and information gathering.\\n2. Long Term memory management.\\n3. GPT-3.5 powered Agents for delegation of simple tasks.\\n4. File output.\\n\\nPerformance Evaluation:\\n1. Continuously review and analyze your actions to ensure you are performing to the best of your abilities.\\n2. Constructively self-criticize your big-picture behavior constantly.\\n3. Reflect on past decisions and strategies to refine your approach.\\n4. Every command has a cost, so be smart and efficient. Aim to complete tasks in the least number of steps.', metadata={'source': 'https://lilianweng.github.io/posts/2023-06-23-agent/'}), Document(page_content='Fig. 9. Comparison of MIPS algorithms, measured in recall@10. (Image source: Google Blog, 2020)\\nCheck more MIPS algorithms and performance comparison in ann-benchmarks.com.\\nComponent Three: Tool Use#\\nTool use is a remarkable and distinguishing characteristic of human beings. We create, modify and utilize external objects to do things that go beyond our physical and cognitive limits. Equipping LLMs with external tools can significantly extend the model capabilities.', metadata={'source': 'https://lilianweng.github.io/posts/2023-06-23-agent/'})]}}}\n",
-                        "\n"
-                    ]
-                }
-            ],
-            "source": [
-                "async for event in rag_chain.astream_events(\n",
-                "    {\n",
-                "        \"input\": follow_up_question,\n",
-                "        \"chat_history\": chat_history,\n",
-                "    },\n",
-                "    version=\"v1\",\n",
-                "):\n",
-                "    if event[\"name\"] == \"Retriever\":\n",
-                "        print(event)\n",
-                "        print()"
-            ]
-        },
-        {
-            "cell_type": "markdown",
-            "id": "c5470a79-258a-4108-8ceb-dfe8180160ca",
-            "metadata": {},
-            "source": [
-                "For more on how to stream intermediate steps check out the [streaming guide](/docs/how_to/streaming)."
-            ]
-        }
-    ],
-    "metadata": {
-        "kernelspec": {
-            "display_name": "Python 3 (ipykernel)",
-            "language": "python",
-            "name": "python3"
-        },
-        "language_info": {
-            "codemirror_mode": {
-                "name": "ipython",
-                "version": 3
-            },
-            "file_extension": ".py",
-            "mimetype": "text/x-python",
-            "name": "python",
-            "nbconvert_exporter": "python",
-            "pygments_lexer": "ipython3",
-            "version": "3.10.4"
-        }
-    },
-    "nbformat": 4,
-    "nbformat_minor": 5
-=======
  "cells": [
   {
    "cell_type": "markdown",
@@ -1101,5 +549,4 @@
  },
  "nbformat": 4,
  "nbformat_minor": 5
->>>>>>> 99f9a664
 }