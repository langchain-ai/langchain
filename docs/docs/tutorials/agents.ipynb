{
<<<<<<< HEAD
   "cells": [
      {
         "cell_type": "raw",
         "id": "17546ebb",
         "metadata": {
            "vscode": {
               "languageId": "raw"
            }
         },
         "source": [
            "---\n",
            "keywords: [agent, agents]\n",
            "---"
         ]
      },
      {
         "cell_type": "markdown",
         "id": "1df78a71",
         "metadata": {},
         "source": [
            "# Build an Agent\n",
            "\n",
            ":::info Prerequisites\n",
            "\n",
            "This guide assumes familiarity with the following concepts:\n",
            "\n",
            "- [Chat Models](/docs/concepts/#chat-models)\n",
            "- [Tools](/docs/concepts/#tools)\n",
            "- [Agents](/docs/concepts/#agents)\n",
            "\n",
            ":::\n",
            "\n",
            "By themselves, language models can't take actions - they just output text.\n",
            "A big use case for LangChain is creating **agents**.\n",
            "Agents are systems that use LLMs as reasoning engines to determine which actions to take and the inputs to pass them.\n",
            "After executing actions, the results can be fed back into the LLM to determine whether more actions are needed, or whether it is okay to finish.\n",
            "\n",
            "In this tutorial we will build an agent that can interact with a search engine. You will be able to ask this agent questions, watch it call the search tool, and have conversations with it.\n",
            "\n",
            "## End-to-end agent\n",
            "\n",
            "The code snippet below represents a fully functional agent that uses an LLM to decide which tools to use. It is equipped with a generic search tool. It has conversational memory - meaning that it can be used as a multi-turn chatbot.\n",
            "\n",
            "In the rest of the guide, we will walk through the individual components and what each part does - but if you want to just grab some code and get started, feel free to use this!"
         ]
      },
      {
         "cell_type": "code",
         "execution_count": 2,
         "id": "a79bb782",
         "metadata": {},
         "outputs": [
            {
               "name": "stdout",
               "output_type": "stream",
               "text": [
                  "{'agent': {'messages': [AIMessage(content=\"Hello Bob! Since you didn't ask a specific question, I don't need to use any tools to respond. It's nice to meet you. San Francisco is a wonderful city with lots to see and do. I hope you're enjoying living there. Please let me know if you have any other questions!\", response_metadata={'id': 'msg_01Mmfzfs9m4XMgVzsCZYMWqH', 'model': 'claude-3-sonnet-20240229', 'stop_reason': 'end_turn', 'stop_sequence': None, 'usage': {'input_tokens': 271, 'output_tokens': 65}}, id='run-44c57f9c-a637-4888-b7d9-6d985031ae48-0', usage_metadata={'input_tokens': 271, 'output_tokens': 65, 'total_tokens': 336})]}}\n",
                  "----\n",
                  "{'agent': {'messages': [AIMessage(content=[{'text': 'To get current weather information for your location in San Francisco, let me invoke the search tool:', 'type': 'text'}, {'id': 'toolu_01BGEyQaSz3pTq8RwUUHSRoo', 'input': {'query': 'san francisco weather'}, 'name': 'tavily_search_results_json', 'type': 'tool_use'}], response_metadata={'id': 'msg_013AVSVsRLKYZjduLpJBY4us', 'model': 'claude-3-sonnet-20240229', 'stop_reason': 'tool_use', 'stop_sequence': None, 'usage': {'input_tokens': 347, 'output_tokens': 80}}, id='run-de7923b6-5ee2-4ebe-bd95-5aed4933d0e3-0', tool_calls=[{'name': 'tavily_search_results_json', 'args': {'query': 'san francisco weather'}, 'id': 'toolu_01BGEyQaSz3pTq8RwUUHSRoo'}], usage_metadata={'input_tokens': 347, 'output_tokens': 80, 'total_tokens': 427})]}}\n",
                  "----\n",
                  "{'tools': {'messages': [ToolMessage(content='[{\"url\": \"https://www.weatherapi.com/\", \"content\": \"{\\'location\\': {\\'name\\': \\'San Francisco\\', \\'region\\': \\'California\\', \\'country\\': \\'United States of America\\', \\'lat\\': 37.78, \\'lon\\': -122.42, \\'tz_id\\': \\'America/Los_Angeles\\', \\'localtime_epoch\\': 1717238643, \\'localtime\\': \\'2024-06-01 3:44\\'}, \\'current\\': {\\'last_updated_epoch\\': 1717237800, \\'last_updated\\': \\'2024-06-01 03:30\\', \\'temp_c\\': 12.0, \\'temp_f\\': 53.6, \\'is_day\\': 0, \\'condition\\': {\\'text\\': \\'Mist\\', \\'icon\\': \\'//cdn.weatherapi.com/weather/64x64/night/143.png\\', \\'code\\': 1030}, \\'wind_mph\\': 5.6, \\'wind_kph\\': 9.0, \\'wind_degree\\': 310, \\'wind_dir\\': \\'NW\\', \\'pressure_mb\\': 1013.0, \\'pressure_in\\': 29.92, \\'precip_mm\\': 0.0, \\'precip_in\\': 0.0, \\'humidity\\': 88, \\'cloud\\': 100, \\'feelslike_c\\': 10.5, \\'feelslike_f\\': 50.8, \\'windchill_c\\': 9.3, \\'windchill_f\\': 48.7, \\'heatindex_c\\': 11.1, \\'heatindex_f\\': 51.9, \\'dewpoint_c\\': 8.8, \\'dewpoint_f\\': 47.8, \\'vis_km\\': 6.4, \\'vis_miles\\': 3.0, \\'uv\\': 1.0, \\'gust_mph\\': 12.5, \\'gust_kph\\': 20.1}}\"}, {\"url\": \"https://www.timeanddate.com/weather/usa/san-francisco/historic\", \"content\": \"Past Weather in San Francisco, California, USA \\\\u2014 Yesterday and Last 2 Weeks. Time/General. Weather. Time Zone. DST Changes. Sun & Moon. Weather Today Weather Hourly 14 Day Forecast Yesterday/Past Weather Climate (Averages) Currently: 68 \\\\u00b0F. Passing clouds.\"}]', name='tavily_search_results_json', tool_call_id='toolu_01BGEyQaSz3pTq8RwUUHSRoo')]}}\n",
                  "----\n",
                  "{'agent': {'messages': [AIMessage(content='Based on the search results, the current weather in San Francisco is:\\n\\nTemperature: 53.6°F (12°C)\\nConditions: Misty\\nWind: 5.6 mph (9 kph) from the Northwest\\nHumidity: 88%\\nCloud Cover: 100% \\n\\nThe results provide detailed information like wind chill, heat index, visibility and more. It looks like a typical cool, foggy morning in San Francisco. Let me know if you need any other details about the weather where you live!', response_metadata={'id': 'msg_019WGLbaojuNdbCnqac7zaGW', 'model': 'claude-3-sonnet-20240229', 'stop_reason': 'end_turn', 'stop_sequence': None, 'usage': {'input_tokens': 1035, 'output_tokens': 120}}, id='run-1bb68bf3-b212-4ef4-8a31-10c830421c78-0', usage_metadata={'input_tokens': 1035, 'output_tokens': 120, 'total_tokens': 1155})]}}\n",
                  "----\n"
               ]
            }
         ],
         "source": [
            "# Import relevant functionality\n",
            "from langchain_anthropic import ChatAnthropic\n",
            "from langchain_community.tools.tavily_search import TavilySearchResults\n",
            "from langchain_core.messages import HumanMessage\n",
            "from langgraph.checkpoint.sqlite import SqliteSaver\n",
            "from langgraph.prebuilt import create_react_agent\n",
            "\n",
            "# Create the agent\n",
            "memory = SqliteSaver.from_conn_string(\":memory:\")\n",
            "model = ChatAnthropic(model_name=\"claude-3-sonnet-20240229\")\n",
            "search = TavilySearchResults(max_results=2)\n",
            "tools = [search]\n",
            "agent_executor = create_react_agent(model, tools, checkpointer=memory)\n",
            "\n",
            "# Use the agent\n",
            "config = {\"configurable\": {\"thread_id\": \"abc123\"}}\n",
            "for chunk in agent_executor.stream(\n",
            "    {\"messages\": [HumanMessage(content=\"hi im bob! and i live in sf\")]}, config\n",
            "):\n",
            "    print(chunk)\n",
            "    print(\"----\")\n",
            "\n",
            "for chunk in agent_executor.stream(\n",
            "    {\"messages\": [HumanMessage(content=\"whats the weather where I live?\")]}, config\n",
            "):\n",
            "    print(chunk)\n",
            "    print(\"----\")"
         ]
      },
      {
         "cell_type": "markdown",
         "id": "f4c03f40-1328-412d-8a48-1db0cd481b77",
         "metadata": {},
         "source": [
            "## Setup\n",
            "\n",
            "### Jupyter Notebook\n",
            "\n",
            "This guide (and most of the other guides in the documentation) uses [Jupyter notebooks](https://jupyter.org/) and assumes the reader is as well. Jupyter notebooks are perfect interactive environments for learning how to work with LLM systems because oftentimes things can go wrong (unexpected output, API down, etc), and observing these cases is a great way to better understand building with LLMs.\n",
            "\n",
            "This and other tutorials are perhaps most conveniently run in a Jupyter notebook. See [here](https://jupyter.org/install) for instructions on how to install.\n",
            "\n",
            "### Installation\n",
            "\n",
            "To install LangChain run:"
         ]
      },
      {
         "cell_type": "code",
         "execution_count": null,
         "id": "60bb3eb1",
         "metadata": {},
         "outputs": [],
         "source": [
            "%pip install -U langchain-community langgraph langchain-anthropic tavily-python"
         ]
      },
      {
         "cell_type": "markdown",
         "id": "2ee337ae",
         "metadata": {},
         "source": [
            "For more details, see our [Installation guide](/docs/how_to/installation).\n",
            "\n",
            "### LangSmith\n",
            "\n",
            "Many of the applications you build with LangChain will contain multiple steps with multiple invocations of LLM calls.\n",
            "As these applications get more and more complex, it becomes crucial to be able to inspect what exactly is going on inside your chain or agent.\n",
            "The best way to do this is with [LangSmith](https://smith.langchain.com).\n",
            "\n",
            "After you sign up at the link above, make sure to set your environment variables to start logging traces:\n",
            "\n",
            "```shell\n",
            "export LANGCHAIN_TRACING_V2=\"true\"\n",
            "export LANGCHAIN_API_KEY=\"...\"\n",
            "```\n",
            "\n",
            "Or, if in a notebook, you can set them with:\n",
            "\n",
            "```python\n",
            "import getpass\n",
            "import os\n",
            "\n",
            "os.environ[\"LANGCHAIN_TRACING_V2\"] = \"true\"\n",
            "os.environ[\"LANGCHAIN_API_KEY\"] = getpass.getpass()\n",
            "```\n",
            "\n",
            "### Tavily\n",
            "\n",
            "We will be using [Tavily](/docs/integrations/tools/tavily_search) (a search engine) as a tool.\n",
            "In order to use it, you will need to get and set an API key:\n",
            "\n",
            "```bash\n",
            "export TAVILY_API_KEY=\"...\"\n",
            "```\n",
            "\n",
            "Or, if in a notebook, you can set it with:\n",
            "\n",
            "```python\n",
            "import getpass\n",
            "import os\n",
            "\n",
            "os.environ[\"TAVILY_API_KEY\"] = getpass.getpass()\n",
            "```"
         ]
      },
      {
         "cell_type": "markdown",
         "id": "c335d1bf",
         "metadata": {},
         "source": [
            "## Define tools\n",
            "\n",
            "We first need to create the tools we want to use. Our main tool of choice will be [Tavily](/docs/integrations/tools/tavily_search) - a search engine. We have a built-in tool in LangChain to easily use Tavily search engine as tool.\n"
         ]
      },
      {
         "cell_type": "code",
         "execution_count": 2,
         "id": "482ce13d",
         "metadata": {},
         "outputs": [
            {
               "data": {
                  "text/plain": [
                     "[{'url': 'https://www.weatherapi.com/',\n",
                     "  'content': \"{'location': {'name': 'San Francisco', 'region': 'California', 'country': 'United States of America', 'lat': 37.78, 'lon': -122.42, 'tz_id': 'America/Los_Angeles', 'localtime_epoch': 1717238703, 'localtime': '2024-06-01 3:45'}, 'current': {'last_updated_epoch': 1717237800, 'last_updated': '2024-06-01 03:30', 'temp_c': 12.0, 'temp_f': 53.6, 'is_day': 0, 'condition': {'text': 'Mist', 'icon': '//cdn.weatherapi.com/weather/64x64/night/143.png', 'code': 1030}, 'wind_mph': 5.6, 'wind_kph': 9.0, 'wind_degree': 310, 'wind_dir': 'NW', 'pressure_mb': 1013.0, 'pressure_in': 29.92, 'precip_mm': 0.0, 'precip_in': 0.0, 'humidity': 88, 'cloud': 100, 'feelslike_c': 10.5, 'feelslike_f': 50.8, 'windchill_c': 9.3, 'windchill_f': 48.7, 'heatindex_c': 11.1, 'heatindex_f': 51.9, 'dewpoint_c': 8.8, 'dewpoint_f': 47.8, 'vis_km': 6.4, 'vis_miles': 3.0, 'uv': 1.0, 'gust_mph': 12.5, 'gust_kph': 20.1}}\"},\n",
                     " {'url': 'https://www.wunderground.com/hourly/us/ca/san-francisco/date/2024-01-06',\n",
                     "  'content': 'Current Weather for Popular Cities . San Francisco, CA 58 ° F Partly Cloudy; Manhattan, NY warning 51 ° F Cloudy; Schiller Park, IL (60176) warning 51 ° F Fair; Boston, MA warning 41 ° F ...'}]"
                  ]
               },
               "execution_count": 3,
               "metadata": {},
               "output_type": "execute_result"
            }
         ],
         "source": [
            "from langchain_community.tools.tavily_search import TavilySearchResults\n",
            "\n",
            "search = TavilySearchResults(max_results=2)\n",
            "search_results = search.invoke(\"what is the weather in SF\")\n",
            "print(search_results)\n",
            "# If we want, we can create other tools.\n",
            "# Once we have all the tools we want, we can put them in a list that we will reference later.\n",
            "tools = [search]"
         ]
      },
      {
         "cell_type": "markdown",
         "id": "e00068b0",
         "metadata": {},
         "source": [
            "## Using Language Models\n",
            "\n",
            "Next, let's learn how to use a language model by to call tools. LangChain supports many different language models that you can use interchangably - select the one you want to use below!\n",
            "\n",
            "```{=mdx}\n",
            "import ChatModelTabs from \"@theme/ChatModelTabs\";\n",
            "\n",
            "<ChatModelTabs openaiParams={`model=\"gpt-4\"`} />\n",
            "```"
         ]
      },
      {
         "cell_type": "code",
         "execution_count": 3,
         "id": "69185491",
         "metadata": {},
         "outputs": [],
         "source": [
            "# | output: false\n",
            "# | echo: false\n",
            "\n",
            "from langchain_anthropic import ChatAnthropic\n",
            "\n",
            "model = ChatAnthropic(model=\"claude-3-sonnet-20240229\")"
         ]
      },
      {
         "cell_type": "markdown",
         "id": "642ed8bf",
         "metadata": {},
         "source": [
            "You can call the language model by passing in a list of messages. By default, the response is a `content` string."
         ]
      },
      {
         "cell_type": "code",
         "execution_count": 4,
         "id": "c96c960b",
         "metadata": {},
         "outputs": [
            {
               "data": {
                  "text/plain": [
                     "'Hi there!'"
                  ]
               },
               "execution_count": 5,
               "metadata": {},
               "output_type": "execute_result"
            }
         ],
         "source": [
            "from langchain_core.messages import HumanMessage\n",
            "\n",
            "response = model.invoke([HumanMessage(content=\"hi!\")])\n",
            "response.content"
         ]
      },
      {
         "cell_type": "markdown",
         "id": "47bf8210",
         "metadata": {},
         "source": [
            "We can now see what it is like to enable this model to do tool calling. In order to enable that we use `.bind_tools` to give the language model knowledge of these tools"
         ]
      },
      {
         "cell_type": "code",
         "execution_count": 5,
         "id": "ba692a74",
         "metadata": {},
         "outputs": [],
         "source": [
            "model_with_tools = model.bind_tools(tools)"
         ]
      },
      {
         "cell_type": "markdown",
         "id": "fd920b69",
         "metadata": {},
         "source": [
            "We can now call the model. Let's first call it with a normal message, and see how it responds. We can look at both the `content` field as well as the `tool_calls` field."
         ]
      },
      {
         "cell_type": "code",
         "execution_count": 6,
         "id": "b6a7e925",
         "metadata": {},
         "outputs": [
            {
               "name": "stdout",
               "output_type": "stream",
               "text": [
                  "ContentString: Hello!\n",
                  "ToolCalls: []\n"
               ]
            }
         ],
         "source": [
            "response = model_with_tools.invoke([HumanMessage(content=\"Hi!\")])\n",
            "\n",
            "print(f\"ContentString: {response.content}\")\n",
            "print(f\"ToolCalls: {response.tool_calls}\")"
         ]
      },
      {
         "cell_type": "markdown",
         "id": "e8c81e76",
         "metadata": {},
         "source": [
            "Now, let's try calling it with some input that would expect a tool to be called."
         ]
      },
      {
         "cell_type": "code",
         "execution_count": 7,
         "id": "688b465d",
         "metadata": {},
         "outputs": [
            {
               "name": "stdout",
               "output_type": "stream",
               "text": [
                  "ContentString: \n",
                  "ToolCalls: [{'name': 'tavily_search_results_json', 'args': {'query': 'weather san francisco'}, 'id': 'toolu_01VTP7DUvSfgtYxsq9x4EwMp'}]\n"
               ]
            }
         ],
         "source": [
            "response = model_with_tools.invoke([HumanMessage(content=\"What's the weather in SF?\")])\n",
            "\n",
            "print(f\"ContentString: {response.content}\")\n",
            "print(f\"ToolCalls: {response.tool_calls}\")"
         ]
      },
      {
         "cell_type": "markdown",
         "id": "83c4bcd3",
         "metadata": {},
         "source": [
            "We can see that there's now no text content, but there is a tool call! It wants us to call the Tavily Search tool.\n",
            "\n",
            "This isn't calling that tool yet - it's just telling us to. In order to actually call it, we'll want to create our agent."
         ]
      },
      {
         "cell_type": "markdown",
         "id": "40ccec80",
         "metadata": {},
         "source": [
            "## Create the agent\n",
            "\n",
            "Now that we have defined the tools and the LLM, we can create the agent. We will be using [LangGraph](/docs/concepts/#langgraph) to construct the agent. \n",
            "Currently we are using a high level interface to construct the agent, but the nice thing about LangGraph is that this high-level interface is backed by a low-level, highly controllable API in case you want to modify the agent logic.\n"
         ]
      },
      {
         "cell_type": "markdown",
         "id": "f8014c9d",
         "metadata": {},
         "source": [
            "Now, we can initalize the agent with the LLM and the tools.\n",
            "\n",
            "Note that we are passing in the `model`, not `model_with_tools`. That is because `create_react_agent` will call `.bind_tools` for us under the hood."
         ]
      },
      {
         "cell_type": "code",
         "execution_count": 9,
         "id": "89cf72b4-6046-4b47-8f27-5522d8cb8036",
         "metadata": {},
         "outputs": [],
         "source": [
            "from langgraph.prebuilt import create_react_agent\n",
            "\n",
            "agent_executor = create_react_agent(model, tools)"
         ]
      },
      {
         "cell_type": "markdown",
         "id": "e4df0e06",
         "metadata": {},
         "source": [
            "## Run the agent\n",
            "\n",
            "We can now run the agent on a few queries! Note that for now, these are all **stateless** queries (it won't remember previous interactions). Note that the agent will return the **final** state at the end of the interaction (which includes any inputs, we will see later on how to get only the outputs).\n",
            "\n",
            "First up, let's see how it responds when there's no need to call a tool:"
         ]
      },
      {
         "cell_type": "code",
         "execution_count": 10,
         "id": "114ba50d",
         "metadata": {},
         "outputs": [
            {
               "data": {
                  "text/plain": [
                     "[HumanMessage(content='hi!', id='a820fcc5-9b87-457a-9af0-f21768143ee3'),\n",
                     " AIMessage(content='Hello!', response_metadata={'id': 'msg_01VbC493X1VEDyusgttiEr1z', 'model': 'claude-3-sonnet-20240229', 'stop_reason': 'end_turn', 'stop_sequence': None, 'usage': {'input_tokens': 264, 'output_tokens': 5}}, id='run-0e0ddae8-a85b-4bd6-947c-c36c857a4698-0', usage_metadata={'input_tokens': 264, 'output_tokens': 5, 'total_tokens': 269})]"
                  ]
               },
               "execution_count": 10,
               "metadata": {},
               "output_type": "execute_result"
            }
         ],
         "source": [
            "response = agent_executor.invoke({\"messages\": [HumanMessage(content=\"hi!\")]})\n",
            "\n",
            "response[\"messages\"]"
         ]
      },
      {
         "cell_type": "markdown",
         "id": "71493a42",
         "metadata": {},
         "source": [
            "In order to see exactly what is happening under the hood (and to make sure it's not calling a tool) we can take a look at the [LangSmith trace](https://smith.langchain.com/public/28311faa-e135-4d6a-ab6b-caecf6482aaa/r)\n",
            "\n",
            "Let's now try it out on an example where it should be invoking the tool"
         ]
      },
      {
         "cell_type": "code",
         "execution_count": 11,
         "id": "77c2f769",
         "metadata": {},
         "outputs": [
            {
               "data": {
                  "text/plain": [
                     "[HumanMessage(content='whats the weather in sf?', id='1d6c96bb-4ddb-415c-a579-a07d5264de0d'),\n",
                     " AIMessage(content=[{'id': 'toolu_01Y5EK4bw2LqsQXeaUv8iueF', 'input': {'query': 'weather in san francisco'}, 'name': 'tavily_search_results_json', 'type': 'tool_use'}], response_metadata={'id': 'msg_0132wQUcEduJ8UKVVVqwJzM4', 'model': 'claude-3-sonnet-20240229', 'stop_reason': 'tool_use', 'stop_sequence': None, 'usage': {'input_tokens': 269, 'output_tokens': 61}}, id='run-26d5e5e8-d4fd-46d2-a197-87b95b10e823-0', tool_calls=[{'name': 'tavily_search_results_json', 'args': {'query': 'weather in san francisco'}, 'id': 'toolu_01Y5EK4bw2LqsQXeaUv8iueF'}], usage_metadata={'input_tokens': 269, 'output_tokens': 61, 'total_tokens': 330}),\n",
                     " ToolMessage(content='[{\"url\": \"https://www.weatherapi.com/\", \"content\": \"{\\'location\\': {\\'name\\': \\'San Francisco\\', \\'region\\': \\'California\\', \\'country\\': \\'United States of America\\', \\'lat\\': 37.78, \\'lon\\': -122.42, \\'tz_id\\': \\'America/Los_Angeles\\', \\'localtime_epoch\\': 1717238703, \\'localtime\\': \\'2024-06-01 3:45\\'}, \\'current\\': {\\'last_updated_epoch\\': 1717237800, \\'last_updated\\': \\'2024-06-01 03:30\\', \\'temp_c\\': 12.0, \\'temp_f\\': 53.6, \\'is_day\\': 0, \\'condition\\': {\\'text\\': \\'Mist\\', \\'icon\\': \\'//cdn.weatherapi.com/weather/64x64/night/143.png\\', \\'code\\': 1030}, \\'wind_mph\\': 5.6, \\'wind_kph\\': 9.0, \\'wind_degree\\': 310, \\'wind_dir\\': \\'NW\\', \\'pressure_mb\\': 1013.0, \\'pressure_in\\': 29.92, \\'precip_mm\\': 0.0, \\'precip_in\\': 0.0, \\'humidity\\': 88, \\'cloud\\': 100, \\'feelslike_c\\': 10.5, \\'feelslike_f\\': 50.8, \\'windchill_c\\': 9.3, \\'windchill_f\\': 48.7, \\'heatindex_c\\': 11.1, \\'heatindex_f\\': 51.9, \\'dewpoint_c\\': 8.8, \\'dewpoint_f\\': 47.8, \\'vis_km\\': 6.4, \\'vis_miles\\': 3.0, \\'uv\\': 1.0, \\'gust_mph\\': 12.5, \\'gust_kph\\': 20.1}}\"}, {\"url\": \"https://www.timeanddate.com/weather/usa/san-francisco/hourly\", \"content\": \"Sun & Moon. Weather Today Weather Hourly 14 Day Forecast Yesterday/Past Weather Climate (Averages) Currently: 59 \\\\u00b0F. Passing clouds. (Weather station: San Francisco International Airport, USA). See more current weather.\"}]', name='tavily_search_results_json', id='37aa1fd9-b232-4a02-bd22-bc5b9b44a22c', tool_call_id='toolu_01Y5EK4bw2LqsQXeaUv8iueF'),\n",
                     " AIMessage(content='Based on the search results, here is a summary of the current weather in San Francisco:\\n\\nThe weather in San Francisco is currently misty with a temperature of around 53°F (12°C). There is complete cloud cover and moderate winds from the northwest around 5-9 mph (9-14 km/h). Humidity is high at 88%. Visibility is around 3 miles (6.4 km). \\n\\nThe results provide an hourly forecast as well as current conditions from a couple different weather sources. Let me know if you need any additional details about the San Francisco weather!', response_metadata={'id': 'msg_01BRX9mrT19nBDdHYtR7wJ92', 'model': 'claude-3-sonnet-20240229', 'stop_reason': 'end_turn', 'stop_sequence': None, 'usage': {'input_tokens': 920, 'output_tokens': 132}}, id='run-d0325583-3ddc-4432-b2b2-d023eb97660f-0', usage_metadata={'input_tokens': 920, 'output_tokens': 132, 'total_tokens': 1052})]"
                  ]
               },
               "execution_count": 11,
               "metadata": {},
               "output_type": "execute_result"
            }
         ],
         "source": [
            "response = agent_executor.invoke(\n",
            "    {\"messages\": [HumanMessage(content=\"whats the weather in sf?\")]}\n",
            ")\n",
            "response[\"messages\"]"
         ]
      },
      {
         "cell_type": "markdown",
         "id": "c174f838",
         "metadata": {},
         "source": [
            "We can check out the [LangSmith trace](https://smith.langchain.com/public/f520839d-cd4d-4495-8764-e32b548e235d/r) to make sure it's calling the search tool effectively."
         ]
      },
      {
         "cell_type": "markdown",
         "id": "8f6ca7e4",
         "metadata": {},
         "source": [
            "## Streaming Messages\n",
            "\n",
            "We've seen how the agent can be called with `.invoke` to get back a final response. If the agent is executing multiple steps, that may take a while. In order to show intermediate progress, we can stream back messages as they occur."
         ]
      },
      {
         "cell_type": "code",
         "execution_count": null,
         "id": "532d6557",
         "metadata": {},
         "outputs": [
            {
               "name": "stdout",
               "output_type": "stream",
               "text": [
                  "{'agent': {'messages': [AIMessage(content='', additional_kwargs={'tool_calls': [{'id': 'call_50Kb8zHmFqPYavQwF5TgcOH8', 'function': {'arguments': '{\\n  \"query\": \"current weather in San Francisco\"\\n}', 'name': 'tavily_search_results_json'}, 'type': 'function'}]}, response_metadata={'token_usage': {'completion_tokens': 23, 'prompt_tokens': 134, 'total_tokens': 157}, 'model_name': 'gpt-4', 'system_fingerprint': None, 'finish_reason': 'tool_calls', 'logprobs': None}, id='run-042d5feb-c2cc-4c3f-b8fd-dbc22fd0bc07-0', tool_calls=[{'name': 'tavily_search_results_json', 'args': {'query': 'current weather in San Francisco'}, 'id': 'call_50Kb8zHmFqPYavQwF5TgcOH8'}])]}}\n",
                  "----\n",
                  "{'action': {'messages': [ToolMessage(content='[{\"url\": \"https://www.weatherapi.com/\", \"content\": \"{\\'location\\': {\\'name\\': \\'San Francisco\\', \\'region\\': \\'California\\', \\'country\\': \\'United States of America\\', \\'lat\\': 37.78, \\'lon\\': -122.42, \\'tz_id\\': \\'America/Los_Angeles\\', \\'localtime_epoch\\': 1714426906, \\'localtime\\': \\'2024-04-29 14:41\\'}, \\'current\\': {\\'last_updated_epoch\\': 1714426200, \\'last_updated\\': \\'2024-04-29 14:30\\', \\'temp_c\\': 17.8, \\'temp_f\\': 64.0, \\'is_day\\': 1, \\'condition\\': {\\'text\\': \\'Sunny\\', \\'icon\\': \\'//cdn.weatherapi.com/weather/64x64/day/113.png\\', \\'code\\': 1000}, \\'wind_mph\\': 23.0, \\'wind_kph\\': 37.1, \\'wind_degree\\': 290, \\'wind_dir\\': \\'WNW\\', \\'pressure_mb\\': 1019.0, \\'pressure_in\\': 30.09, \\'precip_mm\\': 0.0, \\'precip_in\\': 0.0, \\'humidity\\': 50, \\'cloud\\': 0, \\'feelslike_c\\': 17.8, \\'feelslike_f\\': 64.0, \\'vis_km\\': 16.0, \\'vis_miles\\': 9.0, \\'uv\\': 5.0, \\'gust_mph\\': 27.5, \\'gust_kph\\': 44.3}}\"}, {\"url\": \"https://world-weather.info/forecast/usa/san_francisco/april-2024/\", \"content\": \"Extended weather forecast in San Francisco. Hourly Week 10 days 14 days 30 days Year. Detailed \\\\u26a1 San Francisco Weather Forecast for April 2024 - day/night \\\\ud83c\\\\udf21\\\\ufe0f temperatures, precipitations - World-Weather.info.\"}]', name='tavily_search_results_json', id='d88320ac-3fe1-4f73-870a-3681f15f6982', tool_call_id='call_50Kb8zHmFqPYavQwF5TgcOH8')]}}\n",
                  "----\n",
                  "{'agent': {'messages': [AIMessage(content='The current weather in San Francisco, California is sunny with a temperature of 17.8°C (64.0°F). The wind is coming from the WNW at 23.0 mph. The humidity is at 50%. [source](https://www.weatherapi.com/)', response_metadata={'token_usage': {'completion_tokens': 58, 'prompt_tokens': 602, 'total_tokens': 660}, 'model_name': 'gpt-4', 'system_fingerprint': None, 'finish_reason': 'stop', 'logprobs': None}, id='run-0cd2a507-ded5-4601-afe3-3807400e9989-0')]}}\n",
                  "----\n"
               ]
            }
         ],
         "source": [
            "for chunk in agent_executor.stream(\n",
            "    {\"messages\": [HumanMessage(content=\"whats the weather in sf?\")]}\n",
            "):\n",
            "    print(chunk)\n",
            "    print(\"----\")"
         ]
      },
      {
         "cell_type": "markdown",
         "id": "c72b3043",
         "metadata": {},
         "source": [
            "## Streaming tokens\n",
            "\n",
            "In addition to streaming back messages, it is also useful to be streaming back tokens.\n",
            "We can do this with the `.astream_events` method.\n",
            "\n",
            ":::{.callout-important}\n",
            "This `.astream_events` method only works with Python 3.11 or higher.\n",
            ":::"
         ]
      },
      {
         "cell_type": "code",
         "execution_count": null,
         "id": "a3fb262c",
         "metadata": {},
         "outputs": [
            {
               "name": "stdout",
               "output_type": "stream",
               "text": [
                  "--\n",
                  "Starting tool: tavily_search_results_json with inputs: {'query': 'current weather in San Francisco'}\n",
                  "Done tool: tavily_search_results_json\n",
                  "Tool output was: [{'url': 'https://www.weatherapi.com/', 'content': \"{'location': {'name': 'San Francisco', 'region': 'California', 'country': 'United States of America', 'lat': 37.78, 'lon': -122.42, 'tz_id': 'America/Los_Angeles', 'localtime_epoch': 1714427052, 'localtime': '2024-04-29 14:44'}, 'current': {'last_updated_epoch': 1714426200, 'last_updated': '2024-04-29 14:30', 'temp_c': 17.8, 'temp_f': 64.0, 'is_day': 1, 'condition': {'text': 'Sunny', 'icon': '//cdn.weatherapi.com/weather/64x64/day/113.png', 'code': 1000}, 'wind_mph': 23.0, 'wind_kph': 37.1, 'wind_degree': 290, 'wind_dir': 'WNW', 'pressure_mb': 1019.0, 'pressure_in': 30.09, 'precip_mm': 0.0, 'precip_in': 0.0, 'humidity': 50, 'cloud': 0, 'feelslike_c': 17.8, 'feelslike_f': 64.0, 'vis_km': 16.0, 'vis_miles': 9.0, 'uv': 5.0, 'gust_mph': 27.5, 'gust_kph': 44.3}}\"}, {'url': 'https://www.weathertab.com/en/c/e/04/united-states/california/san-francisco/', 'content': 'San Francisco Weather Forecast for Apr 2024 - Risk of Rain Graph. Rain Risk Graph: Monthly Overview. Bar heights indicate rain risk percentages. Yellow bars mark low-risk days, while black and grey bars signal higher risks. Grey-yellow bars act as buffers, advising to keep at least one day clear from the riskier grey and black days, guiding ...'}]\n",
                  "--\n",
                  "The| current| weather| in| San| Francisco|,| California|,| USA| is| sunny| with| a| temperature| of| |17|.|8|°C| (|64|.|0|°F|).| The| wind| is| blowing| from| the| W|NW| at| a| speed| of| |37|.|1| k|ph| (|23|.|0| mph|).| The| humidity| level| is| at| |50|%.| [|Source|](|https|://|www|.weather|api|.com|/)|"
               ]
            }
         ],
         "source": [
            "async for event in agent_executor.astream_events(\n",
            "    {\"messages\": [HumanMessage(content=\"whats the weather in sf?\")]}, version=\"v1\"\n",
            "):\n",
            "    kind = event[\"event\"]\n",
            "    if kind == \"on_chain_start\":\n",
            "        if (\n",
            "            event[\"name\"] == \"Agent\"\n",
            "        ):  # Was assigned when creating the agent with `.with_config({\"run_name\": \"Agent\"})`\n",
            "            print(\n",
            "                f\"Starting agent: {event['name']} with input: {event['data'].get('input')}\"\n",
            "            )\n",
            "    elif kind == \"on_chain_end\":\n",
            "        if (\n",
            "            event[\"name\"] == \"Agent\"\n",
            "        ):  # Was assigned when creating the agent with `.with_config({\"run_name\": \"Agent\"})`\n",
            "            print()\n",
            "            print(\"--\")\n",
            "            print(\n",
            "                f\"Done agent: {event['name']} with output: {event['data'].get('output')['output']}\"\n",
            "            )\n",
            "    if kind == \"on_chat_model_stream\":\n",
            "        content = event[\"data\"][\"chunk\"].content\n",
            "        if content:\n",
            "            # Empty content in the context of OpenAI means\n",
            "            # that the model is asking for a tool to be invoked.\n",
            "            # So we only print non-empty content\n",
            "            print(content, end=\"|\")\n",
            "    elif kind == \"on_tool_start\":\n",
            "        print(\"--\")\n",
            "        print(\n",
            "            f\"Starting tool: {event['name']} with inputs: {event['data'].get('input')}\"\n",
            "        )\n",
            "    elif kind == \"on_tool_end\":\n",
            "        print(f\"Done tool: {event['name']}\")\n",
            "        print(f\"Tool output was: {event['data'].get('output')}\")\n",
            "        print(\"--\")"
         ]
      },
      {
         "cell_type": "markdown",
         "id": "022cbc8a",
         "metadata": {},
         "source": [
            "## Adding in memory\n",
            "\n",
            "As mentioned earlier, this agent is stateless. This means it does not remember previous interactions. To give it memory we need to pass in a checkpointer. When passing in a checkpointer, we also have to pass in a `thread_id` when invoking the agent (so it knows which thread/conversation to resume from)."
         ]
      },
      {
         "cell_type": "code",
         "execution_count": null,
         "id": "c4073e35",
         "metadata": {},
         "outputs": [],
         "source": [
            "from langgraph.checkpoint.sqlite import SqliteSaver\n",
            "\n",
            "memory = SqliteSaver.from_conn_string(\":memory:\")"
         ]
      },
      {
         "cell_type": "code",
         "execution_count": 12,
         "id": "e64a944e-f9ac-43cf-903c-d3d28d765377",
         "metadata": {},
         "outputs": [],
         "source": [
            "agent_executor = create_react_agent(model, tools, checkpointer=memory)\n",
            "\n",
            "config = {\"configurable\": {\"thread_id\": \"abc123\"}}"
         ]
      },
      {
         "cell_type": "code",
         "execution_count": 13,
         "id": "a13462d0-2d02-4474-921e-15a1ba1fa274",
         "metadata": {},
         "outputs": [
            {
               "name": "stdout",
               "output_type": "stream",
               "text": [
                  "{'agent': {'messages': [AIMessage(content=\"Hello Bob! It's nice to meet you again.\", response_metadata={'id': 'msg_013C1z2ZySagEFwmU1EsysR2', 'model': 'claude-3-sonnet-20240229', 'stop_reason': 'end_turn', 'stop_sequence': None, 'usage': {'input_tokens': 1162, 'output_tokens': 14}}, id='run-f878acfd-d195-44e8-9166-e2796317e3f8-0', usage_metadata={'input_tokens': 1162, 'output_tokens': 14, 'total_tokens': 1176})]}}\n",
                  "----\n"
               ]
            }
         ],
         "source": [
            "for chunk in agent_executor.stream(\n",
            "    {\"messages\": [HumanMessage(content=\"hi im bob!\")]}, config\n",
            "):\n",
            "    print(chunk)\n",
            "    print(\"----\")"
         ]
      },
      {
         "cell_type": "code",
         "execution_count": 14,
         "id": "56d8028b-5dbc-40b2-86f5-ed60631d86a3",
         "metadata": {},
         "outputs": [
            {
               "name": "stdout",
               "output_type": "stream",
               "text": [
                  "{'agent': {'messages': [AIMessage(content='You mentioned your name is Bob when you introduced yourself earlier. So your name is Bob.', response_metadata={'id': 'msg_01WNwnRNGwGDRw6vRdivt6i1', 'model': 'claude-3-sonnet-20240229', 'stop_reason': 'end_turn', 'stop_sequence': None, 'usage': {'input_tokens': 1184, 'output_tokens': 21}}, id='run-f5c0b957-8878-405a-9d4b-a7cd38efe81f-0', usage_metadata={'input_tokens': 1184, 'output_tokens': 21, 'total_tokens': 1205})]}}\n",
                  "----\n"
               ]
            }
         ],
         "source": [
            "for chunk in agent_executor.stream(\n",
            "    {\"messages\": [HumanMessage(content=\"whats my name?\")]}, config\n",
            "):\n",
            "    print(chunk)\n",
            "    print(\"----\")"
         ]
      },
      {
         "cell_type": "markdown",
         "id": "bda99754-0a11-4447-b408-e8db8f2e3517",
         "metadata": {},
         "source": [
            "Example [LangSmith trace](https://smith.langchain.com/public/fa73960b-0f7d-4910-b73d-757a12f33b2b/r)"
         ]
      },
      {
         "cell_type": "markdown",
         "id": "ae908088",
         "metadata": {},
         "source": [
            "If I want to start a new conversation, all I have to do is change the `thread_id` used"
         ]
      },
      {
         "cell_type": "code",
         "execution_count": 15,
         "id": "24460239",
         "metadata": {},
         "outputs": [
            {
               "name": "stdout",
               "output_type": "stream",
               "text": [
                  "{'agent': {'messages': [AIMessage(content=\"I'm afraid I don't actually know your name. As an AI assistant without personal information about you, I don't have a specific name associated with our conversation.\", response_metadata={'id': 'msg_01NoaXNNYZKSoBncPcLkdcbo', 'model': 'claude-3-sonnet-20240229', 'stop_reason': 'end_turn', 'stop_sequence': None, 'usage': {'input_tokens': 267, 'output_tokens': 36}}, id='run-c9f7df3d-525a-4d8f-bbcf-a5b4a5d2e4b0-0', usage_metadata={'input_tokens': 267, 'output_tokens': 36, 'total_tokens': 303})]}}\n",
                  "----\n"
               ]
            }
         ],
         "source": [
            "config = {\"configurable\": {\"thread_id\": \"xyz123\"}}\n",
            "for chunk in agent_executor.stream(\n",
            "    {\"messages\": [HumanMessage(content=\"whats my name?\")]}, config\n",
            "):\n",
            "    print(chunk)\n",
            "    print(\"----\")"
         ]
      },
      {
         "cell_type": "markdown",
         "id": "c029798f",
         "metadata": {},
         "source": [
            "## Conclusion\n",
            "\n",
            "That's a wrap! In this quick start we covered how to create a simple agent. \n",
            "We've then shown how to stream back a response - not only the intermediate steps, but also tokens!\n",
            "We've also added in memory so you can have a conversation with them.\n",
            "Agents are a complex topic, and there's lot to learn! \n",
            "\n",
            "For more information on Agents, please check out the [LangGraph](/docs/concepts/#langgraph) documentation. This has it's own set of concepts, tutorials, and how-to guides."
         ]
      },
      {
         "cell_type": "code",
         "execution_count": null,
         "id": "e3ec3244",
         "metadata": {},
         "outputs": [],
         "source": []
      }
=======
 "cells": [
  {
   "cell_type": "raw",
   "id": "17546ebb",
   "metadata": {
    "vscode": {
     "languageId": "raw"
    }
   },
   "source": [
    "---\n",
    "keywords: [agent, agents]\n",
    "---"
   ]
  },
  {
   "cell_type": "markdown",
   "id": "1df78a71",
   "metadata": {},
   "source": [
    "# Build an Agent\n",
    "\n",
    ":::info Prerequisites\n",
    "\n",
    "This guide assumes familiarity with the following concepts:\n",
    "\n",
    "- [Chat Models](/docs/concepts/#chat-models)\n",
    "- [Tools](/docs/concepts/#tools)\n",
    "- [Agents](/docs/concepts/#agents)\n",
    "\n",
    ":::\n",
    "\n",
    "By themselves, language models can't take actions - they just output text.\n",
    "A big use case for LangChain is creating **agents**.\n",
    "Agents are systems that use LLMs as reasoning engines to determine which actions to take and the inputs to pass them.\n",
    "After executing actions, the results can be fed back into the LLM to determine whether more actions are needed, or whether it is okay to finish.\n",
    "\n",
    "In this tutorial we will build an agent that can interact with a search engine. You will be able to ask this agent questions, watch it call the search tool, and have conversations with it.\n",
    "\n",
    "## End-to-end agent\n",
    "\n",
    "The code snippet below represents a fully functional agent that uses an LLM to decide which tools to use. It is equipped with a generic search tool. It has conversational memory - meaning that it can be used as a multi-turn chatbot.\n",
    "\n",
    "In the rest of the guide, we will walk through the individual components and what each part does - but if you want to just grab some code and get started, feel free to use this!"
   ]
  },
  {
   "cell_type": "code",
   "execution_count": 2,
   "id": "a79bb782",
   "metadata": {},
   "outputs": [
    {
     "name": "stdout",
     "output_type": "stream",
     "text": [
      "{'agent': {'messages': [AIMessage(content=\"Hello Bob! Since you didn't ask a specific question, I don't need to use any tools to respond. It's nice to meet you. San Francisco is a wonderful city with lots to see and do. I hope you're enjoying living there. Please let me know if you have any other questions!\", response_metadata={'id': 'msg_01Mmfzfs9m4XMgVzsCZYMWqH', 'model': 'claude-3-sonnet-20240229', 'stop_reason': 'end_turn', 'stop_sequence': None, 'usage': {'input_tokens': 271, 'output_tokens': 65}}, id='run-44c57f9c-a637-4888-b7d9-6d985031ae48-0', usage_metadata={'input_tokens': 271, 'output_tokens': 65, 'total_tokens': 336})]}}\n",
      "----\n",
      "{'agent': {'messages': [AIMessage(content=[{'text': 'To get current weather information for your location in San Francisco, let me invoke the search tool:', 'type': 'text'}, {'id': 'toolu_01BGEyQaSz3pTq8RwUUHSRoo', 'input': {'query': 'san francisco weather'}, 'name': 'tavily_search_results_json', 'type': 'tool_use'}], response_metadata={'id': 'msg_013AVSVsRLKYZjduLpJBY4us', 'model': 'claude-3-sonnet-20240229', 'stop_reason': 'tool_use', 'stop_sequence': None, 'usage': {'input_tokens': 347, 'output_tokens': 80}}, id='run-de7923b6-5ee2-4ebe-bd95-5aed4933d0e3-0', tool_calls=[{'name': 'tavily_search_results_json', 'args': {'query': 'san francisco weather'}, 'id': 'toolu_01BGEyQaSz3pTq8RwUUHSRoo'}], usage_metadata={'input_tokens': 347, 'output_tokens': 80, 'total_tokens': 427})]}}\n",
      "----\n",
      "{'tools': {'messages': [ToolMessage(content='[{\"url\": \"https://www.weatherapi.com/\", \"content\": \"{\\'location\\': {\\'name\\': \\'San Francisco\\', \\'region\\': \\'California\\', \\'country\\': \\'United States of America\\', \\'lat\\': 37.78, \\'lon\\': -122.42, \\'tz_id\\': \\'America/Los_Angeles\\', \\'localtime_epoch\\': 1717238643, \\'localtime\\': \\'2024-06-01 3:44\\'}, \\'current\\': {\\'last_updated_epoch\\': 1717237800, \\'last_updated\\': \\'2024-06-01 03:30\\', \\'temp_c\\': 12.0, \\'temp_f\\': 53.6, \\'is_day\\': 0, \\'condition\\': {\\'text\\': \\'Mist\\', \\'icon\\': \\'//cdn.weatherapi.com/weather/64x64/night/143.png\\', \\'code\\': 1030}, \\'wind_mph\\': 5.6, \\'wind_kph\\': 9.0, \\'wind_degree\\': 310, \\'wind_dir\\': \\'NW\\', \\'pressure_mb\\': 1013.0, \\'pressure_in\\': 29.92, \\'precip_mm\\': 0.0, \\'precip_in\\': 0.0, \\'humidity\\': 88, \\'cloud\\': 100, \\'feelslike_c\\': 10.5, \\'feelslike_f\\': 50.8, \\'windchill_c\\': 9.3, \\'windchill_f\\': 48.7, \\'heatindex_c\\': 11.1, \\'heatindex_f\\': 51.9, \\'dewpoint_c\\': 8.8, \\'dewpoint_f\\': 47.8, \\'vis_km\\': 6.4, \\'vis_miles\\': 3.0, \\'uv\\': 1.0, \\'gust_mph\\': 12.5, \\'gust_kph\\': 20.1}}\"}, {\"url\": \"https://www.timeanddate.com/weather/usa/san-francisco/historic\", \"content\": \"Past Weather in San Francisco, California, USA \\\\u2014 Yesterday and Last 2 Weeks. Time/General. Weather. Time Zone. DST Changes. Sun & Moon. Weather Today Weather Hourly 14 Day Forecast Yesterday/Past Weather Climate (Averages) Currently: 68 \\\\u00b0F. Passing clouds.\"}]', name='tavily_search_results_json', tool_call_id='toolu_01BGEyQaSz3pTq8RwUUHSRoo')]}}\n",
      "----\n",
      "{'agent': {'messages': [AIMessage(content='Based on the search results, the current weather in San Francisco is:\\n\\nTemperature: 53.6°F (12°C)\\nConditions: Misty\\nWind: 5.6 mph (9 kph) from the Northwest\\nHumidity: 88%\\nCloud Cover: 100% \\n\\nThe results provide detailed information like wind chill, heat index, visibility and more. It looks like a typical cool, foggy morning in San Francisco. Let me know if you need any other details about the weather where you live!', response_metadata={'id': 'msg_019WGLbaojuNdbCnqac7zaGW', 'model': 'claude-3-sonnet-20240229', 'stop_reason': 'end_turn', 'stop_sequence': None, 'usage': {'input_tokens': 1035, 'output_tokens': 120}}, id='run-1bb68bf3-b212-4ef4-8a31-10c830421c78-0', usage_metadata={'input_tokens': 1035, 'output_tokens': 120, 'total_tokens': 1155})]}}\n",
      "----\n"
     ]
    }
   ],
   "source": [
    "# Import relevant functionality\n",
    "from langchain_anthropic import ChatAnthropic\n",
    "from langchain_community.tools.tavily_search import TavilySearchResults\n",
    "from langchain_core.messages import HumanMessage\n",
    "from langgraph.checkpoint.sqlite import SqliteSaver\n",
    "from langgraph.prebuilt import create_react_agent\n",
    "\n",
    "# Create the agent\n",
    "memory = SqliteSaver.from_conn_string(\":memory:\")\n",
    "model = ChatAnthropic(model_name=\"claude-3-sonnet-20240229\")\n",
    "search = TavilySearchResults(max_results=2)\n",
    "tools = [search]\n",
    "agent_executor = create_react_agent(model, tools, checkpointer=memory)\n",
    "\n",
    "# Use the agent\n",
    "config = {\"configurable\": {\"thread_id\": \"abc123\"}}\n",
    "for chunk in agent_executor.stream(\n",
    "    {\"messages\": [HumanMessage(content=\"hi im bob! and i live in sf\")]}, config\n",
    "):\n",
    "    print(chunk)\n",
    "    print(\"----\")\n",
    "\n",
    "for chunk in agent_executor.stream(\n",
    "    {\"messages\": [HumanMessage(content=\"whats the weather where I live?\")]}, config\n",
    "):\n",
    "    print(chunk)\n",
    "    print(\"----\")"
   ]
  },
  {
   "cell_type": "markdown",
   "id": "f4c03f40-1328-412d-8a48-1db0cd481b77",
   "metadata": {},
   "source": [
    "## Setup\n",
    "\n",
    "### Jupyter Notebook\n",
    "\n",
    "This guide (and most of the other guides in the documentation) uses [Jupyter notebooks](https://jupyter.org/) and assumes the reader is as well. Jupyter notebooks are perfect interactive environments for learning how to work with LLM systems because oftentimes things can go wrong (unexpected output, API down, etc), and observing these cases is a great way to better understand building with LLMs.\n",
    "\n",
    "This and other tutorials are perhaps most conveniently run in a Jupyter notebook. See [here](https://jupyter.org/install) for instructions on how to install.\n",
    "\n",
    "### Installation\n",
    "\n",
    "To install LangChain run:"
   ]
  },
  {
   "cell_type": "code",
   "execution_count": null,
   "id": "60bb3eb1",
   "metadata": {},
   "outputs": [],
   "source": [
    "%pip install -U langchain-community langgraph langchain-anthropic tavily-python"
   ]
  },
  {
   "cell_type": "markdown",
   "id": "2ee337ae",
   "metadata": {},
   "source": [
    "For more details, see our [Installation guide](/docs/how_to/installation).\n",
    "\n",
    "### LangSmith\n",
    "\n",
    "Many of the applications you build with LangChain will contain multiple steps with multiple invocations of LLM calls.\n",
    "As these applications get more and more complex, it becomes crucial to be able to inspect what exactly is going on inside your chain or agent.\n",
    "The best way to do this is with [LangSmith](https://smith.langchain.com).\n",
    "\n",
    "After you sign up at the link above, make sure to set your environment variables to start logging traces:\n",
    "\n",
    "```shell\n",
    "export LANGCHAIN_TRACING_V2=\"true\"\n",
    "export LANGCHAIN_API_KEY=\"...\"\n",
    "```\n",
    "\n",
    "Or, if in a notebook, you can set them with:\n",
    "\n",
    "```python\n",
    "import getpass\n",
    "import os\n",
    "\n",
    "os.environ[\"LANGCHAIN_TRACING_V2\"] = \"true\"\n",
    "os.environ[\"LANGCHAIN_API_KEY\"] = getpass.getpass()\n",
    "```\n",
    "\n",
    "### Tavily\n",
    "\n",
    "We will be using [Tavily](/docs/integrations/tools/tavily_search) (a search engine) as a tool.\n",
    "In order to use it, you will need to get and set an API key:\n",
    "\n",
    "```bash\n",
    "export TAVILY_API_KEY=\"...\"\n",
    "```\n",
    "\n",
    "Or, if in a notebook, you can set it with:\n",
    "\n",
    "```python\n",
    "import getpass\n",
    "import os\n",
    "\n",
    "os.environ[\"TAVILY_API_KEY\"] = getpass.getpass()\n",
    "```"
   ]
  },
  {
   "cell_type": "markdown",
   "id": "c335d1bf",
   "metadata": {},
   "source": [
    "## Define tools\n",
    "\n",
    "We first need to create the tools we want to use. Our main tool of choice will be [Tavily](/docs/integrations/tools/tavily_search) - a search engine. We have a built-in tool in LangChain to easily use Tavily search engine as tool.\n"
   ]
  },
  {
   "cell_type": "code",
   "execution_count": 2,
   "id": "482ce13d",
   "metadata": {},
   "outputs": [
    {
     "data": {
      "text/plain": [
       "[{'url': 'https://www.weatherapi.com/',\n",
       "  'content': \"{'location': {'name': 'San Francisco', 'region': 'California', 'country': 'United States of America', 'lat': 37.78, 'lon': -122.42, 'tz_id': 'America/Los_Angeles', 'localtime_epoch': 1717238703, 'localtime': '2024-06-01 3:45'}, 'current': {'last_updated_epoch': 1717237800, 'last_updated': '2024-06-01 03:30', 'temp_c': 12.0, 'temp_f': 53.6, 'is_day': 0, 'condition': {'text': 'Mist', 'icon': '//cdn.weatherapi.com/weather/64x64/night/143.png', 'code': 1030}, 'wind_mph': 5.6, 'wind_kph': 9.0, 'wind_degree': 310, 'wind_dir': 'NW', 'pressure_mb': 1013.0, 'pressure_in': 29.92, 'precip_mm': 0.0, 'precip_in': 0.0, 'humidity': 88, 'cloud': 100, 'feelslike_c': 10.5, 'feelslike_f': 50.8, 'windchill_c': 9.3, 'windchill_f': 48.7, 'heatindex_c': 11.1, 'heatindex_f': 51.9, 'dewpoint_c': 8.8, 'dewpoint_f': 47.8, 'vis_km': 6.4, 'vis_miles': 3.0, 'uv': 1.0, 'gust_mph': 12.5, 'gust_kph': 20.1}}\"},\n",
       " {'url': 'https://www.wunderground.com/hourly/us/ca/san-francisco/date/2024-01-06',\n",
       "  'content': 'Current Weather for Popular Cities . San Francisco, CA 58 ° F Partly Cloudy; Manhattan, NY warning 51 ° F Cloudy; Schiller Park, IL (60176) warning 51 ° F Fair; Boston, MA warning 41 ° F ...'}]"
      ]
     },
     "execution_count": 3,
     "metadata": {},
     "output_type": "execute_result"
    }
   ],
   "source": [
    "from langchain_community.tools.tavily_search import TavilySearchResults\n",
    "\n",
    "search = TavilySearchResults(max_results=2)\n",
    "search_results = search.invoke(\"what is the weather in SF\")\n",
    "print(search_results)\n",
    "# If we want, we can create other tools.\n",
    "# Once we have all the tools we want, we can put them in a list that we will reference later.\n",
    "tools = [search]"
   ]
  },
  {
   "cell_type": "markdown",
   "id": "e00068b0",
   "metadata": {},
   "source": [
    "## Using Language Models\n",
    "\n",
    "Next, let's learn how to use a language model by to call tools. LangChain supports many different language models that you can use interchangably - select the one you want to use below!\n",
    "\n",
    "```{=mdx}\n",
    "import ChatModelTabs from \"@theme/ChatModelTabs\";\n",
    "\n",
    "<ChatModelTabs openaiParams={`model=\"gpt-4\"`} />\n",
    "```"
   ]
  },
  {
   "cell_type": "code",
   "execution_count": 3,
   "id": "69185491",
   "metadata": {},
   "outputs": [],
   "source": [
    "# | output: false\n",
    "# | echo: false\n",
    "\n",
    "from langchain_anthropic import ChatAnthropic\n",
    "\n",
    "model = ChatAnthropic(model=\"claude-3-sonnet-20240229\")"
   ]
  },
  {
   "cell_type": "markdown",
   "id": "642ed8bf",
   "metadata": {},
   "source": [
    "You can call the language model by passing in a list of messages. By default, the response is a `content` string."
   ]
  },
  {
   "cell_type": "code",
   "execution_count": 4,
   "id": "c96c960b",
   "metadata": {},
   "outputs": [
    {
     "data": {
      "text/plain": [
       "'Hi there!'"
      ]
     },
     "execution_count": 5,
     "metadata": {},
     "output_type": "execute_result"
    }
   ],
   "source": [
    "from langchain_core.messages import HumanMessage\n",
    "\n",
    "response = model.invoke([HumanMessage(content=\"hi!\")])\n",
    "response.content"
   ]
  },
  {
   "cell_type": "markdown",
   "id": "47bf8210",
   "metadata": {},
   "source": [
    "We can now see what it is like to enable this model to do tool calling. In order to enable that we use `.bind_tools` to give the language model knowledge of these tools"
   ]
  },
  {
   "cell_type": "code",
   "execution_count": 5,
   "id": "ba692a74",
   "metadata": {},
   "outputs": [],
   "source": [
    "model_with_tools = model.bind_tools(tools)"
   ]
  },
  {
   "cell_type": "markdown",
   "id": "fd920b69",
   "metadata": {},
   "source": [
    "We can now call the model. Let's first call it with a normal message, and see how it responds. We can look at both the `content` field as well as the `tool_calls` field."
   ]
  },
  {
   "cell_type": "code",
   "execution_count": 6,
   "id": "b6a7e925",
   "metadata": {},
   "outputs": [
    {
     "name": "stdout",
     "output_type": "stream",
     "text": [
      "ContentString: Hello!\n",
      "ToolCalls: []\n"
     ]
    }
   ],
   "source": [
    "response = model_with_tools.invoke([HumanMessage(content=\"Hi!\")])\n",
    "\n",
    "print(f\"ContentString: {response.content}\")\n",
    "print(f\"ToolCalls: {response.tool_calls}\")"
   ]
  },
  {
   "cell_type": "markdown",
   "id": "e8c81e76",
   "metadata": {},
   "source": [
    "Now, let's try calling it with some input that would expect a tool to be called."
   ]
  },
  {
   "cell_type": "code",
   "execution_count": 7,
   "id": "688b465d",
   "metadata": {},
   "outputs": [
    {
     "name": "stdout",
     "output_type": "stream",
     "text": [
      "ContentString: \n",
      "ToolCalls: [{'name': 'tavily_search_results_json', 'args': {'query': 'weather san francisco'}, 'id': 'toolu_01VTP7DUvSfgtYxsq9x4EwMp'}]\n"
     ]
    }
   ],
   "source": [
    "response = model_with_tools.invoke([HumanMessage(content=\"What's the weather in SF?\")])\n",
    "\n",
    "print(f\"ContentString: {response.content}\")\n",
    "print(f\"ToolCalls: {response.tool_calls}\")"
   ]
  },
  {
   "cell_type": "markdown",
   "id": "83c4bcd3",
   "metadata": {},
   "source": [
    "We can see that there's now no text content, but there is a tool call! It wants us to call the Tavily Search tool.\n",
    "\n",
    "This isn't calling that tool yet - it's just telling us to. In order to actually call it, we'll want to create our agent."
   ]
  },
  {
   "cell_type": "markdown",
   "id": "40ccec80",
   "metadata": {},
   "source": [
    "## Create the agent\n",
    "\n",
    "Now that we have defined the tools and the LLM, we can create the agent. We will be using [LangGraph](/docs/concepts/#langgraph) to construct the agent. \n",
    "Currently we are using a high level interface to construct the agent, but the nice thing about LangGraph is that this high-level interface is backed by a low-level, highly controllable API in case you want to modify the agent logic.\n"
   ]
  },
  {
   "cell_type": "markdown",
   "id": "f8014c9d",
   "metadata": {},
   "source": [
    "Now, we can initialize the agent with the LLM and the tools.\n",
    "\n",
    "Note that we are passing in the `model`, not `model_with_tools`. That is because `create_react_agent` will call `.bind_tools` for us under the hood."
   ]
  },
  {
   "cell_type": "code",
   "execution_count": 9,
   "id": "89cf72b4-6046-4b47-8f27-5522d8cb8036",
   "metadata": {},
   "outputs": [],
   "source": [
    "from langgraph.prebuilt import create_react_agent\n",
    "\n",
    "agent_executor = create_react_agent(model, tools)"
   ]
  },
  {
   "cell_type": "markdown",
   "id": "e4df0e06",
   "metadata": {},
   "source": [
    "## Run the agent\n",
    "\n",
    "We can now run the agent on a few queries! Note that for now, these are all **stateless** queries (it won't remember previous interactions). Note that the agent will return the **final** state at the end of the interaction (which includes any inputs, we will see later on how to get only the outputs).\n",
    "\n",
    "First up, let's see how it responds when there's no need to call a tool:"
   ]
  },
  {
   "cell_type": "code",
   "execution_count": 10,
   "id": "114ba50d",
   "metadata": {},
   "outputs": [
    {
     "data": {
      "text/plain": [
       "[HumanMessage(content='hi!', id='a820fcc5-9b87-457a-9af0-f21768143ee3'),\n",
       " AIMessage(content='Hello!', response_metadata={'id': 'msg_01VbC493X1VEDyusgttiEr1z', 'model': 'claude-3-sonnet-20240229', 'stop_reason': 'end_turn', 'stop_sequence': None, 'usage': {'input_tokens': 264, 'output_tokens': 5}}, id='run-0e0ddae8-a85b-4bd6-947c-c36c857a4698-0', usage_metadata={'input_tokens': 264, 'output_tokens': 5, 'total_tokens': 269})]"
      ]
     },
     "execution_count": 10,
     "metadata": {},
     "output_type": "execute_result"
    }
>>>>>>> 6eb42c65
   ],
   "metadata": {
      "kernelspec": {
         "display_name": "Python 3 (ipykernel)",
         "language": "python",
         "name": "python3"
      },
      "language_info": {
         "codemirror_mode": {
            "name": "ipython",
            "version": 3
         },
         "file_extension": ".py",
         "mimetype": "text/x-python",
         "name": "python",
         "nbconvert_exporter": "python",
         "pygments_lexer": "ipython3",
         "version": "3.12.3"
      }
   },
   "nbformat": 4,
   "nbformat_minor": 5
}<|MERGE_RESOLUTION|>--- conflicted
+++ resolved
@@ -1,5 +1,4 @@
 {
-<<<<<<< HEAD
    "cells": [
       {
          "cell_type": "raw",
@@ -382,7 +381,7 @@
          "id": "f8014c9d",
          "metadata": {},
          "source": [
-            "Now, we can initalize the agent with the LLM and the tools.\n",
+            "Now, we can initialize the agent with the LLM and the tools.\n",
             "\n",
             "Note that we are passing in the `model`, not `model_with_tools`. That is because `create_react_agent` will call `.bind_tools` for us under the hood."
          ]
@@ -733,436 +732,6 @@
          "outputs": [],
          "source": []
       }
-=======
- "cells": [
-  {
-   "cell_type": "raw",
-   "id": "17546ebb",
-   "metadata": {
-    "vscode": {
-     "languageId": "raw"
-    }
-   },
-   "source": [
-    "---\n",
-    "keywords: [agent, agents]\n",
-    "---"
-   ]
-  },
-  {
-   "cell_type": "markdown",
-   "id": "1df78a71",
-   "metadata": {},
-   "source": [
-    "# Build an Agent\n",
-    "\n",
-    ":::info Prerequisites\n",
-    "\n",
-    "This guide assumes familiarity with the following concepts:\n",
-    "\n",
-    "- [Chat Models](/docs/concepts/#chat-models)\n",
-    "- [Tools](/docs/concepts/#tools)\n",
-    "- [Agents](/docs/concepts/#agents)\n",
-    "\n",
-    ":::\n",
-    "\n",
-    "By themselves, language models can't take actions - they just output text.\n",
-    "A big use case for LangChain is creating **agents**.\n",
-    "Agents are systems that use LLMs as reasoning engines to determine which actions to take and the inputs to pass them.\n",
-    "After executing actions, the results can be fed back into the LLM to determine whether more actions are needed, or whether it is okay to finish.\n",
-    "\n",
-    "In this tutorial we will build an agent that can interact with a search engine. You will be able to ask this agent questions, watch it call the search tool, and have conversations with it.\n",
-    "\n",
-    "## End-to-end agent\n",
-    "\n",
-    "The code snippet below represents a fully functional agent that uses an LLM to decide which tools to use. It is equipped with a generic search tool. It has conversational memory - meaning that it can be used as a multi-turn chatbot.\n",
-    "\n",
-    "In the rest of the guide, we will walk through the individual components and what each part does - but if you want to just grab some code and get started, feel free to use this!"
-   ]
-  },
-  {
-   "cell_type": "code",
-   "execution_count": 2,
-   "id": "a79bb782",
-   "metadata": {},
-   "outputs": [
-    {
-     "name": "stdout",
-     "output_type": "stream",
-     "text": [
-      "{'agent': {'messages': [AIMessage(content=\"Hello Bob! Since you didn't ask a specific question, I don't need to use any tools to respond. It's nice to meet you. San Francisco is a wonderful city with lots to see and do. I hope you're enjoying living there. Please let me know if you have any other questions!\", response_metadata={'id': 'msg_01Mmfzfs9m4XMgVzsCZYMWqH', 'model': 'claude-3-sonnet-20240229', 'stop_reason': 'end_turn', 'stop_sequence': None, 'usage': {'input_tokens': 271, 'output_tokens': 65}}, id='run-44c57f9c-a637-4888-b7d9-6d985031ae48-0', usage_metadata={'input_tokens': 271, 'output_tokens': 65, 'total_tokens': 336})]}}\n",
-      "----\n",
-      "{'agent': {'messages': [AIMessage(content=[{'text': 'To get current weather information for your location in San Francisco, let me invoke the search tool:', 'type': 'text'}, {'id': 'toolu_01BGEyQaSz3pTq8RwUUHSRoo', 'input': {'query': 'san francisco weather'}, 'name': 'tavily_search_results_json', 'type': 'tool_use'}], response_metadata={'id': 'msg_013AVSVsRLKYZjduLpJBY4us', 'model': 'claude-3-sonnet-20240229', 'stop_reason': 'tool_use', 'stop_sequence': None, 'usage': {'input_tokens': 347, 'output_tokens': 80}}, id='run-de7923b6-5ee2-4ebe-bd95-5aed4933d0e3-0', tool_calls=[{'name': 'tavily_search_results_json', 'args': {'query': 'san francisco weather'}, 'id': 'toolu_01BGEyQaSz3pTq8RwUUHSRoo'}], usage_metadata={'input_tokens': 347, 'output_tokens': 80, 'total_tokens': 427})]}}\n",
-      "----\n",
-      "{'tools': {'messages': [ToolMessage(content='[{\"url\": \"https://www.weatherapi.com/\", \"content\": \"{\\'location\\': {\\'name\\': \\'San Francisco\\', \\'region\\': \\'California\\', \\'country\\': \\'United States of America\\', \\'lat\\': 37.78, \\'lon\\': -122.42, \\'tz_id\\': \\'America/Los_Angeles\\', \\'localtime_epoch\\': 1717238643, \\'localtime\\': \\'2024-06-01 3:44\\'}, \\'current\\': {\\'last_updated_epoch\\': 1717237800, \\'last_updated\\': \\'2024-06-01 03:30\\', \\'temp_c\\': 12.0, \\'temp_f\\': 53.6, \\'is_day\\': 0, \\'condition\\': {\\'text\\': \\'Mist\\', \\'icon\\': \\'//cdn.weatherapi.com/weather/64x64/night/143.png\\', \\'code\\': 1030}, \\'wind_mph\\': 5.6, \\'wind_kph\\': 9.0, \\'wind_degree\\': 310, \\'wind_dir\\': \\'NW\\', \\'pressure_mb\\': 1013.0, \\'pressure_in\\': 29.92, \\'precip_mm\\': 0.0, \\'precip_in\\': 0.0, \\'humidity\\': 88, \\'cloud\\': 100, \\'feelslike_c\\': 10.5, \\'feelslike_f\\': 50.8, \\'windchill_c\\': 9.3, \\'windchill_f\\': 48.7, \\'heatindex_c\\': 11.1, \\'heatindex_f\\': 51.9, \\'dewpoint_c\\': 8.8, \\'dewpoint_f\\': 47.8, \\'vis_km\\': 6.4, \\'vis_miles\\': 3.0, \\'uv\\': 1.0, \\'gust_mph\\': 12.5, \\'gust_kph\\': 20.1}}\"}, {\"url\": \"https://www.timeanddate.com/weather/usa/san-francisco/historic\", \"content\": \"Past Weather in San Francisco, California, USA \\\\u2014 Yesterday and Last 2 Weeks. Time/General. Weather. Time Zone. DST Changes. Sun & Moon. Weather Today Weather Hourly 14 Day Forecast Yesterday/Past Weather Climate (Averages) Currently: 68 \\\\u00b0F. Passing clouds.\"}]', name='tavily_search_results_json', tool_call_id='toolu_01BGEyQaSz3pTq8RwUUHSRoo')]}}\n",
-      "----\n",
-      "{'agent': {'messages': [AIMessage(content='Based on the search results, the current weather in San Francisco is:\\n\\nTemperature: 53.6°F (12°C)\\nConditions: Misty\\nWind: 5.6 mph (9 kph) from the Northwest\\nHumidity: 88%\\nCloud Cover: 100% \\n\\nThe results provide detailed information like wind chill, heat index, visibility and more. It looks like a typical cool, foggy morning in San Francisco. Let me know if you need any other details about the weather where you live!', response_metadata={'id': 'msg_019WGLbaojuNdbCnqac7zaGW', 'model': 'claude-3-sonnet-20240229', 'stop_reason': 'end_turn', 'stop_sequence': None, 'usage': {'input_tokens': 1035, 'output_tokens': 120}}, id='run-1bb68bf3-b212-4ef4-8a31-10c830421c78-0', usage_metadata={'input_tokens': 1035, 'output_tokens': 120, 'total_tokens': 1155})]}}\n",
-      "----\n"
-     ]
-    }
-   ],
-   "source": [
-    "# Import relevant functionality\n",
-    "from langchain_anthropic import ChatAnthropic\n",
-    "from langchain_community.tools.tavily_search import TavilySearchResults\n",
-    "from langchain_core.messages import HumanMessage\n",
-    "from langgraph.checkpoint.sqlite import SqliteSaver\n",
-    "from langgraph.prebuilt import create_react_agent\n",
-    "\n",
-    "# Create the agent\n",
-    "memory = SqliteSaver.from_conn_string(\":memory:\")\n",
-    "model = ChatAnthropic(model_name=\"claude-3-sonnet-20240229\")\n",
-    "search = TavilySearchResults(max_results=2)\n",
-    "tools = [search]\n",
-    "agent_executor = create_react_agent(model, tools, checkpointer=memory)\n",
-    "\n",
-    "# Use the agent\n",
-    "config = {\"configurable\": {\"thread_id\": \"abc123\"}}\n",
-    "for chunk in agent_executor.stream(\n",
-    "    {\"messages\": [HumanMessage(content=\"hi im bob! and i live in sf\")]}, config\n",
-    "):\n",
-    "    print(chunk)\n",
-    "    print(\"----\")\n",
-    "\n",
-    "for chunk in agent_executor.stream(\n",
-    "    {\"messages\": [HumanMessage(content=\"whats the weather where I live?\")]}, config\n",
-    "):\n",
-    "    print(chunk)\n",
-    "    print(\"----\")"
-   ]
-  },
-  {
-   "cell_type": "markdown",
-   "id": "f4c03f40-1328-412d-8a48-1db0cd481b77",
-   "metadata": {},
-   "source": [
-    "## Setup\n",
-    "\n",
-    "### Jupyter Notebook\n",
-    "\n",
-    "This guide (and most of the other guides in the documentation) uses [Jupyter notebooks](https://jupyter.org/) and assumes the reader is as well. Jupyter notebooks are perfect interactive environments for learning how to work with LLM systems because oftentimes things can go wrong (unexpected output, API down, etc), and observing these cases is a great way to better understand building with LLMs.\n",
-    "\n",
-    "This and other tutorials are perhaps most conveniently run in a Jupyter notebook. See [here](https://jupyter.org/install) for instructions on how to install.\n",
-    "\n",
-    "### Installation\n",
-    "\n",
-    "To install LangChain run:"
-   ]
-  },
-  {
-   "cell_type": "code",
-   "execution_count": null,
-   "id": "60bb3eb1",
-   "metadata": {},
-   "outputs": [],
-   "source": [
-    "%pip install -U langchain-community langgraph langchain-anthropic tavily-python"
-   ]
-  },
-  {
-   "cell_type": "markdown",
-   "id": "2ee337ae",
-   "metadata": {},
-   "source": [
-    "For more details, see our [Installation guide](/docs/how_to/installation).\n",
-    "\n",
-    "### LangSmith\n",
-    "\n",
-    "Many of the applications you build with LangChain will contain multiple steps with multiple invocations of LLM calls.\n",
-    "As these applications get more and more complex, it becomes crucial to be able to inspect what exactly is going on inside your chain or agent.\n",
-    "The best way to do this is with [LangSmith](https://smith.langchain.com).\n",
-    "\n",
-    "After you sign up at the link above, make sure to set your environment variables to start logging traces:\n",
-    "\n",
-    "```shell\n",
-    "export LANGCHAIN_TRACING_V2=\"true\"\n",
-    "export LANGCHAIN_API_KEY=\"...\"\n",
-    "```\n",
-    "\n",
-    "Or, if in a notebook, you can set them with:\n",
-    "\n",
-    "```python\n",
-    "import getpass\n",
-    "import os\n",
-    "\n",
-    "os.environ[\"LANGCHAIN_TRACING_V2\"] = \"true\"\n",
-    "os.environ[\"LANGCHAIN_API_KEY\"] = getpass.getpass()\n",
-    "```\n",
-    "\n",
-    "### Tavily\n",
-    "\n",
-    "We will be using [Tavily](/docs/integrations/tools/tavily_search) (a search engine) as a tool.\n",
-    "In order to use it, you will need to get and set an API key:\n",
-    "\n",
-    "```bash\n",
-    "export TAVILY_API_KEY=\"...\"\n",
-    "```\n",
-    "\n",
-    "Or, if in a notebook, you can set it with:\n",
-    "\n",
-    "```python\n",
-    "import getpass\n",
-    "import os\n",
-    "\n",
-    "os.environ[\"TAVILY_API_KEY\"] = getpass.getpass()\n",
-    "```"
-   ]
-  },
-  {
-   "cell_type": "markdown",
-   "id": "c335d1bf",
-   "metadata": {},
-   "source": [
-    "## Define tools\n",
-    "\n",
-    "We first need to create the tools we want to use. Our main tool of choice will be [Tavily](/docs/integrations/tools/tavily_search) - a search engine. We have a built-in tool in LangChain to easily use Tavily search engine as tool.\n"
-   ]
-  },
-  {
-   "cell_type": "code",
-   "execution_count": 2,
-   "id": "482ce13d",
-   "metadata": {},
-   "outputs": [
-    {
-     "data": {
-      "text/plain": [
-       "[{'url': 'https://www.weatherapi.com/',\n",
-       "  'content': \"{'location': {'name': 'San Francisco', 'region': 'California', 'country': 'United States of America', 'lat': 37.78, 'lon': -122.42, 'tz_id': 'America/Los_Angeles', 'localtime_epoch': 1717238703, 'localtime': '2024-06-01 3:45'}, 'current': {'last_updated_epoch': 1717237800, 'last_updated': '2024-06-01 03:30', 'temp_c': 12.0, 'temp_f': 53.6, 'is_day': 0, 'condition': {'text': 'Mist', 'icon': '//cdn.weatherapi.com/weather/64x64/night/143.png', 'code': 1030}, 'wind_mph': 5.6, 'wind_kph': 9.0, 'wind_degree': 310, 'wind_dir': 'NW', 'pressure_mb': 1013.0, 'pressure_in': 29.92, 'precip_mm': 0.0, 'precip_in': 0.0, 'humidity': 88, 'cloud': 100, 'feelslike_c': 10.5, 'feelslike_f': 50.8, 'windchill_c': 9.3, 'windchill_f': 48.7, 'heatindex_c': 11.1, 'heatindex_f': 51.9, 'dewpoint_c': 8.8, 'dewpoint_f': 47.8, 'vis_km': 6.4, 'vis_miles': 3.0, 'uv': 1.0, 'gust_mph': 12.5, 'gust_kph': 20.1}}\"},\n",
-       " {'url': 'https://www.wunderground.com/hourly/us/ca/san-francisco/date/2024-01-06',\n",
-       "  'content': 'Current Weather for Popular Cities . San Francisco, CA 58 ° F Partly Cloudy; Manhattan, NY warning 51 ° F Cloudy; Schiller Park, IL (60176) warning 51 ° F Fair; Boston, MA warning 41 ° F ...'}]"
-      ]
-     },
-     "execution_count": 3,
-     "metadata": {},
-     "output_type": "execute_result"
-    }
-   ],
-   "source": [
-    "from langchain_community.tools.tavily_search import TavilySearchResults\n",
-    "\n",
-    "search = TavilySearchResults(max_results=2)\n",
-    "search_results = search.invoke(\"what is the weather in SF\")\n",
-    "print(search_results)\n",
-    "# If we want, we can create other tools.\n",
-    "# Once we have all the tools we want, we can put them in a list that we will reference later.\n",
-    "tools = [search]"
-   ]
-  },
-  {
-   "cell_type": "markdown",
-   "id": "e00068b0",
-   "metadata": {},
-   "source": [
-    "## Using Language Models\n",
-    "\n",
-    "Next, let's learn how to use a language model by to call tools. LangChain supports many different language models that you can use interchangably - select the one you want to use below!\n",
-    "\n",
-    "```{=mdx}\n",
-    "import ChatModelTabs from \"@theme/ChatModelTabs\";\n",
-    "\n",
-    "<ChatModelTabs openaiParams={`model=\"gpt-4\"`} />\n",
-    "```"
-   ]
-  },
-  {
-   "cell_type": "code",
-   "execution_count": 3,
-   "id": "69185491",
-   "metadata": {},
-   "outputs": [],
-   "source": [
-    "# | output: false\n",
-    "# | echo: false\n",
-    "\n",
-    "from langchain_anthropic import ChatAnthropic\n",
-    "\n",
-    "model = ChatAnthropic(model=\"claude-3-sonnet-20240229\")"
-   ]
-  },
-  {
-   "cell_type": "markdown",
-   "id": "642ed8bf",
-   "metadata": {},
-   "source": [
-    "You can call the language model by passing in a list of messages. By default, the response is a `content` string."
-   ]
-  },
-  {
-   "cell_type": "code",
-   "execution_count": 4,
-   "id": "c96c960b",
-   "metadata": {},
-   "outputs": [
-    {
-     "data": {
-      "text/plain": [
-       "'Hi there!'"
-      ]
-     },
-     "execution_count": 5,
-     "metadata": {},
-     "output_type": "execute_result"
-    }
-   ],
-   "source": [
-    "from langchain_core.messages import HumanMessage\n",
-    "\n",
-    "response = model.invoke([HumanMessage(content=\"hi!\")])\n",
-    "response.content"
-   ]
-  },
-  {
-   "cell_type": "markdown",
-   "id": "47bf8210",
-   "metadata": {},
-   "source": [
-    "We can now see what it is like to enable this model to do tool calling. In order to enable that we use `.bind_tools` to give the language model knowledge of these tools"
-   ]
-  },
-  {
-   "cell_type": "code",
-   "execution_count": 5,
-   "id": "ba692a74",
-   "metadata": {},
-   "outputs": [],
-   "source": [
-    "model_with_tools = model.bind_tools(tools)"
-   ]
-  },
-  {
-   "cell_type": "markdown",
-   "id": "fd920b69",
-   "metadata": {},
-   "source": [
-    "We can now call the model. Let's first call it with a normal message, and see how it responds. We can look at both the `content` field as well as the `tool_calls` field."
-   ]
-  },
-  {
-   "cell_type": "code",
-   "execution_count": 6,
-   "id": "b6a7e925",
-   "metadata": {},
-   "outputs": [
-    {
-     "name": "stdout",
-     "output_type": "stream",
-     "text": [
-      "ContentString: Hello!\n",
-      "ToolCalls: []\n"
-     ]
-    }
-   ],
-   "source": [
-    "response = model_with_tools.invoke([HumanMessage(content=\"Hi!\")])\n",
-    "\n",
-    "print(f\"ContentString: {response.content}\")\n",
-    "print(f\"ToolCalls: {response.tool_calls}\")"
-   ]
-  },
-  {
-   "cell_type": "markdown",
-   "id": "e8c81e76",
-   "metadata": {},
-   "source": [
-    "Now, let's try calling it with some input that would expect a tool to be called."
-   ]
-  },
-  {
-   "cell_type": "code",
-   "execution_count": 7,
-   "id": "688b465d",
-   "metadata": {},
-   "outputs": [
-    {
-     "name": "stdout",
-     "output_type": "stream",
-     "text": [
-      "ContentString: \n",
-      "ToolCalls: [{'name': 'tavily_search_results_json', 'args': {'query': 'weather san francisco'}, 'id': 'toolu_01VTP7DUvSfgtYxsq9x4EwMp'}]\n"
-     ]
-    }
-   ],
-   "source": [
-    "response = model_with_tools.invoke([HumanMessage(content=\"What's the weather in SF?\")])\n",
-    "\n",
-    "print(f\"ContentString: {response.content}\")\n",
-    "print(f\"ToolCalls: {response.tool_calls}\")"
-   ]
-  },
-  {
-   "cell_type": "markdown",
-   "id": "83c4bcd3",
-   "metadata": {},
-   "source": [
-    "We can see that there's now no text content, but there is a tool call! It wants us to call the Tavily Search tool.\n",
-    "\n",
-    "This isn't calling that tool yet - it's just telling us to. In order to actually call it, we'll want to create our agent."
-   ]
-  },
-  {
-   "cell_type": "markdown",
-   "id": "40ccec80",
-   "metadata": {},
-   "source": [
-    "## Create the agent\n",
-    "\n",
-    "Now that we have defined the tools and the LLM, we can create the agent. We will be using [LangGraph](/docs/concepts/#langgraph) to construct the agent. \n",
-    "Currently we are using a high level interface to construct the agent, but the nice thing about LangGraph is that this high-level interface is backed by a low-level, highly controllable API in case you want to modify the agent logic.\n"
-   ]
-  },
-  {
-   "cell_type": "markdown",
-   "id": "f8014c9d",
-   "metadata": {},
-   "source": [
-    "Now, we can initialize the agent with the LLM and the tools.\n",
-    "\n",
-    "Note that we are passing in the `model`, not `model_with_tools`. That is because `create_react_agent` will call `.bind_tools` for us under the hood."
-   ]
-  },
-  {
-   "cell_type": "code",
-   "execution_count": 9,
-   "id": "89cf72b4-6046-4b47-8f27-5522d8cb8036",
-   "metadata": {},
-   "outputs": [],
-   "source": [
-    "from langgraph.prebuilt import create_react_agent\n",
-    "\n",
-    "agent_executor = create_react_agent(model, tools)"
-   ]
-  },
-  {
-   "cell_type": "markdown",
-   "id": "e4df0e06",
-   "metadata": {},
-   "source": [
-    "## Run the agent\n",
-    "\n",
-    "We can now run the agent on a few queries! Note that for now, these are all **stateless** queries (it won't remember previous interactions). Note that the agent will return the **final** state at the end of the interaction (which includes any inputs, we will see later on how to get only the outputs).\n",
-    "\n",
-    "First up, let's see how it responds when there's no need to call a tool:"
-   ]
-  },
-  {
-   "cell_type": "code",
-   "execution_count": 10,
-   "id": "114ba50d",
-   "metadata": {},
-   "outputs": [
-    {
-     "data": {
-      "text/plain": [
-       "[HumanMessage(content='hi!', id='a820fcc5-9b87-457a-9af0-f21768143ee3'),\n",
-       " AIMessage(content='Hello!', response_metadata={'id': 'msg_01VbC493X1VEDyusgttiEr1z', 'model': 'claude-3-sonnet-20240229', 'stop_reason': 'end_turn', 'stop_sequence': None, 'usage': {'input_tokens': 264, 'output_tokens': 5}}, id='run-0e0ddae8-a85b-4bd6-947c-c36c857a4698-0', usage_metadata={'input_tokens': 264, 'output_tokens': 5, 'total_tokens': 269})]"
-      ]
-     },
-     "execution_count": 10,
-     "metadata": {},
-     "output_type": "execute_result"
-    }
->>>>>>> 6eb42c65
    ],
    "metadata": {
       "kernelspec": {
