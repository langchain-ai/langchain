{
<<<<<<< HEAD
    "cells": [
        {
            "cell_type": "markdown",
            "id": "bf37a837-7a6a-447b-8779-38f26c585887",
            "metadata": {},
            "source": [
                "# Vector stores and retrievers\n",
                "\n",
                "This tutorial will familiarize you with LangChain's vector store and retriever abstractions. These abstractions are designed to support retrieval of data--  from (vector) databases and other sources--  for integration with LLM workflows. They are important for applications that fetch data to be reasoned over as part of model inference, as in the case of retrieval-augmented generation, or RAG (see our RAG tutorial [here](/docs/tutorials/rag)).\n",
                "\n",
                "## Concepts\n",
                "\n",
                "This guide focuses on retrieval of text data. We will cover the following concepts:\n",
                "\n",
                "- Documents;\n",
                "- Vector stores;\n",
                "- Retrievers.\n",
                "\n",
                "## Setup\n",
                "\n",
                "### Jupyter Notebook\n",
                "\n",
                "This and other tutorials are perhaps most conveniently run in a Jupyter notebook. See [here](https://jupyter.org/install) for instructions on how to install.\n",
                "\n",
                "### Installation\n",
                "\n",
                "This tutorial requires the `langchain`, `langchain-chroma`, and `langchain-openai` packages:\n",
                "\n",
                "```{=mdx}\n",
                "import Tabs from '@theme/Tabs';\n",
                "import TabItem from '@theme/TabItem';\n",
                "import CodeBlock from \"@theme/CodeBlock\";\n",
                "\n",
                "<Tabs>\n",
                "  <TabItem value=\"pip\" label=\"Pip\" default>\n",
                "    <CodeBlock language=\"bash\">pip install langchain langchain-chroma langchain-openai</CodeBlock>\n",
                "  </TabItem>\n",
                "  <TabItem value=\"conda\" label=\"Conda\">\n",
                "    <CodeBlock language=\"bash\">conda install langchain langchain-chroma langchain-openai -c conda-forge</CodeBlock>\n",
                "  </TabItem>\n",
                "</Tabs>\n",
                "\n",
                "```\n",
                "\n",
                "For more details, see our [Installation guide](/docs/how_to/installation).\n",
                "\n",
                "### LangSmith\n",
                "\n",
                "Many of the applications you build with LangChain will contain multiple steps with multiple invocations of LLM calls.\n",
                "As these applications get more and more complex, it becomes crucial to be able to inspect what exactly is going on inside your chain or agent.\n",
                "The best way to do this is with [LangSmith](https://smith.langchain.com).\n",
                "\n",
                "After you sign up at the link above, make sure to set your environment variables to start logging traces:\n",
                "\n",
                "```shell\n",
                "export LANGCHAIN_TRACING_V2=\"true\"\n",
                "export LANGCHAIN_API_KEY=\"...\"\n",
                "```\n",
                "\n",
                "Or, if in a notebook, you can set them with:\n",
                "\n",
                "```python\n",
                "import getpass\n",
                "import os\n",
                "\n",
                "os.environ[\"LANGCHAIN_TRACING_V2\"] = \"true\"\n",
                "os.environ[\"LANGCHAIN_API_KEY\"] = getpass.getpass()\n",
                "```\n",
                "\n",
                "\n",
                "## Documents\n",
                "\n",
                "LangChain implements a [Document](https://api.python.langchain.com/en/latest/documents/langchain_core.documents.base.Document.html) abstraction, which is intended to represent a unit of text and associated metadata. It has two attributes:\n",
                "\n",
                "- `page_content`: a string representing the content;\n",
                "- `metadata`: a dict containing arbitrary metadata.\n",
                "\n",
                "The `metadata` attribute can capture information about the source of the document, its relationship to other documents, and other information. Note that an individual `Document` object often represents a chunk of a larger document.\n",
                "\n",
                "Let's generate some sample documents:"
            ]
        },
        {
            "cell_type": "code",
            "execution_count": 1,
            "id": "9f3dc151-7b2f-4d94-9558-7a84f7eab100",
            "metadata": {},
            "outputs": [],
            "source": [
                "from langchain_core.documents import Document\n",
                "\n",
                "documents = [\n",
                "    Document(\n",
                "        page_content=\"Dogs are great companions, known for their loyalty and friendliness.\",\n",
                "        metadata={\"source\": \"mammal-pets-doc\"},\n",
                "    ),\n",
                "    Document(\n",
                "        page_content=\"Cats are independent pets that often enjoy their own space.\",\n",
                "        metadata={\"source\": \"mammal-pets-doc\"},\n",
                "    ),\n",
                "    Document(\n",
                "        page_content=\"Goldfish are popular pets for beginners, requiring relatively simple care.\",\n",
                "        metadata={\"source\": \"fish-pets-doc\"},\n",
                "    ),\n",
                "    Document(\n",
                "        page_content=\"Parrots are intelligent birds capable of mimicking human speech.\",\n",
                "        metadata={\"source\": \"bird-pets-doc\"},\n",
                "    ),\n",
                "    Document(\n",
                "        page_content=\"Rabbits are social animals that need plenty of space to hop around.\",\n",
                "        metadata={\"source\": \"mammal-pets-doc\"},\n",
                "    ),\n",
                "]"
            ]
        },
        {
            "cell_type": "markdown",
            "id": "1cac19bd-27d1-40f1-9c27-7a586b685b4e",
            "metadata": {},
            "source": [
                "Here we've generated five documents, containing metadata indicating three distinct \"sources\".\n",
                "\n",
                "## Vector stores\n",
                "\n",
                "Vector search is a common way to store and search over unstructured data (such as unstructured text). The idea is to store numeric vectors that are associated with the text. Given a query, we can [embed](/docs/concepts#embedding-models) it as a vector of the same dimension and use vector similarity metrics to identify related data in the store.\n",
                "\n",
                "LangChain [VectorStore](https://api.python.langchain.com/en/latest/vectorstores/langchain_core.vectorstores.VectorStore.html) objects contain methods for adding text and `Document` objects to the store, and querying them using various similarity metrics. They are often initialized with [embedding](/docs/how_to/embed_text) models, which determine how text data is translated to numeric vectors.\n",
                "\n",
                "LangChain includes a suite of [integrations](/docs/integrations/vectorstores) with different vector store technologies. Some vector stores are hosted by a provider (e.g., various cloud providers) and require specific credentials to use; some (such as [Postgres](/docs/integrations/vectorstores/pgvector)) run in separate infrastructure that can be run locally or via a third-party; others can run in-memory for lightweight workloads. Here we will demonstrate usage of LangChain VectorStores using [Chroma](/docs/integrations/vectorstores/chroma), which includes an in-memory implementation.\n",
                "\n",
                "To instantiate a vector store, we often need to provide an [embedding](/docs/how_to/embed_text) model to specify how text should be converted into a numeric vector. Here we will use [OpenAI embeddings](/docs/integrations/text_embedding/openai/)."
            ]
        },
        {
            "cell_type": "code",
            "execution_count": 2,
            "id": "d48acc28-1a34-414b-8e08-fbdef3a2a60b",
            "metadata": {},
            "outputs": [],
            "source": [
                "from langchain_chroma import Chroma\n",
                "from langchain_openai import OpenAIEmbeddings\n",
                "\n",
                "vectorstore = Chroma.from_documents(\n",
                "    documents,\n",
                "    embedding=OpenAIEmbeddings(),\n",
                ")"
            ]
        },
        {
            "cell_type": "markdown",
            "id": "ff0f0b43-e5b8-4c79-b782-a02f17345487",
            "metadata": {},
            "source": [
                "Calling `.from_documents` here will add the documents to the vector store. [VectorStore](https://api.python.langchain.com/en/latest/vectorstores/langchain_core.vectorstores.VectorStore.html) implements methods for adding documents that can also be called after the object is instantiated. Most implementations will allow you to connect to an existing vector store--  e.g., by providing a client, index name, or other information. See the documentation for a specific [integration](/docs/integrations/vectorstores) for more detail.\n",
                "\n",
                "Once we've instantiated a `VectorStore` that contains documents, we can query it. [VectorStore](https://api.python.langchain.com/en/latest/vectorstores/langchain_core.vectorstores.VectorStore.html) includes methods for querying:\n",
                "- Synchronously and asynchronously;\n",
                "- By string query and by vector;\n",
                "- With and without returning similarity scores;\n",
                "- By similarity and [maximum marginal relevance](https://api.python.langchain.com/en/latest/vectorstores/langchain_core.vectorstores.VectorStore.html#langchain_core.vectorstores.VectorStore.max_marginal_relevance_search) (to balance similarity with query to diversity in retrieved results).\n",
                "\n",
                "The methods will generally include a list of [Document](https://api.python.langchain.com/en/latest/documents/langchain_core.documents.base.Document.html#langchain_core.documents.base.Document) objects in their outputs.\n",
                "\n",
                "### Examples\n",
                "\n",
                "Return documents based on similarity to a string query:"
            ]
        },
        {
            "cell_type": "code",
            "execution_count": 3,
            "id": "7e01ed91-1a98-4221-960a-bd7a2541a548",
            "metadata": {},
            "outputs": [
                {
                    "data": {
                        "text/plain": [
                            "[Document(page_content='Cats are independent pets that often enjoy their own space.', metadata={'source': 'mammal-pets-doc'}),\n",
                            " Document(page_content='Dogs are great companions, known for their loyalty and friendliness.', metadata={'source': 'mammal-pets-doc'}),\n",
                            " Document(page_content='Rabbits are social animals that need plenty of space to hop around.', metadata={'source': 'mammal-pets-doc'}),\n",
                            " Document(page_content='Parrots are intelligent birds capable of mimicking human speech.', metadata={'source': 'bird-pets-doc'})]"
                        ]
                    },
                    "execution_count": 3,
                    "metadata": {},
                    "output_type": "execute_result"
                }
            ],
            "source": [
                "vectorstore.similarity_search(\"cat\")"
            ]
        },
        {
            "cell_type": "markdown",
            "id": "4d4f9857-5a7d-4b5f-82b8-ff76539143c2",
            "metadata": {},
            "source": [
                "Async query:"
            ]
        },
        {
            "cell_type": "code",
            "execution_count": 4,
            "id": "618af196-6182-4a7d-8b09-07493fcdc868",
            "metadata": {},
            "outputs": [
                {
                    "data": {
                        "text/plain": [
                            "[Document(page_content='Cats are independent pets that often enjoy their own space.', metadata={'source': 'mammal-pets-doc'}),\n",
                            " Document(page_content='Dogs are great companions, known for their loyalty and friendliness.', metadata={'source': 'mammal-pets-doc'}),\n",
                            " Document(page_content='Rabbits are social animals that need plenty of space to hop around.', metadata={'source': 'mammal-pets-doc'}),\n",
                            " Document(page_content='Parrots are intelligent birds capable of mimicking human speech.', metadata={'source': 'bird-pets-doc'})]"
                        ]
                    },
                    "execution_count": 4,
                    "metadata": {},
                    "output_type": "execute_result"
                }
            ],
            "source": [
                "await vectorstore.asimilarity_search(\"cat\")"
            ]
        },
        {
            "cell_type": "markdown",
            "id": "d4172698-9ad7-4422-99b2-bdc268e99c75",
            "metadata": {},
            "source": [
                "Return scores:"
            ]
        },
        {
            "cell_type": "code",
            "execution_count": 5,
            "id": "4ed24af2-0d82-478c-949b-b389348d4e9f",
            "metadata": {},
            "outputs": [
                {
                    "data": {
                        "text/plain": [
                            "[(Document(page_content='Cats are independent pets that often enjoy their own space.', metadata={'source': 'mammal-pets-doc'}),\n",
                            "  0.3751849830150604),\n",
                            " (Document(page_content='Dogs are great companions, known for their loyalty and friendliness.', metadata={'source': 'mammal-pets-doc'}),\n",
                            "  0.48316916823387146),\n",
                            " (Document(page_content='Rabbits are social animals that need plenty of space to hop around.', metadata={'source': 'mammal-pets-doc'}),\n",
                            "  0.49601367115974426),\n",
                            " (Document(page_content='Parrots are intelligent birds capable of mimicking human speech.', metadata={'source': 'bird-pets-doc'}),\n",
                            "  0.4972994923591614)]"
                        ]
                    },
                    "execution_count": 5,
                    "metadata": {},
                    "output_type": "execute_result"
                }
            ],
            "source": [
                "# Note that providers implement different scores; Chroma here\n",
                "# returns a distance metric that should vary inversely with\n",
                "# similarity.\n",
                "\n",
                "vectorstore.similarity_search_with_score(\"cat\")"
            ]
        },
        {
            "cell_type": "markdown",
            "id": "b4991642-7275-40a9-b11a-e3beccbf2614",
            "metadata": {},
            "source": [
                "Return documents based on similarity to an embedded query:"
            ]
        },
        {
            "cell_type": "code",
            "execution_count": 6,
            "id": "b1a5eabb-a821-48cc-917e-cc27f03e4bcc",
            "metadata": {},
            "outputs": [
                {
                    "data": {
                        "text/plain": [
                            "[Document(page_content='Cats are independent pets that often enjoy their own space.', metadata={'source': 'mammal-pets-doc'}),\n",
                            " Document(page_content='Dogs are great companions, known for their loyalty and friendliness.', metadata={'source': 'mammal-pets-doc'}),\n",
                            " Document(page_content='Rabbits are social animals that need plenty of space to hop around.', metadata={'source': 'mammal-pets-doc'}),\n",
                            " Document(page_content='Parrots are intelligent birds capable of mimicking human speech.', metadata={'source': 'bird-pets-doc'})]"
                        ]
                    },
                    "execution_count": 6,
                    "metadata": {},
                    "output_type": "execute_result"
                }
            ],
            "source": [
                "embedding = OpenAIEmbeddings().embed_query(\"cat\")\n",
                "\n",
                "vectorstore.similarity_search_by_vector(embedding)"
            ]
        },
        {
            "cell_type": "markdown",
            "id": "168dbbec-ea97-4cc9-bb1a-75519c2d08af",
            "metadata": {},
            "source": [
                "Learn more:\n",
                "\n",
                "- [API reference](https://api.python.langchain.com/en/latest/vectorstores/langchain_core.vectorstores.VectorStore.html)\n",
                "- [How-to guide](/docs/how_to/vectorstores)\n",
                "- [Integration-specific docs](/docs/integrations/vectorstores)\n",
                "\n",
                "## Retrievers\n",
                "\n",
                "LangChain `VectorStore` objects do not subclass [Runnable](https://api.python.langchain.com/en/latest/core_api_reference.html#module-langchain_core.runnables), and so cannot immediately be integrated into LangChain Expression Language [chains](/docs/concepts/#langchain-expression-language-lcel).\n",
                "\n",
                "LangChain [Retrievers](https://api.python.langchain.com/en/latest/core_api_reference.html#module-langchain_core.retrievers) are Runnables, so they implement a standard set of methods (e.g., synchronous and asynchronous `invoke` and `batch` operations) and are designed to be incorporated in LCEL chains.\n",
                "\n",
                "We can create a simple version of this ourselves, without subclassing `Retriever`. If we choose what method we wish to use to retrieve documents, we can create a runnable easily. Below we will build one around the `similarity_search` method:"
            ]
        },
        {
            "cell_type": "code",
            "execution_count": 7,
            "id": "f1461582-e569-4326-bd95-510f72edf019",
            "metadata": {},
            "outputs": [
                {
                    "data": {
                        "text/plain": [
                            "[[Document(page_content='Cats are independent pets that often enjoy their own space.', metadata={'source': 'mammal-pets-doc'})],\n",
                            " [Document(page_content='Goldfish are popular pets for beginners, requiring relatively simple care.', metadata={'source': 'fish-pets-doc'})]]"
                        ]
                    },
                    "execution_count": 7,
                    "metadata": {},
                    "output_type": "execute_result"
                }
            ],
            "source": [
                "from typing import List\n",
                "\n",
                "from langchain_core.documents import Document\n",
                "from langchain_core.runnables import RunnableLambda\n",
                "\n",
                "retriever = RunnableLambda(vectorstore.similarity_search).bind(k=1)  # select top result\n",
                "\n",
                "retriever.batch([\"cat\", \"shark\"])"
            ]
        },
        {
            "cell_type": "markdown",
            "id": "a36d3f64-a8bc-4baa-b2ea-07e324a0143e",
            "metadata": {},
            "source": [
                "Vectorstores implement an `as_retriever` method that will generate a Retriever, specifically a [VectorStoreRetriever](https://api.python.langchain.com/en/latest/vectorstores/langchain_core.vectorstores.VectorStoreRetriever.html). These retrievers include specific `search_type` and `search_kwargs` attributes that identify what methods of the underlying vector store to call, and how to parameterize them. For instance, we can replicate the above with the following:"
            ]
        },
        {
            "cell_type": "code",
            "execution_count": 8,
            "id": "4989fe5e-ac58-4751-bc35-f53ff885860c",
            "metadata": {},
            "outputs": [
                {
                    "data": {
                        "text/plain": [
                            "[[Document(page_content='Cats are independent pets that often enjoy their own space.', metadata={'source': 'mammal-pets-doc'})],\n",
                            " [Document(page_content='Goldfish are popular pets for beginners, requiring relatively simple care.', metadata={'source': 'fish-pets-doc'})]]"
                        ]
                    },
                    "execution_count": 8,
                    "metadata": {},
                    "output_type": "execute_result"
                }
            ],
            "source": [
                "retriever = vectorstore.as_retriever(\n",
                "    search_type=\"similarity\",\n",
                "    search_kwargs={\"k\": 1},\n",
                ")\n",
                "\n",
                "retriever.batch([\"cat\", \"shark\"])"
            ]
        },
        {
            "cell_type": "markdown",
            "id": "6b79ded3-39ed-4aeb-8b70-cd36795ae239",
            "metadata": {},
            "source": [
                "`VectorStoreRetriever` supports search types of `\"similarity\"` (default), `\"mmr\"` (maximum marginal relevance, described above), and `\"similarity_score_threshold\"`. We can use the latter to threshold documents output by the retriever by similarity score.\n",
                "\n",
                "Retrievers can easily be incorporated into more complex applications, such as retrieval-augmented generation (RAG) applications that combine a given question with retrieved context into a prompt for a LLM. Below we show a minimal example.\n",
                "\n",
                "```{=mdx}\n",
                "import ChatModelTabs from \"@theme/ChatModelTabs\";\n",
                "\n",
                "<ChatModelTabs customVarName=\"llm\" />\n",
                "```"
            ]
        },
        {
            "cell_type": "code",
            "execution_count": 9,
            "id": "c77b68bf-59f3-4416-9877-960f934c374d",
            "metadata": {},
            "outputs": [],
            "source": [
                "# | output: false\n",
                "# | echo: false\n",
                "\n",
                "from langchain_openai import ChatOpenAI\n",
                "\n",
                "llm = ChatOpenAI(model=\"gpt-3.5-turbo\", temperature=0)"
            ]
        },
        {
            "cell_type": "code",
            "execution_count": 10,
            "id": "6f1ae0d0-0b4b-4da0-80ce-f82913052a83",
            "metadata": {},
            "outputs": [],
            "source": [
                "from langchain_core.prompts import ChatPromptTemplate\n",
                "from langchain_core.runnables import RunnablePassthrough\n",
                "\n",
                "message = \"\"\"\n",
                "Answer this question using the provided context only.\n",
                "\n",
                "{question}\n",
                "\n",
                "Context:\n",
                "{context}\n",
                "\"\"\"\n",
                "\n",
                "prompt = ChatPromptTemplate.from_messages([(\"human\", message)])\n",
                "\n",
                "rag_chain = {\"context\": retriever, \"question\": RunnablePassthrough()} | prompt | llm"
            ]
        },
        {
            "cell_type": "code",
            "execution_count": 11,
            "id": "b3c0d625-61e0-492e-b3a6-c40d383fca03",
            "metadata": {},
            "outputs": [
                {
                    "name": "stdout",
                    "output_type": "stream",
                    "text": [
                        "Cats are independent pets that often enjoy their own space.\n"
                    ]
                }
            ],
            "source": [
                "response = rag_chain.invoke(\"tell me about cats\")\n",
                "\n",
                "print(response.content)"
            ]
        },
        {
            "cell_type": "markdown",
            "id": "3d9be7cb-2081-48a4-b6e4-d5e2d562ffd4",
            "metadata": {},
            "source": [
                "## Learn more:\n",
                "\n",
                "Retrieval strategies can be rich and complex. For example:\n",
                "\n",
                "- We can [infer hard rules and filters](/docs/how_to/self_query/) from a query (e.g., \"using documents published after 2020\");\n",
                "- We can [return documents that are linked](/docs/how_to/parent_document_retriever/) to the retrieved context in some way (e.g., via some document taxonomy);\n",
                "- We can generate [multiple embeddings](/docs/how_to/multi_vector) for each unit of context;\n",
                "- We can [ensemble results](/docs/how_to/ensemble_retriever) from multiple retrievers;\n",
                "- We can assign weights to documents, e.g., to weigh [recent documents](/docs/how_to/time_weighted_vectorstore/) higher.\n",
                "\n",
                "The [retrievers](/docs/how_to#retrievers) section of the how-to guides covers these and other built-in retrieval strategies.\n",
                "\n",
                "It is also straightforward to extend the [BaseRetriever](https://api.python.langchain.com/en/latest/retrievers/langchain_core.retrievers.BaseRetriever.html) class in order to implement custom retrievers. See our how-to guide [here](/docs/how_to/custom_retriever)."
            ]
        }
    ],
    "metadata": {
        "kernelspec": {
            "display_name": "Python 3 (ipykernel)",
            "language": "python",
            "name": "python3"
        },
        "language_info": {
            "codemirror_mode": {
                "name": "ipython",
                "version": 3
            },
            "file_extension": ".py",
            "mimetype": "text/x-python",
            "name": "python",
            "nbconvert_exporter": "python",
            "pygments_lexer": "ipython3",
            "version": "3.10.4"
        }
    },
    "nbformat": 4,
    "nbformat_minor": 5
=======
 "cells": [
  {
   "cell_type": "markdown",
   "id": "bf37a837-7a6a-447b-8779-38f26c585887",
   "metadata": {},
   "source": [
    "# Vector stores and retrievers\n",
    "\n",
    "This tutorial will familiarize you with LangChain's vector store and retriever abstractions. These abstractions are designed to support retrieval of data--  from (vector) databases and other sources--  for integration with LLM workflows. They are important for applications that fetch data to be reasoned over as part of model inference, as in the case of retrieval-augmented generation, or RAG (see our RAG tutorial [here](/docs/tutorials/rag)).\n",
    "\n",
    "## Concepts\n",
    "\n",
    "This guide focuses on retrieval of text data. We will cover the following concepts:\n",
    "\n",
    "- Documents;\n",
    "- Vector stores;\n",
    "- Retrievers.\n",
    "\n",
    "## Setup\n",
    "\n",
    "### Jupyter Notebook\n",
    "\n",
    "This and other tutorials are perhaps most conveniently run in a Jupyter notebook. See [here](https://jupyter.org/install) for instructions on how to install.\n",
    "\n",
    "### Installation\n",
    "\n",
    "This tutorial requires the `langchain`, `langchain-chroma`, and `langchain-openai` packages:\n",
    "\n",
    "```{=mdx}\n",
    "import Tabs from '@theme/Tabs';\n",
    "import TabItem from '@theme/TabItem';\n",
    "import CodeBlock from \"@theme/CodeBlock\";\n",
    "\n",
    "<Tabs>\n",
    "  <TabItem value=\"pip\" label=\"Pip\" default>\n",
    "    <CodeBlock language=\"bash\">pip install langchain langchain-chroma langchain-openai</CodeBlock>\n",
    "  </TabItem>\n",
    "  <TabItem value=\"conda\" label=\"Conda\">\n",
    "    <CodeBlock language=\"bash\">conda install langchain langchain-chroma langchain-openai -c conda-forge</CodeBlock>\n",
    "  </TabItem>\n",
    "</Tabs>\n",
    "\n",
    "```\n",
    "\n",
    "For more details, see our [Installation guide](/docs/how_to/installation).\n",
    "\n",
    "### LangSmith\n",
    "\n",
    "Many of the applications you build with LangChain will contain multiple steps with multiple invocations of LLM calls.\n",
    "As these applications get more and more complex, it becomes crucial to be able to inspect what exactly is going on inside your chain or agent.\n",
    "The best way to do this is with [LangSmith](https://smith.langchain.com).\n",
    "\n",
    "After you sign up at the link above, make sure to set your environment variables to start logging traces:\n",
    "\n",
    "```shell\n",
    "export LANGCHAIN_TRACING_V2=\"true\"\n",
    "export LANGCHAIN_API_KEY=\"...\"\n",
    "```\n",
    "\n",
    "Or, if in a notebook, you can set them with:\n",
    "\n",
    "```python\n",
    "import getpass\n",
    "import os\n",
    "\n",
    "os.environ[\"LANGCHAIN_TRACING_V2\"] = \"true\"\n",
    "os.environ[\"LANGCHAIN_API_KEY\"] = getpass.getpass()\n",
    "```\n",
    "\n",
    "\n",
    "## Documents\n",
    "\n",
    "LangChain implements a [Document](https://python.langchain.com/v0.2/api_reference/core/documents/langchain_core.documents.base.Document.html) abstraction, which is intended to represent a unit of text and associated metadata. It has two attributes:\n",
    "\n",
    "- `page_content`: a string representing the content;\n",
    "- `metadata`: a dict containing arbitrary metadata.\n",
    "\n",
    "The `metadata` attribute can capture information about the source of the document, its relationship to other documents, and other information. Note that an individual `Document` object often represents a chunk of a larger document.\n",
    "\n",
    "Let's generate some sample documents:"
   ]
  },
  {
   "cell_type": "code",
   "execution_count": 1,
   "id": "9f3dc151-7b2f-4d94-9558-7a84f7eab100",
   "metadata": {},
   "outputs": [],
   "source": [
    "from langchain_core.documents import Document\n",
    "\n",
    "documents = [\n",
    "    Document(\n",
    "        page_content=\"Dogs are great companions, known for their loyalty and friendliness.\",\n",
    "        metadata={\"source\": \"mammal-pets-doc\"},\n",
    "    ),\n",
    "    Document(\n",
    "        page_content=\"Cats are independent pets that often enjoy their own space.\",\n",
    "        metadata={\"source\": \"mammal-pets-doc\"},\n",
    "    ),\n",
    "    Document(\n",
    "        page_content=\"Goldfish are popular pets for beginners, requiring relatively simple care.\",\n",
    "        metadata={\"source\": \"fish-pets-doc\"},\n",
    "    ),\n",
    "    Document(\n",
    "        page_content=\"Parrots are intelligent birds capable of mimicking human speech.\",\n",
    "        metadata={\"source\": \"bird-pets-doc\"},\n",
    "    ),\n",
    "    Document(\n",
    "        page_content=\"Rabbits are social animals that need plenty of space to hop around.\",\n",
    "        metadata={\"source\": \"mammal-pets-doc\"},\n",
    "    ),\n",
    "]"
   ]
  },
  {
   "cell_type": "markdown",
   "id": "1cac19bd-27d1-40f1-9c27-7a586b685b4e",
   "metadata": {},
   "source": [
    "Here we've generated five documents, containing metadata indicating three distinct \"sources\".\n",
    "\n",
    "## Vector stores\n",
    "\n",
    "Vector search is a common way to store and search over unstructured data (such as unstructured text). The idea is to store numeric vectors that are associated with the text. Given a query, we can [embed](/docs/concepts#embedding-models) it as a vector of the same dimension and use vector similarity metrics to identify related data in the store.\n",
    "\n",
    "LangChain [VectorStore](https://python.langchain.com/v0.2/api_reference/core/vectorstores/langchain_core.vectorstores.VectorStore.html) objects contain methods for adding text and `Document` objects to the store, and querying them using various similarity metrics. They are often initialized with [embedding](/docs/how_to/embed_text) models, which determine how text data is translated to numeric vectors.\n",
    "\n",
    "LangChain includes a suite of [integrations](/docs/integrations/vectorstores) with different vector store technologies. Some vector stores are hosted by a provider (e.g., various cloud providers) and require specific credentials to use; some (such as [Postgres](/docs/integrations/vectorstores/pgvector)) run in separate infrastructure that can be run locally or via a third-party; others can run in-memory for lightweight workloads. Here we will demonstrate usage of LangChain VectorStores using [Chroma](/docs/integrations/vectorstores/chroma), which includes an in-memory implementation.\n",
    "\n",
    "To instantiate a vector store, we often need to provide an [embedding](/docs/how_to/embed_text) model to specify how text should be converted into a numeric vector. Here we will use [OpenAI embeddings](/docs/integrations/text_embedding/openai/)."
   ]
  },
  {
   "cell_type": "code",
   "execution_count": 2,
   "id": "d48acc28-1a34-414b-8e08-fbdef3a2a60b",
   "metadata": {},
   "outputs": [],
   "source": [
    "from langchain_chroma import Chroma\n",
    "from langchain_openai import OpenAIEmbeddings\n",
    "\n",
    "vectorstore = Chroma.from_documents(\n",
    "    documents,\n",
    "    embedding=OpenAIEmbeddings(),\n",
    ")"
   ]
  },
  {
   "cell_type": "markdown",
   "id": "ff0f0b43-e5b8-4c79-b782-a02f17345487",
   "metadata": {},
   "source": [
    "Calling `.from_documents` here will add the documents to the vector store. [VectorStore](https://python.langchain.com/v0.2/api_reference/core/vectorstores/langchain_core.vectorstores.VectorStore.html) implements methods for adding documents that can also be called after the object is instantiated. Most implementations will allow you to connect to an existing vector store--  e.g., by providing a client, index name, or other information. See the documentation for a specific [integration](/docs/integrations/vectorstores) for more detail.\n",
    "\n",
    "Once we've instantiated a `VectorStore` that contains documents, we can query it. [VectorStore](https://python.langchain.com/v0.2/api_reference/core/vectorstores/langchain_core.vectorstores.VectorStore.html) includes methods for querying:\n",
    "- Synchronously and asynchronously;\n",
    "- By string query and by vector;\n",
    "- With and without returning similarity scores;\n",
    "- By similarity and [maximum marginal relevance](https://python.langchain.com/v0.2/api_reference/core/vectorstores/langchain_core.vectorstores.VectorStore.html#langchain_core.vectorstores.VectorStore.max_marginal_relevance_search) (to balance similarity with query to diversity in retrieved results).\n",
    "\n",
    "The methods will generally include a list of [Document](https://python.langchain.com/v0.2/api_reference/core/documents/langchain_core.documents.base.Document.html#langchain_core.documents.base.Document) objects in their outputs.\n",
    "\n",
    "### Examples\n",
    "\n",
    "Return documents based on similarity to a string query:"
   ]
  },
  {
   "cell_type": "code",
   "execution_count": 3,
   "id": "7e01ed91-1a98-4221-960a-bd7a2541a548",
   "metadata": {},
   "outputs": [
    {
     "data": {
      "text/plain": [
       "[Document(page_content='Cats are independent pets that often enjoy their own space.', metadata={'source': 'mammal-pets-doc'}),\n",
       " Document(page_content='Dogs are great companions, known for their loyalty and friendliness.', metadata={'source': 'mammal-pets-doc'}),\n",
       " Document(page_content='Rabbits are social animals that need plenty of space to hop around.', metadata={'source': 'mammal-pets-doc'}),\n",
       " Document(page_content='Parrots are intelligent birds capable of mimicking human speech.', metadata={'source': 'bird-pets-doc'})]"
      ]
     },
     "execution_count": 3,
     "metadata": {},
     "output_type": "execute_result"
    }
   ],
   "source": [
    "vectorstore.similarity_search(\"cat\")"
   ]
  },
  {
   "cell_type": "markdown",
   "id": "4d4f9857-5a7d-4b5f-82b8-ff76539143c2",
   "metadata": {},
   "source": [
    "Async query:"
   ]
  },
  {
   "cell_type": "code",
   "execution_count": 4,
   "id": "618af196-6182-4a7d-8b09-07493fcdc868",
   "metadata": {},
   "outputs": [
    {
     "data": {
      "text/plain": [
       "[Document(page_content='Cats are independent pets that often enjoy their own space.', metadata={'source': 'mammal-pets-doc'}),\n",
       " Document(page_content='Dogs are great companions, known for their loyalty and friendliness.', metadata={'source': 'mammal-pets-doc'}),\n",
       " Document(page_content='Rabbits are social animals that need plenty of space to hop around.', metadata={'source': 'mammal-pets-doc'}),\n",
       " Document(page_content='Parrots are intelligent birds capable of mimicking human speech.', metadata={'source': 'bird-pets-doc'})]"
      ]
     },
     "execution_count": 4,
     "metadata": {},
     "output_type": "execute_result"
    }
   ],
   "source": [
    "await vectorstore.asimilarity_search(\"cat\")"
   ]
  },
  {
   "cell_type": "markdown",
   "id": "d4172698-9ad7-4422-99b2-bdc268e99c75",
   "metadata": {},
   "source": [
    "Return scores:"
   ]
  },
  {
   "cell_type": "code",
   "execution_count": 5,
   "id": "4ed24af2-0d82-478c-949b-b389348d4e9f",
   "metadata": {},
   "outputs": [
    {
     "data": {
      "text/plain": [
       "[(Document(page_content='Cats are independent pets that often enjoy their own space.', metadata={'source': 'mammal-pets-doc'}),\n",
       "  0.3751849830150604),\n",
       " (Document(page_content='Dogs are great companions, known for their loyalty and friendliness.', metadata={'source': 'mammal-pets-doc'}),\n",
       "  0.48316916823387146),\n",
       " (Document(page_content='Rabbits are social animals that need plenty of space to hop around.', metadata={'source': 'mammal-pets-doc'}),\n",
       "  0.49601367115974426),\n",
       " (Document(page_content='Parrots are intelligent birds capable of mimicking human speech.', metadata={'source': 'bird-pets-doc'}),\n",
       "  0.4972994923591614)]"
      ]
     },
     "execution_count": 5,
     "metadata": {},
     "output_type": "execute_result"
    }
   ],
   "source": [
    "# Note that providers implement different scores; Chroma here\n",
    "# returns a distance metric that should vary inversely with\n",
    "# similarity.\n",
    "\n",
    "vectorstore.similarity_search_with_score(\"cat\")"
   ]
  },
  {
   "cell_type": "markdown",
   "id": "b4991642-7275-40a9-b11a-e3beccbf2614",
   "metadata": {},
   "source": [
    "Return documents based on similarity to an embedded query:"
   ]
  },
  {
   "cell_type": "code",
   "execution_count": 6,
   "id": "b1a5eabb-a821-48cc-917e-cc27f03e4bcc",
   "metadata": {},
   "outputs": [
    {
     "data": {
      "text/plain": [
       "[Document(page_content='Cats are independent pets that often enjoy their own space.', metadata={'source': 'mammal-pets-doc'}),\n",
       " Document(page_content='Dogs are great companions, known for their loyalty and friendliness.', metadata={'source': 'mammal-pets-doc'}),\n",
       " Document(page_content='Rabbits are social animals that need plenty of space to hop around.', metadata={'source': 'mammal-pets-doc'}),\n",
       " Document(page_content='Parrots are intelligent birds capable of mimicking human speech.', metadata={'source': 'bird-pets-doc'})]"
      ]
     },
     "execution_count": 6,
     "metadata": {},
     "output_type": "execute_result"
    }
   ],
   "source": [
    "embedding = OpenAIEmbeddings().embed_query(\"cat\")\n",
    "\n",
    "vectorstore.similarity_search_by_vector(embedding)"
   ]
  },
  {
   "cell_type": "markdown",
   "id": "168dbbec-ea97-4cc9-bb1a-75519c2d08af",
   "metadata": {},
   "source": [
    "Learn more:\n",
    "\n",
    "- [API reference](https://python.langchain.com/v0.2/api_reference/core/vectorstores/langchain_core.vectorstores.VectorStore.html)\n",
    "- [How-to guide](/docs/how_to/vectorstores)\n",
    "- [Integration-specific docs](/docs/integrations/vectorstores)\n",
    "\n",
    "## Retrievers\n",
    "\n",
    "LangChain `VectorStore` objects do not subclass [Runnable](https://python.langchain.com/v0.2/api_reference/core/index.html#module-langchain_core.runnables), and so cannot immediately be integrated into LangChain Expression Language [chains](/docs/concepts/#langchain-expression-language-lcel).\n",
    "\n",
    "LangChain [Retrievers](https://python.langchain.com/v0.2/api_reference/core/index.html#module-langchain_core.retrievers) are Runnables, so they implement a standard set of methods (e.g., synchronous and asynchronous `invoke` and `batch` operations) and are designed to be incorporated in LCEL chains.\n",
    "\n",
    "We can create a simple version of this ourselves, without subclassing `Retriever`. If we choose what method we wish to use to retrieve documents, we can create a runnable easily. Below we will build one around the `similarity_search` method:"
   ]
  },
  {
   "cell_type": "code",
   "execution_count": 7,
   "id": "f1461582-e569-4326-bd95-510f72edf019",
   "metadata": {},
   "outputs": [
    {
     "data": {
      "text/plain": [
       "[[Document(page_content='Cats are independent pets that often enjoy their own space.', metadata={'source': 'mammal-pets-doc'})],\n",
       " [Document(page_content='Goldfish are popular pets for beginners, requiring relatively simple care.', metadata={'source': 'fish-pets-doc'})]]"
      ]
     },
     "execution_count": 7,
     "metadata": {},
     "output_type": "execute_result"
    }
   ],
   "source": [
    "from typing import List\n",
    "\n",
    "from langchain_core.documents import Document\n",
    "from langchain_core.runnables import RunnableLambda\n",
    "\n",
    "retriever = RunnableLambda(vectorstore.similarity_search).bind(k=1)  # select top result\n",
    "\n",
    "retriever.batch([\"cat\", \"shark\"])"
   ]
  },
  {
   "cell_type": "markdown",
   "id": "a36d3f64-a8bc-4baa-b2ea-07e324a0143e",
   "metadata": {},
   "source": [
    "Vectorstores implement an `as_retriever` method that will generate a Retriever, specifically a [VectorStoreRetriever](https://python.langchain.com/v0.2/api_reference/core/vectorstores/langchain_core.vectorstores.VectorStoreRetriever.html). These retrievers include specific `search_type` and `search_kwargs` attributes that identify what methods of the underlying vector store to call, and how to parameterize them. For instance, we can replicate the above with the following:"
   ]
  },
  {
   "cell_type": "code",
   "execution_count": 8,
   "id": "4989fe5e-ac58-4751-bc35-f53ff885860c",
   "metadata": {},
   "outputs": [
    {
     "data": {
      "text/plain": [
       "[[Document(page_content='Cats are independent pets that often enjoy their own space.', metadata={'source': 'mammal-pets-doc'})],\n",
       " [Document(page_content='Goldfish are popular pets for beginners, requiring relatively simple care.', metadata={'source': 'fish-pets-doc'})]]"
      ]
     },
     "execution_count": 8,
     "metadata": {},
     "output_type": "execute_result"
    }
   ],
   "source": [
    "retriever = vectorstore.as_retriever(\n",
    "    search_type=\"similarity\",\n",
    "    search_kwargs={\"k\": 1},\n",
    ")\n",
    "\n",
    "retriever.batch([\"cat\", \"shark\"])"
   ]
  },
  {
   "cell_type": "markdown",
   "id": "6b79ded3-39ed-4aeb-8b70-cd36795ae239",
   "metadata": {},
   "source": [
    "`VectorStoreRetriever` supports search types of `\"similarity\"` (default), `\"mmr\"` (maximum marginal relevance, described above), and `\"similarity_score_threshold\"`. We can use the latter to threshold documents output by the retriever by similarity score.\n",
    "\n",
    "Retrievers can easily be incorporated into more complex applications, such as retrieval-augmented generation (RAG) applications that combine a given question with retrieved context into a prompt for a LLM. Below we show a minimal example.\n",
    "\n",
    "```{=mdx}\n",
    "import ChatModelTabs from \"@theme/ChatModelTabs\";\n",
    "\n",
    "<ChatModelTabs customVarName=\"llm\" />\n",
    "```"
   ]
  },
  {
   "cell_type": "code",
   "execution_count": 9,
   "id": "c77b68bf-59f3-4416-9877-960f934c374d",
   "metadata": {},
   "outputs": [],
   "source": [
    "# | output: false\n",
    "# | echo: false\n",
    "\n",
    "from langchain_openai import ChatOpenAI\n",
    "\n",
    "llm = ChatOpenAI(model=\"gpt-3.5-turbo\", temperature=0)"
   ]
  },
  {
   "cell_type": "code",
   "execution_count": 10,
   "id": "6f1ae0d0-0b4b-4da0-80ce-f82913052a83",
   "metadata": {},
   "outputs": [],
   "source": [
    "from langchain_core.prompts import ChatPromptTemplate\n",
    "from langchain_core.runnables import RunnablePassthrough\n",
    "\n",
    "message = \"\"\"\n",
    "Answer this question using the provided context only.\n",
    "\n",
    "{question}\n",
    "\n",
    "Context:\n",
    "{context}\n",
    "\"\"\"\n",
    "\n",
    "prompt = ChatPromptTemplate.from_messages([(\"human\", message)])\n",
    "\n",
    "rag_chain = {\"context\": retriever, \"question\": RunnablePassthrough()} | prompt | llm"
   ]
  },
  {
   "cell_type": "code",
   "execution_count": 11,
   "id": "b3c0d625-61e0-492e-b3a6-c40d383fca03",
   "metadata": {},
   "outputs": [
    {
     "name": "stdout",
     "output_type": "stream",
     "text": [
      "Cats are independent pets that often enjoy their own space.\n"
     ]
    }
   ],
   "source": [
    "response = rag_chain.invoke(\"tell me about cats\")\n",
    "\n",
    "print(response.content)"
   ]
  },
  {
   "cell_type": "markdown",
   "id": "3d9be7cb-2081-48a4-b6e4-d5e2d562ffd4",
   "metadata": {},
   "source": [
    "## Learn more:\n",
    "\n",
    "Retrieval strategies can be rich and complex. For example:\n",
    "\n",
    "- We can [infer hard rules and filters](/docs/how_to/self_query/) from a query (e.g., \"using documents published after 2020\");\n",
    "- We can [return documents that are linked](/docs/how_to/parent_document_retriever/) to the retrieved context in some way (e.g., via some document taxonomy);\n",
    "- We can generate [multiple embeddings](/docs/how_to/multi_vector) for each unit of context;\n",
    "- We can [ensemble results](/docs/how_to/ensemble_retriever) from multiple retrievers;\n",
    "- We can assign weights to documents, e.g., to weigh [recent documents](/docs/how_to/time_weighted_vectorstore/) higher.\n",
    "\n",
    "The [retrievers](/docs/how_to#retrievers) section of the how-to guides covers these and other built-in retrieval strategies.\n",
    "\n",
    "It is also straightforward to extend the [BaseRetriever](https://python.langchain.com/v0.2/api_reference/core/retrievers/langchain_core.retrievers.BaseRetriever.html) class in order to implement custom retrievers. See our how-to guide [here](/docs/how_to/custom_retriever)."
   ]
  }
 ],
 "metadata": {
  "kernelspec": {
   "display_name": "Python 3 (ipykernel)",
   "language": "python",
   "name": "python3"
  },
  "language_info": {
   "codemirror_mode": {
    "name": "ipython",
    "version": 3
   },
   "file_extension": ".py",
   "mimetype": "text/x-python",
   "name": "python",
   "nbconvert_exporter": "python",
   "pygments_lexer": "ipython3",
   "version": "3.10.4"
  }
 },
 "nbformat": 4,
 "nbformat_minor": 5
>>>>>>> 99f9a664
}<|MERGE_RESOLUTION|>--- conflicted
+++ resolved
@@ -1,506 +1,4 @@
 {
-<<<<<<< HEAD
-    "cells": [
-        {
-            "cell_type": "markdown",
-            "id": "bf37a837-7a6a-447b-8779-38f26c585887",
-            "metadata": {},
-            "source": [
-                "# Vector stores and retrievers\n",
-                "\n",
-                "This tutorial will familiarize you with LangChain's vector store and retriever abstractions. These abstractions are designed to support retrieval of data--  from (vector) databases and other sources--  for integration with LLM workflows. They are important for applications that fetch data to be reasoned over as part of model inference, as in the case of retrieval-augmented generation, or RAG (see our RAG tutorial [here](/docs/tutorials/rag)).\n",
-                "\n",
-                "## Concepts\n",
-                "\n",
-                "This guide focuses on retrieval of text data. We will cover the following concepts:\n",
-                "\n",
-                "- Documents;\n",
-                "- Vector stores;\n",
-                "- Retrievers.\n",
-                "\n",
-                "## Setup\n",
-                "\n",
-                "### Jupyter Notebook\n",
-                "\n",
-                "This and other tutorials are perhaps most conveniently run in a Jupyter notebook. See [here](https://jupyter.org/install) for instructions on how to install.\n",
-                "\n",
-                "### Installation\n",
-                "\n",
-                "This tutorial requires the `langchain`, `langchain-chroma`, and `langchain-openai` packages:\n",
-                "\n",
-                "```{=mdx}\n",
-                "import Tabs from '@theme/Tabs';\n",
-                "import TabItem from '@theme/TabItem';\n",
-                "import CodeBlock from \"@theme/CodeBlock\";\n",
-                "\n",
-                "<Tabs>\n",
-                "  <TabItem value=\"pip\" label=\"Pip\" default>\n",
-                "    <CodeBlock language=\"bash\">pip install langchain langchain-chroma langchain-openai</CodeBlock>\n",
-                "  </TabItem>\n",
-                "  <TabItem value=\"conda\" label=\"Conda\">\n",
-                "    <CodeBlock language=\"bash\">conda install langchain langchain-chroma langchain-openai -c conda-forge</CodeBlock>\n",
-                "  </TabItem>\n",
-                "</Tabs>\n",
-                "\n",
-                "```\n",
-                "\n",
-                "For more details, see our [Installation guide](/docs/how_to/installation).\n",
-                "\n",
-                "### LangSmith\n",
-                "\n",
-                "Many of the applications you build with LangChain will contain multiple steps with multiple invocations of LLM calls.\n",
-                "As these applications get more and more complex, it becomes crucial to be able to inspect what exactly is going on inside your chain or agent.\n",
-                "The best way to do this is with [LangSmith](https://smith.langchain.com).\n",
-                "\n",
-                "After you sign up at the link above, make sure to set your environment variables to start logging traces:\n",
-                "\n",
-                "```shell\n",
-                "export LANGCHAIN_TRACING_V2=\"true\"\n",
-                "export LANGCHAIN_API_KEY=\"...\"\n",
-                "```\n",
-                "\n",
-                "Or, if in a notebook, you can set them with:\n",
-                "\n",
-                "```python\n",
-                "import getpass\n",
-                "import os\n",
-                "\n",
-                "os.environ[\"LANGCHAIN_TRACING_V2\"] = \"true\"\n",
-                "os.environ[\"LANGCHAIN_API_KEY\"] = getpass.getpass()\n",
-                "```\n",
-                "\n",
-                "\n",
-                "## Documents\n",
-                "\n",
-                "LangChain implements a [Document](https://api.python.langchain.com/en/latest/documents/langchain_core.documents.base.Document.html) abstraction, which is intended to represent a unit of text and associated metadata. It has two attributes:\n",
-                "\n",
-                "- `page_content`: a string representing the content;\n",
-                "- `metadata`: a dict containing arbitrary metadata.\n",
-                "\n",
-                "The `metadata` attribute can capture information about the source of the document, its relationship to other documents, and other information. Note that an individual `Document` object often represents a chunk of a larger document.\n",
-                "\n",
-                "Let's generate some sample documents:"
-            ]
-        },
-        {
-            "cell_type": "code",
-            "execution_count": 1,
-            "id": "9f3dc151-7b2f-4d94-9558-7a84f7eab100",
-            "metadata": {},
-            "outputs": [],
-            "source": [
-                "from langchain_core.documents import Document\n",
-                "\n",
-                "documents = [\n",
-                "    Document(\n",
-                "        page_content=\"Dogs are great companions, known for their loyalty and friendliness.\",\n",
-                "        metadata={\"source\": \"mammal-pets-doc\"},\n",
-                "    ),\n",
-                "    Document(\n",
-                "        page_content=\"Cats are independent pets that often enjoy their own space.\",\n",
-                "        metadata={\"source\": \"mammal-pets-doc\"},\n",
-                "    ),\n",
-                "    Document(\n",
-                "        page_content=\"Goldfish are popular pets for beginners, requiring relatively simple care.\",\n",
-                "        metadata={\"source\": \"fish-pets-doc\"},\n",
-                "    ),\n",
-                "    Document(\n",
-                "        page_content=\"Parrots are intelligent birds capable of mimicking human speech.\",\n",
-                "        metadata={\"source\": \"bird-pets-doc\"},\n",
-                "    ),\n",
-                "    Document(\n",
-                "        page_content=\"Rabbits are social animals that need plenty of space to hop around.\",\n",
-                "        metadata={\"source\": \"mammal-pets-doc\"},\n",
-                "    ),\n",
-                "]"
-            ]
-        },
-        {
-            "cell_type": "markdown",
-            "id": "1cac19bd-27d1-40f1-9c27-7a586b685b4e",
-            "metadata": {},
-            "source": [
-                "Here we've generated five documents, containing metadata indicating three distinct \"sources\".\n",
-                "\n",
-                "## Vector stores\n",
-                "\n",
-                "Vector search is a common way to store and search over unstructured data (such as unstructured text). The idea is to store numeric vectors that are associated with the text. Given a query, we can [embed](/docs/concepts#embedding-models) it as a vector of the same dimension and use vector similarity metrics to identify related data in the store.\n",
-                "\n",
-                "LangChain [VectorStore](https://api.python.langchain.com/en/latest/vectorstores/langchain_core.vectorstores.VectorStore.html) objects contain methods for adding text and `Document` objects to the store, and querying them using various similarity metrics. They are often initialized with [embedding](/docs/how_to/embed_text) models, which determine how text data is translated to numeric vectors.\n",
-                "\n",
-                "LangChain includes a suite of [integrations](/docs/integrations/vectorstores) with different vector store technologies. Some vector stores are hosted by a provider (e.g., various cloud providers) and require specific credentials to use; some (such as [Postgres](/docs/integrations/vectorstores/pgvector)) run in separate infrastructure that can be run locally or via a third-party; others can run in-memory for lightweight workloads. Here we will demonstrate usage of LangChain VectorStores using [Chroma](/docs/integrations/vectorstores/chroma), which includes an in-memory implementation.\n",
-                "\n",
-                "To instantiate a vector store, we often need to provide an [embedding](/docs/how_to/embed_text) model to specify how text should be converted into a numeric vector. Here we will use [OpenAI embeddings](/docs/integrations/text_embedding/openai/)."
-            ]
-        },
-        {
-            "cell_type": "code",
-            "execution_count": 2,
-            "id": "d48acc28-1a34-414b-8e08-fbdef3a2a60b",
-            "metadata": {},
-            "outputs": [],
-            "source": [
-                "from langchain_chroma import Chroma\n",
-                "from langchain_openai import OpenAIEmbeddings\n",
-                "\n",
-                "vectorstore = Chroma.from_documents(\n",
-                "    documents,\n",
-                "    embedding=OpenAIEmbeddings(),\n",
-                ")"
-            ]
-        },
-        {
-            "cell_type": "markdown",
-            "id": "ff0f0b43-e5b8-4c79-b782-a02f17345487",
-            "metadata": {},
-            "source": [
-                "Calling `.from_documents` here will add the documents to the vector store. [VectorStore](https://api.python.langchain.com/en/latest/vectorstores/langchain_core.vectorstores.VectorStore.html) implements methods for adding documents that can also be called after the object is instantiated. Most implementations will allow you to connect to an existing vector store--  e.g., by providing a client, index name, or other information. See the documentation for a specific [integration](/docs/integrations/vectorstores) for more detail.\n",
-                "\n",
-                "Once we've instantiated a `VectorStore` that contains documents, we can query it. [VectorStore](https://api.python.langchain.com/en/latest/vectorstores/langchain_core.vectorstores.VectorStore.html) includes methods for querying:\n",
-                "- Synchronously and asynchronously;\n",
-                "- By string query and by vector;\n",
-                "- With and without returning similarity scores;\n",
-                "- By similarity and [maximum marginal relevance](https://api.python.langchain.com/en/latest/vectorstores/langchain_core.vectorstores.VectorStore.html#langchain_core.vectorstores.VectorStore.max_marginal_relevance_search) (to balance similarity with query to diversity in retrieved results).\n",
-                "\n",
-                "The methods will generally include a list of [Document](https://api.python.langchain.com/en/latest/documents/langchain_core.documents.base.Document.html#langchain_core.documents.base.Document) objects in their outputs.\n",
-                "\n",
-                "### Examples\n",
-                "\n",
-                "Return documents based on similarity to a string query:"
-            ]
-        },
-        {
-            "cell_type": "code",
-            "execution_count": 3,
-            "id": "7e01ed91-1a98-4221-960a-bd7a2541a548",
-            "metadata": {},
-            "outputs": [
-                {
-                    "data": {
-                        "text/plain": [
-                            "[Document(page_content='Cats are independent pets that often enjoy their own space.', metadata={'source': 'mammal-pets-doc'}),\n",
-                            " Document(page_content='Dogs are great companions, known for their loyalty and friendliness.', metadata={'source': 'mammal-pets-doc'}),\n",
-                            " Document(page_content='Rabbits are social animals that need plenty of space to hop around.', metadata={'source': 'mammal-pets-doc'}),\n",
-                            " Document(page_content='Parrots are intelligent birds capable of mimicking human speech.', metadata={'source': 'bird-pets-doc'})]"
-                        ]
-                    },
-                    "execution_count": 3,
-                    "metadata": {},
-                    "output_type": "execute_result"
-                }
-            ],
-            "source": [
-                "vectorstore.similarity_search(\"cat\")"
-            ]
-        },
-        {
-            "cell_type": "markdown",
-            "id": "4d4f9857-5a7d-4b5f-82b8-ff76539143c2",
-            "metadata": {},
-            "source": [
-                "Async query:"
-            ]
-        },
-        {
-            "cell_type": "code",
-            "execution_count": 4,
-            "id": "618af196-6182-4a7d-8b09-07493fcdc868",
-            "metadata": {},
-            "outputs": [
-                {
-                    "data": {
-                        "text/plain": [
-                            "[Document(page_content='Cats are independent pets that often enjoy their own space.', metadata={'source': 'mammal-pets-doc'}),\n",
-                            " Document(page_content='Dogs are great companions, known for their loyalty and friendliness.', metadata={'source': 'mammal-pets-doc'}),\n",
-                            " Document(page_content='Rabbits are social animals that need plenty of space to hop around.', metadata={'source': 'mammal-pets-doc'}),\n",
-                            " Document(page_content='Parrots are intelligent birds capable of mimicking human speech.', metadata={'source': 'bird-pets-doc'})]"
-                        ]
-                    },
-                    "execution_count": 4,
-                    "metadata": {},
-                    "output_type": "execute_result"
-                }
-            ],
-            "source": [
-                "await vectorstore.asimilarity_search(\"cat\")"
-            ]
-        },
-        {
-            "cell_type": "markdown",
-            "id": "d4172698-9ad7-4422-99b2-bdc268e99c75",
-            "metadata": {},
-            "source": [
-                "Return scores:"
-            ]
-        },
-        {
-            "cell_type": "code",
-            "execution_count": 5,
-            "id": "4ed24af2-0d82-478c-949b-b389348d4e9f",
-            "metadata": {},
-            "outputs": [
-                {
-                    "data": {
-                        "text/plain": [
-                            "[(Document(page_content='Cats are independent pets that often enjoy their own space.', metadata={'source': 'mammal-pets-doc'}),\n",
-                            "  0.3751849830150604),\n",
-                            " (Document(page_content='Dogs are great companions, known for their loyalty and friendliness.', metadata={'source': 'mammal-pets-doc'}),\n",
-                            "  0.48316916823387146),\n",
-                            " (Document(page_content='Rabbits are social animals that need plenty of space to hop around.', metadata={'source': 'mammal-pets-doc'}),\n",
-                            "  0.49601367115974426),\n",
-                            " (Document(page_content='Parrots are intelligent birds capable of mimicking human speech.', metadata={'source': 'bird-pets-doc'}),\n",
-                            "  0.4972994923591614)]"
-                        ]
-                    },
-                    "execution_count": 5,
-                    "metadata": {},
-                    "output_type": "execute_result"
-                }
-            ],
-            "source": [
-                "# Note that providers implement different scores; Chroma here\n",
-                "# returns a distance metric that should vary inversely with\n",
-                "# similarity.\n",
-                "\n",
-                "vectorstore.similarity_search_with_score(\"cat\")"
-            ]
-        },
-        {
-            "cell_type": "markdown",
-            "id": "b4991642-7275-40a9-b11a-e3beccbf2614",
-            "metadata": {},
-            "source": [
-                "Return documents based on similarity to an embedded query:"
-            ]
-        },
-        {
-            "cell_type": "code",
-            "execution_count": 6,
-            "id": "b1a5eabb-a821-48cc-917e-cc27f03e4bcc",
-            "metadata": {},
-            "outputs": [
-                {
-                    "data": {
-                        "text/plain": [
-                            "[Document(page_content='Cats are independent pets that often enjoy their own space.', metadata={'source': 'mammal-pets-doc'}),\n",
-                            " Document(page_content='Dogs are great companions, known for their loyalty and friendliness.', metadata={'source': 'mammal-pets-doc'}),\n",
-                            " Document(page_content='Rabbits are social animals that need plenty of space to hop around.', metadata={'source': 'mammal-pets-doc'}),\n",
-                            " Document(page_content='Parrots are intelligent birds capable of mimicking human speech.', metadata={'source': 'bird-pets-doc'})]"
-                        ]
-                    },
-                    "execution_count": 6,
-                    "metadata": {},
-                    "output_type": "execute_result"
-                }
-            ],
-            "source": [
-                "embedding = OpenAIEmbeddings().embed_query(\"cat\")\n",
-                "\n",
-                "vectorstore.similarity_search_by_vector(embedding)"
-            ]
-        },
-        {
-            "cell_type": "markdown",
-            "id": "168dbbec-ea97-4cc9-bb1a-75519c2d08af",
-            "metadata": {},
-            "source": [
-                "Learn more:\n",
-                "\n",
-                "- [API reference](https://api.python.langchain.com/en/latest/vectorstores/langchain_core.vectorstores.VectorStore.html)\n",
-                "- [How-to guide](/docs/how_to/vectorstores)\n",
-                "- [Integration-specific docs](/docs/integrations/vectorstores)\n",
-                "\n",
-                "## Retrievers\n",
-                "\n",
-                "LangChain `VectorStore` objects do not subclass [Runnable](https://api.python.langchain.com/en/latest/core_api_reference.html#module-langchain_core.runnables), and so cannot immediately be integrated into LangChain Expression Language [chains](/docs/concepts/#langchain-expression-language-lcel).\n",
-                "\n",
-                "LangChain [Retrievers](https://api.python.langchain.com/en/latest/core_api_reference.html#module-langchain_core.retrievers) are Runnables, so they implement a standard set of methods (e.g., synchronous and asynchronous `invoke` and `batch` operations) and are designed to be incorporated in LCEL chains.\n",
-                "\n",
-                "We can create a simple version of this ourselves, without subclassing `Retriever`. If we choose what method we wish to use to retrieve documents, we can create a runnable easily. Below we will build one around the `similarity_search` method:"
-            ]
-        },
-        {
-            "cell_type": "code",
-            "execution_count": 7,
-            "id": "f1461582-e569-4326-bd95-510f72edf019",
-            "metadata": {},
-            "outputs": [
-                {
-                    "data": {
-                        "text/plain": [
-                            "[[Document(page_content='Cats are independent pets that often enjoy their own space.', metadata={'source': 'mammal-pets-doc'})],\n",
-                            " [Document(page_content='Goldfish are popular pets for beginners, requiring relatively simple care.', metadata={'source': 'fish-pets-doc'})]]"
-                        ]
-                    },
-                    "execution_count": 7,
-                    "metadata": {},
-                    "output_type": "execute_result"
-                }
-            ],
-            "source": [
-                "from typing import List\n",
-                "\n",
-                "from langchain_core.documents import Document\n",
-                "from langchain_core.runnables import RunnableLambda\n",
-                "\n",
-                "retriever = RunnableLambda(vectorstore.similarity_search).bind(k=1)  # select top result\n",
-                "\n",
-                "retriever.batch([\"cat\", \"shark\"])"
-            ]
-        },
-        {
-            "cell_type": "markdown",
-            "id": "a36d3f64-a8bc-4baa-b2ea-07e324a0143e",
-            "metadata": {},
-            "source": [
-                "Vectorstores implement an `as_retriever` method that will generate a Retriever, specifically a [VectorStoreRetriever](https://api.python.langchain.com/en/latest/vectorstores/langchain_core.vectorstores.VectorStoreRetriever.html). These retrievers include specific `search_type` and `search_kwargs` attributes that identify what methods of the underlying vector store to call, and how to parameterize them. For instance, we can replicate the above with the following:"
-            ]
-        },
-        {
-            "cell_type": "code",
-            "execution_count": 8,
-            "id": "4989fe5e-ac58-4751-bc35-f53ff885860c",
-            "metadata": {},
-            "outputs": [
-                {
-                    "data": {
-                        "text/plain": [
-                            "[[Document(page_content='Cats are independent pets that often enjoy their own space.', metadata={'source': 'mammal-pets-doc'})],\n",
-                            " [Document(page_content='Goldfish are popular pets for beginners, requiring relatively simple care.', metadata={'source': 'fish-pets-doc'})]]"
-                        ]
-                    },
-                    "execution_count": 8,
-                    "metadata": {},
-                    "output_type": "execute_result"
-                }
-            ],
-            "source": [
-                "retriever = vectorstore.as_retriever(\n",
-                "    search_type=\"similarity\",\n",
-                "    search_kwargs={\"k\": 1},\n",
-                ")\n",
-                "\n",
-                "retriever.batch([\"cat\", \"shark\"])"
-            ]
-        },
-        {
-            "cell_type": "markdown",
-            "id": "6b79ded3-39ed-4aeb-8b70-cd36795ae239",
-            "metadata": {},
-            "source": [
-                "`VectorStoreRetriever` supports search types of `\"similarity\"` (default), `\"mmr\"` (maximum marginal relevance, described above), and `\"similarity_score_threshold\"`. We can use the latter to threshold documents output by the retriever by similarity score.\n",
-                "\n",
-                "Retrievers can easily be incorporated into more complex applications, such as retrieval-augmented generation (RAG) applications that combine a given question with retrieved context into a prompt for a LLM. Below we show a minimal example.\n",
-                "\n",
-                "```{=mdx}\n",
-                "import ChatModelTabs from \"@theme/ChatModelTabs\";\n",
-                "\n",
-                "<ChatModelTabs customVarName=\"llm\" />\n",
-                "```"
-            ]
-        },
-        {
-            "cell_type": "code",
-            "execution_count": 9,
-            "id": "c77b68bf-59f3-4416-9877-960f934c374d",
-            "metadata": {},
-            "outputs": [],
-            "source": [
-                "# | output: false\n",
-                "# | echo: false\n",
-                "\n",
-                "from langchain_openai import ChatOpenAI\n",
-                "\n",
-                "llm = ChatOpenAI(model=\"gpt-3.5-turbo\", temperature=0)"
-            ]
-        },
-        {
-            "cell_type": "code",
-            "execution_count": 10,
-            "id": "6f1ae0d0-0b4b-4da0-80ce-f82913052a83",
-            "metadata": {},
-            "outputs": [],
-            "source": [
-                "from langchain_core.prompts import ChatPromptTemplate\n",
-                "from langchain_core.runnables import RunnablePassthrough\n",
-                "\n",
-                "message = \"\"\"\n",
-                "Answer this question using the provided context only.\n",
-                "\n",
-                "{question}\n",
-                "\n",
-                "Context:\n",
-                "{context}\n",
-                "\"\"\"\n",
-                "\n",
-                "prompt = ChatPromptTemplate.from_messages([(\"human\", message)])\n",
-                "\n",
-                "rag_chain = {\"context\": retriever, \"question\": RunnablePassthrough()} | prompt | llm"
-            ]
-        },
-        {
-            "cell_type": "code",
-            "execution_count": 11,
-            "id": "b3c0d625-61e0-492e-b3a6-c40d383fca03",
-            "metadata": {},
-            "outputs": [
-                {
-                    "name": "stdout",
-                    "output_type": "stream",
-                    "text": [
-                        "Cats are independent pets that often enjoy their own space.\n"
-                    ]
-                }
-            ],
-            "source": [
-                "response = rag_chain.invoke(\"tell me about cats\")\n",
-                "\n",
-                "print(response.content)"
-            ]
-        },
-        {
-            "cell_type": "markdown",
-            "id": "3d9be7cb-2081-48a4-b6e4-d5e2d562ffd4",
-            "metadata": {},
-            "source": [
-                "## Learn more:\n",
-                "\n",
-                "Retrieval strategies can be rich and complex. For example:\n",
-                "\n",
-                "- We can [infer hard rules and filters](/docs/how_to/self_query/) from a query (e.g., \"using documents published after 2020\");\n",
-                "- We can [return documents that are linked](/docs/how_to/parent_document_retriever/) to the retrieved context in some way (e.g., via some document taxonomy);\n",
-                "- We can generate [multiple embeddings](/docs/how_to/multi_vector) for each unit of context;\n",
-                "- We can [ensemble results](/docs/how_to/ensemble_retriever) from multiple retrievers;\n",
-                "- We can assign weights to documents, e.g., to weigh [recent documents](/docs/how_to/time_weighted_vectorstore/) higher.\n",
-                "\n",
-                "The [retrievers](/docs/how_to#retrievers) section of the how-to guides covers these and other built-in retrieval strategies.\n",
-                "\n",
-                "It is also straightforward to extend the [BaseRetriever](https://api.python.langchain.com/en/latest/retrievers/langchain_core.retrievers.BaseRetriever.html) class in order to implement custom retrievers. See our how-to guide [here](/docs/how_to/custom_retriever)."
-            ]
-        }
-    ],
-    "metadata": {
-        "kernelspec": {
-            "display_name": "Python 3 (ipykernel)",
-            "language": "python",
-            "name": "python3"
-        },
-        "language_info": {
-            "codemirror_mode": {
-                "name": "ipython",
-                "version": 3
-            },
-            "file_extension": ".py",
-            "mimetype": "text/x-python",
-            "name": "python",
-            "nbconvert_exporter": "python",
-            "pygments_lexer": "ipython3",
-            "version": "3.10.4"
-        }
-    },
-    "nbformat": 4,
-    "nbformat_minor": 5
-=======
  "cells": [
   {
    "cell_type": "markdown",
@@ -1001,5 +499,4 @@
  },
  "nbformat": 4,
  "nbformat_minor": 5
->>>>>>> 99f9a664
 }