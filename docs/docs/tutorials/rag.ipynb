--- conflicted
+++ resolved
@@ -1,5 +1,4 @@
 {
-<<<<<<< HEAD
     "cells": [
         {
             "cell_type": "markdown",
@@ -884,969 +883,4 @@
     },
     "nbformat": 4,
     "nbformat_minor": 5
-=======
- "cells": [
-  {
-   "cell_type": "markdown",
-   "id": "5630b0ca",
-   "metadata": {},
-   "source": [
-    "# Build a Retrieval Augmented Generation (RAG) App\n",
-    "\n",
-    "One of the most powerful applications enabled by LLMs is sophisticated question-answering (Q&A) chatbots. These are applications that can answer questions about specific source information. These applications use a technique known as Retrieval Augmented Generation, or RAG.\n",
-    "\n",
-    "This tutorial will show how to build a simple Q&A application\n",
-    "over a text data source. Along the way we’ll go over a typical Q&A\n",
-    "architecture and highlight additional resources for more advanced Q&A techniques. We’ll also see\n",
-    "how LangSmith can help us trace and understand our application.\n",
-    "LangSmith will become increasingly helpful as our application grows in\n",
-    "complexity.\n",
-    "\n",
-    "If you're already familiar with basic retrieval, you might also be interested in\n",
-    "this [high-level overview of different retrieval techinques](/docs/concepts/#retrieval).\n",
-    "\n",
-    "## What is RAG?\n",
-    "\n",
-    "RAG is a technique for augmenting LLM knowledge with additional data.\n",
-    "\n",
-    "LLMs can reason about wide-ranging topics, but their knowledge is limited to the public data up to a specific point in time that they were trained on. If you want to build AI applications that can reason about private data or data introduced after a model's cutoff date, you need to augment the knowledge of the model with the specific information it needs. The process of bringing the appropriate information and inserting it into the model prompt is known as Retrieval Augmented Generation (RAG).\n",
-    "\n",
-    "LangChain has a number of components designed to help build Q&A applications, and RAG applications more generally. \n",
-    "\n",
-    "**Note**: Here we focus on Q&A for unstructured data. If you are interested for RAG over structured data, check out our tutorial on doing [question/answering over SQL data](/docs/tutorials/sql_qa).\n",
-    "\n",
-    "## Concepts\n",
-    "A typical RAG application has two main components:\n",
-    "\n",
-    "**Indexing**: a pipeline for ingesting data from a source and indexing it. *This usually happens offline.*\n",
-    "\n",
-    "**Retrieval and generation**: the actual RAG chain, which takes the user query at run time and retrieves the relevant data from the index, then passes that to the model.\n",
-    "\n",
-    "The most common full sequence from raw data to answer looks like:\n",
-    "\n",
-    "### Indexing\n",
-    "1. **Load**: First we need to load our data. This is done with [Document Loaders](/docs/concepts/#document-loaders).\n",
-    "2. **Split**: [Text splitters](/docs/concepts/#text-splitters) break large `Documents` into smaller chunks. This is useful both for indexing data and for passing it in to a model, since large chunks are harder to search over and won't fit in a model's finite context window.\n",
-    "3. **Store**: We need somewhere to store and index our splits, so that they can later be searched over. This is often done using a [VectorStore](/docs/concepts/#vector-stores) and [Embeddings](/docs/concepts/#embedding-models) model.\n",
-    "\n",
-    "![index_diagram](../../static/img/rag_indexing.png)\n",
-    "\n",
-    "### Retrieval and generation\n",
-    "4. **Retrieve**: Given a user input, relevant splits are retrieved from storage using a [Retriever](/docs/concepts/#retrievers).\n",
-    "5. **Generate**: A [ChatModel](/docs/concepts/#chat-models) / [LLM](/docs/concepts/#llms) produces an answer using a prompt that includes the question and the retrieved data\n",
-    "\n",
-    "![retrieval_diagram](../../static/img/rag_retrieval_generation.png)\n",
-    "\n",
-    "\n",
-    "## Setup\n",
-    "\n",
-    "### Jupyter Notebook\n",
-    "\n",
-    "This guide (and most of the other guides in the documentation) uses [Jupyter notebooks](https://jupyter.org/) and assumes the reader is as well. Jupyter notebooks are perfect for learning how to work with LLM systems because oftentimes things can go wrong (unexpected output, API down, etc) and going through guides in an interactive environment is a great way to better understand them.\n",
-    "\n",
-    "This and other tutorials are perhaps most conveniently run in a Jupyter notebook. See [here](https://jupyter.org/install) for instructions on how to install.\n",
-    "\n",
-    "### Installation\n",
-    "\n",
-    "This tutorial requires these langchain dependencies:\n",
-    "\n",
-    "```{=mdx}\n",
-    "import Tabs from '@theme/Tabs';\n",
-    "import TabItem from '@theme/TabItem';\n",
-    "import CodeBlock from \"@theme/CodeBlock\";\n",
-    "\n",
-    "<Tabs>\n",
-    "  <TabItem value=\"pip\" label=\"Pip\" default>\n",
-    "    <CodeBlock language=\"bash\">pip install langchain langchain_community langchain_chroma</CodeBlock>\n",
-    "  </TabItem>\n",
-    "  <TabItem value=\"conda\" label=\"Conda\">\n",
-    "    <CodeBlock language=\"bash\">conda install langchain langchain_community langchain_chroma -c conda-forge</CodeBlock>\n",
-    "  </TabItem>\n",
-    "</Tabs>\n",
-    "\n",
-    "```\n",
-    "\n",
-    "\n",
-    "For more details, see our [Installation guide](/docs/how_to/installation).\n",
-    "\n",
-    "### LangSmith\n",
-    "\n",
-    "Many of the applications you build with LangChain will contain multiple steps with multiple invocations of LLM calls.\n",
-    "As these applications get more and more complex, it becomes crucial to be able to inspect what exactly is going on inside your chain or agent.\n",
-    "The best way to do this is with [LangSmith](https://smith.langchain.com).\n",
-    "\n",
-    "After you sign up at the link above, make sure to set your environment variables to start logging traces:\n",
-    "\n",
-    "```shell\n",
-    "export LANGCHAIN_TRACING_V2=\"true\"\n",
-    "export LANGCHAIN_API_KEY=\"...\"\n",
-    "```\n",
-    "\n",
-    "Or, if in a notebook, you can set them with:\n",
-    "\n",
-    "```python\n",
-    "import getpass\n",
-    "import os\n",
-    "\n",
-    "os.environ[\"LANGCHAIN_TRACING_V2\"] = \"true\"\n",
-    "os.environ[\"LANGCHAIN_API_KEY\"] = getpass.getpass()\n",
-    "```\n",
-    "## Preview\n",
-    "\n",
-    "In this guide we’ll build an app that answers questions about the content of a website. The specific website we will use is the [LLM Powered Autonomous\n",
-    "Agents](https://lilianweng.github.io/posts/2023-06-23-agent/) blog post\n",
-    "by Lilian Weng, which allows us to ask questions about the contents of\n",
-    "the post.\n",
-    "\n",
-    "We can create a simple indexing pipeline and RAG chain to do this in ~20\n",
-    "lines of code:\n",
-    "\n",
-    "```{=mdx}\n",
-    "import ChatModelTabs from \"@theme/ChatModelTabs\";\n",
-    "\n",
-    "<ChatModelTabs customVarName=\"llm\" />\n",
-    "```"
-   ]
-  },
-  {
-   "cell_type": "code",
-   "execution_count": null,
-   "id": "26ef9d35",
-   "metadata": {},
-   "outputs": [],
-   "source": [
-    "# | output: false\n",
-    "# | echo: false\n",
-    "\n",
-    "from langchain_openai import ChatOpenAI\n",
-    "\n",
-    "llm = ChatOpenAI(model=\"gpt-4\")"
-   ]
-  },
-  {
-   "cell_type": "code",
-   "execution_count": 2,
-   "id": "6281ec7b",
-   "metadata": {},
-   "outputs": [
-    {
-     "data": {
-      "text/plain": [
-       "'Task Decomposition is a process where a complex task is broken down into smaller, simpler steps or subtasks. This technique is utilized to enhance model performance on complex tasks by making them more manageable. It can be done by using language models with simple prompting, task-specific instructions, or with human inputs.'"
-      ]
-     },
-     "execution_count": 2,
-     "metadata": {},
-     "output_type": "execute_result"
-    }
-   ],
-   "source": [
-    "import bs4\n",
-    "from langchain import hub\n",
-    "from langchain_chroma import Chroma\n",
-    "from langchain_community.document_loaders import WebBaseLoader\n",
-    "from langchain_core.output_parsers import StrOutputParser\n",
-    "from langchain_core.runnables import RunnablePassthrough\n",
-    "from langchain_openai import OpenAIEmbeddings\n",
-    "from langchain_text_splitters import RecursiveCharacterTextSplitter\n",
-    "\n",
-    "# Load, chunk and index the contents of the blog.\n",
-    "loader = WebBaseLoader(\n",
-    "    web_paths=(\"https://lilianweng.github.io/posts/2023-06-23-agent/\",),\n",
-    "    bs_kwargs=dict(\n",
-    "        parse_only=bs4.SoupStrainer(\n",
-    "            class_=(\"post-content\", \"post-title\", \"post-header\")\n",
-    "        )\n",
-    "    ),\n",
-    ")\n",
-    "docs = loader.load()\n",
-    "\n",
-    "text_splitter = RecursiveCharacterTextSplitter(chunk_size=1000, chunk_overlap=200)\n",
-    "splits = text_splitter.split_documents(docs)\n",
-    "vectorstore = Chroma.from_documents(documents=splits, embedding=OpenAIEmbeddings())\n",
-    "\n",
-    "# Retrieve and generate using the relevant snippets of the blog.\n",
-    "retriever = vectorstore.as_retriever()\n",
-    "prompt = hub.pull(\"rlm/rag-prompt\")\n",
-    "\n",
-    "\n",
-    "def format_docs(docs):\n",
-    "    return \"\\n\\n\".join(doc.page_content for doc in docs)\n",
-    "\n",
-    "\n",
-    "rag_chain = (\n",
-    "    {\"context\": retriever | format_docs, \"question\": RunnablePassthrough()}\n",
-    "    | prompt\n",
-    "    | llm\n",
-    "    | StrOutputParser()\n",
-    ")\n",
-    "\n",
-    "rag_chain.invoke(\"What is Task Decomposition?\")"
-   ]
-  },
-  {
-   "cell_type": "code",
-   "execution_count": 4,
-   "id": "3d56d203",
-   "metadata": {},
-   "outputs": [],
-   "source": [
-    "# cleanup\n",
-    "vectorstore.delete_collection()"
-   ]
-  },
-  {
-   "cell_type": "markdown",
-   "id": "c9d51135",
-   "metadata": {},
-   "source": [
-    "Check out the [LangSmith\n",
-    "trace](https://smith.langchain.com/public/1c6ca97e-445b-4d00-84b4-c7befcbc59fe/r).\n",
-    "\n",
-    "## Detailed walkthrough\n",
-    "\n",
-    "Let’s go through the above code step-by-step to really understand what’s\n",
-    "going on.\n",
-    "\n",
-    "## 1. Indexing: Load {#indexing-load}\n",
-    "\n",
-    "We need to first load the blog post contents. We can use\n",
-    "[DocumentLoaders](/docs/concepts#document-loaders)\n",
-    "for this, which are objects that load in data from a source and return a\n",
-    "list of\n",
-    "[Documents](https://python.langchain.com/v0.2/api_reference/core/documents/langchain_core.documents.base.Document.html).\n",
-    "A `Document` is an object with some `page_content` (str) and `metadata`\n",
-    "(dict).\n",
-    "\n",
-    "In this case we’ll use the\n",
-    "[WebBaseLoader](/docs/integrations/document_loaders/web_base),\n",
-    "which uses `urllib` to load HTML from web URLs and `BeautifulSoup` to\n",
-    "parse it to text. We can customize the HTML -\\> text parsing by passing\n",
-    "in parameters to the `BeautifulSoup` parser via `bs_kwargs` (see\n",
-    "[BeautifulSoup\n",
-    "docs](https://beautiful-soup-4.readthedocs.io/en/latest/#beautifulsoup)).\n",
-    "In this case only HTML tags with class “post-content”, “post-title”, or\n",
-    "“post-header” are relevant, so we’ll remove all others."
-   ]
-  },
-  {
-   "cell_type": "code",
-   "execution_count": 3,
-   "id": "f5ba0122-8c92-4895-b5ef-f03a634e3fdf",
-   "metadata": {},
-   "outputs": [
-    {
-     "data": {
-      "text/plain": [
-       "43131"
-      ]
-     },
-     "execution_count": 3,
-     "metadata": {},
-     "output_type": "execute_result"
-    }
-   ],
-   "source": [
-    "import bs4\n",
-    "from langchain_community.document_loaders import WebBaseLoader\n",
-    "\n",
-    "# Only keep post title, headers, and content from the full HTML.\n",
-    "bs4_strainer = bs4.SoupStrainer(class_=(\"post-title\", \"post-header\", \"post-content\"))\n",
-    "loader = WebBaseLoader(\n",
-    "    web_paths=(\"https://lilianweng.github.io/posts/2023-06-23-agent/\",),\n",
-    "    bs_kwargs={\"parse_only\": bs4_strainer},\n",
-    ")\n",
-    "docs = loader.load()\n",
-    "\n",
-    "len(docs[0].page_content)"
-   ]
-  },
-  {
-   "cell_type": "code",
-   "execution_count": 4,
-   "id": "5cf74be6-5f40-4f6d-8689-b6b42ced8b70",
-   "metadata": {},
-   "outputs": [
-    {
-     "name": "stdout",
-     "output_type": "stream",
-     "text": [
-      "\n",
-      "\n",
-      "      LLM Powered Autonomous Agents\n",
-      "    \n",
-      "Date: June 23, 2023  |  Estimated Reading Time: 31 min  |  Author: Lilian Weng\n",
-      "\n",
-      "\n",
-      "Building agents with LLM (large language model) as its core controller is a cool concept. Several proof-of-concepts demos, such as AutoGPT, GPT-Engineer and BabyAGI, serve as inspiring examples. The potentiality of LLM extends beyond generating well-written copies, stories, essays and programs; it can be framed as a powerful general problem solver.\n",
-      "Agent System Overview#\n",
-      "In\n"
-     ]
-    }
-   ],
-   "source": [
-    "print(docs[0].page_content[:500])"
-   ]
-  },
-  {
-   "cell_type": "markdown",
-   "id": "07845e7a",
-   "metadata": {},
-   "source": [
-    "### Go deeper\n",
-    "\n",
-    "`DocumentLoader`: Object that loads data from a source as list of\n",
-    "`Documents`.\n",
-    "\n",
-    "- [Docs](/docs/how_to#document-loaders):\n",
-    "  Detailed documentation on how to use `DocumentLoaders`.\n",
-    "- [Integrations](/docs/integrations/document_loaders/): 160+\n",
-    "  integrations to choose from.\n",
-    "- [Interface](https://python.langchain.com/v0.2/api_reference/core/document_loaders/langchain_core.document_loaders.base.BaseLoader.html):\n",
-    "  API reference  for the base interface.\n",
-    "\n",
-    "\n",
-    "## 2. Indexing: Split {#indexing-split}\n",
-    "\n",
-    "\n",
-    "Our loaded document is over 42k characters long. This is too long to fit\n",
-    "in the context window of many models. Even for those models that could\n",
-    "fit the full post in their context window, models can struggle to find\n",
-    "information in very long inputs.\n",
-    "\n",
-    "To handle this we’ll split the `Document` into chunks for embedding and\n",
-    "vector storage. This should help us retrieve only the most relevant bits\n",
-    "of the blog post at run time.\n",
-    "\n",
-    "In this case we’ll split our documents into chunks of 1000 characters\n",
-    "with 200 characters of overlap between chunks. The overlap helps\n",
-    "mitigate the possibility of separating a statement from important\n",
-    "context related to it. We use the\n",
-    "[RecursiveCharacterTextSplitter](/docs/how_to/recursive_text_splitter),\n",
-    "which will recursively split the document using common separators like\n",
-    "new lines until each chunk is the appropriate size. This is the\n",
-    "recommended text splitter for generic text use cases.\n",
-    "\n",
-    "We set `add_start_index=True` so that the character index at which each\n",
-    "split Document starts within the initial Document is preserved as\n",
-    "metadata attribute “start_index”."
-   ]
-  },
-  {
-   "cell_type": "code",
-   "execution_count": 5,
-   "id": "6aa3f8c0-5113-4c36-9706-ee702407173a",
-   "metadata": {},
-   "outputs": [
-    {
-     "data": {
-      "text/plain": [
-       "66"
-      ]
-     },
-     "execution_count": 5,
-     "metadata": {},
-     "output_type": "execute_result"
-    }
-   ],
-   "source": [
-    "from langchain_text_splitters import RecursiveCharacterTextSplitter\n",
-    "\n",
-    "text_splitter = RecursiveCharacterTextSplitter(\n",
-    "    chunk_size=1000, chunk_overlap=200, add_start_index=True\n",
-    ")\n",
-    "all_splits = text_splitter.split_documents(docs)\n",
-    "\n",
-    "len(all_splits)"
-   ]
-  },
-  {
-   "cell_type": "code",
-   "execution_count": 6,
-   "id": "2257752c-bed2-4d57-be8e-d275bfe70ace",
-   "metadata": {},
-   "outputs": [
-    {
-     "data": {
-      "text/plain": [
-       "969"
-      ]
-     },
-     "execution_count": 6,
-     "metadata": {},
-     "output_type": "execute_result"
-    }
-   ],
-   "source": [
-    "len(all_splits[0].page_content)"
-   ]
-  },
-  {
-   "cell_type": "code",
-   "execution_count": 7,
-   "id": "325fdc48-4a24-4645-9d08-0d22f5be5e13",
-   "metadata": {},
-   "outputs": [
-    {
-     "data": {
-      "text/plain": [
-       "{'source': 'https://lilianweng.github.io/posts/2023-06-23-agent/',\n",
-       " 'start_index': 7056}"
-      ]
-     },
-     "execution_count": 7,
-     "metadata": {},
-     "output_type": "execute_result"
-    }
-   ],
-   "source": [
-    "all_splits[10].metadata"
-   ]
-  },
-  {
-   "cell_type": "markdown",
-   "id": "7046d580",
-   "metadata": {},
-   "source": [
-    "### Go deeper\n",
-    "\n",
-    "`TextSplitter`: Object that splits a list of `Document`s into smaller\n",
-    "chunks. Subclass of `DocumentTransformer`s.\n",
-    "\n",
-    "- Learn more about splitting text using different methods by reading the [how-to docs](/docs/how_to#text-splitters)\n",
-    "- [Code (py or js)](/docs/integrations/document_loaders/source_code)\n",
-    "- [Scientific papers](/docs/integrations/document_loaders/grobid)\n",
-    "- [Interface](https://python.langchain.com/v0.2/api_reference/text_splitters/base/langchain_text_splitters.base.TextSplitter.html): API reference for the base interface.\n",
-    "\n",
-    "`DocumentTransformer`: Object that performs a transformation on a list\n",
-    "of `Document` objects.\n",
-    "\n",
-    "- [Docs](/docs/how_to#text-splitters): Detailed documentation on how to use `DocumentTransformers`\n",
-    "- [Integrations](/docs/integrations/document_transformers/)\n",
-    "- [Interface](https://python.langchain.com/v0.2/api_reference/core/documents/langchain_core.documents.transformers.BaseDocumentTransformer.html): API reference for the base interface.\n",
-    "\n",
-    "## 3. Indexing: Store {#indexing-store}\n",
-    "\n",
-    "Now we need to index our 66 text chunks so that we can search over them\n",
-    "at runtime. The most common way to do this is to embed the contents of\n",
-    "each document split and insert these embeddings into a vector database\n",
-    "(or vector store). When we want to search over our splits, we take a\n",
-    "text search query, embed it, and perform some sort of “similarity”\n",
-    "search to identify the stored splits with the most similar embeddings to\n",
-    "our query embedding. The simplest similarity measure is cosine\n",
-    "similarity — we measure the cosine of the angle between each pair of\n",
-    "embeddings (which are high dimensional vectors).\n",
-    "\n",
-    "We can embed and store all of our document splits in a single command\n",
-    "using the [Chroma](/docs/integrations/vectorstores/chroma)\n",
-    "vector store and\n",
-    "[OpenAIEmbeddings](/docs/integrations/text_embedding/openai)\n",
-    "model.\n"
-   ]
-  },
-  {
-   "cell_type": "code",
-   "execution_count": 8,
-   "id": "0b44b41a-8b25-42ad-9e37-7baf82a058cd",
-   "metadata": {},
-   "outputs": [],
-   "source": [
-    "from langchain_chroma import Chroma\n",
-    "from langchain_openai import OpenAIEmbeddings\n",
-    "\n",
-    "vectorstore = Chroma.from_documents(documents=all_splits, embedding=OpenAIEmbeddings())"
-   ]
-  },
-  {
-   "cell_type": "markdown",
-   "id": "dbddc12e",
-   "metadata": {},
-   "source": [
-    "### Go deeper\n",
-    "\n",
-    "`Embeddings`: Wrapper around a text embedding model, used for converting\n",
-    "text to embeddings.\n",
-    "\n",
-    "- [Docs](/docs/how_to/embed_text): Detailed documentation on how to use embeddings.\n",
-    "- [Integrations](/docs/integrations/text_embedding/): 30+ integrations to choose from.\n",
-    "- [Interface](https://python.langchain.com/v0.2/api_reference/core/embeddings/langchain_core.embeddings.Embeddings.html): API reference for the base interface.\n",
-    "\n",
-    "`VectorStore`: Wrapper around a vector database, used for storing and\n",
-    "querying embeddings.\n",
-    "\n",
-    "- [Docs](/docs/how_to/vectorstores): Detailed documentation on how to use vector stores.\n",
-    "- [Integrations](/docs/integrations/vectorstores/): 40+ integrations to choose from.\n",
-    "- [Interface](https://python.langchain.com/v0.2/api_reference/core/vectorstores/langchain_core.vectorstores.VectorStore.html): API reference for the base interface.\n",
-    "\n",
-    "This completes the **Indexing** portion of the pipeline. At this point\n",
-    "we have a query-able vector store containing the chunked contents of our\n",
-    "blog post. Given a user question, we should ideally be able to return\n",
-    "the snippets of the blog post that answer the question.\n",
-    "\n",
-    "## 4. Retrieval and Generation: Retrieve {#retrieval-and-generation-retrieve}\n",
-    "\n",
-    "Now let’s write the actual application logic. We want to create a simple\n",
-    "application that takes a user question, searches for documents relevant\n",
-    "to that question, passes the retrieved documents and initial question to\n",
-    "a model, and returns an answer.\n",
-    "\n",
-    "First we need to define our logic for searching over documents.\n",
-    "LangChain defines a\n",
-    "[Retriever](/docs/concepts#retrievers/) interface\n",
-    "which wraps an index that can return relevant `Documents` given a string\n",
-    "query.\n",
-    "\n",
-    "The most common type of `Retriever` is the\n",
-    "[VectorStoreRetriever](/docs/how_to/vectorstore_retriever),\n",
-    "which uses the similarity search capabilities of a vector store to\n",
-    "facilitate retrieval. Any `VectorStore` can easily be turned into a\n",
-    "`Retriever` with `VectorStore.as_retriever()`:"
-   ]
-  },
-  {
-   "cell_type": "code",
-   "execution_count": 9,
-   "id": "1a0d25f8-8a45-4ec7-b419-c36e231fde13",
-   "metadata": {},
-   "outputs": [
-    {
-     "data": {
-      "text/plain": [
-       "6"
-      ]
-     },
-     "execution_count": 9,
-     "metadata": {},
-     "output_type": "execute_result"
-    }
-   ],
-   "source": [
-    "retriever = vectorstore.as_retriever(search_type=\"similarity\", search_kwargs={\"k\": 6})\n",
-    "\n",
-    "retrieved_docs = retriever.invoke(\"What are the approaches to Task Decomposition?\")\n",
-    "\n",
-    "len(retrieved_docs)"
-   ]
-  },
-  {
-   "cell_type": "code",
-   "execution_count": 10,
-   "id": "58db0a6a-f1ad-4d28-acf8-98be9ed3c968",
-   "metadata": {},
-   "outputs": [
-    {
-     "name": "stdout",
-     "output_type": "stream",
-     "text": [
-      "Tree of Thoughts (Yao et al. 2023) extends CoT by exploring multiple reasoning possibilities at each step. It first decomposes the problem into multiple thought steps and generates multiple thoughts per step, creating a tree structure. The search process can be BFS (breadth-first search) or DFS (depth-first search) with each state evaluated by a classifier (via a prompt) or majority vote.\n",
-      "Task decomposition can be done (1) by LLM with simple prompting like \"Steps for XYZ.\\n1.\", \"What are the subgoals for achieving XYZ?\", (2) by using task-specific instructions; e.g. \"Write a story outline.\" for writing a novel, or (3) with human inputs.\n"
-     ]
-    }
-   ],
-   "source": [
-    "print(retrieved_docs[0].page_content)"
-   ]
-  },
-  {
-   "cell_type": "markdown",
-   "id": "8bb602b0",
-   "metadata": {},
-   "source": [
-    "### Go deeper\n",
-    "\n",
-    "Vector stores are commonly used for retrieval, but there are other ways\n",
-    "to do retrieval, too.\n",
-    "\n",
-    "`Retriever`: An object that returns `Document`s given a text query\n",
-    "\n",
-    "- [Docs](/docs/how_to#retrievers): Further\n",
-    "  documentation on the interface and built-in retrieval techniques.\n",
-    "  Some of which include:\n",
-    "  - `MultiQueryRetriever` [generates variants of the input\n",
-    "    question](/docs/how_to/MultiQueryRetriever)\n",
-    "    to improve retrieval hit rate.\n",
-    "  - `MultiVectorRetriever` instead generates\n",
-    "    [variants of the\n",
-    "    embeddings](/docs/how_to/multi_vector),\n",
-    "    also in order to improve retrieval hit rate.\n",
-    "  - `Max marginal relevance` selects for [relevance and\n",
-    "    diversity](https://www.cs.cmu.edu/~jgc/publication/The_Use_MMR_Diversity_Based_LTMIR_1998.pdf)\n",
-    "    among the retrieved documents to avoid passing in duplicate\n",
-    "    context.\n",
-    "  - Documents can be filtered during vector store retrieval using\n",
-    "    metadata filters, such as with a [Self Query\n",
-    "    Retriever](/docs/how_to/self_query).\n",
-    "- [Integrations](/docs/integrations/retrievers/): Integrations\n",
-    "  with retrieval services.\n",
-    "- [Interface](https://python.langchain.com/v0.2/api_reference/core/retrievers/langchain_core.retrievers.BaseRetriever.html):\n",
-    "  API reference for the base interface.\n",
-    "\n",
-    "## 5. Retrieval and Generation: Generate {#retrieval-and-generation-generate}\n",
-    "\n",
-    "Let’s put it all together into a chain that takes a question, retrieves\n",
-    "relevant documents, constructs a prompt, passes that to a model, and\n",
-    "parses the output.\n",
-    "\n",
-    "We’ll use the gpt-4o-mini OpenAI chat model, but any LangChain `LLM`\n",
-    "or `ChatModel` could be substituted in.\n",
-    "\n",
-    "```{=mdx}\n",
-    "<ChatModelTabs\n",
-    "  customVarName=\"llm\"\n",
-    "  anthropicParams={`\"model=\"claude-3-sonnet-20240229\", temperature=0.2, max_tokens=1024\"`}\n",
-    "/>\n",
-    "```\n",
-    "\n",
-    "We’ll use a prompt for RAG that is checked into the LangChain prompt hub\n",
-    "([here](https://smith.langchain.com/hub/rlm/rag-prompt))."
-   ]
-  },
-  {
-   "cell_type": "code",
-   "execution_count": 11,
-   "id": "ff01d415-7b0f-469d-bfda-b9cb672da611",
-   "metadata": {},
-   "outputs": [
-    {
-     "data": {
-      "text/plain": [
-       "[HumanMessage(content=\"You are an assistant for question-answering tasks. Use the following pieces of retrieved context to answer the question. If you don't know the answer, just say that you don't know. Use three sentences maximum and keep the answer concise.\\nQuestion: filler question \\nContext: filler context \\nAnswer:\")]"
-      ]
-     },
-     "execution_count": 11,
-     "metadata": {},
-     "output_type": "execute_result"
-    }
-   ],
-   "source": [
-    "from langchain import hub\n",
-    "\n",
-    "prompt = hub.pull(\"rlm/rag-prompt\")\n",
-    "\n",
-    "example_messages = prompt.invoke(\n",
-    "    {\"context\": \"filler context\", \"question\": \"filler question\"}\n",
-    ").to_messages()\n",
-    "\n",
-    "example_messages"
-   ]
-  },
-  {
-   "cell_type": "code",
-   "execution_count": 12,
-   "id": "2885ed99-31a0-4d7e-b9b0-af49c462caf4",
-   "metadata": {},
-   "outputs": [
-    {
-     "name": "stdout",
-     "output_type": "stream",
-     "text": [
-      "You are an assistant for question-answering tasks. Use the following pieces of retrieved context to answer the question. If you don't know the answer, just say that you don't know. Use three sentences maximum and keep the answer concise.\n",
-      "Question: filler question \n",
-      "Context: filler context \n",
-      "Answer:\n"
-     ]
-    }
-   ],
-   "source": [
-    "print(example_messages[0].content)"
-   ]
-  },
-  {
-   "cell_type": "markdown",
-   "id": "4516200c",
-   "metadata": {},
-   "source": [
-    "We’ll use the [LCEL Runnable](/docs/concepts#langchain-expression-language-lcel)\n",
-    "protocol to define the chain, allowing us to \n",
-    "\n",
-    "- pipe together components and functions in a transparent way \n",
-    "- automatically trace our chain in LangSmith \n",
-    "- get streaming, async, and batched calling out of the box.\n",
-    "\n",
-    "Here is the implementation:"
-   ]
-  },
-  {
-   "cell_type": "code",
-   "execution_count": 13,
-   "id": "d6820cf3-e14d-4275-bd00-aa1b8262b1ae",
-   "metadata": {},
-   "outputs": [
-    {
-     "name": "stdout",
-     "output_type": "stream",
-     "text": [
-      "Task Decomposition is a process where a complex task is broken down into smaller, more manageable steps or parts. This is often done using techniques like \"Chain of Thought\" or \"Tree of Thoughts\", which instruct a model to \"think step by step\" and transform large tasks into multiple simple tasks. Task decomposition can be prompted in a model, guided by task-specific instructions, or influenced by human inputs."
-     ]
-    }
-   ],
-   "source": [
-    "from langchain_core.output_parsers import StrOutputParser\n",
-    "from langchain_core.runnables import RunnablePassthrough\n",
-    "\n",
-    "\n",
-    "def format_docs(docs):\n",
-    "    return \"\\n\\n\".join(doc.page_content for doc in docs)\n",
-    "\n",
-    "\n",
-    "rag_chain = (\n",
-    "    {\"context\": retriever | format_docs, \"question\": RunnablePassthrough()}\n",
-    "    | prompt\n",
-    "    | llm\n",
-    "    | StrOutputParser()\n",
-    ")\n",
-    "\n",
-    "for chunk in rag_chain.stream(\"What is Task Decomposition?\"):\n",
-    "    print(chunk, end=\"\", flush=True)"
-   ]
-  },
-  {
-   "cell_type": "markdown",
-   "id": "3dacf214-0803-46f1-960d-42336a545e39",
-   "metadata": {},
-   "source": [
-    "Let's dissect the LCEL to understand what's going on.\n",
-    "\n",
-    "First: each of these components (`retriever`, `prompt`, `llm`, etc.) are instances of [Runnable](/docs/concepts#langchain-expression-language-lcel). This means that they implement the same methods-- such as sync and async `.invoke`, `.stream`, or `.batch`-- which makes them easier to connect together. They can be connected into a [RunnableSequence](https://python.langchain.com/v0.2/api_reference/core/runnables/langchain_core.runnables.base.RunnableSequence.html)-- another Runnable-- via the `|` operator.\n",
-    "\n",
-    "LangChain will automatically cast certain objects to runnables when met with the `|` operator. Here, `format_docs` is cast to a [RunnableLambda](https://python.langchain.com/v0.2/api_reference/core/runnables/langchain_core.runnables.base.RunnableLambda.html), and the dict with `\"context\"` and `\"question\"` is cast to a [RunnableParallel](https://python.langchain.com/v0.2/api_reference/core/runnables/langchain_core.runnables.base.RunnableParallel.html). The details are less important than the bigger point, which is that each object is a Runnable.\n",
-    "\n",
-    "Let's trace how the input question flows through the above runnables.\n",
-    "\n",
-    "As we've seen above, the input to `prompt` is expected to be a dict with keys `\"context\"` and `\"question\"`. So the first element of this chain builds runnables that will calculate both of these from the input question:\n",
-    "- `retriever | format_docs` passes the question through the retriever, generating [Document](https://python.langchain.com/v0.2/api_reference/core/documents/langchain_core.documents.base.Document.html) objects, and then to `format_docs` to generate strings;\n",
-    "- `RunnablePassthrough()` passes through the input question unchanged.\n",
-    "\n",
-    "That is, if you constructed\n",
-    "```python\n",
-    "chain = (\n",
-    "    {\"context\": retriever | format_docs, \"question\": RunnablePassthrough()}\n",
-    "    | prompt\n",
-    ")\n",
-    "```\n",
-    "Then `chain.invoke(question)` would build a formatted prompt, ready for inference. (Note: when developing with LCEL, it can be practical to test with sub-chains like this.)\n",
-    "\n",
-    "The last steps of the chain are `llm`, which runs the inference, and `StrOutputParser()`, which just plucks the string content out of the LLM's output message.\n",
-    "\n",
-    "You can analyze the individual steps of this chain via its [LangSmith\n",
-    "trace](https://smith.langchain.com/public/1799e8db-8a6d-4eb2-84d5-46e8d7d5a99b/r).\n",
-    "\n",
-    "### Built-in chains\n",
-    "\n",
-    "If preferred, LangChain includes convenience functions that implement the above LCEL. We compose two functions:\n",
-    "\n",
-    "- [create_stuff_documents_chain](https://python.langchain.com/v0.2/api_reference/langchain/chains/langchain.chains.combine_documents.stuff.create_stuff_documents_chain.html) specifies how retrieved context is fed into a prompt and LLM. In this case, we will \"stuff\" the contents into the prompt -- i.e., we will include all retrieved context without any summarization or other processing. It largely implements our above `rag_chain`, with input keys `context` and `input`-- it generates an answer using retrieved context and query.\n",
-    "- [create_retrieval_chain](https://python.langchain.com/v0.2/api_reference/langchain/chains/langchain.chains.retrieval.create_retrieval_chain.html) adds the retrieval step and propagates the retrieved context through the chain, providing it alongside the final answer. It has input key `input`, and includes `input`, `context`, and `answer` in its output."
-   ]
-  },
-  {
-   "cell_type": "code",
-   "execution_count": 37,
-   "id": "e75bfe98-d9e4-4868-bae1-5811437d859b",
-   "metadata": {},
-   "outputs": [
-    {
-     "name": "stdout",
-     "output_type": "stream",
-     "text": [
-      "Task Decomposition is a process in which complex tasks are broken down into smaller and simpler steps. Techniques like Chain of Thought (CoT) and Tree of Thoughts are used to enhance model performance on these tasks. The CoT method instructs the model to think step by step, decomposing hard tasks into manageable ones, while Tree of Thoughts extends CoT by exploring multiple reasoning possibilities at each step, creating a tree structure of thoughts.\n"
-     ]
-    }
-   ],
-   "source": [
-    "from langchain.chains import create_retrieval_chain\n",
-    "from langchain.chains.combine_documents import create_stuff_documents_chain\n",
-    "from langchain_core.prompts import ChatPromptTemplate\n",
-    "\n",
-    "system_prompt = (\n",
-    "    \"You are an assistant for question-answering tasks. \"\n",
-    "    \"Use the following pieces of retrieved context to answer \"\n",
-    "    \"the question. If you don't know the answer, say that you \"\n",
-    "    \"don't know. Use three sentences maximum and keep the \"\n",
-    "    \"answer concise.\"\n",
-    "    \"\\n\\n\"\n",
-    "    \"{context}\"\n",
-    ")\n",
-    "\n",
-    "prompt = ChatPromptTemplate.from_messages(\n",
-    "    [\n",
-    "        (\"system\", system_prompt),\n",
-    "        (\"human\", \"{input}\"),\n",
-    "    ]\n",
-    ")\n",
-    "\n",
-    "\n",
-    "question_answer_chain = create_stuff_documents_chain(llm, prompt)\n",
-    "rag_chain = create_retrieval_chain(retriever, question_answer_chain)\n",
-    "\n",
-    "response = rag_chain.invoke({\"input\": \"What is Task Decomposition?\"})\n",
-    "print(response[\"answer\"])"
-   ]
-  },
-  {
-   "cell_type": "markdown",
-   "id": "0fe711ea-592b-44a1-89b3-cee33c81aca4",
-   "metadata": {},
-   "source": [
-    "#### Returning sources\n",
-    "Often in Q&A applications it's important to show users the sources that were used to generate the answer. LangChain's built-in `create_retrieval_chain` will propagate retrieved source documents through to the output in the `\"context\"` key:"
-   ]
-  },
-  {
-   "cell_type": "code",
-   "execution_count": 41,
-   "id": "9d4cec1a-75d6-4479-929f-72cadb2dcde8",
-   "metadata": {},
-   "outputs": [
-    {
-     "name": "stdout",
-     "output_type": "stream",
-     "text": [
-      "page_content='Fig. 1. Overview of a LLM-powered autonomous agent system.\\nComponent One: Planning#\\nA complicated task usually involves many steps. An agent needs to know what they are and plan ahead.\\nTask Decomposition#\\nChain of thought (CoT; Wei et al. 2022) has become a standard prompting technique for enhancing model performance on complex tasks. The model is instructed to “think step by step” to utilize more test-time computation to decompose hard tasks into smaller and simpler steps. CoT transforms big tasks into multiple manageable tasks and shed lights into an interpretation of the model’s thinking process.' metadata={'source': 'https://lilianweng.github.io/posts/2023-06-23-agent/'}\n",
-      "\n",
-      "page_content='Fig. 1. Overview of a LLM-powered autonomous agent system.\\nComponent One: Planning#\\nA complicated task usually involves many steps. An agent needs to know what they are and plan ahead.\\nTask Decomposition#\\nChain of thought (CoT; Wei et al. 2022) has become a standard prompting technique for enhancing model performance on complex tasks. The model is instructed to “think step by step” to utilize more test-time computation to decompose hard tasks into smaller and simpler steps. CoT transforms big tasks into multiple manageable tasks and shed lights into an interpretation of the model’s thinking process.' metadata={'source': 'https://lilianweng.github.io/posts/2023-06-23-agent/', 'start_index': 1585}\n",
-      "\n",
-      "page_content='Tree of Thoughts (Yao et al. 2023) extends CoT by exploring multiple reasoning possibilities at each step. It first decomposes the problem into multiple thought steps and generates multiple thoughts per step, creating a tree structure. The search process can be BFS (breadth-first search) or DFS (depth-first search) with each state evaluated by a classifier (via a prompt) or majority vote.\\nTask decomposition can be done (1) by LLM with simple prompting like \"Steps for XYZ.\\\\n1.\", \"What are the subgoals for achieving XYZ?\", (2) by using task-specific instructions; e.g. \"Write a story outline.\" for writing a novel, or (3) with human inputs.' metadata={'source': 'https://lilianweng.github.io/posts/2023-06-23-agent/', 'start_index': 2192}\n",
-      "\n",
-      "page_content='Tree of Thoughts (Yao et al. 2023) extends CoT by exploring multiple reasoning possibilities at each step. It first decomposes the problem into multiple thought steps and generates multiple thoughts per step, creating a tree structure. The search process can be BFS (breadth-first search) or DFS (depth-first search) with each state evaluated by a classifier (via a prompt) or majority vote.\\nTask decomposition can be done (1) by LLM with simple prompting like \"Steps for XYZ.\\\\n1.\", \"What are the subgoals for achieving XYZ?\", (2) by using task-specific instructions; e.g. \"Write a story outline.\" for writing a novel, or (3) with human inputs.' metadata={'source': 'https://lilianweng.github.io/posts/2023-06-23-agent/'}\n",
-      "\n",
-      "page_content='Resources:\\n1. Internet access for searches and information gathering.\\n2. Long Term memory management.\\n3. GPT-3.5 powered Agents for delegation of simple tasks.\\n4. File output.\\n\\nPerformance Evaluation:\\n1. Continuously review and analyze your actions to ensure you are performing to the best of your abilities.\\n2. Constructively self-criticize your big-picture behavior constantly.\\n3. Reflect on past decisions and strategies to refine your approach.\\n4. Every command has a cost, so be smart and efficient. Aim to complete tasks in the least number of steps.' metadata={'source': 'https://lilianweng.github.io/posts/2023-06-23-agent/'}\n",
-      "\n",
-      "page_content='Resources:\\n1. Internet access for searches and information gathering.\\n2. Long Term memory management.\\n3. GPT-3.5 powered Agents for delegation of simple tasks.\\n4. File output.\\n\\nPerformance Evaluation:\\n1. Continuously review and analyze your actions to ensure you are performing to the best of your abilities.\\n2. Constructively self-criticize your big-picture behavior constantly.\\n3. Reflect on past decisions and strategies to refine your approach.\\n4. Every command has a cost, so be smart and efficient. Aim to complete tasks in the least number of steps.' metadata={'source': 'https://lilianweng.github.io/posts/2023-06-23-agent/', 'start_index': 29630}\n",
-      "\n"
-     ]
-    }
-   ],
-   "source": [
-    "for document in response[\"context\"]:\n",
-    "    print(document)\n",
-    "    print()"
-   ]
-  },
-  {
-   "cell_type": "markdown",
-   "id": "7cd57618",
-   "metadata": {},
-   "source": [
-    "### Go deeper\n",
-    "\n",
-    "#### Choosing a model\n",
-    "\n",
-    "`ChatModel`: An LLM-backed chat model. Takes in a sequence of messages\n",
-    "and returns a message.\n",
-    "\n",
-    "- [Docs](/docs/how_to#chat-models)\n",
-    "- [Integrations](/docs/integrations/chat/): 25+ integrations to choose from.\n",
-    "- [Interface](https://python.langchain.com/v0.2/api_reference/core/language_models/langchain_core.language_models.chat_models.BaseChatModel.html): API reference for the base interface.\n",
-    "\n",
-    "`LLM`: A text-in-text-out LLM. Takes in a string and returns a string.\n",
-    "\n",
-    "- [Docs](/docs/how_to#llms)\n",
-    "- [Integrations](/docs/integrations/llms): 75+ integrations to choose from.\n",
-    "- [Interface](https://python.langchain.com/v0.2/api_reference/core/language_models/langchain_core.language_models.llms.BaseLLM.html): API reference for the base interface.\n",
-    "\n",
-    "See a guide on RAG with locally-running models\n",
-    "[here](/docs/tutorials/local_rag).\n",
-    "\n",
-    "#### Customizing the prompt\n",
-    "\n",
-    "As shown above, we can load prompts (e.g., [this RAG\n",
-    "prompt](https://smith.langchain.com/hub/rlm/rag-prompt)) from the prompt\n",
-    "hub. The prompt can also be easily customized:"
-   ]
-  },
-  {
-   "cell_type": "code",
-   "execution_count": 17,
-   "id": "2ac552b6",
-   "metadata": {},
-   "outputs": [
-    {
-     "data": {
-      "text/plain": [
-       "'Task decomposition is the process of breaking down a complex task into smaller, more manageable parts. Techniques like Chain of Thought (CoT) and Tree of Thoughts allow an agent to \"think step by step\" and explore multiple reasoning possibilities, respectively. This process can be executed by a Language Model with simple prompts, task-specific instructions, or human inputs. Thanks for asking!'"
-      ]
-     },
-     "execution_count": 17,
-     "metadata": {},
-     "output_type": "execute_result"
-    }
-   ],
-   "source": [
-    "from langchain_core.prompts import PromptTemplate\n",
-    "\n",
-    "template = \"\"\"Use the following pieces of context to answer the question at the end.\n",
-    "If you don't know the answer, just say that you don't know, don't try to make up an answer.\n",
-    "Use three sentences maximum and keep the answer as concise as possible.\n",
-    "Always say \"thanks for asking!\" at the end of the answer.\n",
-    "\n",
-    "{context}\n",
-    "\n",
-    "Question: {question}\n",
-    "\n",
-    "Helpful Answer:\"\"\"\n",
-    "custom_rag_prompt = PromptTemplate.from_template(template)\n",
-    "\n",
-    "rag_chain = (\n",
-    "    {\"context\": retriever | format_docs, \"question\": RunnablePassthrough()}\n",
-    "    | custom_rag_prompt\n",
-    "    | llm\n",
-    "    | StrOutputParser()\n",
-    ")\n",
-    "\n",
-    "rag_chain.invoke(\"What is Task Decomposition?\")"
-   ]
-  },
-  {
-   "cell_type": "markdown",
-   "id": "82e4d779",
-   "metadata": {},
-   "source": [
-    "Check out the [LangSmith\n",
-    "trace](https://smith.langchain.com/public/da23c4d8-3b33-47fd-84df-a3a582eedf84/r)\n",
-    "\n",
-    "## Next steps\n",
-    "\n",
-    "We've covered the steps to build a basic Q&A app over data:\n",
-    "\n",
-    "- Loading data with a [Document Loader](/docs/concepts#document-loaders)\n",
-    "- Chunking the indexed data with a [Text Splitter](/docs/concepts#text-splitters) to make it more easily usable by a model\n",
-    "- [Embedding the data](/docs/concepts#embedding-models) and storing the data in a [vectorstore](/docs/how_to/vectorstores)\n",
-    "- [Retrieving](/docs/concepts#retrievers) the previously stored chunks in response to incoming questions\n",
-    "- Generating an answer using the retrieved chunks as context\n",
-    "\n",
-    "There’s plenty of features, integrations, and extensions to explore in each of\n",
-    "the above sections. Along from the **Go deeper** sources mentioned\n",
-    "above, good next steps include:\n",
-    "\n",
-    "- [Return sources](/docs/how_to/qa_sources): Learn how to return source documents\n",
-    "- [Streaming](/docs/how_to/streaming): Learn how to stream outputs and intermediate steps\n",
-    "- [Add chat history](/docs/how_to/message_history): Learn how to add chat history to your app\n",
-    "- [Retrieval conceptual guide](/docs/concepts/#retrieval): A high-level overview of specific retrieval techniques\n",
-    "- [Build a local RAG application](/docs/tutorials/local_rag): Create an app similar to the one above using all local components"
-   ]
-  }
- ],
- "metadata": {
-  "kernelspec": {
-   "display_name": "Python 3 (ipykernel)",
-   "language": "python",
-   "name": "python3"
-  },
-  "language_info": {
-   "codemirror_mode": {
-    "name": "ipython",
-    "version": 3
-   },
-   "file_extension": ".py",
-   "mimetype": "text/x-python",
-   "name": "python",
-   "nbconvert_exporter": "python",
-   "pygments_lexer": "ipython3",
-   "version": "3.10.5"
-  }
- },
- "nbformat": 4,
- "nbformat_minor": 5
->>>>>>> 99f9a664
 }