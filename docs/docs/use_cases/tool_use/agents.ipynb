--- conflicted
+++ resolved
@@ -23,11 +23,7 @@
     "\n",
     "LangChain comes with a number of built-in agents that are optimized for different use cases. Read about all the [agent types here](/docs/modules/agents/agent_types/).\n",
     "\n",
-<<<<<<< HEAD
-    "We'll use the [tool calling agent](/docs/modules/agents/agent_types/tool_calling/), which is generally the most reliable kind and the recommended one for most use cases. \"Tool calling\" in this case refers to a specific type of model API that allows for explicitly passing tool definitions to models and getting explicit tool invocations out. For more on tool calling models see [this guide].(/docs/modules/model_io/chat/function_calling/)\n",
-=======
     "We'll use the [tool calling agent](/docs/modules/agents/agent_types/tool_calling/), which is generally the most reliable kind and the recommended one for most use cases. \"Tool calling\" in this case refers to a specific type of model API that allows for explicitly passing tool definitions to models and getting explicit tool invocations out. For more on tool calling models see [this guide](/docs/modules/model_io/chat/function_calling/).\n",
->>>>>>> cd4c5428
     "\n",
     "![agent](../../../static/img/tool_agent.svg)"
    ]
