--- conflicted
+++ resolved
@@ -45,11 +45,7 @@
    "metadata": {},
    "outputs": [],
    "source": [
-<<<<<<< HEAD
-    "%pip install --upgrade --quiet gigachain-openai tiktoken gigachain-chroma gigachain git\n",
-=======
-    "%pip install --upgrade --quiet langchain-openai tiktoken langchain-chroma langchain GitPython\n",
->>>>>>> cd4c5428
+    "%pip install --upgrade --quiet gigachain-openai tiktoken gigachain-chroma gigachain GitPython\n",
     "\n",
     "# Set env var OPENAI_API_KEY or load from a .env file\n",
     "# import dotenv\n",
