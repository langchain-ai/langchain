--- conflicted
+++ resolved
@@ -30,23 +30,6 @@
                 "Could not import youtube_transcript_api python package. "
                 "Please it install it with `pip install youtube-transcript-api`."
             )
-<<<<<<< HEAD
-        
-        metadata = {"source": self.video_id}
-
-        if add_video_infor:
-            # Get more video meta info, such as title, description, thumbnail url, publish_date， 
-            video_infor = self._get_video_infor()
-            metadata.update(video_infor)
-
-        transcript_pieces = YouTubeTranscriptApi.get_transcript(self.video_id)
-        transcript = " ".join([t["text"].strip(" ") for t in transcript_pieces])
-        
-        return [Document(page_content=transcript, metadata=metadata)]
-
-    def _get_video_infor(self):
-        """Get important video information: title, description, thumbnail url, publish_date, channel_author and more."""
-=======
 
         metadata = {"source": self.video_id}
 
@@ -72,7 +55,6 @@
             - channel_author
             - and more.
         """
->>>>>>> af8f5c1a
         try:
             from pytube import YouTube
 
@@ -83,15 +65,6 @@
             )
         yt = YouTube(f"https://www.youtube.com/watch?v={self.video_id}")
         video_info = {
-<<<<<<< HEAD
-            'title': yt.title,
-            'description': yt.description,
-            'view_count': yt.views,
-            'thumbnail_url': yt.thumbnail_url,
-            'publish_date': yt.publish_date,
-            'length': yt.length,
-            'author': yt.author,
-=======
             "title": yt.title,
             "description": yt.description,
             "view_count": yt.views,
@@ -99,6 +72,5 @@
             "publish_date": yt.publish_date,
             "length": yt.length,
             "author": yt.author,
->>>>>>> af8f5c1a
         }
         return video_info