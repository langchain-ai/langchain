--- conflicted
+++ resolved
@@ -17,11 +17,8 @@
     "OpenAICallbackHandler",
     "StdOutCallbackHandler",
     "AimCallbackHandler",
-<<<<<<< HEAD
-=======
     "WandbCallbackHandler",
     "MlflowCallbackHandler",
->>>>>>> 812e5f43
     "ClearMLCallbackHandler",
     "CometCallbackHandler",
     "AsyncIteratorCallbackHandler",
