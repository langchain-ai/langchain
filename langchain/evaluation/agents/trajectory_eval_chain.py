"""A chain for evaluating ReAct style agents.

This chain is used to evaluate ReAct style agents by reasoning about
the sequence of actions taken and their outcomes. It uses a language model
chain (LLMChain) to generate the reasoning and scores.
"""

from typing import Any, Dict, List, NamedTuple, Optional, Sequence, Tuple, Union

from pydantic import Field

<<<<<<< HEAD
=======
from langchain.base_language import BaseLanguageModel
>>>>>>> 2b1245ae
from langchain.callbacks.manager import (
    AsyncCallbackManagerForChainRun,
    CallbackManagerForChainRun,
    Callbacks,
)
from langchain.chains.base import Chain
from langchain.chains.llm import LLMChain
from langchain.chat_models.base import BaseChatModel
from langchain.evaluation.agents.trajectory_eval_prompt import (
    EVAL_CHAT_PROMPT,
    TOOL_FREE_EVAL_CHAT_PROMPT,
)
from langchain.schema import AgentAction, BaseOutputParser, OutputParserException
from langchain.tools.base import BaseTool


class TrajectoryEval(NamedTuple):
    score: int
    reasoning: str


class TrajectoryOutputParser(BaseOutputParser):
    @property
    def _type(self) -> str:
        return "agent_trajectory"

    def parse(self, text: str) -> TrajectoryEval:
        """Parse the output text and extract the score and reasoning.

        Args:
            text (str): The output text to parse.

        Returns:
            TrajectoryEval: A named tuple containing the score and reasoning.

        Raises:
            OutputParserException: If the score is not found in the output text or
                if the score is not a digit in the range 1-5.
        """
        if "Score:" not in text:
            raise OutputParserException(
                f"Could not find score in model eval output: {text}"
            )

        reasoning, score_str = text.split("Score: ")

        reasoning, score_str = reasoning.strip(), score_str.strip()

        score_str = next(
            (char for char in score_str if char.isdigit()), "0"
        )  # Scan for first digit

        if not 1 <= int(score_str) <= 5:
            raise OutputParserException(
                f"Score is not a digit in the range 1-5: {text}"
            )

        return TrajectoryEval(score=int(score_str), reasoning=reasoning)


class TrajectoryEvalChain(Chain):
    """A chain for evaluating ReAct style agents.

    This chain is used to evaluate ReAct style agents by reasoning about
    the sequence of actions taken and their outcomes.

    Example:
        .. code-block:: python
            from langchain.agents import AgentType, initialize_agent
            from langchain.chat_models import ChatOpenAI
            from langchain.evaluation import TrajectoryEvalChain
            from langchain.tools import tool

            @tool
            def geography_answers(country: str, question: str) -> str:
                \"\"\"Very helpful answers to geography questions.\"\"\"
                return f"{country}? IDK - We may never know {question}."

            llm = ChatOpenAI(model="gpt-3.5-turbo-0613", temperature=0)
            agent = initialize_agent(
                tools=[geography_answers],
                llm=llm,
                agent=AgentType.OPENAI_FUNCTIONS,
                return_intermediate_steps=True,
            )

            question = "How many dwell in the largest minor region in Argentina?"
            response = agent(question)

            eval_chain = TrajectoryEvalChain.from_llm(
                llm=llm, agent_tools=[geography_answers], return_reasoning=True
            )

            result = eval_chain.evaluate_agent_trajectory(
                input=question,
                agent_trajectory=response["intermediate_steps"],
                prediction=response["output"],
                reference="Paris",
            )
            print(result["score"])
            # 0
    """  # noqa: E501

    agent_tools: Optional[List[BaseTool]] = None
    """A list of tools available to the agent."""
    eval_chain: LLMChain
    """The language model chain used for evaluation."""
    output_parser: TrajectoryOutputParser = Field(
        default_factory=TrajectoryOutputParser
    )
    """The output parser used to parse the output."""
    return_reasoning: bool = False
    """Whether to return the reasoning along with the score."""

    @property
    def _tools_description(self) -> str:
        """Get the description of the agent tools.

        Returns:
            str: The description of the agent tools.
        """
        if self.agent_tools is None:
            return ""
        return "\n\n".join(
            [
                f"""Tool {i}: {tool.name}
Description: {tool.description}"""
                for i, tool in enumerate(self.agent_tools, 1)
            ]
        )

    @staticmethod
    def get_agent_trajectory(steps: Union[str, List[Tuple[AgentAction, str]]]) -> str:
        """Get the agent trajectory as a formatted string.

        Args:
            steps (Union[str, List[Tuple[AgentAction, str]]]): The agent trajectory.

        Returns:
            str: The formatted agent trajectory.
        """
        if isinstance(steps, str):
            return steps

        return "\n\n".join(
            [
                f"""Step {i}:
Tool used: {action.tool}
Tool input: {action.tool_input}
Tool output: {output}"""
                for i, (action, output) in enumerate(steps, 1)
            ]
        )

    @staticmethod
    def _format_reference(reference: Optional[str]) -> str:
        """Format the reference text.

        Args:
            reference (str): The reference text.

        Returns:
            str: The formatted reference text.
        """
        if not reference:
            return ""
        return f"""

The following is the expected answer. Use this to measure correctness:
[GROUND_TRUTH]
{reference}
[END_GROUND_TRUTH]
"""

    @classmethod
    def from_llm(
        cls,
<<<<<<< HEAD
        llm: BaseChatModel,
=======
        llm: BaseLanguageModel,
>>>>>>> 2b1245ae
        agent_tools: Optional[Sequence[BaseTool]] = None,
        output_parser: Optional[TrajectoryOutputParser] = None,
        return_reasoning: bool = False,
        **kwargs: Any,
    ) -> "TrajectoryEvalChain":
        """Create a TrajectoryEvalChain object from a language model chain.

        Args:
            llm (BaseChatModel): The language model chain.
            agent_tools (Optional[Sequence[BaseTool]]): A list of tools
                available tothe agent.
            output_parser (Optional[TrajectoryOutputParser]): The output parser
                used to parse the chain output into a score.
            return_reasoning (bool): Whether to return the
                reasoning along with the score.

        Returns:
            TrajectoryEvalChain: The TrajectoryEvalChain object.
        """
<<<<<<< HEAD
=======
        if not isinstance(llm, BaseChatModel):
            raise NotImplementedError(
                "Only chat models supported by the current trajectory eval"
            )
>>>>>>> 2b1245ae
        if agent_tools:
            prompt = EVAL_CHAT_PROMPT
        else:
            prompt = TOOL_FREE_EVAL_CHAT_PROMPT
        eval_chain = LLMChain(llm=llm, prompt=prompt)
        return cls(
            agent_tools=agent_tools,
            return_reasoning=return_reasoning,
            eval_chain=eval_chain,
            output_parser=output_parser or TrajectoryOutputParser(),
            **kwargs,
        )

    @property
    def input_keys(self) -> List[str]:
        """Get the input keys for the chain.

        Returns:
            List[str]: The input keys.
        """
        return ["question", "agent_trajectory", "answer", "reference"]

    @property
    def output_keys(self) -> List[str]:
        """Get the output keys for the chain.

        Returns:
            List[str]: The output keys.
        """
        if self.return_reasoning:
            return ["score", "reasoning"]
        return ["score"]

    def __call__(
        self,
        inputs: Union[Dict[str, Any], Any],
        return_only_outputs: bool = False,
        callbacks: Callbacks = None,
        *,
        tags: Optional[List[str]] = None,
        include_run_info: bool = False,
    ) -> Dict[str, Any]:
        """Run the logic of this chain and add to output if desired.

        Args:
            inputs: Dictionary of inputs, or single input if chain expects
                only one param.
            return_only_outputs: boolean for whether to return only outputs in the
                response. If True, only new keys generated by this chain will be
                returned. If False, both input keys and new keys generated by this
                chain will be returned. Defaults to False.
            callbacks: Callbacks to use for this chain run. If not provided, will
                use the callbacks provided to the chain.
            include_run_info: Whether to include run info in the response. Defaults
                to False.
        """
        if "reference" not in inputs:
            inputs["reference"] = ""
        return super().__call__(
            inputs=inputs,
            return_only_outputs=return_only_outputs,
            callbacks=callbacks,
            tags=tags,
            include_run_info=include_run_info,
        )

    def _call(
        self,
        inputs: Dict[str, str],
        run_manager: Optional[CallbackManagerForChainRun] = None,
    ) -> Dict[str, Any]:
        """Run the chain and generate the output.

        Args:
            inputs (Dict[str, str]): The input values for the chain.
            run_manager (Optional[CallbackManagerForChainRun]): The callback
                manager for the chain run.

        Returns:
            Dict[str, Any]: The output values of the chain.
        """
        chain_input = {**inputs}
        if self.agent_tools:
            chain_input["tool_descriptions"] = self._tools_description
        raw_output = self.eval_chain.run(chain_input)
        parsed_output = self.output_parser.parse(raw_output)

        if self.return_reasoning:
            return {"score": parsed_output.score, "reasoning": parsed_output.reasoning}

        return {"score": parsed_output.score}

    async def _acall(
        self,
        inputs: Dict[str, str],
        run_manager: Optional[AsyncCallbackManagerForChainRun] = None,
    ) -> Dict[str, Any]:
        """Run the chain and generate the output.

        Args:
            inputs (Dict[str, str]): The input values for the chain.
            run_manager (Optional[CallbackManagerForChainRun]): The callback
                manager for the chain run.

        Returns:
            Dict[str, Any]: The output values of the chain.
        """
        chain_input = {**inputs}
        if self.agent_tools:
            chain_input["tool_descriptions"] = self._tools_description
        raw_output = await self.eval_chain.arun(chain_input)
        parsed_output = self.output_parser.parse(raw_output)

        if self.return_reasoning:
            return {"score": parsed_output.score, "reasoning": parsed_output.reasoning}

        return {"score": parsed_output.score}

    def evaluate_agent_trajectory(
        self,
        *,
        prediction: str,
        input: str,
        agent_trajectory: Union[str, List[Tuple[AgentAction, str]]],
        reference: Optional[str] = None,
        callbacks: Callbacks = None,
        **kwargs: Any,
    ) -> dict:
        """Evaluate a trajectory.

        Args:
            input (str): The input question.
            agent_trajectory (Union[str, List[Tuple[AgentAction, str]]]):
                The intermediate steps forming the agent trajectory.
            prediction (str): The expected prediction.
            reference (Optional[str]): The reference answer.

        Returns:
            dict: The evaluation result.
        """
        inputs = {
            "question": input,
            "agent_trajectory": self.get_agent_trajectory(agent_trajectory),
            "answer": prediction,
            "reference": self._format_reference(reference),
        }
        return self(inputs=inputs, callbacks=callbacks, **kwargs)

    async def aevaluate_agent_trajectory(
        self,
        *,
        prediction: str,
        input: str,
        agent_trajectory: Union[str, List[Tuple[AgentAction, str]]],
        reference: Optional[str] = None,
        callbacks: Callbacks = None,
        **kwargs: Any,
    ) -> dict:
        """Asynchronously evaluate a trajectory.

        Args:
            input (str): The input question.
            agent_trajectory (Union[str, List[Tuple[AgentAction, str]]]):
                The intermediate steps forming the agent trajectory.
            prediction (str): The expected prediction.
            reference (Optional[str]): The reference answer.

        Returns:
            dict: The evaluation result.
        """
        inputs = {
            "question": input,
            "agent_trajectory": self.get_agent_trajectory(agent_trajectory),
            "answer": prediction,
            "reference": self._format_reference(reference),
        }
        return await self.acall(
            inputs=inputs,
            callbacks=callbacks,
            **kwargs,
        )<|MERGE_RESOLUTION|>--- conflicted
+++ resolved
@@ -9,10 +9,7 @@
 
 from pydantic import Field
 
-<<<<<<< HEAD
-=======
 from langchain.base_language import BaseLanguageModel
->>>>>>> 2b1245ae
 from langchain.callbacks.manager import (
     AsyncCallbackManagerForChainRun,
     CallbackManagerForChainRun,
@@ -190,11 +187,7 @@
     @classmethod
     def from_llm(
         cls,
-<<<<<<< HEAD
-        llm: BaseChatModel,
-=======
         llm: BaseLanguageModel,
->>>>>>> 2b1245ae
         agent_tools: Optional[Sequence[BaseTool]] = None,
         output_parser: Optional[TrajectoryOutputParser] = None,
         return_reasoning: bool = False,
@@ -214,13 +207,10 @@
         Returns:
             TrajectoryEvalChain: The TrajectoryEvalChain object.
         """
-<<<<<<< HEAD
-=======
         if not isinstance(llm, BaseChatModel):
             raise NotImplementedError(
                 "Only chat models supported by the current trajectory eval"
             )
->>>>>>> 2b1245ae
         if agent_tools:
             prompt = EVAL_CHAT_PROMPT
         else:
