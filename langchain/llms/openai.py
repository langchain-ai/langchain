--- conflicted
+++ resolved
@@ -600,58 +600,25 @@
         """Get the default parameters for calling OpenAI API."""
         return self.model_kwargs
 
-<<<<<<< HEAD
-    def _get_chat_params(self, prompt: str, stop: Optional[List[str]] = None) -> Tuple:
-        messages = self.prefix_messages + [{"role": "user", "content": prompt}]
-=======
-    def _create_retry_decorator(self) -> Callable[[Any], Any]:
-        import openai
-
-        min_seconds = 4
-        max_seconds = 10
-        # Wait 2^x * 1 second between each retry starting with
-        # 4 seconds, then up to 10 seconds, then 10 seconds afterwards
-        return retry(
-            reraise=True,
-            stop=stop_after_attempt(self.max_retries),
-            wait=wait_exponential(multiplier=1, min=min_seconds, max=max_seconds),
-            retry=(
-                retry_if_exception_type(openai.error.Timeout)
-                | retry_if_exception_type(openai.error.APIError)
-                | retry_if_exception_type(openai.error.APIConnectionError)
-                | retry_if_exception_type(openai.error.RateLimitError)
-                | retry_if_exception_type(openai.error.ServiceUnavailableError)
-            ),
-            before_sleep=before_sleep_log(logger, logging.WARNING),
-        )
-
-    def completion_with_retry(self, **kwargs: Any) -> Any:
-        """Use tenacity to retry the completion call."""
-        retry_decorator = self._create_retry_decorator()
-
-        @retry_decorator
-        def _completion_with_retry(**kwargs: Any) -> Any:
-            return self.client.create(**kwargs)
-
-        return _completion_with_retry(**kwargs)
-
-    def _generate(
+    def _get_chat_params(
         self, prompts: List[str], stop: Optional[List[str]] = None
-    ) -> LLMResult:
+    ) -> Tuple:
         if len(prompts) > 1:
-            raise ValueError(f"OpenAIChat only supports single prompts, got {prompts}")
+            raise ValueError(
+                f"OpenAIChat currently only supports single prompt, got {prompts}"
+            )
         messages = self.prefix_messages + [{"role": "user", "content": prompts[0]}]
->>>>>>> cfed0497
         params: Dict[str, Any] = {**{"model": self.model_name}, **self._default_params}
         if stop is not None:
             if "stop" in params:
                 raise ValueError("`stop` found in both the input and default params.")
             params["stop"] = stop
-<<<<<<< HEAD
         return messages, params
 
-    def _call(self, prompt: str, stop: Optional[List[str]] = None) -> str:
-        messages, params = self._get_chat_params(prompt, stop)
+    def _generate(
+        self, prompts: List[str], stop: Optional[List[str]] = None
+    ) -> LLMResult:
+        messages, params = self._get_chat_params(prompts, stop)
         if self.streaming:
             response = ""
             params["stream"] = True
@@ -662,13 +629,22 @@
                     token,
                     verbose=self.verbose,
                 )
-            return response
+            return LLMResult(
+                generations=[[Generation(text=response)]],
+            )
         else:
             full_response = completion_with_retry(self, messages=messages, **params)
-            return full_response["choices"][0]["message"]["content"]
-
-    async def _acall(self, prompt: str, stop: Optional[List[str]] = None) -> str:
-        messages, params = self._get_chat_params(prompt, stop)
+            return LLMResult(
+                generations=[
+                    [Generation(text=full_response["choices"][0]["message"]["content"])]
+                ],
+                llm_output={"token_usage": full_response["usage"]},
+            )
+
+    async def _agenerate(
+        self, prompts: List[str], stop: Optional[List[str]] = None
+    ) -> LLMResult:
+        messages, params = self._get_chat_params(prompts, stop)
         if self.streaming:
             response = ""
             params["stream"] = True
@@ -687,27 +663,19 @@
                         token,
                         verbose=self.verbose,
                     )
-            return response
+            return LLMResult(
+                generations=[[Generation(text=response)]],
+            )
         else:
             full_response = await acompletion_with_retry(
                 self, messages=messages, **params
             )
-            return full_response["choices"][0]["message"]["content"]
-=======
-        response = self.completion_with_retry(messages=messages, **params)
-        return LLMResult(
-            generations=[
-                [Generation(text=response["choices"][0]["message"]["content"])]
-            ],
-            llm_output={"token_usage": response["usage"]},
-        )
-
-    async def _agenerate(
-        self, prompts: List[str], stop: Optional[List[str]] = None
-    ) -> LLMResult:
-        """Run the LLM on the given prompt and input."""
-        raise NotImplementedError("Async generation not implemented for this LLM.")
->>>>>>> cfed0497
+            return LLMResult(
+                generations=[
+                    [Generation(text=full_response["choices"][0]["message"]["content"])]
+                ],
+                llm_output={"token_usage": full_response["usage"]},
+            )
 
     @property
     def _identifying_params(self) -> Mapping[str, Any]:
