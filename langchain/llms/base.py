"""Base interface for large language models to expose."""
import json
from abc import ABC, abstractmethod
from pathlib import Path
from typing import Any, Dict, List, Mapping, Optional, Union

import yaml
from pydantic import BaseModel, Extra, Field, validator

import langchain
from langchain.callbacks import get_callback_manager
from langchain.callbacks.base import BaseCallbackManager
from langchain.schema import Generation, LLMResult


def _get_verbosity() -> bool:
    return langchain.verbose


class BaseLLM(BaseModel, ABC):
    """LLM wrapper should take in a prompt and return a string."""

    cache: Optional[bool] = None
    verbose: bool = Field(default_factory=_get_verbosity)
    """Whether to print out response text."""
    callback_manager: BaseCallbackManager = Field(default_factory=get_callback_manager)

    class Config:
        """Configuration for this pydantic object."""

        extra = Extra.forbid
        arbitrary_types_allowed = True

    @validator("callback_manager", pre=True, always=True)
    def set_callback_manager(
        cls, callback_manager: Optional[BaseCallbackManager]
    ) -> BaseCallbackManager:
        """If callback manager is None, set it.

        This allows users to pass in None as callback manager, which is a nice UX.
        """
        return callback_manager or get_callback_manager()

    @validator("verbose", pre=True, always=True)
    def set_verbose(cls, verbose: Optional[bool]) -> bool:
        """If verbose is None, set it.

        This allows users to pass in None as verbose to access the global setting.
        """
        if verbose is None:
            return _get_verbosity()
        else:
            return verbose

    @abstractmethod
    def _generate(
        self, prompts: List[str], stop: Optional[List[str]] = None
    ) -> LLMResult:
        """Run the LLM on the given prompts."""

    def generate(
        self, prompts: List[str], stop: Optional[List[str]] = None
    ) -> LLMResult:
        """Run the LLM on the given prompt and input."""
        disregard_cache = self.cache is not None and not self.cache
        if langchain.llm_cache is None or disregard_cache:
            # This happens when langchain.cache is None, but self.cache is True
            if self.cache is not None and self.cache:
                raise ValueError(
                    "Asked to cache, but no cache found at `langchain.cache`."
                )
            if self.verbose:
                self.callback_manager.on_llm_start(
                    {"name": self.__class__.__name__}, prompts
                )
<<<<<<< HEAD
            output = self._generate(prompts, stop=stop)
=======
            try:
                output = self._generate(prompts, stop=stop)
            except Exception as e:
                if self.verbose:
                    self.callback_manager.on_llm_error(e)
                raise e
>>>>>>> 1f248c47
            if self.verbose:
                self.callback_manager.on_llm_end(output)
            return output
        params = self._llm_dict()
        params["stop"] = stop
        llm_string = str(sorted([(k, v) for k, v in params.items()]))
        missing_prompts = []
        missing_prompt_idxs = []
        existing_prompts = {}
        for i, prompt in enumerate(prompts):
            cache_val = langchain.llm_cache.lookup(prompt, llm_string)
            if isinstance(cache_val, list):
                existing_prompts[i] = cache_val
            else:
                missing_prompts.append(prompt)
                missing_prompt_idxs.append(i)
<<<<<<< HEAD
        self.callback_manager.on_llm_start(
            {"name": self.__class__.__name__}, missing_prompts
        )
        new_results = self._generate(missing_prompts, stop=stop)
        self.callback_manager.on_llm_end(new_results)
=======
        if self.verbose:
            self.callback_manager.on_llm_start(
                {"name": self.__class__.__name__}, missing_prompts
            )
        try:
            new_results = self._generate(missing_prompts, stop=stop)
        except Exception as e:
            if self.verbose:
                self.callback_manager.on_llm_error(e)
            raise e
        if self.verbose:
            self.callback_manager.on_llm_end(new_results)
>>>>>>> 1f248c47
        for i, result in enumerate(new_results.generations):
            existing_prompts[missing_prompt_idxs[i]] = result
            prompt = prompts[i]
            langchain.llm_cache.update(prompt, llm_string, result)
        generations = [existing_prompts[i] for i in range(len(prompts))]
        return LLMResult(generations=generations, llm_output=new_results.llm_output)

    def get_num_tokens(self, text: str) -> int:
        """Get the number of tokens present in the text."""
        # TODO: this method may not be exact.
        # TODO: this method may differ based on model (eg codex).
        try:
            from transformers import GPT2TokenizerFast
        except ImportError:
            raise ValueError(
                "Could not import transformers python package. "
                "This is needed in order to calculate get_num_tokens. "
                "Please it install it with `pip install transformers`."
            )
        # create a GPT-3 tokenizer instance
        tokenizer = GPT2TokenizerFast.from_pretrained("gpt2")

        # tokenize the text using the GPT-3 tokenizer
        tokenized_text = tokenizer.tokenize(text)

        # calculate the number of tokens in the tokenized text
        return len(tokenized_text)

    def __call__(self, prompt: str, stop: Optional[List[str]] = None) -> str:
        """Check Cache and run the LLM on the given prompt and input."""
        return self.generate([prompt], stop=stop).generations[0][0].text

    @property
    def _identifying_params(self) -> Mapping[str, Any]:
        """Get the identifying parameters."""
        return {}

    def __str__(self) -> str:
        """Get a string representation of the object for printing."""
        cls_name = f"\033[1m{self.__class__.__name__}\033[0m"
        return f"{cls_name}\nParams: {self._identifying_params}"

    @property
    @abstractmethod
    def _llm_type(self) -> str:
        """Return type of llm."""

    def _llm_dict(self) -> Dict:
        """Return a dictionary of the prompt."""
        starter_dict = dict(self._identifying_params)
        starter_dict["_type"] = self._llm_type
        return starter_dict

    def save(self, file_path: Union[Path, str]) -> None:
        """Save the LLM.

        Args:
            file_path: Path to file to save the LLM to.

        Example:
        .. code-block:: python

            llm.save(file_path="path/llm.yaml")
        """
        # Convert file to Path object.
        if isinstance(file_path, str):
            save_path = Path(file_path)
        else:
            save_path = file_path

        directory_path = save_path.parent
        directory_path.mkdir(parents=True, exist_ok=True)

        # Fetch dictionary to save
        prompt_dict = self._llm_dict()

        if save_path.suffix == ".json":
            with open(file_path, "w") as f:
                json.dump(prompt_dict, f, indent=4)
        elif save_path.suffix == ".yaml":
            with open(file_path, "w") as f:
                yaml.dump(prompt_dict, f, default_flow_style=False)
        else:
            raise ValueError(f"{save_path} must be json or yaml")


class LLM(BaseLLM):
    """LLM class that expect subclasses to implement a simpler call method.

    The purpose of this class is to expose a simpler interface for working
    with LLMs, rather than expect the user to implement the full _generate method.
    """

    @abstractmethod
    def _call(self, prompt: str, stop: Optional[List[str]] = None) -> str:
        """Run the LLM on the given prompt and input."""

    def _generate(
        self, prompts: List[str], stop: Optional[List[str]] = None
    ) -> LLMResult:
        """Run the LLM on the given prompt and input."""
        # TODO: add caching here.
        generations = []
        for prompt in prompts:
            text = self._call(prompt, stop=stop)
            generations.append([Generation(text=text)])
        return LLMResult(generations=generations)<|MERGE_RESOLUTION|>--- conflicted
+++ resolved
@@ -73,16 +73,12 @@
                 self.callback_manager.on_llm_start(
                     {"name": self.__class__.__name__}, prompts
                 )
-<<<<<<< HEAD
-            output = self._generate(prompts, stop=stop)
-=======
             try:
                 output = self._generate(prompts, stop=stop)
             except Exception as e:
                 if self.verbose:
                     self.callback_manager.on_llm_error(e)
                 raise e
->>>>>>> 1f248c47
             if self.verbose:
                 self.callback_manager.on_llm_end(output)
             return output
@@ -99,13 +95,6 @@
             else:
                 missing_prompts.append(prompt)
                 missing_prompt_idxs.append(i)
-<<<<<<< HEAD
-        self.callback_manager.on_llm_start(
-            {"name": self.__class__.__name__}, missing_prompts
-        )
-        new_results = self._generate(missing_prompts, stop=stop)
-        self.callback_manager.on_llm_end(new_results)
-=======
         if self.verbose:
             self.callback_manager.on_llm_start(
                 {"name": self.__class__.__name__}, missing_prompts
@@ -118,7 +107,6 @@
             raise e
         if self.verbose:
             self.callback_manager.on_llm_end(new_results)
->>>>>>> 1f248c47
         for i, result in enumerate(new_results.generations):
             existing_prompts[missing_prompt_idxs[i]] = result
             prompt = prompts[i]
