"""Base interface for large language models to expose."""
import json
from abc import ABC, abstractmethod
from pathlib import Path
from typing import Any, Dict, List, Mapping, Optional, Union

import yaml
from pydantic import BaseModel, Extra, Field

import langchain
from langchain.callbacks import get_callback_manager
from langchain.callbacks.base import BaseCallbackManager
from langchain.schema import Generation, LLMResult


def _get_verbosity() -> bool:
    return langchain.verbose


class BaseLLM(BaseModel, ABC):
    """LLM wrapper should take in a prompt and return a string."""

    cache: Optional[bool] = None
<<<<<<< HEAD
    verbose: bool = Field(default_factory=_get_verbosity)
    """Whether to print out response text."""
=======
    callback_manager: Optional[BaseCallbackManager] = None
>>>>>>> 36922318

    class Config:
        """Configuration for this pydantic object."""

        extra = Extra.forbid
        arbitrary_types_allowed = True

    @abstractmethod
    def _generate(
        self, prompts: List[str], stop: Optional[List[str]] = None
    ) -> LLMResult:
        """Run the LLM on the given prompts."""

    def _get_callback_manager(self) -> BaseCallbackManager:
        """Get the callback manager."""
        if self.callback_manager is not None:
            return self.callback_manager
        return get_callback_manager()

    def generate(
        self, prompts: List[str], stop: Optional[List[str]] = None
    ) -> LLMResult:
        """Run the LLM on the given prompt and input."""
        disregard_cache = self.cache is not None and not self.cache
        if langchain.llm_cache is None or disregard_cache:
            # This happens when langchain.cache is None, but self.cache is True
            if self.cache is not None and self.cache:
                raise ValueError(
                    "Asked to cache, but no cache found at `langchain.cache`."
                )
<<<<<<< HEAD
            if self.verbose:
                get_callback_manager().on_llm_start(
                    {"name": self.__class__.__name__}, prompts
                )
            output = self._generate(prompts, stop=stop)
            if self.verbose:
                get_callback_manager().on_llm_end(output)
=======
            self._get_callback_manager().on_llm_start(
                {"name": self.__class__.__name__}, prompts
            )
            output = self._generate(prompts, stop=stop)
            self._get_callback_manager().on_llm_end(output)
>>>>>>> 36922318
            return output
        params = self._llm_dict()
        params["stop"] = stop
        llm_string = str(sorted([(k, v) for k, v in params.items()]))
        missing_prompts = []
        missing_prompt_idxs = []
        existing_prompts = {}
        for i, prompt in enumerate(prompts):
            cache_val = langchain.llm_cache.lookup(prompt, llm_string)
            if isinstance(cache_val, list):
                existing_prompts[i] = cache_val
            else:
                missing_prompts.append(prompt)
                missing_prompt_idxs.append(i)
        self._get_callback_manager().on_llm_start(
            {"name": self.__class__.__name__}, missing_prompts
        )
        new_results = self._generate(missing_prompts, stop=stop)
        self._get_callback_manager().on_llm_end(new_results)
        for i, result in enumerate(new_results.generations):
            existing_prompts[i] = result
            prompt = prompts[i]
            langchain.llm_cache.update(prompt, llm_string, result)
        generations = [existing_prompts[i] for i in range(len(prompts))]
        return LLMResult(generations=generations, llm_output=new_results.llm_output)

    def get_num_tokens(self, text: str) -> int:
        """Get the number of tokens present in the text."""
        # TODO: this method may not be exact.
        # TODO: this method may differ based on model (eg codex).
        try:
            from transformers import GPT2TokenizerFast
        except ImportError:
            raise ValueError(
                "Could not import transformers python package. "
                "This is needed in order to calculate get_num_tokens. "
                "Please it install it with `pip install transformers`."
            )
        # create a GPT-3 tokenizer instance
        tokenizer = GPT2TokenizerFast.from_pretrained("gpt2")

        # tokenize the text using the GPT-3 tokenizer
        tokenized_text = tokenizer.tokenize(text)

        # calculate the number of tokens in the tokenized text
        return len(tokenized_text)

    def __call__(self, prompt: str, stop: Optional[List[str]] = None) -> str:
        """Check Cache and run the LLM on the given prompt and input."""
        return self.generate([prompt], stop=stop).generations[0][0].text

    @property
    def _identifying_params(self) -> Mapping[str, Any]:
        """Get the identifying parameters."""
        return {}

    def __str__(self) -> str:
        """Get a string representation of the object for printing."""
        cls_name = f"\033[1m{self.__class__.__name__}\033[0m"
        return f"{cls_name}\nParams: {self._identifying_params}"

    @property
    @abstractmethod
    def _llm_type(self) -> str:
        """Return type of llm."""

    def _llm_dict(self) -> Dict:
        """Return a dictionary of the prompt."""
        starter_dict = dict(self._identifying_params)
        starter_dict["_type"] = self._llm_type
        return starter_dict

    def save(self, file_path: Union[Path, str]) -> None:
        """Save the LLM.

        Args:
            file_path: Path to file to save the LLM to.

        Example:
        .. code-block:: python

            llm.save(file_path="path/llm.yaml")
        """
        # Convert file to Path object.
        if isinstance(file_path, str):
            save_path = Path(file_path)
        else:
            save_path = file_path

        directory_path = save_path.parent
        directory_path.mkdir(parents=True, exist_ok=True)

        # Fetch dictionary to save
        prompt_dict = self._llm_dict()

        if save_path.suffix == ".json":
            with open(file_path, "w") as f:
                json.dump(prompt_dict, f, indent=4)
        elif save_path.suffix == ".yaml":
            with open(file_path, "w") as f:
                yaml.dump(prompt_dict, f, default_flow_style=False)
        else:
            raise ValueError(f"{save_path} must be json or yaml")


class LLM(BaseLLM):
    """LLM class that expect subclasses to implement a simpler call method.

    The purpose of this class is to expose a simpler interface for working
    with LLMs, rather than expect the user to implement the full _generate method.
    """

    @abstractmethod
    def _call(self, prompt: str, stop: Optional[List[str]] = None) -> str:
        """Run the LLM on the given prompt and input."""

    def _generate(
        self, prompts: List[str], stop: Optional[List[str]] = None
    ) -> LLMResult:
        """Run the LLM on the given prompt and input."""
        # TODO: add caching here.
        generations = []
        for prompt in prompts:
            text = self._call(prompt, stop=stop)
            generations.append([Generation(text=text)])
        return LLMResult(generations=generations)<|MERGE_RESOLUTION|>--- conflicted
+++ resolved
@@ -21,12 +21,9 @@
     """LLM wrapper should take in a prompt and return a string."""
 
     cache: Optional[bool] = None
-<<<<<<< HEAD
     verbose: bool = Field(default_factory=_get_verbosity)
     """Whether to print out response text."""
-=======
     callback_manager: Optional[BaseCallbackManager] = None
->>>>>>> 36922318
 
     class Config:
         """Configuration for this pydantic object."""
@@ -57,21 +54,13 @@
                 raise ValueError(
                     "Asked to cache, but no cache found at `langchain.cache`."
                 )
-<<<<<<< HEAD
             if self.verbose:
-                get_callback_manager().on_llm_start(
+                self._get_callback_manager().on_llm_start(
                     {"name": self.__class__.__name__}, prompts
                 )
             output = self._generate(prompts, stop=stop)
             if self.verbose:
-                get_callback_manager().on_llm_end(output)
-=======
-            self._get_callback_manager().on_llm_start(
-                {"name": self.__class__.__name__}, prompts
-            )
-            output = self._generate(prompts, stop=stop)
-            self._get_callback_manager().on_llm_end(output)
->>>>>>> 36922318
+                self._get_callback_manager().on_llm_end(output)
             return output
         params = self._llm_dict()
         params["stop"] = stop
