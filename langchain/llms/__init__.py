--- conflicted
+++ resolved
@@ -10,11 +10,8 @@
 from langchain.llms.beam import Beam
 from langchain.llms.cerebriumai import CerebriumAI
 from langchain.llms.cohere import Cohere
-<<<<<<< HEAD
+from langchain.llms.ctransformers import CTransformers
 from langchain.llms.databricks import Databricks
-=======
-from langchain.llms.ctransformers import CTransformers
->>>>>>> 7652d2ab
 from langchain.llms.deepinfra import DeepInfra
 from langchain.llms.fake import FakeListLLM
 from langchain.llms.forefrontai import ForefrontAI
@@ -53,11 +50,8 @@
     "Beam",
     "CerebriumAI",
     "Cohere",
-<<<<<<< HEAD
+    "CTransformers",
     "Databricks",
-=======
-    "CTransformers",
->>>>>>> 7652d2ab
     "DeepInfra",
     "ForefrontAI",
     "GooglePalm",
@@ -102,11 +96,8 @@
     "beam": Beam,
     "cerebriumai": CerebriumAI,
     "cohere": Cohere,
-<<<<<<< HEAD
+    "ctransformers": CTransformers,
     "databricks": Databricks,
-=======
-    "ctransformers": CTransformers,
->>>>>>> 7652d2ab
     "deepinfra": DeepInfra,
     "forefrontai": ForefrontAI,
     "google_palm": GooglePalm,
