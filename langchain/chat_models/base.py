--- conflicted
+++ resolved
@@ -2,11 +2,7 @@
 import inspect
 import warnings
 from abc import ABC, abstractmethod
-<<<<<<< HEAD
-from typing import Any, Coroutine, Dict, List, Optional
-=======
 from typing import Any, Dict, List, Mapping, Optional
->>>>>>> 2af9422f
 
 from pydantic import Extra, Field, root_validator
 
