--- conflicted
+++ resolved
@@ -13,16 +13,9 @@
     def similarity_search(self, query: str, k: int = 4) -> List[Document]:
         """Return docs most similar to query."""
 
-<<<<<<< HEAD
-    @abstractmethod
-    @classmethod
-    def from_texts(cls, texts: List[str], embedding: Embeddings) -> "VectorStore":
-        """Construct VectorStore from texts and embedddings."""
-=======
     @classmethod
     @abstractmethod
     def from_texts(
         cls, texts: List[str], embedding: Embeddings, **kwargs: Any
     ) -> "VectorStore":
-        """Return VectorStore initialized from texts and embeddings."""
->>>>>>> 2ddab88c
+        """Return VectorStore initialized from texts and embeddings."""