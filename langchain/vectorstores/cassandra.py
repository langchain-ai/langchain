"""Wrapper around Cassandra vector-store capabilities, based on cassIO."""
from __future__ import annotations

import typing
import uuid
from typing import Any, Iterable, List, Optional, Tuple, Type, TypeVar

import numpy as np

if typing.TYPE_CHECKING:
    from cassandra.cluster import Session

from langchain.docstore.document import Document
from langchain.embeddings.base import Embeddings
from langchain.vectorstores.base import VectorStore
from langchain.vectorstores.utils import maximal_marginal_relevance

CVST = TypeVar("CVST", bound="Cassandra")


class Cassandra(VectorStore):
    """Wrapper around Cassandra embeddings platform.

    There is no notion of a default table name, since each embedding
    function implies its own vector dimension, which is part of the schema.

    Example:
        .. code-block:: python

                from langchain.vectorstores import Cassandra
                from langchain.embeddings.openai import OpenAIEmbeddings

                embeddings = OpenAIEmbeddings()
                session = ...
                keyspace = 'my_keyspace'
                vectorstore = Cassandra(embeddings, session, keyspace, 'my_doc_archive')
    """

    _embedding_dimension: int | None

    def _get_embedding_dimension(self) -> int:
        if self._embedding_dimension is None:
            self._embedding_dimension = len(
                self.embedding.embed_query("This is a sample sentence.")
            )
        return self._embedding_dimension

    def __init__(
        self,
        embedding: Embeddings,
        session: Session,
        keyspace: str,
        table_name: str,
        ttl_seconds: Optional[int] = None,
    ) -> None:
        try:
            from cassio.vector import VectorTable
        except (ImportError, ModuleNotFoundError):
            raise ImportError(
                "Could not import cassio python package. "
                "Please install it with `pip install cassio`."
            )
        """Create a vector table."""
        self.embedding = embedding
        self.session = session
        self.keyspace = keyspace
        self.table_name = table_name
        self.ttl_seconds = ttl_seconds
        #
        self._embedding_dimension = None
        #
        self.table = VectorTable(
            session=session,
            keyspace=keyspace,
            table=table_name,
            embedding_dimension=self._get_embedding_dimension(),
            primary_key_type="TEXT",
        )

    def delete_collection(self) -> None:
        """
        Just an alias for `clear`
        (to better align with other VectorStore implementations).
        """
        self.clear()

    def clear(self) -> None:
        """Empty the collection."""
        self.table.clear()

    def delete_by_document_id(self, document_id: str) -> None:
        return self.table.delete(document_id)

<<<<<<< HEAD
    def delete(self, ids: Optional[List[str]] = None, **kwargs: Any) -> Optional[bool]:
        """Delete by vector IDs.
=======
    def delete(self, ids: List[str]) -> Optional[bool]:
        """Delete by vector ID.
>>>>>>> 5a453639

        Args:
            ids: List of ids to delete.

        Returns:
            Optional[bool]: True if deletion is successful,
            False otherwise, None if not implemented.
        """
<<<<<<< HEAD
        if ids is None:
            raise ValueError("No ids provided to delete.")

=======
>>>>>>> 5a453639
        for document_id in ids:
            self.delete_by_document_id(document_id)
        return True

    def add_texts(
        self,
        texts: Iterable[str],
        metadatas: Optional[List[dict]] = None,
        ids: Optional[List[str]] = None,
        batch_size: int = 16,
        ttl_seconds: Optional[int] = None,
        **kwargs: Any,
    ) -> List[str]:
        """Run more texts through the embeddings and add to the vectorstore.

        Args:
            texts (Iterable[str]): Texts to add to the vectorstore.
            metadatas (Optional[List[dict]], optional): Optional list of metadatas.
            ids (Optional[List[str]], optional): Optional list of IDs.
            batch_size (int): Number of concurrent requests to send to the server.
            ttl_seconds (Optional[int], optional): Optional time-to-live
                for the added texts.

        Returns:
            List[str]: List of IDs of the added texts.
        """
        _texts = list(texts)  # lest it be a generator or something
        if ids is None:
            ids = [uuid.uuid4().hex for _ in _texts]
        if metadatas is None:
            metadatas = [{} for _ in _texts]
        #
        ttl_seconds = ttl_seconds or self.ttl_seconds
        #
        embedding_vectors = self.embedding.embed_documents(_texts)
        #
        for i in range(0, len(_texts), batch_size):
            batch_texts = _texts[i : i + batch_size]
            batch_embedding_vectors = embedding_vectors[i : i + batch_size]
            batch_ids = ids[i : i + batch_size]
            batch_metadatas = metadatas[i : i + batch_size]

            futures = [
                self.table.put_async(
                    text, embedding_vector, text_id, metadata, ttl_seconds
                )
                for text, embedding_vector, text_id, metadata in zip(
                    batch_texts, batch_embedding_vectors, batch_ids, batch_metadatas
                )
            ]
            for future in futures:
                future.result()
        return ids

    # id-returning search facilities
    def similarity_search_with_score_id_by_vector(
        self,
        embedding: List[float],
        k: int = 4,
    ) -> List[Tuple[Document, float, str]]:
        """Return docs most similar to embedding vector.

        No support for `filter` query (on metadata) along with vector search.

        Args:
            embedding (str): Embedding to look up documents similar to.
            k (int): Number of Documents to return. Defaults to 4.
        Returns:
            List of (Document, score, id), the most similar to the query vector.
        """
        hits = self.table.search(
            embedding_vector=embedding,
            top_k=k,
            metric="cos",
            metric_threshold=None,
        )
        # We stick to 'cos' distance as it can be normalized on a 0-1 axis
        # (1=most relevant), as required by this class' contract.
        return [
            (
                Document(
                    page_content=hit["document"],
                    metadata=hit["metadata"],
                ),
                0.5 + 0.5 * hit["distance"],
                hit["document_id"],
            )
            for hit in hits
        ]

    def similarity_search_with_score_id(
        self,
        query: str,
        k: int = 4,
    ) -> List[Tuple[Document, float, str]]:
        embedding_vector = self.embedding.embed_query(query)
        return self.similarity_search_with_score_id_by_vector(
            embedding=embedding_vector,
            k=k,
        )

    # id-unaware search facilities
    def similarity_search_with_score_by_vector(
        self,
        embedding: List[float],
        k: int = 4,
    ) -> List[Tuple[Document, float]]:
        """Return docs most similar to embedding vector.

        No support for `filter` query (on metadata) along with vector search.

        Args:
            embedding (str): Embedding to look up documents similar to.
            k (int): Number of Documents to return. Defaults to 4.
        Returns:
            List of (Document, score), the most similar to the query vector.
        """
        return [
            (doc, score)
            for (doc, score, docId) in self.similarity_search_with_score_id_by_vector(
                embedding=embedding,
                k=k,
            )
        ]

    def similarity_search(
        self,
        query: str,
        k: int = 4,
        **kwargs: Any,
    ) -> List[Document]:
        embedding_vector = self.embedding.embed_query(query)
        return self.similarity_search_by_vector(
            embedding_vector,
            k,
        )

    def similarity_search_by_vector(
        self,
        embedding: List[float],
        k: int = 4,
        **kwargs: Any,
    ) -> List[Document]:
        return [
            doc
            for doc, _ in self.similarity_search_with_score_by_vector(
                embedding,
                k,
            )
        ]

    def similarity_search_with_score(
        self,
        query: str,
        k: int = 4,
    ) -> List[Tuple[Document, float]]:
        embedding_vector = self.embedding.embed_query(query)
        return self.similarity_search_with_score_by_vector(
            embedding_vector,
            k,
        )

    # Even though this is a `_`-method,
    # it is apparently used by VectorSearch parent class
    # in an exposed method (`similarity_search_with_relevance_scores`).
    # So we implement it (hmm).
    def _similarity_search_with_relevance_scores(
        self,
        query: str,
        k: int = 4,
        **kwargs: Any,
    ) -> List[Tuple[Document, float]]:
        return self.similarity_search_with_score(
            query,
            k,
        )

    def max_marginal_relevance_search_by_vector(
        self,
        embedding: List[float],
        k: int = 4,
        fetch_k: int = 20,
        lambda_mult: float = 0.5,
        **kwargs: Any,
    ) -> List[Document]:
        """Return docs selected using the maximal marginal relevance.
        Maximal marginal relevance optimizes for similarity to query AND diversity
        among selected documents.
        Args:
            embedding: Embedding to look up documents similar to.
            k: Number of Documents to return.
            fetch_k: Number of Documents to fetch to pass to MMR algorithm.
            lambda_mult: Number between 0 and 1 that determines the degree
                        of diversity among the results with 0 corresponding
                        to maximum diversity and 1 to minimum diversity.
        Returns:
            List of Documents selected by maximal marginal relevance.
        """
        prefetchHits = self.table.search(
            embedding_vector=embedding,
            top_k=fetch_k,
            metric="cos",
            metric_threshold=None,
        )
        # let the mmr utility pick the *indices* in the above array
        mmrChosenIndices = maximal_marginal_relevance(
            np.array(embedding, dtype=np.float32),
            [pfHit["embedding_vector"] for pfHit in prefetchHits],
            k=k,
            lambda_mult=lambda_mult,
        )
        mmrHits = [
            pfHit
            for pfIndex, pfHit in enumerate(prefetchHits)
            if pfIndex in mmrChosenIndices
        ]
        return [
            Document(
                page_content=hit["document"],
                metadata=hit["metadata"],
            )
            for hit in mmrHits
        ]

    def max_marginal_relevance_search(
        self,
        query: str,
        k: int = 4,
        fetch_k: int = 20,
        lambda_mult: float = 0.5,
        **kwargs: Any,
    ) -> List[Document]:
        """Return docs selected using the maximal marginal relevance.
        Maximal marginal relevance optimizes for similarity to query AND diversity
        among selected documents.
        Args:
            query: Text to look up documents similar to.
            k: Number of Documents to return.
            fetch_k: Number of Documents to fetch to pass to MMR algorithm.
            lambda_mult: Number between 0 and 1 that determines the degree
                        of diversity among the results with 0 corresponding
                        to maximum diversity and 1 to minimum diversity.
                        Optional.
        Returns:
            List of Documents selected by maximal marginal relevance.
        """
        embedding_vector = self.embedding.embed_query(query)
        return self.max_marginal_relevance_search_by_vector(
            embedding_vector,
            k,
            fetch_k,
            lambda_mult=lambda_mult,
        )

    @classmethod
    def from_texts(
        cls: Type[CVST],
        texts: List[str],
        embedding: Embeddings,
        metadatas: Optional[List[dict]] = None,
        batch_size: int = 16,
        **kwargs: Any,
    ) -> CVST:
        """Create a Cassandra vectorstore from raw texts.

        No support for specifying text IDs

        Returns:
            a Cassandra vectorstore.
        """
        session: Session = kwargs["session"]
        keyspace: str = kwargs["keyspace"]
        table_name: str = kwargs["table_name"]
        cassandraStore = cls(
            embedding=embedding,
            session=session,
            keyspace=keyspace,
            table_name=table_name,
        )
        cassandraStore.add_texts(texts=texts, metadatas=metadatas)
        return cassandraStore

    @classmethod
    def from_documents(
        cls: Type[CVST],
        documents: List[Document],
        embedding: Embeddings,
        batch_size: int = 16,
        **kwargs: Any,
    ) -> CVST:
        """Create a Cassandra vectorstore from a document list.

        No support for specifying text IDs

        Returns:
            a Cassandra vectorstore.
        """
        texts = [doc.page_content for doc in documents]
        metadatas = [doc.metadata for doc in documents]
        session: Session = kwargs["session"]
        keyspace: str = kwargs["keyspace"]
        table_name: str = kwargs["table_name"]
        return cls.from_texts(
            texts=texts,
            metadatas=metadatas,
            embedding=embedding,
            session=session,
            keyspace=keyspace,
            table_name=table_name,
        )<|MERGE_RESOLUTION|>--- conflicted
+++ resolved
@@ -91,13 +91,10 @@
     def delete_by_document_id(self, document_id: str) -> None:
         return self.table.delete(document_id)
 
-<<<<<<< HEAD
+
     def delete(self, ids: Optional[List[str]] = None, **kwargs: Any) -> Optional[bool]:
         """Delete by vector IDs.
-=======
-    def delete(self, ids: List[str]) -> Optional[bool]:
-        """Delete by vector ID.
->>>>>>> 5a453639
+
 
         Args:
             ids: List of ids to delete.
@@ -106,12 +103,11 @@
             Optional[bool]: True if deletion is successful,
             False otherwise, None if not implemented.
         """
-<<<<<<< HEAD
+
         if ids is None:
             raise ValueError("No ids provided to delete.")
 
-=======
->>>>>>> 5a453639
+
         for document_id in ids:
             self.delete_by_document_id(document_id)
         return True
