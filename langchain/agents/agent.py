"""Chain that takes in an input and produces an action and action input."""
from __future__ import annotations

from abc import ABC, abstractmethod
from typing import Any, ClassVar, Dict, List, Optional, Tuple

from pydantic import BaseModel

from langchain.agents.input import ChainedInput
from langchain.agents.tools import Tool
from langchain.chains.base import Chain
from langchain.chains.llm import LLMChain
from langchain.input import get_color_mapping
from langchain.llms.base import LLM
from langchain.prompts.base import BasePromptTemplate
from langchain.schema import AgentAction


class Agent(Chain, BaseModel, ABC):
    """Agent that uses an LLM."""

    prompt: ClassVar[BasePromptTemplate]
    llm_chain: LLMChain
    tools: List[Tool]
    input_key: str = "input"  #: :meta private:
    output_key: str = "output"  #: :meta private:

    @property
    def input_keys(self) -> List[str]:
        """Return the singular input key.

        :meta private:
        """
        return [self.input_key]

    @property
    def output_keys(self) -> List[str]:
        """Return the singular output key.

        :meta private:
        """
        return [self.output_key]

    @property
    @abstractmethod
    def observation_prefix(self) -> str:
        """Prefix to append the observation with."""

    @property
    @abstractmethod
    def llm_prefix(self) -> str:
        """Prefix to append the LLM call with."""

    @property
    def finish_tool_name(self) -> str:
        """Name of the tool to use to finish the chain."""
        return "Final Answer"

    @property
    def starter_string(self) -> str:
        """Put this string after user input but before first LLM call."""
        return "\n"

    @abstractmethod
    def _extract_tool_and_input(self, text: str) -> Optional[Tuple[str, str]]:
        """Extract tool and tool input from llm output."""

    def _fix_text(self, text: str) -> str:
        """Fix the text."""
        raise ValueError("fix_text not implemented for this agent.")

    @property
    def _stop(self) -> List[str]:
        return [f"\n{self.observation_prefix}"]

    @classmethod
    def _validate_tools(cls, tools: List[Tool]) -> None:
        """Validate that appropriate tools are passed in."""
        pass

    @classmethod
    def create_prompt(cls, tools: List[Tool]) -> BasePromptTemplate:
        """Create a prompt for this class."""
        return cls.prompt

    def _prepare_for_new_call(self) -> None:
        pass

    @classmethod
    def from_llm_and_tools(cls, llm: LLM, tools: List[Tool], **kwargs: Any) -> Agent:
        """Construct an agent from an LLM and tools."""
        cls._validate_tools(tools)
        llm_chain = LLMChain(llm=llm, prompt=cls.create_prompt(tools))
        return cls(llm_chain=llm_chain, tools=tools, **kwargs)

    def get_action(self, text: str) -> AgentAction:
        """Given input, decided what to do.

        Args:
            text: input string

        Returns:
            Action specifying what tool to use.
        """
        input_key = self.llm_chain.input_keys[0]
        inputs = {input_key: text, "stop": self._stop}
        full_output = self.llm_chain.predict(**inputs)
        parsed_output = self._extract_tool_and_input(full_output)
        while parsed_output is None:
            full_output = self._fix_text(full_output)
            inputs = {input_key: text + full_output, "stop": self._stop}
            output = self.llm_chain.predict(**inputs)
            full_output += output
            parsed_output = self._extract_tool_and_input(full_output)
        tool, tool_input = parsed_output
        return AgentAction(tool, tool_input, full_output)

    def _call(self, inputs: Dict[str, str]) -> Dict[str, str]:
        """Run text through and get agent response."""
        text = inputs[self.input_key]
        # Do any preparation necessary when receiving a new input.
        self._prepare_for_new_call()
        # Construct a mapping of tool name to tool for easy lookup
        name_to_tool_map = {tool.name: tool.func for tool in self.tools}
        # Construct the initial string to pass into the LLM. This is made up
        # of the user input, the special starter string, and then the LLM prefix.
        # The starter string is a special string that may be used by a LLM to
        # immediately follow the user input. The LLM prefix is a string that
        # prompts the LLM to take an action.
        starter_string = text + self.starter_string + self.llm_prefix
        # We use the ChainedInput class to iteratively add to the input over time.
        chained_input = ChainedInput(starter_string, verbose=self.verbose)
        # We construct a mapping from each tool to a color, used for logging.
        color_mapping = get_color_mapping(
            [tool.name for tool in self.tools], excluded_colors=["green"]
        )
        # We now enter the agent loop (until it returns something).
        while True:
            # Call the LLM to see what to do.
            output = self.get_action(chained_input.input)
            # Add the log to the Chained Input.
            chained_input.add_action(output, color="green")
            # If the tool chosen is the finishing tool, then we end and return.
            if output.tool == self.finish_tool_name:
                return {self.output_key: output.tool_input}
            # Otherwise we lookup the tool
            if output.tool in name_to_tool_map:
                chain = name_to_tool_map[output.tool]
                # We then call the tool on the tool input to get an observation
                observation = chain(output.tool_input)
                color = color_mapping[output.tool]
            else:
                observation = f"{output.tool} is not a valid tool, try another one."
                color = None
            # We then log the observation
<<<<<<< HEAD
            chained_input.add_observation(
                observation,
                self.observation_prefix,
                self.llm_prefix,
                color=color_mapping[output.tool],
            )
=======
            chained_input.add(f"\n{self.observation_prefix}")
            chained_input.add(observation, color=color)
            # We then add the LLM prefix into the prompt to get the LLM to start
            # thinking, and start the loop all over.
            chained_input.add(f"\n{self.llm_prefix}")
>>>>>>> e2e501aa
<|MERGE_RESOLUTION|>--- conflicted
+++ resolved
@@ -153,17 +153,9 @@
                 observation = f"{output.tool} is not a valid tool, try another one."
                 color = None
             # We then log the observation
-<<<<<<< HEAD
             chained_input.add_observation(
                 observation,
                 self.observation_prefix,
                 self.llm_prefix,
-                color=color_mapping[output.tool],
-            )
-=======
-            chained_input.add(f"\n{self.observation_prefix}")
-            chained_input.add(observation, color=color)
-            # We then add the LLM prefix into the prompt to get the LLM to start
-            # thinking, and start the loop all over.
-            chained_input.add(f"\n{self.llm_prefix}")
->>>>>>> e2e501aa
+                color=color,
+            )