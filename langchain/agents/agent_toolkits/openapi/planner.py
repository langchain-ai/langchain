--- conflicted
+++ resolved
@@ -185,11 +185,8 @@
     api_spec: ReducedOpenAPISpec,
     requests_wrapper: RequestsWrapper,
     llm: BaseLanguageModel,
-<<<<<<< HEAD
+    shared_memory: Optional[ReadOnlySharedMemory] = None,
     verbose: bool = True,
-=======
-    shared_memory: Optional[ReadOnlySharedMemory] = None,
->>>>>>> 955bd2e1
 ) -> AgentExecutor:
     """Instantiate API planner and controller for a given spec.
 
