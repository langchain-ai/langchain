--- conflicted
+++ resolved
@@ -139,15 +139,11 @@
         """Use the Zapier NLA tool to return a list of all exposed user actions."""
         return self.api_wrapper.run_as_str(self.action_id, instructions, self.params)
 
-<<<<<<< HEAD
-    async def _arun(self, instructions: str) -> str:
-=======
     async def _arun(
         self,
-        _: str,
+        instructions: str,
         run_manager: Optional[AsyncCallbackManagerForToolRun] = None,
     ) -> str:
->>>>>>> e027a38f
         """Use the Zapier NLA tool to return a list of all exposed user actions."""
 
         result = await self.api_wrapper.arun_as_str(
