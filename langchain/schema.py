"""Common schema objects."""
from __future__ import annotations

<<<<<<< HEAD
import json
from abc import ABC, abstractmethod
from dataclasses import dataclass
from pathlib import Path
=======
import warnings
from abc import ABC, abstractmethod
from dataclasses import dataclass
from inspect import signature
>>>>>>> 59697b40
from typing import (
    TYPE_CHECKING,
    Any,
    Callable,
    Dict,
    Generic,
    List,
    Mapping,
    NamedTuple,
    Optional,
    Sequence,
    TypeVar,
    Union,
)
from uuid import UUID

import yaml
from pydantic import BaseModel, Field, root_validator

from langchain.load.serializable import Serializable

if TYPE_CHECKING:
    from langchain.callbacks.manager import (
        AsyncCallbackManagerForRetrieverRun,
        CallbackManagerForRetrieverRun,
        Callbacks,
    )

RUN_KEY = "__run"


def get_buffer_string(
    messages: List[BaseMessage], human_prefix: str = "Human", ai_prefix: str = "AI"
) -> str:
    """Get buffer string of messages."""
    string_messages = []
    for m in messages:
        if isinstance(m, HumanMessage):
            role = human_prefix
        elif isinstance(m, AIMessage):
            role = ai_prefix
        elif isinstance(m, SystemMessage):
            role = "System"
        elif isinstance(m, FunctionMessage):
            role = "Function"
        elif isinstance(m, ChatMessage):
            role = m.role
        else:
            raise ValueError(f"Got unsupported message type: {m}")
        message = f"{role}: {m.content}"
        if isinstance(m, AIMessage) and "function_call" in m.additional_kwargs:
            message += f"{m.additional_kwargs['function_call']}"
        string_messages.append(message)

    return "\n".join(string_messages)


@dataclass
class AgentAction:
    """Agent's action to take."""

    tool: str
    tool_input: Union[str, dict]
    log: str


class AgentFinish(NamedTuple):
    """Agent's return value."""

    return_values: dict
    log: str


class Generation(Serializable):
    """Output of a single generation."""

    text: str
    """Generated text output."""

    generation_info: Optional[Dict[str, Any]] = None
    """Raw generation info response from the provider"""
    """May include things like reason for finishing (e.g. in OpenAI)"""
    # TODO: add log probs

    @property
    def lc_serializable(self) -> bool:
        """This class is LangChain serializable."""
        return True


class BaseMessage(Serializable):
    """Message object."""

    content: str
    additional_kwargs: dict = Field(default_factory=dict)

    @property
    @abstractmethod
    def type(self) -> str:
        """Type of the message, used for serialization."""

    @property
    def lc_serializable(self) -> bool:
        """This class is LangChain serializable."""
        return True


class HumanMessage(BaseMessage):
    """Type of message that is spoken by the human."""

    example: bool = False

    @property
    def type(self) -> str:
        """Type of the message, used for serialization."""
        return "human"


class AIMessage(BaseMessage):
    """Type of message that is spoken by the AI."""

    example: bool = False

    @property
    def type(self) -> str:
        """Type of the message, used for serialization."""
        return "ai"


class SystemMessage(BaseMessage):
    """Type of message that is a system message."""

    @property
    def type(self) -> str:
        """Type of the message, used for serialization."""
        return "system"


class FunctionMessage(BaseMessage):
    name: str

    @property
    def type(self) -> str:
        """Type of the message, used for serialization."""
        return "function"


class ChatMessage(BaseMessage):
    """Type of message with arbitrary speaker."""

    role: str

    @property
    def type(self) -> str:
        """Type of the message, used for serialization."""
        return "chat"


def _message_to_dict(message: BaseMessage) -> dict:
    return {"type": message.type, "data": message.dict()}


def messages_to_dict(messages: List[BaseMessage]) -> List[dict]:
    """Convert messages to dict.

    Args:
        messages: List of messages to convert.

    Returns:
        List of dicts.
    """
    return [_message_to_dict(m) for m in messages]


def _message_from_dict(message: dict) -> BaseMessage:
    _type = message["type"]
    if _type == "human":
        return HumanMessage(**message["data"])
    elif _type == "ai":
        return AIMessage(**message["data"])
    elif _type == "system":
        return SystemMessage(**message["data"])
    elif _type == "chat":
        return ChatMessage(**message["data"])
    else:
        raise ValueError(f"Got unexpected type: {_type}")


def messages_from_dict(messages: List[dict]) -> List[BaseMessage]:
    """Convert messages from dict.

    Args:
        messages: List of messages (dicts) to convert.

    Returns:
        List of messages (BaseMessages).
    """
    return [_message_from_dict(m) for m in messages]


class ChatGeneration(Generation):
    """Output of a single generation."""

    text = ""
    message: BaseMessage

    @root_validator
    def set_text(cls, values: Dict[str, Any]) -> Dict[str, Any]:
        values["text"] = values["message"].content
        return values


class RunInfo(BaseModel):
    """Class that contains all relevant metadata for a Run."""

    run_id: UUID


class ChatResult(BaseModel):
    """Class that contains all relevant information for a Chat Result."""

    generations: List[ChatGeneration]
    """List of the things generated."""
    llm_output: Optional[dict] = None
    """For arbitrary LLM provider specific output."""


class LLMResult(BaseModel):
    """Class that contains all relevant information for an LLM Result."""

    generations: List[List[Generation]]
    """List of the things generated. This is List[List[]] because
    each input could have multiple generations."""
    llm_output: Optional[dict] = None
    """For arbitrary LLM provider specific output."""
    run: Optional[List[RunInfo]] = None
    """Run metadata."""

    def flatten(self) -> List[LLMResult]:
        """Flatten generations into a single list."""
        llm_results = []
        for i, gen_list in enumerate(self.generations):
            # Avoid double counting tokens in OpenAICallback
            if i == 0:
                llm_results.append(
                    LLMResult(
                        generations=[gen_list],
                        llm_output=self.llm_output,
                    )
                )
            else:
                if self.llm_output is not None:
                    llm_output = self.llm_output.copy()
                    llm_output["token_usage"] = dict()
                else:
                    llm_output = None
                llm_results.append(
                    LLMResult(
                        generations=[gen_list],
                        llm_output=llm_output,
                    )
                )
        return llm_results

    def __eq__(self, other: object) -> bool:
        if not isinstance(other, LLMResult):
            return NotImplemented
        return (
            self.generations == other.generations
            and self.llm_output == other.llm_output
        )


class PromptValue(Serializable, ABC):
    @abstractmethod
    def to_string(self) -> str:
        """Return prompt as string."""

    @abstractmethod
    def to_messages(self) -> List[BaseMessage]:
        """Return prompt as messages."""


class BaseMemory(Serializable, ABC):
    """Base interface for memory in chains."""

    class Config:
        """Configuration for this pydantic object."""

        arbitrary_types_allowed = True

    @property
    @abstractmethod
    def memory_variables(self) -> List[str]:
        """Input keys this memory class will load dynamically."""

    @abstractmethod
    def load_memory_variables(self, inputs: Dict[str, Any]) -> Dict[str, Any]:
        """Return key-value pairs given the text input to the chain.

        If None, return all memories
        """

    @abstractmethod
    def save_context(self, inputs: Dict[str, Any], outputs: Dict[str, str]) -> None:
        """Save the context of this model run to memory."""

    @abstractmethod
    def clear(self) -> None:
        """Clear memory contents."""


class BaseChatMessageHistory(ABC):
    """Base interface for chat message history
    See `ChatMessageHistory` for default implementation.
    """

    """
    Example:
        .. code-block:: python

            class FileChatMessageHistory(BaseChatMessageHistory):
                storage_path:  str
                session_id: str

               @property
               def messages(self):
                   with open(os.path.join(storage_path, session_id), 'r:utf-8') as f:
                       messages = json.loads(f.read())
                    return messages_from_dict(messages)

               def add_message(self, message: BaseMessage) -> None:
                   messages = self.messages.append(_message_to_dict(message))
                   with open(os.path.join(storage_path, session_id), 'w') as f:
                       json.dump(f, messages)
               
               def clear(self):
                   with open(os.path.join(storage_path, session_id), 'w') as f:
                       f.write("[]")
    """

    messages: List[BaseMessage]

    def add_user_message(self, message: str) -> None:
        """Add a user message to the store"""
        self.add_message(HumanMessage(content=message))

    def add_ai_message(self, message: str) -> None:
        """Add an AI message to the store"""
        self.add_message(AIMessage(content=message))

    def add_message(self, message: BaseMessage) -> None:
        """Add a self-created message to the store"""
        raise NotImplementedError

    @abstractmethod
    def clear(self) -> None:
        """Remove all messages from the store"""


class Document(Serializable):
    """Interface for interacting with a document."""

    page_content: str
    metadata: dict = Field(default_factory=dict)


class BaseRetriever(ABC):
    """Base interface for a retriever."""

    _new_arg_supported: bool = False
    _expects_other_args: bool = False

    def __init_subclass__(cls, **kwargs: Any) -> None:
        super().__init_subclass__(**kwargs)
        # Version upgrade for old retrievers that implemented the public
        # methods directly.
        if cls.get_relevant_documents != BaseRetriever.get_relevant_documents:
            warnings.warn(
                "Retrievers must implement abstract `_get_relevant_documents` method"
                " instead of `get_relevant_documents`",
                DeprecationWarning,
            )
            swap = cls.get_relevant_documents
            cls.get_relevant_documents = (  # type: ignore[assignment]
                BaseRetriever.get_relevant_documents
            )
            cls._get_relevant_documents = swap  # type: ignore[assignment]
        if (
            hasattr(cls, "aget_relevant_documents")
            and cls.aget_relevant_documents != BaseRetriever.aget_relevant_documents
        ):
            warnings.warn(
                "Retrievers must implement abstract `_aget_relevant_documents` method"
                " instead of `aget_relevant_documents`",
                DeprecationWarning,
            )
            aswap = cls.aget_relevant_documents
            cls.aget_relevant_documents = (  # type: ignore[assignment]
                BaseRetriever.aget_relevant_documents
            )
            cls._aget_relevant_documents = aswap  # type: ignore[assignment]
        parameters = signature(cls._get_relevant_documents).parameters
        cls._new_arg_supported = parameters.get("run_manager") is not None
        # If a V1 retriever broke the interface and expects additional arguments
        cls._expects_other_args = (not cls._new_arg_supported) and len(parameters) > 2

    @abstractmethod
    def _get_relevant_documents(
        self, query: str, *, run_manager: CallbackManagerForRetrieverRun, **kwargs: Any
    ) -> List[Document]:
        """Get documents relevant to a query.
        Args:
            query: string to find relevant documents for
            run_manager: The callbacks handler to use
        Returns:
            List of relevant documents
        """

    @abstractmethod
    async def _aget_relevant_documents(
        self,
        query: str,
        *,
        run_manager: AsyncCallbackManagerForRetrieverRun,
        **kwargs: Any,
    ) -> List[Document]:
        """Asynchronously get documents relevant to a query.
        Args:
            query: string to find relevant documents for
            run_manager: The callbacks handler to use
        Returns:
            List of relevant documents
        """

    def get_relevant_documents(
        self, query: str, *, callbacks: Callbacks = None, **kwargs: Any
    ) -> List[Document]:
        """Retrieve documents relevant to a query.
        Args:
            query: string to find relevant documents for
            callbacks: Callback manager or list of callbacks
        Returns:
            List of relevant documents
        """
        from langchain.callbacks.manager import CallbackManager

        callback_manager = CallbackManager.configure(
            callbacks, None, verbose=kwargs.get("verbose", False)
        )
        run_manager = callback_manager.on_retriever_start(
            query,
            **kwargs,
        )
        try:
            if self._new_arg_supported:
                result = self._get_relevant_documents(
                    query, run_manager=run_manager, **kwargs
                )
            elif self._expects_other_args:
                result = self._get_relevant_documents(query, **kwargs)
            else:
                result = self._get_relevant_documents(query)  # type: ignore[call-arg]
        except Exception as e:
            run_manager.on_retriever_error(e)
            raise e
        else:
            run_manager.on_retriever_end(
                result,
                **kwargs,
            )
            return result

    async def aget_relevant_documents(
        self, query: str, *, callbacks: Callbacks = None, **kwargs: Any
    ) -> List[Document]:
        """Asynchronously get documents relevant to a query.
        Args:
            query: string to find relevant documents for
            callbacks: Callback manager or list of callbacks
        Returns:
            List of relevant documents
        """
        from langchain.callbacks.manager import AsyncCallbackManager

        callback_manager = AsyncCallbackManager.configure(
            callbacks, None, verbose=kwargs.get("verbose", False)
        )
        run_manager = await callback_manager.on_retriever_start(
            query,
            **kwargs,
        )
        try:
            if self._new_arg_supported:
                result = await self._aget_relevant_documents(
                    query, run_manager=run_manager, **kwargs
                )
            elif self._expects_other_args:
                result = await self._aget_relevant_documents(query, **kwargs)
            else:
                result = await self._aget_relevant_documents(
                    query,  # type: ignore[call-arg]
                )
        except Exception as e:
            await run_manager.on_retriever_error(e)
            raise e
        else:
            await run_manager.on_retriever_end(
                result,
                **kwargs,
            )
            return result


# For backwards compatibility


Memory = BaseMemory

T = TypeVar("T")


class BaseLLMOutputParser(Serializable, ABC, Generic[T]):
    @abstractmethod
    def parse_result(self, result: List[Generation]) -> T:
        """Parse LLM Result."""


class BaseOutputParser(BaseLLMOutputParser, ABC, Generic[T]):
    """Class to parse the output of an LLM call.

    Output parsers help structure language model responses.
    """

    def parse_result(self, result: List[Generation]) -> T:
        return self.parse(result[0].text)

    @abstractmethod
    def parse(self, text: str) -> T:
        """Parse the output of an LLM call.

        A method which takes in a string (assumed output of a language model )
        and parses it into some structure.

        Args:
            text: output of language model

        Returns:
            structured output
        """

    def parse_with_prompt(self, completion: str, prompt: PromptValue) -> Any:
        """Optional method to parse the output of an LLM call with a prompt.

        The prompt is largely provided in the event the OutputParser wants
        to retry or fix the output in some way, and needs information from
        the prompt to do so.

        Args:
            completion: output of language model
            prompt: prompt value

        Returns:
            structured output
        """
        return self.parse(completion)

    def get_format_instructions(self) -> str:
        """Instructions on how the LLM output should be formatted."""
        raise NotImplementedError

    @property
    def _type(self) -> str:
        """Return the type key."""
        raise NotImplementedError(
            f"_type property is not implemented in class {self.__class__.__name__}."
            " This is required for serialization."
        )

    def dict(self, **kwargs: Any) -> Dict:
        """Return dictionary representation of output parser."""
        output_parser_dict = super().dict()
        output_parser_dict["_type"] = self._type
        return output_parser_dict


class NoOpOutputParser(BaseOutputParser[str]):
    """Output parser that just returns the text as is."""

    @property
    def lc_serializable(self) -> bool:
        return True

    @property
    def _type(self) -> str:
        return "default"

    def parse(self, text: str) -> str:
        return text


class OutputParserException(ValueError):
    """Exception that output parsers should raise to signify a parsing error.

    This exists to differentiate parsing errors from other code or execution errors
    that also may arise inside the output parser. OutputParserExceptions will be
    available to catch and handle in ways to fix the parsing error, while other
    errors will be raised.
    """

    def __init__(
        self,
        error: Any,
        observation: str | None = None,
        llm_output: str | None = None,
        send_to_llm: bool = False,
    ):
        super(OutputParserException, self).__init__(error)
        if send_to_llm:
            if observation is None or llm_output is None:
                raise ValueError(
                    "Arguments 'observation' & 'llm_output'"
                    " are required if 'send_to_llm' is True"
                )
        self.observation = observation
        self.llm_output = llm_output
        self.send_to_llm = send_to_llm


class BaseDocumentTransformer(ABC):
    """Base interface for transforming documents."""

    @abstractmethod
    def transform_documents(
        self, documents: Sequence[Document], **kwargs: Any
    ) -> Sequence[Document]:
        """Transform a list of documents."""

    @abstractmethod
    async def atransform_documents(
        self, documents: Sequence[Document], **kwargs: Any
    ) -> Sequence[Document]:
        """Asynchronously transform a list of documents."""


class BasePromptTemplate(Serializable, ABC):
    """Base class for all prompt templates, returning a prompt."""

    input_variables: List[str]
    """A list of the names of the variables the prompt template expects."""
    output_parser: Optional[BaseOutputParser] = None
    """How to parse the output of calling an LLM on this formatted prompt."""
    partial_variables: Mapping[str, Union[str, Callable[[], str]]] = Field(
        default_factory=dict
    )

    @property
    def lc_serializable(self) -> bool:
        return True

    class Config:
        """Configuration for this pydantic object."""

        arbitrary_types_allowed = True

    @abstractmethod
    def format_prompt(self, **kwargs: Any) -> PromptValue:
        """Create Chat Messages."""

    @root_validator()
    def validate_variable_names(cls, values: Dict) -> Dict:
        """Validate variable names do not include restricted names."""
        if "stop" in values["input_variables"]:
            raise ValueError(
                "Cannot have an input variable named 'stop', as it is used internally,"
                " please rename."
            )
        if "stop" in values["partial_variables"]:
            raise ValueError(
                "Cannot have an partial variable named 'stop', as it is used "
                "internally, please rename."
            )

        overall = set(values["input_variables"]).intersection(
            values["partial_variables"]
        )
        if overall:
            raise ValueError(
                f"Found overlapping input and partial variables: {overall}"
            )
        return values

    def partial(self, **kwargs: Union[str, Callable[[], str]]) -> BasePromptTemplate:
        """Return a partial of the prompt template."""
        prompt_dict = self.__dict__.copy()
        prompt_dict["input_variables"] = list(
            set(self.input_variables).difference(kwargs)
        )
        prompt_dict["partial_variables"] = {**self.partial_variables, **kwargs}
        return type(self)(**prompt_dict)

    def _merge_partial_and_user_variables(self, **kwargs: Any) -> Dict[str, Any]:
        # Get partial params:
        partial_kwargs = {
            k: v if isinstance(v, str) else v()
            for k, v in self.partial_variables.items()
        }
        return {**partial_kwargs, **kwargs}

    @abstractmethod
    def format(self, **kwargs: Any) -> str:
        """Format the prompt with the inputs.

        Args:
            kwargs: Any arguments to be passed to the prompt template.

        Returns:
            A formatted string.

        Example:

        .. code-block:: python

            prompt.format(variable1="foo")
        """

    @property
    def _prompt_type(self) -> str:
        """Return the prompt type key."""
        raise NotImplementedError

    def dict(self, **kwargs: Any) -> Dict:
        """Return dictionary representation of prompt."""
        prompt_dict = super().dict(**kwargs)
        prompt_dict["_type"] = self._prompt_type
        return prompt_dict

    def save(self, file_path: Union[Path, str]) -> None:
        """Save the prompt.

        Args:
            file_path: Path to directory to save prompt to.

        Example:
        .. code-block:: python

            prompt.save(file_path="path/prompt.yaml")
        """
        if self.partial_variables:
            raise ValueError("Cannot save prompt with partial variables.")
        # Convert file to Path object.
        if isinstance(file_path, str):
            save_path = Path(file_path)
        else:
            save_path = file_path

        directory_path = save_path.parent
        directory_path.mkdir(parents=True, exist_ok=True)

        # Fetch dictionary to save
        prompt_dict = self.dict()

        if save_path.suffix == ".json":
            with open(file_path, "w") as f:
                json.dump(prompt_dict, f, indent=4)
        elif save_path.suffix == ".yaml":
            with open(file_path, "w") as f:
                yaml.dump(prompt_dict, f, default_flow_style=False)
        else:
            raise ValueError(f"{save_path} must be json or yaml")<|MERGE_RESOLUTION|>--- conflicted
+++ resolved
@@ -1,17 +1,12 @@
 """Common schema objects."""
 from __future__ import annotations
 
-<<<<<<< HEAD
 import json
-from abc import ABC, abstractmethod
-from dataclasses import dataclass
-from pathlib import Path
-=======
 import warnings
 from abc import ABC, abstractmethod
 from dataclasses import dataclass
 from inspect import signature
->>>>>>> 59697b40
+from pathlib import Path
 from typing import (
     TYPE_CHECKING,
     Any,
