--- conflicted
+++ resolved
@@ -6,7 +6,7 @@
                 "tags": []
             },
             "source": [
-                "# Debug, Evaluate, and Monitor LLMs with Client\n",
+                "# LangSmith Walkthrough\n",
                 "\n",
                 "LangChain makes it easy to prototype LLM applications and Agents. Even so, delivering a high-quality product to production can be deceptively difficult. You will likely have to heavily customize your prompts, chains, and other components to create a high-quality product.\n",
                 "\n",
@@ -363,11 +363,7 @@
             "outputs": [],
             "source": [
                 "from langchain.evaluation import EvaluatorType\n",
-<<<<<<< HEAD
-                "from langchain.langsmith import RunEvalConfig\n",
-=======
                 "from langchain.smith import RunEvalConfig\n",
->>>>>>> 88e552e5
                 "\n",
                 "evaluation_config = RunEvalConfig(\n",
                 "    # Evaluators can either be an evaluator type (e.g., \"qa\", \"criteria\", \"embedding_distance\", etc.) or a configuration for that evaluator\n",
@@ -447,11 +443,7 @@
                 }
             ],
             "source": [
-<<<<<<< HEAD
-                "from langchain.langsmith import (\n",
-=======
                 "from langchain.smith import (\n",
->>>>>>> 88e552e5
                 "    arun_on_dataset,\n",
                 "    run_on_dataset,  # Available if your chain doesn't support async calls.\n",
                 ")\n",
@@ -590,7 +582,7 @@
             "source": [
                 "## Monitor\n",
                 "\n",
-                "Once your agent passed the selected quality bar, you can deploy it to production. For this notebook, you will simulate user interactions directly while logging your traces to Client for monitoring.\n",
+                "Once your agent passed the selected quality bar, you can deploy it to production. For this notebook, you will simulate user interactions directly while logging your traces to LangSmith for monitoring.\n",
                 "\n",
                 "For more information on real production deployments, check out the [LangChain documentation](https://python.langchain.com/docs/guides/deployments/) or contact us at [support@langchain.dev](mailto:support@langchain.dev).\n",
                 "\n",
