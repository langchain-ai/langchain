--- conflicted
+++ resolved
@@ -105,33 +105,26 @@
 
         return cls(combine_documents_chain=combine_documents_chain, **kwargs)
 
-<<<<<<< HEAD
     @classmethod
     def from_chain_type(
         cls, llm: BaseLLM, chain_type: str = "stuff", **kwargs: Any
     ) -> VectorDBQA:
         """Load chain from chain type."""
-        combine_document_chain = load_qa_chain(llm, chain_type=chain_type)
-        return cls(combine_document_chain=combine_document_chain, **kwargs)
+        combine_documents_chain = load_qa_chain(llm, chain_type=chain_type)
+        return cls(combine_documents_chain=combine_documents_chain, **kwargs)
 
     def _call(self, inputs: Dict[str, str]) -> Dict[str, str]:
-=======
-    def _call(
-        self,
-        inputs: Dict[str, str],
-    ) -> Dict[str, Any]:
         """Run similarity search and llm on input query.
 
-        If inputs contains 'return_source_documents' as 'True', returns
+        If chain has 'return_source_documents' as 'True', returns
         the retrieved documents as well under the key 'source_documents'.
 
         Example:
         .. code-block:: python
 
-        res = vectordbqa({'query': 'This is my query', 'return_source_documents': True})
+        res = vectordbqa({'query': 'This is my query'})
         answer, docs = res['result'], res['source_documents']
         """
->>>>>>> 8ab09c18
         question = inputs[self.input_key]
 
         docs = self.vectorstore.similarity_search(question, k=self.k)
