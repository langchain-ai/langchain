# flake8: noqa
from langchain.prompts.base import CommaSeparatedListOutputParser
from langchain.prompts.prompt import PromptTemplate

_DEFAULT_TEMPLATE = """Given an input question, first create a syntactically correct {dialect} query to run, then look at the results of the query and return the answer. Unless the user specifies in his question a specific number of examples he wishes to obtain, always limit your query to at most {top_k} results using the LIMIT clause. You can order the results by a relevant column to return the most interesting examples in the database.
Use the following format:

Question: "Question here"
SQLQuery: "SQL Query to run"
SQLResult: "Result of the SQLQuery"
Answer: "Final answer here"

Only use the following tables:

{table_info}

Question: {input}"""

PROMPT = PromptTemplate(
<<<<<<< HEAD
    input_variables=["input", "table_info", "dialect", "top_k"],
    template=_DEFAULT_TEMPLATE,
=======
    input_variables=["input", "table_info", "dialect"], template=_DEFAULT_TEMPLATE
)

_DECIDER_TEMPLATE = """Given the below input question and list of potential tables, output a comma separated list of the table names that may be neccessary to answer this question.

Question: {query}

Table Names: {table_names}

Relevant Table Names:"""
DECIDER_PROMPT = PromptTemplate(
    input_variables=["query", "table_names"],
    template=_DECIDER_TEMPLATE,
    output_parser=CommaSeparatedListOutputParser(),
>>>>>>> 1c71fadf
)<|MERGE_RESOLUTION|>--- conflicted
+++ resolved
@@ -17,11 +17,8 @@
 Question: {input}"""
 
 PROMPT = PromptTemplate(
-<<<<<<< HEAD
     input_variables=["input", "table_info", "dialect", "top_k"],
     template=_DEFAULT_TEMPLATE,
-=======
-    input_variables=["input", "table_info", "dialect"], template=_DEFAULT_TEMPLATE
 )
 
 _DECIDER_TEMPLATE = """Given the below input question and list of potential tables, output a comma separated list of the table names that may be neccessary to answer this question.
@@ -35,5 +32,4 @@
     input_variables=["query", "table_names"],
     template=_DECIDER_TEMPLATE,
     output_parser=CommaSeparatedListOutputParser(),
->>>>>>> 1c71fadf
 )