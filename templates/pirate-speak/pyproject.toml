[tool.poetry]
name = "pirate-speak"
version = "0.0.1"
description = ""
authors = []
readme = "README.md"

[tool.poetry.dependencies]
python = ">=3.8.1,<4.0"
<<<<<<< HEAD
gigachain = ">=0.0.324"
openai = "^0.28.1"
=======
langchain = ">=0.0.325"
openai = "<2"
>>>>>>> fe7b40cb

[tool.poetry.group.dev.dependencies]
gigachain-cli = ">=0.0.15"
fastapi = "^0.104.0"
sse-starlette = "^1.6.5"

[tool.gigaserve]
export_module = "pirate_speak.chain"
export_attr = "chain"

[build-system]
requires = [
    "poetry-core",
]
build-backend = "poetry.core.masonry.api"<|MERGE_RESOLUTION|>--- conflicted
+++ resolved
@@ -7,13 +7,8 @@
 
 [tool.poetry.dependencies]
 python = ">=3.8.1,<4.0"
-<<<<<<< HEAD
 gigachain = ">=0.0.324"
-openai = "^0.28.1"
-=======
-langchain = ">=0.0.325"
 openai = "<2"
->>>>>>> fe7b40cb
 
 [tool.poetry.group.dev.dependencies]
 gigachain-cli = ">=0.0.15"
