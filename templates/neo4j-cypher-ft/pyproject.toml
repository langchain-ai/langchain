--- conflicted
+++ resolved
@@ -14,11 +14,7 @@
 openai = "<2"
 
 [tool.poetry.group.dev.dependencies]
-<<<<<<< HEAD
-gigachain-cli = ">=0.0.15"
-=======
 langchain-cli = ">=0.0.21"
->>>>>>> 023cb59e
 
 [tool.gigaserve]
 export_module = "neo4j_cypher_ft"
